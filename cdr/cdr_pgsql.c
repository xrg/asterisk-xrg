/*
 * Asterisk -- An open source telephony toolkit.
 *
 * Copyright (C) 2003 - 2012
 *
 * Matthew D. Hardeman <mhardemn@papersoft.com>
 * Adapted from the MySQL CDR logger originally by James Sharp
 *
 * Modified September 2003
 * Matthew D. Hardeman <mhardemn@papersoft.com>
 *
 * See http://www.asterisk.org for more information about
 * the Asterisk project. Please do not directly contact
 * any of the maintainers of this project for assistance;
 * the project provides a web site, mailing lists and IRC
 * channels for your use.
 *
 * This program is free software, distributed under the terms of
 * the GNU General Public License Version 2. See the LICENSE file
 * at the top of the source tree.
 */

/*!
 * \file
 * \brief PostgreSQL CDR logger
 *
 * \author Matthew D. Hardeman <mhardemn@papersoft.com>
 * \extref PostgreSQL http://www.postgresql.org/
 *
 * See also
 * \arg \ref Config_cdr
 * \extref PostgreSQL http://www.postgresql.org/
 * \ingroup cdr_drivers
 */

/*** MODULEINFO
	<depend>pgsql</depend>
	<support_level>extended</support_level>
 ***/

#include "asterisk.h"

ASTERISK_FILE_VERSION(__FILE__, "$Revision$")

#include <libpq-fe.h>

#include "asterisk/config.h"
#include "asterisk/channel.h"
#include "asterisk/cdr.h"
#include "asterisk/cli.h"
#include "asterisk/module.h"

#define DATE_FORMAT "'%Y-%m-%d %T'"

static const char name[] = "pgsql";
static const char config[] = "cdr_pgsql.conf";
static char *pghostname = NULL, *pgdbname = NULL, *pgdbuser = NULL, *pgpassword = NULL, *pgdbport = NULL, *table = NULL, *encoding = NULL, *tz = NULL;
static int connected = 0;
static int maxsize = 512, maxsize2 = 512;
static time_t connect_time = 0;
static int totalrecords = 0;
static int records;

static char *handle_cdr_pgsql_status(struct ast_cli_entry *e, int cmd, struct ast_cli_args *a);
static struct ast_cli_entry cdr_pgsql_status_cli[] = {
        AST_CLI_DEFINE(handle_cdr_pgsql_status, "Show connection status of the PostgreSQL CDR driver (cdr_pgsql)"),
};

AST_MUTEX_DEFINE_STATIC(pgsql_lock);

static PGconn	*conn = NULL;

struct columns {
	char *name;
	char *type;
	int len;
	unsigned int notnull:1;
	unsigned int hasdefault:1;
	AST_RWLIST_ENTRY(columns) list;
};

static AST_RWLIST_HEAD_STATIC(psql_columns, columns);

#define LENGTHEN_BUF1(size)                                               \
			do {                                                          \
				/* Lengthen buffer, if necessary */                       \
				if (ast_str_strlen(sql) + size + 1 > ast_str_size(sql)) { \
					if (ast_str_make_space(&sql, ((ast_str_size(sql) + size + 3) / 512 + 1) * 512) != 0) {	\
						ast_log(LOG_ERROR, "Unable to allocate sufficient memory.  Insert CDR failed.\n"); \
						ast_free(sql);                                    \
						ast_free(sql2);                                   \
						AST_RWLIST_UNLOCK(&psql_columns);                 \
						ast_mutex_unlock(&pgsql_lock);                    \
						return -1;                                        \
					}                                                     \
				}                                                         \
			} while (0)

#define LENGTHEN_BUF2(size)                               \
			do {                                          \
				if (ast_str_strlen(sql2) + size + 1 > ast_str_size(sql2)) {  \
					if (ast_str_make_space(&sql2, ((ast_str_size(sql2) + size + 3) / 512 + 1) * 512) != 0) {	\
						ast_log(LOG_ERROR, "Unable to allocate sufficient memory.  Insert CDR failed.\n");	\
						ast_free(sql);                    \
						ast_free(sql2);                   \
						AST_RWLIST_UNLOCK(&psql_columns); \
						ast_mutex_unlock(&pgsql_lock);    \
						return -1;                        \
					}                                     \
				}                                         \
			} while (0)

/*! \brief Handle the CLI command cdr show pgsql status */
static char *handle_cdr_pgsql_status(struct ast_cli_entry *e, int cmd, struct ast_cli_args *a)
{
	switch (cmd) {
	case CLI_INIT:
		e->command = "cdr show pgsql status";
		e->usage =
			"Usage: cdr show pgsql status\n"
			"       Shows current connection status for cdr_pgsql\n";
		return NULL;
	case CLI_GENERATE:
		return NULL;
	}

	if (a->argc != 3)
		return CLI_SHOWUSAGE;

	if (connected) {
		char status[256], status2[100] = "";
		int ctime = time(NULL) - connect_time;

		if (pgdbport) {
			snprintf(status, 255, "Connected to %s@%s, port %s", pgdbname, pghostname, pgdbport);
		} else {
			snprintf(status, 255, "Connected to %s@%s", pgdbname, pghostname);
		}

		if (pgdbuser && *pgdbuser) {
			snprintf(status2, 99, " with username %s", pgdbuser);
		}
		if (table && *table) {
			snprintf(status2, 99, " using table %s", table);
		}
		if (ctime > 31536000) {
			ast_cli(a->fd, "%s%s for %d years, %d days, %d hours, %d minutes, %d seconds.\n", status, status2, ctime / 31536000, (ctime % 31536000) / 86400, (ctime % 86400) / 3600, (ctime % 3600) / 60, ctime % 60);
		} else if (ctime > 86400) {
			ast_cli(a->fd, "%s%s for %d days, %d hours, %d minutes, %d seconds.\n", status, status2, ctime / 86400, (ctime % 86400) / 3600, (ctime % 3600) / 60, ctime % 60);
		} else if (ctime > 3600) {
			ast_cli(a->fd, "%s%s for %d hours, %d minutes, %d seconds.\n", status, status2, ctime / 3600, (ctime % 3600) / 60, ctime % 60);
		} else if (ctime > 60) {
			ast_cli(a->fd, "%s%s for %d minutes, %d seconds.\n", status, status2, ctime / 60, ctime % 60);
		} else {
			ast_cli(a->fd, "%s%s for %d seconds.\n", status, status2, ctime);
		}
		if (records == totalrecords) {
			ast_cli(a->fd, "  Wrote %d records since last restart.\n", totalrecords);
		} else {
			ast_cli(a->fd, "  Wrote %d records since last restart and %d records since last reconnect.\n", totalrecords, records);
		}
	} else {
		ast_cli(a->fd, "Not currently connected to a PgSQL server.\n");
	}
	return CLI_SUCCESS;
}

static int pgsql_log(struct ast_cdr *cdr)
{
	struct ast_tm tm;
	char *pgerror;
	PGresult *result;

	ast_mutex_lock(&pgsql_lock);

	if ((!connected) && pghostname && pgdbuser && pgpassword && pgdbname) {
		conn = PQsetdbLogin(pghostname, pgdbport, NULL, NULL, pgdbname, pgdbuser, pgpassword);
		if (PQstatus(conn) != CONNECTION_BAD) {
			connected = 1;
			connect_time = time(NULL);
			records = 0;
			if (PQsetClientEncoding(conn, encoding)) {
#ifdef HAVE_PGSQL_pg_encoding_to_char
				ast_log(LOG_WARNING, "Failed to set encoding to '%s'.  Encoding set to default '%s'\n", encoding, pg_encoding_to_char(PQclientEncoding(conn)));
#else
				ast_log(LOG_WARNING, "Failed to set encoding to '%s'.  Encoding set to default.\n", encoding);
#endif
			}
		} else {
			pgerror = PQerrorMessage(conn);
			ast_log(LOG_ERROR, "Unable to connect to database server %s.  Calls will not be logged!\n", pghostname);
			ast_log(LOG_ERROR, "Reason: %s\n", pgerror);
			PQfinish(conn);
			conn = NULL;
		}
	}

	if (connected) {
		struct columns *cur;
		struct ast_str *sql = ast_str_create(maxsize), *sql2 = ast_str_create(maxsize2);
		char buf[257], escapebuf[513], *value;
		int first = 1;

		if (!sql || !sql2) {
			ast_free(sql);
			ast_free(sql2);
			return -1;
		}

		ast_str_set(&sql, 0, "INSERT INTO %s (", table);
		ast_str_set(&sql2, 0, " VALUES (");

		AST_RWLIST_RDLOCK(&psql_columns);
		AST_RWLIST_TRAVERSE(&psql_columns, cur, list) {
			/* For fields not set, simply skip them */
			ast_cdr_getvar(cdr, cur->name, &value, buf, sizeof(buf), 0, 0);
			if (strcmp(cur->name, "calldate") == 0 && !value) {
				ast_cdr_getvar(cdr, "start", &value, buf, sizeof(buf), 0, 0);
			}
			if (!value) {
				if (cur->notnull && !cur->hasdefault) {
					/* Field is NOT NULL (but no default), must include it anyway */
					LENGTHEN_BUF1(strlen(cur->name) + 2);
					ast_str_append(&sql, 0, "%s\"%s\"", first ? "" : ",", cur->name);
					LENGTHEN_BUF2(3);
					ast_str_append(&sql2, 0, "%s''", first ? "" : ",");
					first = 0;
				}
				continue;
			}

			LENGTHEN_BUF1(strlen(cur->name) + 2);
			ast_str_append(&sql, 0, "%s\"%s\"", first ? "" : ",", cur->name);

			if (strcmp(cur->name, "start") == 0 || strcmp(cur->name, "calldate") == 0) {
				if (strncmp(cur->type, "int", 3) == 0) {
					LENGTHEN_BUF2(13);
					ast_str_append(&sql2, 0, "%s%ld", first ? "" : ",", (long) cdr->start.tv_sec);
				} else if (strncmp(cur->type, "float", 5) == 0) {
					LENGTHEN_BUF2(31);
					ast_str_append(&sql2, 0, "%s%f", first ? "" : ",", (double)cdr->start.tv_sec + (double)cdr->start.tv_usec / 1000000.0);
				} else {
					/* char, hopefully */
					LENGTHEN_BUF2(31);
					ast_localtime(&cdr->start, &tm, tz);
					ast_strftime(buf, sizeof(buf), DATE_FORMAT, &tm);
					ast_str_append(&sql2, 0, "%s%s", first ? "" : ",", buf);
				}
			} else if (strcmp(cur->name, "answer") == 0) {
				if (strncmp(cur->type, "int", 3) == 0) {
					LENGTHEN_BUF2(13);
					ast_str_append(&sql2, 0, "%s%ld", first ? "" : ",", (long) cdr->answer.tv_sec);
				} else if (strncmp(cur->type, "float", 5) == 0) {
					LENGTHEN_BUF2(31);
					ast_str_append(&sql2, 0, "%s%f", first ? "" : ",", (double)cdr->answer.tv_sec + (double)cdr->answer.tv_usec / 1000000.0);
				} else {
					/* char, hopefully */
					LENGTHEN_BUF2(31);
					ast_localtime(&cdr->answer, &tm, tz);
					ast_strftime(buf, sizeof(buf), DATE_FORMAT, &tm);
					ast_str_append(&sql2, 0, "%s%s", first ? "" : ",", buf);
				}
			} else if (strcmp(cur->name, "end") == 0) {
				if (strncmp(cur->type, "int", 3) == 0) {
					LENGTHEN_BUF2(13);
					ast_str_append(&sql2, 0, "%s%ld", first ? "" : ",", (long) cdr->end.tv_sec);
				} else if (strncmp(cur->type, "float", 5) == 0) {
					LENGTHEN_BUF2(31);
					ast_str_append(&sql2, 0, "%s%f", first ? "" : ",", (double)cdr->end.tv_sec + (double)cdr->end.tv_usec / 1000000.0);
				} else {
					/* char, hopefully */
					LENGTHEN_BUF2(31);
					ast_localtime(&cdr->end, &tm, tz);
					ast_strftime(buf, sizeof(buf), DATE_FORMAT, &tm);
					ast_str_append(&sql2, 0, "%s%s", first ? "" : ",", buf);
				}
			} else if (strcmp(cur->name, "duration") == 0 || strcmp(cur->name, "billsec") == 0) {
				if (cur->type[0] == 'i') {
					/* Get integer, no need to escape anything */
					ast_cdr_getvar(cdr, cur->name, &value, buf, sizeof(buf), 0, 0);
					LENGTHEN_BUF2(13);
					ast_str_append(&sql2, 0, "%s%s", first ? "" : ",", value);
				} else if (strncmp(cur->type, "float", 5) == 0) {
					struct timeval *when = cur->name[0] == 'd' ? &cdr->start : ast_tvzero(cdr->answer) ? &cdr->end : &cdr->answer;
					LENGTHEN_BUF2(31);
					ast_str_append(&sql2, 0, "%s%f", first ? "" : ",", (double) (ast_tvdiff_us(cdr->end, *when) / 1000000.0));
				} else {
					/* Char field, probably */
					struct timeval *when = cur->name[0] == 'd' ? &cdr->start : ast_tvzero(cdr->answer) ? &cdr->end : &cdr->answer;
					LENGTHEN_BUF2(31);
					ast_str_append(&sql2, 0, "%s'%f'", first ? "" : ",", (double) (ast_tvdiff_us(cdr->end, *when) / 1000000.0));
				}
			} else if (strcmp(cur->name, "disposition") == 0 || strcmp(cur->name, "amaflags") == 0) {
				if (strncmp(cur->type, "int", 3) == 0) {
					/* Integer, no need to escape anything */
					ast_cdr_getvar(cdr, cur->name, &value, buf, sizeof(buf), 0, 1);
					LENGTHEN_BUF2(13);
					ast_str_append(&sql2, 0, "%s%s", first ? "" : ",", value);
				} else {
					/* Although this is a char field, there are no special characters in the values for these fields */
					ast_cdr_getvar(cdr, cur->name, &value, buf, sizeof(buf), 0, 0);
					LENGTHEN_BUF2(31);
					ast_str_append(&sql2, 0, "%s'%s'", first ? "" : ",", value);
				}
			} else {
				/* Arbitrary field, could be anything */
				ast_cdr_getvar(cdr, cur->name, &value, buf, sizeof(buf), 0, 0);
				if (strncmp(cur->type, "int", 3) == 0) {
					long long whatever;
					if (value && sscanf(value, "%30lld", &whatever) == 1) {
						LENGTHEN_BUF2(26);
						ast_str_append(&sql2, 0, "%s%lld", first ? "" : ",", whatever);
					} else {
						LENGTHEN_BUF2(2);
						ast_str_append(&sql2, 0, "%s0", first ? "" : ",");
					}
				} else if (strncmp(cur->type, "float", 5) == 0) {
					long double whatever;
					if (value && sscanf(value, "%30Lf", &whatever) == 1) {
						LENGTHEN_BUF2(51);
						ast_str_append(&sql2, 0, "%s%30Lf", first ? "" : ",", whatever);
					} else {
						LENGTHEN_BUF2(2);
						ast_str_append(&sql2, 0, "%s0", first ? "" : ",");
					}
				/* XXX Might want to handle dates, times, and other misc fields here XXX */
				} else {
					if (value)
						PQescapeStringConn(conn, escapebuf, value, strlen(value), NULL);
					else
						escapebuf[0] = '\0';
					LENGTHEN_BUF2(strlen(escapebuf) + 3);
					ast_str_append(&sql2, 0, "%s'%s'", first ? "" : ",", escapebuf);
				}
			}
			first = 0;
		}

		LENGTHEN_BUF1(ast_str_strlen(sql2) + 2);
		AST_RWLIST_UNLOCK(&psql_columns);
		ast_str_append(&sql, 0, ")%s)", ast_str_buffer(sql2));
		ast_verb(11, "[%s]\n", ast_str_buffer(sql));

		ast_debug(2, "inserting a CDR record.\n");

		/* Test to be sure we're still connected... */
		/* If we're connected, and connection is working, good. */
		/* Otherwise, attempt reconnect.  If it fails... sorry... */
		if (PQstatus(conn) == CONNECTION_OK) {
			connected = 1;
		} else {
			ast_log(LOG_ERROR, "Connection was lost... attempting to reconnect.\n");
			PQreset(conn);
			if (PQstatus(conn) == CONNECTION_OK) {
				ast_log(LOG_ERROR, "Connection reestablished.\n");
				connected = 1;
				connect_time = time(NULL);
				records = 0;
			} else {
				pgerror = PQerrorMessage(conn);
				ast_log(LOG_ERROR, "Unable to reconnect to database server %s. Calls will not be logged!\n", pghostname);
				ast_log(LOG_ERROR, "Reason: %s\n", pgerror);
				PQfinish(conn);
				conn = NULL;
				connected = 0;
				ast_mutex_unlock(&pgsql_lock);
				ast_free(sql);
				ast_free(sql2);
				return -1;
			}
		}
		result = PQexec(conn, ast_str_buffer(sql));
		if (PQresultStatus(result) != PGRES_COMMAND_OK) {
			pgerror = PQresultErrorMessage(result);
			ast_log(LOG_ERROR, "Failed to insert call detail record into database!\n");
			ast_log(LOG_ERROR, "Reason: %s\n", pgerror);
			ast_log(LOG_ERROR, "Connection may have been lost... attempting to reconnect.\n");
			PQreset(conn);
			if (PQstatus(conn) == CONNECTION_OK) {
				ast_log(LOG_ERROR, "Connection reestablished.\n");
				connected = 1;
				connect_time = time(NULL);
				records = 0;
				PQclear(result);
				result = PQexec(conn, ast_str_buffer(sql));
				if (PQresultStatus(result) != PGRES_COMMAND_OK) {
					pgerror = PQresultErrorMessage(result);
					ast_log(LOG_ERROR, "HARD ERROR!  Attempted reconnection failed.  DROPPING CALL RECORD!\n");
					ast_log(LOG_ERROR, "Reason: %s\n", pgerror);
				}  else {
					/* Second try worked out ok */
					totalrecords++;
					records++;
					ast_mutex_unlock(&pgsql_lock);
					PQclear(result);
					return 0;
				}
			}
			ast_mutex_unlock(&pgsql_lock);
			PQclear(result);
			ast_free(sql);
			ast_free(sql2);
			return -1;
		} else {
			totalrecords++;
			records++;
		}
		PQclear(result);
		ast_free(sql);
		ast_free(sql2);
	}
	ast_mutex_unlock(&pgsql_lock);
	return 0;
}

/* This function should be called without holding the pgsql_columns lock */
static void empty_columns(void)
{
	struct columns *current;
	AST_RWLIST_WRLOCK(&psql_columns);
	while ((current = AST_RWLIST_REMOVE_HEAD(&psql_columns, list))) {
		ast_free(current);
	}
	AST_RWLIST_UNLOCK(&psql_columns);

}

static int unload_module(void)
{
	ast_cdr_unregister(name);
	ast_cli_unregister_multiple(cdr_pgsql_status_cli, ARRAY_LEN(cdr_pgsql_status_cli));

	PQfinish(conn);

	ast_free(pghostname);
	ast_free(pgdbname);
	ast_free(pgdbuser);
	ast_free(pgpassword);
	ast_free(pgdbport);
	ast_free(table);
	ast_free(encoding);
	ast_free(tz);

	empty_columns();

	return 0;
}

static int config_module(int reload)
{
	struct ast_variable *var;
	char *pgerror;
	struct columns *cur;
	PGresult *result;
	const char *tmp;
	struct ast_config *cfg;
	struct ast_flags config_flags = { reload ? CONFIG_FLAG_FILEUNCHANGED : 0 };

	if ((cfg = ast_config_load(config, config_flags)) == NULL || cfg == CONFIG_STATUS_FILEINVALID) {
		ast_log(LOG_WARNING, "Unable to load config for PostgreSQL CDR's: %s\n", config);
		return -1;
	} else if (cfg == CONFIG_STATUS_FILEUNCHANGED) {
		return 0;
	}
<<<<<<< HEAD
=======

	ast_mutex_lock(&pgsql_lock);
>>>>>>> 359f8a7f

	if (!(var = ast_variable_browse(cfg, "global"))) {
		ast_config_destroy(cfg);
		ast_mutex_unlock(&pgsql_lock);
		ast_log(LOG_NOTICE, "cdr_pgsql configuration contains no global section, skipping module %s.\n",
			reload ? "reload" : "load");
		return -1;
	}

	if (!(tmp = ast_variable_retrieve(cfg, "global", "hostname"))) {
		ast_log(LOG_WARNING, "PostgreSQL server hostname not specified.  Assuming unix socket connection\n");
		tmp = "";	/* connect via UNIX-socket by default */
	}

<<<<<<< HEAD
	if (pghostname) {
		ast_free(pghostname);
	}
=======
	ast_free(pghostname);
>>>>>>> 359f8a7f
	if (!(pghostname = ast_strdup(tmp))) {
		ast_config_destroy(cfg);
		ast_mutex_unlock(&pgsql_lock);
		return -1;
	}

	if (!(tmp = ast_variable_retrieve(cfg, "global", "dbname"))) {
		ast_log(LOG_WARNING, "PostgreSQL database not specified.  Assuming asterisk\n");
		tmp = "asteriskcdrdb";
	}

<<<<<<< HEAD
	if (pgdbname) {
		ast_free(pgdbname);
	}
=======
	ast_free(pgdbname);
>>>>>>> 359f8a7f
	if (!(pgdbname = ast_strdup(tmp))) {
		ast_config_destroy(cfg);
		ast_mutex_unlock(&pgsql_lock);
		return -1;
	}

	if (!(tmp = ast_variable_retrieve(cfg, "global", "user"))) {
		ast_log(LOG_WARNING, "PostgreSQL database user not specified.  Assuming asterisk\n");
		tmp = "asterisk";
	}

<<<<<<< HEAD
	if (pgdbuser) {
		ast_free(pgdbuser);
	}
=======
	ast_free(pgdbuser);
>>>>>>> 359f8a7f
	if (!(pgdbuser = ast_strdup(tmp))) {
		ast_config_destroy(cfg);
		ast_mutex_unlock(&pgsql_lock);
		return -1;
	}

	if (!(tmp = ast_variable_retrieve(cfg, "global", "password"))) {
		ast_log(LOG_WARNING, "PostgreSQL database password not specified.  Assuming blank\n");
		tmp = "";
	}

<<<<<<< HEAD
	if (pgpassword) {
		ast_free(pgpassword);
	}
=======
	ast_free(pgpassword);
>>>>>>> 359f8a7f
	if (!(pgpassword = ast_strdup(tmp))) {
		ast_config_destroy(cfg);
		ast_mutex_unlock(&pgsql_lock);
		return -1;
	}

	if (!(tmp = ast_variable_retrieve(cfg, "global", "port"))) {
		ast_log(LOG_WARNING, "PostgreSQL database port not specified.  Using default 5432.\n");
		tmp = "5432";
	}

<<<<<<< HEAD
	if (pgdbport) {
		ast_free(pgdbport);
	}
=======
	ast_free(pgdbport);
>>>>>>> 359f8a7f
	if (!(pgdbport = ast_strdup(tmp))) {
		ast_config_destroy(cfg);
		ast_mutex_unlock(&pgsql_lock);
		return -1;
	}

	if (!(tmp = ast_variable_retrieve(cfg, "global", "table"))) {
		ast_log(LOG_WARNING, "CDR table not specified.  Assuming cdr\n");
		tmp = "cdr";
	}

<<<<<<< HEAD
	if (table) {
		ast_free(table);
	}
=======
	ast_free(table);
>>>>>>> 359f8a7f
	if (!(table = ast_strdup(tmp))) {
		ast_config_destroy(cfg);
		ast_mutex_unlock(&pgsql_lock);
		return -1;
	}

	if (!(tmp = ast_variable_retrieve(cfg, "global", "encoding"))) {
		ast_log(LOG_WARNING, "Encoding not specified.  Assuming LATIN9\n");
		tmp = "LATIN9";
	}

	ast_free(encoding);
	if (!(encoding = ast_strdup(tmp))) {
		ast_config_destroy(cfg);
		ast_mutex_unlock(&pgsql_lock);
		return -1;
	}

	if (!(tmp = ast_variable_retrieve(cfg, "global", "timezone"))) {
		tmp = "";
	}

	ast_free(tz);
	tz = NULL;

	if (!ast_strlen_zero(tmp) && !(tz = ast_strdup(tmp))) {
		ast_config_destroy(cfg);
		ast_mutex_unlock(&pgsql_lock);
		return -1;
	}

	if (option_debug) {
		if (ast_strlen_zero(pghostname)) {
			ast_debug(1, "using default unix socket\n");
		} else {
			ast_debug(1, "got hostname of %s\n", pghostname);
		}
		ast_debug(1, "got port of %s\n", pgdbport);
		ast_debug(1, "got user of %s\n", pgdbuser);
		ast_debug(1, "got dbname of %s\n", pgdbname);
		ast_debug(1, "got password of %s\n", pgpassword);
		ast_debug(1, "got sql table name of %s\n", table);
		ast_debug(1, "got encoding of %s\n", encoding);
		ast_debug(1, "got timezone of %s\n", tz);
	}

	conn = PQsetdbLogin(pghostname, pgdbport, NULL, NULL, pgdbname, pgdbuser, pgpassword);
	if (PQstatus(conn) != CONNECTION_BAD) {
		char sqlcmd[768];
		char *fname, *ftype, *flen, *fnotnull, *fdef;
		int i, rows, version;
		ast_debug(1, "Successfully connected to PostgreSQL database.\n");
		connected = 1;
		connect_time = time(NULL);
		records = 0;
		if (PQsetClientEncoding(conn, encoding)) {
#ifdef HAVE_PGSQL_pg_encoding_to_char
			ast_log(LOG_WARNING, "Failed to set encoding to '%s'.  Encoding set to default '%s'\n", encoding, pg_encoding_to_char(PQclientEncoding(conn)));
#else
			ast_log(LOG_WARNING, "Failed to set encoding to '%s'.  Encoding set to default.\n", encoding);
#endif
		}
		version = PQserverVersion(conn);

		if (version >= 70300) {
			char *schemaname, *tablename;
			if (strchr(table, '.')) {
				schemaname = ast_strdupa(table);
				tablename = strchr(schemaname, '.');
				*tablename++ = '\0';
			} else {
				schemaname = "";
				tablename = table;
			}

			/* Escape special characters in schemaname */
			if (strchr(schemaname, '\\') || strchr(schemaname, '\'')) {
				char *tmp = schemaname, *ptr;

				ptr = schemaname = alloca(strlen(tmp) * 2 + 1);
				for (; *tmp; tmp++) {
					if (strchr("\\'", *tmp)) {
						*ptr++ = *tmp;
					}
					*ptr++ = *tmp;
				}
				*ptr = '\0';
			}
			/* Escape special characters in tablename */
			if (strchr(tablename, '\\') || strchr(tablename, '\'')) {
				char *tmp = tablename, *ptr;

				ptr = tablename = alloca(strlen(tmp) * 2 + 1);
				for (; *tmp; tmp++) {
					if (strchr("\\'", *tmp)) {
						*ptr++ = *tmp;
					}
					*ptr++ = *tmp;
				}
				*ptr = '\0';
			}

			snprintf(sqlcmd, sizeof(sqlcmd), "SELECT a.attname, t.typname, a.attlen, a.attnotnull, d.adsrc, a.atttypmod FROM (((pg_catalog.pg_class c INNER JOIN pg_catalog.pg_namespace n ON n.oid = c.relnamespace AND c.relname = '%s' AND n.nspname = %s%s%s) INNER JOIN pg_catalog.pg_attribute a ON (NOT a.attisdropped) AND a.attnum > 0 AND a.attrelid = c.oid) INNER JOIN pg_catalog.pg_type t ON t.oid = a.atttypid) LEFT OUTER JOIN pg_attrdef d ON a.atthasdef AND d.adrelid = a.attrelid AND d.adnum = a.attnum ORDER BY n.nspname, c.relname, attnum",
				tablename,
				ast_strlen_zero(schemaname) ? "" : "'", ast_strlen_zero(schemaname) ? "current_schema()" : schemaname, ast_strlen_zero(schemaname) ? "" : "'");
		} else {
			snprintf(sqlcmd, sizeof(sqlcmd), "SELECT a.attname, t.typname, a.attlen, a.attnotnull, d.adsrc, a.atttypmod FROM pg_class c, pg_type t, pg_attribute a LEFT OUTER JOIN pg_attrdef d ON a.atthasdef AND d.adrelid = a.attrelid AND d.adnum = a.attnum WHERE c.oid = a.attrelid AND a.atttypid = t.oid AND (a.attnum > 0) AND c.relname = '%s' ORDER BY c.relname, attnum", table);
		}
		/* Query the columns */
		result = PQexec(conn, sqlcmd);
		if (PQresultStatus(result) != PGRES_TUPLES_OK) {
			pgerror = PQresultErrorMessage(result);
			ast_log(LOG_ERROR, "Failed to query database columns: %s\n", pgerror);
			PQclear(result);
			unload_module();
			ast_mutex_unlock(&pgsql_lock);
			return AST_MODULE_LOAD_DECLINE;
		}

		rows = PQntuples(result);
		if (rows == 0) {
			ast_log(LOG_ERROR, "cdr_pgsql: Failed to query database columns. No columns found, does the table exist?\n");
			PQclear(result);
			unload_module();
			ast_mutex_unlock(&pgsql_lock);
			return AST_MODULE_LOAD_DECLINE;
		}

		/* Clear out the columns list. */
		empty_columns();

		for (i = 0; i < rows; i++) {
			fname = PQgetvalue(result, i, 0);
			ftype = PQgetvalue(result, i, 1);
			flen = PQgetvalue(result, i, 2);
			fnotnull = PQgetvalue(result, i, 3);
			fdef = PQgetvalue(result, i, 4);
			if (atoi(flen) == -1) {
				/* For varchar columns, the maximum length is encoded in a different field */
				flen = PQgetvalue(result, i, 5);
			}
			ast_verb(4, "Found column '%s' of type '%s'\n", fname, ftype);
			cur = ast_calloc(1, sizeof(*cur) + strlen(fname) + strlen(ftype) + 2);
			if (cur) {
				sscanf(flen, "%30d", &cur->len);
				cur->name = (char *)cur + sizeof(*cur);
				cur->type = (char *)cur + sizeof(*cur) + strlen(fname) + 1;
				strcpy(cur->name, fname);
				strcpy(cur->type, ftype);
				if (*fnotnull == 't') {
					cur->notnull = 1;
				} else {
					cur->notnull = 0;
				}
				if (!ast_strlen_zero(fdef)) {
					cur->hasdefault = 1;
				} else {
					cur->hasdefault = 0;
				}
				AST_RWLIST_WRLOCK(&psql_columns);
				AST_RWLIST_INSERT_TAIL(&psql_columns, cur, list);
				AST_RWLIST_UNLOCK(&psql_columns);
			}
		}
		PQclear(result);
	} else {
		pgerror = PQerrorMessage(conn);
		ast_log(LOG_ERROR, "Unable to connect to database server %s.  CALLS WILL NOT BE LOGGED!!\n", pghostname);
		ast_log(LOG_ERROR, "Reason: %s\n", pgerror);
		connected = 0;
	}

	ast_config_destroy(cfg);

	ast_mutex_unlock(&pgsql_lock);
	return 0;
}

static int load_module(void)
{
<<<<<<< HEAD
	ast_cli_register_multiple(cdr_pgsql_status_cli, sizeof(cdr_pgsql_status_cli) / sizeof(struct ast_cli_entry));
	return config_module(0) ? AST_MODULE_LOAD_DECLINE : 0;
=======
	if (config_module(0)) {
		return AST_MODULE_LOAD_DECLINE;
	}
	return ast_cdr_register(name, ast_module_info->description, pgsql_log)
		? AST_MODULE_LOAD_DECLINE : 0;
>>>>>>> 359f8a7f
}

static int reload(void)
{
	return config_module(1);
}

AST_MODULE_INFO(ASTERISK_GPL_KEY, AST_MODFLAG_LOAD_ORDER, "PostgreSQL CDR Backend",
		.load = load_module,
		.unload = unload_module,
		.reload = reload,
		.load_pri = AST_MODPRI_CDR_DRIVER,
	       );<|MERGE_RESOLUTION|>--- conflicted
+++ resolved
@@ -462,11 +462,8 @@
 	} else if (cfg == CONFIG_STATUS_FILEUNCHANGED) {
 		return 0;
 	}
-<<<<<<< HEAD
-=======
 
 	ast_mutex_lock(&pgsql_lock);
->>>>>>> 359f8a7f
 
 	if (!(var = ast_variable_browse(cfg, "global"))) {
 		ast_config_destroy(cfg);
@@ -481,13 +478,7 @@
 		tmp = "";	/* connect via UNIX-socket by default */
 	}
 
-<<<<<<< HEAD
-	if (pghostname) {
-		ast_free(pghostname);
-	}
-=======
 	ast_free(pghostname);
->>>>>>> 359f8a7f
 	if (!(pghostname = ast_strdup(tmp))) {
 		ast_config_destroy(cfg);
 		ast_mutex_unlock(&pgsql_lock);
@@ -499,13 +490,7 @@
 		tmp = "asteriskcdrdb";
 	}
 
-<<<<<<< HEAD
-	if (pgdbname) {
-		ast_free(pgdbname);
-	}
-=======
 	ast_free(pgdbname);
->>>>>>> 359f8a7f
 	if (!(pgdbname = ast_strdup(tmp))) {
 		ast_config_destroy(cfg);
 		ast_mutex_unlock(&pgsql_lock);
@@ -517,13 +502,7 @@
 		tmp = "asterisk";
 	}
 
-<<<<<<< HEAD
-	if (pgdbuser) {
-		ast_free(pgdbuser);
-	}
-=======
 	ast_free(pgdbuser);
->>>>>>> 359f8a7f
 	if (!(pgdbuser = ast_strdup(tmp))) {
 		ast_config_destroy(cfg);
 		ast_mutex_unlock(&pgsql_lock);
@@ -535,13 +514,7 @@
 		tmp = "";
 	}
 
-<<<<<<< HEAD
-	if (pgpassword) {
-		ast_free(pgpassword);
-	}
-=======
 	ast_free(pgpassword);
->>>>>>> 359f8a7f
 	if (!(pgpassword = ast_strdup(tmp))) {
 		ast_config_destroy(cfg);
 		ast_mutex_unlock(&pgsql_lock);
@@ -553,13 +526,7 @@
 		tmp = "5432";
 	}
 
-<<<<<<< HEAD
-	if (pgdbport) {
-		ast_free(pgdbport);
-	}
-=======
 	ast_free(pgdbport);
->>>>>>> 359f8a7f
 	if (!(pgdbport = ast_strdup(tmp))) {
 		ast_config_destroy(cfg);
 		ast_mutex_unlock(&pgsql_lock);
@@ -571,13 +538,7 @@
 		tmp = "cdr";
 	}
 
-<<<<<<< HEAD
-	if (table) {
-		ast_free(table);
-	}
-=======
 	ast_free(table);
->>>>>>> 359f8a7f
 	if (!(table = ast_strdup(tmp))) {
 		ast_config_destroy(cfg);
 		ast_mutex_unlock(&pgsql_lock);
@@ -758,16 +719,12 @@
 
 static int load_module(void)
 {
-<<<<<<< HEAD
 	ast_cli_register_multiple(cdr_pgsql_status_cli, sizeof(cdr_pgsql_status_cli) / sizeof(struct ast_cli_entry));
-	return config_module(0) ? AST_MODULE_LOAD_DECLINE : 0;
-=======
 	if (config_module(0)) {
 		return AST_MODULE_LOAD_DECLINE;
 	}
 	return ast_cdr_register(name, ast_module_info->description, pgsql_log)
 		? AST_MODULE_LOAD_DECLINE : 0;
->>>>>>> 359f8a7f
 }
 
 static int reload(void)
