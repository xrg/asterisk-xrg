--- conflicted
+++ resolved
@@ -4124,12 +4124,8 @@
 		ast_format_cap_remove_all(cap);
 		ast_parse_allow_disallow(NULL, cap, codecs, 1);
 	}
-<<<<<<< HEAD
-
-	if (!ast_strlen_zero(app)) {
-=======
+
 	if (!ast_strlen_zero(app) && s->session) {
->>>>>>> 7fd2a7bf
 		int bad_appdata = 0;
 		/* To run the System application (or anything else that goes to
 		 * shell), you must have the additional System privilege */
