/*
 * Asterisk -- An open source telephony toolkit.
 *
 * Copyright (C) 1999 - 2006, Digium, Inc.
 *
 * See http://www.asterisk.org for more information about
 * the Asterisk project. Please do not directly contact
 * any of the maintainers of this project for assistance;
 * the project provides a web site, mailing lists and IRC
 * channels for your use.
 *
 * This program is free software, distributed under the terms of
 * the GNU General Public License Version 2. See the LICENSE file
 * at the top of the source tree.
 */

/*! \file
 *
 * \brief Utility functions
 *
 * \note These are important for portability and security,
 * so please use them in favour of other routines.
 * Please consult the CODING GUIDELINES for more information.
 */

#include "asterisk.h"

ASTERISK_FILE_VERSION(__FILE__, "$Revision$")

#include <ctype.h>
#include <sys/stat.h>
#include <sys/stat.h>

#ifdef HAVE_DEV_URANDOM
#include <fcntl.h>
#endif

#include <sys/syscall.h>
#if defined(__APPLE__)
#include <mach/mach.h>
#elif defined(HAVE_SYS_THR_H)
#include <sys/thr.h>
#endif

#include "asterisk/network.h"

#define AST_API_MODULE		/* ensure that inlinable API functions will be built in lock.h if required */
#include "asterisk/lock.h"
#include "asterisk/io.h"
#include "asterisk/md5.h"
#include "asterisk/sha1.h"
#include "asterisk/cli.h"
#include "asterisk/linkedlists.h"

#define AST_API_MODULE		/* ensure that inlinable API functions will be built in this module if required */
#include "asterisk/strings.h"

#define AST_API_MODULE		/* ensure that inlinable API functions will be built in this module if required */
#include "asterisk/time.h"

#define AST_API_MODULE		/* ensure that inlinable API functions will be built in this module if required */
#include "asterisk/stringfields.h"

#define AST_API_MODULE		/* ensure that inlinable API functions will be built in this module if required */
#include "asterisk/utils.h"

#define AST_API_MODULE
#include "asterisk/threadstorage.h"

#define AST_API_MODULE
#include "asterisk/config.h"

static char base64[64];
static char b2a[256];

AST_THREADSTORAGE(inet_ntoa_buf);

#if !defined(HAVE_GETHOSTBYNAME_R_5) && !defined(HAVE_GETHOSTBYNAME_R_6)

#define ERANGE 34	/*!< duh? ERANGE value copied from web... */
#undef gethostbyname

AST_MUTEX_DEFINE_STATIC(__mutex);

/*! \brief Reentrant replacement for gethostbyname for BSD-based systems.
\note This
routine is derived from code originally written and placed in the public 
domain by Enzo Michelangeli <em@em.no-ip.com> */

static int gethostbyname_r (const char *name, struct hostent *ret, char *buf,
				size_t buflen, struct hostent **result, 
				int *h_errnop) 
{
	int hsave;
	struct hostent *ph;
	ast_mutex_lock(&__mutex); /* begin critical area */
	hsave = h_errno;

	ph = gethostbyname(name);
	*h_errnop = h_errno; /* copy h_errno to *h_herrnop */
	if (ph == NULL) {
		*result = NULL;
	} else {
		char **p, **q;
		char *pbuf;
		int nbytes = 0;
		int naddr = 0, naliases = 0;
		/* determine if we have enough space in buf */

		/* count how many addresses */
		for (p = ph->h_addr_list; *p != 0; p++) {
			nbytes += ph->h_length; /* addresses */
			nbytes += sizeof(*p); /* pointers */
			naddr++;
		}
		nbytes += sizeof(*p); /* one more for the terminating NULL */

		/* count how many aliases, and total length of strings */
		for (p = ph->h_aliases; *p != 0; p++) {
			nbytes += (strlen(*p)+1); /* aliases */
			nbytes += sizeof(*p);  /* pointers */
			naliases++;
		}
		nbytes += sizeof(*p); /* one more for the terminating NULL */

		/* here nbytes is the number of bytes required in buffer */
		/* as a terminator must be there, the minimum value is ph->h_length */
		if (nbytes > buflen) {
			*result = NULL;
			ast_mutex_unlock(&__mutex); /* end critical area */
			return ERANGE; /* not enough space in buf!! */
		}

		/* There is enough space. Now we need to do a deep copy! */
		/* Allocation in buffer:
			from [0] to [(naddr-1) * sizeof(*p)]:
			pointers to addresses
			at [naddr * sizeof(*p)]:
			NULL
			from [(naddr+1) * sizeof(*p)] to [(naddr+naliases) * sizeof(*p)] :
			pointers to aliases
			at [(naddr+naliases+1) * sizeof(*p)]:
			NULL
			then naddr addresses (fixed length), and naliases aliases (asciiz).
		*/

		*ret = *ph;   /* copy whole structure (not its address!) */

		/* copy addresses */
		q = (char **)buf; /* pointer to pointers area (type: char **) */
		ret->h_addr_list = q; /* update pointer to address list */
		pbuf = buf + ((naddr + naliases + 2) * sizeof(*p)); /* skip that area */
		for (p = ph->h_addr_list; *p != 0; p++) {
			memcpy(pbuf, *p, ph->h_length); /* copy address bytes */
			*q++ = pbuf; /* the pointer is the one inside buf... */
			pbuf += ph->h_length; /* advance pbuf */
		}
		*q++ = NULL; /* address list terminator */

		/* copy aliases */
		ret->h_aliases = q; /* update pointer to aliases list */
		for (p = ph->h_aliases; *p != 0; p++) {
			strcpy(pbuf, *p); /* copy alias strings */
			*q++ = pbuf; /* the pointer is the one inside buf... */
			pbuf += strlen(*p); /* advance pbuf */
			*pbuf++ = 0; /* string terminator */
		}
		*q++ = NULL; /* terminator */

		strcpy(pbuf, ph->h_name); /* copy alias strings */
		ret->h_name = pbuf;
		pbuf += strlen(ph->h_name); /* advance pbuf */
		*pbuf++ = 0; /* string terminator */

		*result = ret;  /* and let *result point to structure */

	}
	h_errno = hsave;  /* restore h_errno */
	ast_mutex_unlock(&__mutex); /* end critical area */

	return (*result == NULL); /* return 0 on success, non-zero on error */
}


#endif

/*! \brief Re-entrant (thread safe) version of gethostbyname that replaces the 
   standard gethostbyname (which is not thread safe)
*/
struct hostent *ast_gethostbyname(const char *host, struct ast_hostent *hp)
{
	int res;
	int herrno;
	int dots = 0;
	const char *s;
	struct hostent *result = NULL;
	/* Although it is perfectly legitimate to lookup a pure integer, for
	   the sake of the sanity of people who like to name their peers as
	   integers, we break with tradition and refuse to look up a
	   pure integer */
	s = host;
	res = 0;
	while (s && *s) {
		if (*s == '.')
			dots++;
		else if (!isdigit(*s))
			break;
		s++;
	}
	if (!s || !*s) {
		/* Forge a reply for IP's to avoid octal IP's being interpreted as octal */
		if (dots != 3)
			return NULL;
		memset(hp, 0, sizeof(struct ast_hostent));
		hp->hp.h_addrtype = AF_INET;
		hp->hp.h_addr_list = (void *) hp->buf;
		hp->hp.h_addr = hp->buf + sizeof(void *);
		/* For AF_INET, this will always be 4 */
		hp->hp.h_length = 4;
		if (inet_pton(AF_INET, host, hp->hp.h_addr) > 0)
			return &hp->hp;
		return NULL;
		
	}
#ifdef HAVE_GETHOSTBYNAME_R_5
	result = gethostbyname_r(host, &hp->hp, hp->buf, sizeof(hp->buf), &herrno);

	if (!result || !hp->hp.h_addr_list || !hp->hp.h_addr_list[0])
		return NULL;
#else
	res = gethostbyname_r(host, &hp->hp, hp->buf, sizeof(hp->buf), &result, &herrno);

	if (res || !result || !hp->hp.h_addr_list || !hp->hp.h_addr_list[0])
		return NULL;
#endif
	return &hp->hp;
}

/*! \brief Produce 32 char MD5 hash of value. */
void ast_md5_hash(char *output, const char *input)
{
	struct MD5Context md5;
	unsigned char digest[16];
	char *ptr;
	int x;

	MD5Init(&md5);
	MD5Update(&md5, (const unsigned char *) input, strlen(input));
	MD5Final(digest, &md5);
	ptr = output;
	for (x = 0; x < 16; x++)
		ptr += sprintf(ptr, "%2.2x", digest[x]);
}

/*! \brief Produce 40 char SHA1 hash of value. */
void ast_sha1_hash(char *output, const char *input)
{
	struct SHA1Context sha;
	char *ptr;
	int x;
	uint8_t Message_Digest[20];

	SHA1Reset(&sha);
	
	SHA1Input(&sha, (const unsigned char *) input, strlen(input));

	SHA1Result(&sha, Message_Digest);
	ptr = output;
	for (x = 0; x < 20; x++)
		ptr += sprintf(ptr, "%2.2x", Message_Digest[x]);
}

/*! \brief decode BASE64 encoded text */
int ast_base64decode(unsigned char *dst, const char *src, int max)
{
	int cnt = 0;
	unsigned int byte = 0;
	unsigned int bits = 0;
	int incnt = 0;
	while(*src && *src != '=' && (cnt < max)) {
		/* Shift in 6 bits of input */
		byte <<= 6;
		byte |= (b2a[(int)(*src)]) & 0x3f;
		bits += 6;
		src++;
		incnt++;
		/* If we have at least 8 bits left over, take that character 
		   off the top */
		if (bits >= 8)  {
			bits -= 8;
			*dst = (byte >> bits) & 0xff;
			dst++;
			cnt++;
		}
	}
	/* Don't worry about left over bits, they're extra anyway */
	return cnt;
}

/*! \brief encode text to BASE64 coding */
int ast_base64encode_full(char *dst, const unsigned char *src, int srclen, int max, int linebreaks)
{
	int cnt = 0;
	int col = 0;
	unsigned int byte = 0;
	int bits = 0;
	int cntin = 0;
	/* Reserve space for null byte at end of string */
	max--;
	while ((cntin < srclen) && (cnt < max)) {
		byte <<= 8;
		byte |= *(src++);
		bits += 8;
		cntin++;
		if ((bits == 24) && (cnt + 4 <= max)) {
			*dst++ = base64[(byte >> 18) & 0x3f];
			*dst++ = base64[(byte >> 12) & 0x3f];
			*dst++ = base64[(byte >> 6) & 0x3f];
			*dst++ = base64[byte & 0x3f];
			cnt += 4;
			col += 4;
			bits = 0;
			byte = 0;
		}
		if (linebreaks && (cnt < max) && (col == 64)) {
			*dst++ = '\n';
			cnt++;
			col = 0;
		}
	}
	if (bits && (cnt + 4 <= max)) {
		/* Add one last character for the remaining bits, 
		   padding the rest with 0 */
		byte <<= 24 - bits;
		*dst++ = base64[(byte >> 18) & 0x3f];
		*dst++ = base64[(byte >> 12) & 0x3f];
		if (bits == 16)
			*dst++ = base64[(byte >> 6) & 0x3f];
		else
			*dst++ = '=';
		*dst++ = '=';
		cnt += 4;
	}
	if (linebreaks && (cnt < max)) {
		*dst++ = '\n';
		cnt++;
	}
	*dst = '\0';
	return cnt;
}

int ast_base64encode(char *dst, const unsigned char *src, int srclen, int max)
{
	return ast_base64encode_full(dst, src, srclen, max, 0);
}

static void base64_init(void)
{
	int x;
	memset(b2a, -1, sizeof(b2a));
	/* Initialize base-64 Conversion table */
	for (x = 0; x < 26; x++) {
		/* A-Z */
		base64[x] = 'A' + x;
		b2a['A' + x] = x;
		/* a-z */
		base64[x + 26] = 'a' + x;
		b2a['a' + x] = x + 26;
		/* 0-9 */
		if (x < 10) {
			base64[x + 52] = '0' + x;
			b2a['0' + x] = x + 52;
		}
	}
	base64[62] = '+';
	base64[63] = '/';
	b2a[(int)'+'] = 62;
	b2a[(int)'/'] = 63;
}

<<<<<<< HEAD
const struct ast_flags ast_uri_http = {AST_URI_UNRESERVED};
const struct ast_flags ast_uri_http_legacy = {AST_URI_LEGACY_SPACE | AST_URI_UNRESERVED};
const struct ast_flags ast_uri_sip_user = {AST_URI_UNRESERVED | AST_URI_SIP_USER_UNRESERVED};

char *ast_uri_encode(const char *string, char *outbuf, int buflen, struct ast_flags spec)
=======
/*! \brief Turn text string to URI-encoded %XX version 
 *
 * \note 
 *  At this point, this function is encoding agnostic; it does not
 *  check whether it is fed legal UTF-8. We escape control
 *  characters (\x00-\x1F\x7F), '%', and all characters above 0x7F.
 *  If do_special_char == 1 we will convert all characters except alnum
 *  and mark.
 *  Outbuf needs to have more memory allocated than the instring
 *  to have room for the expansion. Every char that is converted
 *  is replaced by three ASCII characters.
 */
char *ast_uri_encode(const char *string, char *outbuf, int buflen, int do_special_char)
>>>>>>> ce7eb81f
{
	const char *ptr  = string;	/* Start with the string */
	char *out = outbuf;
	const char *mark = "-_.!~*'()"; /* no encode set, RFC 2396 section 2.3, RFC 3261 sec 25 */
<<<<<<< HEAD
	const char *user_unreserved = "&=+$,;?/"; /* user-unreserved set, RFC 3261 sec 25 */

	while (*ptr && out - outbuf < buflen - 1) {
		if (ast_test_flag(&spec, AST_URI_LEGACY_SPACE) && *ptr == ' ') {
			/* for legacy encoding, encode spaces as '+' */
			*out = '+';
			out++;
		} else if (!(ast_test_flag(&spec, AST_URI_MARK)
				&& strchr(mark, *ptr))
			&& !(ast_test_flag(&spec, AST_URI_ALPHANUM)
				&& ((*ptr >= '0' && *ptr <= '9')
				|| (*ptr >= 'A' && *ptr <= 'Z')
				|| (*ptr >= 'a' && *ptr <= 'z')))
			&& !(ast_test_flag(&spec, AST_URI_SIP_USER_UNRESERVED)
				&& strchr(user_unreserved, *ptr))) {

			if (out - outbuf >= buflen - 3) {
				break;
			}
			out += sprintf(out, "%%%02X", (unsigned char) *ptr);
		} else {
			*out = *ptr;	/* Continue copying the string */
=======

	while (*ptr && out - outbuf < buflen - 1) {
		if ((const signed char) *ptr < 32 || *ptr == 0x7f || *ptr == '%' ||
				(do_special_char &&
				!(*ptr >= '0' && *ptr <= '9') &&      /* num */
				!(*ptr >= 'A' && *ptr <= 'Z') &&      /* ALPHA */
				!(*ptr >= 'a' && *ptr <= 'z') &&      /* alpha */
				!strchr(mark, *ptr))) {               /* mark set */
			if (out - outbuf >= buflen - 3) {
				break;
			}

			out += sprintf(out, "%%%02X", (unsigned char) *ptr);
		} else {
			*out = *ptr;	/* Continue copying the string */
			out++;
		}
		ptr++;
	}

	if (buflen) {
		*out = '\0';
	}

	return outbuf;
}

/*! \brief escapes characters specified for quoted portions of sip messages */
char *ast_escape_quoted(const char *string, char *outbuf, int buflen)
{
	const char *ptr  = string;
	char *out = outbuf;
	char *allow = "\t\v !"; /* allow LWS (minus \r and \n) and "!" */

	while (*ptr && out - outbuf < buflen - 1) {
		if (!(strchr(allow, *ptr))
			&& !(*ptr >= '#' && *ptr <= '[') /* %x23 - %x5b */
			&& !(*ptr >= ']' && *ptr <= '~') /* %x5d - %x7e */
			&& !((unsigned char) *ptr > 0x7f)) {             /* UTF8-nonascii */

			if (out - outbuf >= buflen - 2) {
				break;
			}
			out += sprintf(out, "\\%c", (unsigned char) *ptr);
		} else {
			*out = *ptr;
>>>>>>> ce7eb81f
			out++;
		}
		ptr++;
	}

	if (buflen) {
		*out = '\0';
	}

	return outbuf;
}

void ast_uri_decode(char *s, struct ast_flags spec)
{
	char *o;
	unsigned int tmp;

	for (o = s; *s; s++, o++) {
		if (ast_test_flag(&spec, AST_URI_LEGACY_SPACE) && *s == '+') {
			/* legacy mode, decode '+' as space */
			*o = ' ';
		} else if (*s == '%' && s[1] != '\0' && s[2] != '\0' && sscanf(s + 1, "%2x", &tmp) == 1) {
			/* have '%', two chars and correct parsing */
			*o = tmp;
			s += 2;	/* Will be incremented once more when we break out */
		} else /* all other cases, just copy */
			*o = *s;
	}
	*o = '\0';
}

char *ast_escape_quoted(const char *string, char *outbuf, int buflen)
{
	const char *ptr  = string;
	char *out = outbuf;
	char *allow = "\t\v !"; /* allow LWS (minus \r and \n) and "!" */

	while (*ptr && out - outbuf < buflen - 1) {
		if (!(strchr(allow, *ptr))
			&& !(*ptr >= '#' && *ptr <= '[') /* %x23 - %x5b */
			&& !(*ptr >= ']' && *ptr <= '~') /* %x5d - %x7e */
			&& !((unsigned char) *ptr > 0x7f)) {             /* UTF8-nonascii */

			if (out - outbuf >= buflen - 2) {
				break;
			}
			out += sprintf(out, "\\%c", (unsigned char) *ptr);
		} else {
			*out = *ptr;
			out++;
		}
		ptr++;
	}

	if (buflen) {
		*out = '\0';
	}

	return outbuf;
}
/*! \brief  ast_inet_ntoa: Recursive thread safe replacement of inet_ntoa */
const char *ast_inet_ntoa(struct in_addr ia)
{
	char *buf;

	if (!(buf = ast_threadstorage_get(&inet_ntoa_buf, INET_ADDRSTRLEN)))
		return "";

	return inet_ntop(AF_INET, &ia, buf, INET_ADDRSTRLEN);
}

#ifdef HAVE_DEV_URANDOM
static int dev_urandom_fd;
#endif

#ifndef __linux__
#undef pthread_create /* For ast_pthread_create function only */
#endif /* !__linux__ */

#if !defined(LOW_MEMORY)

#ifdef DEBUG_THREADS

/*! \brief A reasonable maximum number of locks a thread would be holding ... */
#define AST_MAX_LOCKS 64

/* Allow direct use of pthread_mutex_t and friends */
#undef pthread_mutex_t
#undef pthread_mutex_lock
#undef pthread_mutex_unlock
#undef pthread_mutex_init
#undef pthread_mutex_destroy

/*! 
 * \brief Keep track of which locks a thread holds 
 *
 * There is an instance of this struct for every active thread
 */
struct thr_lock_info {
	/*! The thread's ID */
	pthread_t thread_id;
	/*! The thread name which includes where the thread was started */
	const char *thread_name;
	/*! This is the actual container of info for what locks this thread holds */
	struct {
		const char *file;
		int line_num;
		const char *func;
		const char *lock_name;
		void *lock_addr;
		int times_locked;
		enum ast_lock_type type;
		/*! This thread is waiting on this lock */
		int pending:2;
#ifdef HAVE_BKTR
		struct ast_bt *backtrace;
#endif
	} locks[AST_MAX_LOCKS];
	/*! This is the number of locks currently held by this thread.
	 *  The index (num_locks - 1) has the info on the last one in the
	 *  locks member */
	unsigned int num_locks;
	/*! Protects the contents of the locks member 
	 * Intentionally not ast_mutex_t */
	pthread_mutex_t lock;
	AST_LIST_ENTRY(thr_lock_info) entry;
};

/*! 
 * \brief Locked when accessing the lock_infos list 
 */
AST_MUTEX_DEFINE_STATIC(lock_infos_lock);
/*!
 * \brief A list of each thread's lock info 
 */
static AST_LIST_HEAD_NOLOCK_STATIC(lock_infos, thr_lock_info);

/*!
 * \brief Destroy a thread's lock info
 *
 * This gets called automatically when the thread stops
 */
static void lock_info_destroy(void *data)
{
	struct thr_lock_info *lock_info = data;
	int i;

	pthread_mutex_lock(&lock_infos_lock.mutex);
	AST_LIST_REMOVE(&lock_infos, lock_info, entry);
	pthread_mutex_unlock(&lock_infos_lock.mutex);


	for (i = 0; i < lock_info->num_locks; i++) {
		if (lock_info->locks[i].pending == -1) {
			/* This just means that the last lock this thread went for was by
			 * using trylock, and it failed.  This is fine. */
			break;
		}

		ast_log(LOG_ERROR, 
			"Thread '%s' still has a lock! - '%s' (%p) from '%s' in %s:%d!\n", 
			lock_info->thread_name,
			lock_info->locks[i].lock_name,
			lock_info->locks[i].lock_addr,
			lock_info->locks[i].func,
			lock_info->locks[i].file,
			lock_info->locks[i].line_num
		);
	}

	pthread_mutex_destroy(&lock_info->lock);
	if (lock_info->thread_name)
		free((void *) lock_info->thread_name);
	free(lock_info);
}

/*!
 * \brief The thread storage key for per-thread lock info
 */
AST_THREADSTORAGE_CUSTOM(thread_lock_info, NULL, lock_info_destroy);
#ifdef HAVE_BKTR
void ast_store_lock_info(enum ast_lock_type type, const char *filename,
	int line_num, const char *func, const char *lock_name, void *lock_addr, struct ast_bt *bt)
#else
void ast_store_lock_info(enum ast_lock_type type, const char *filename,
	int line_num, const char *func, const char *lock_name, void *lock_addr)
#endif
{
	struct thr_lock_info *lock_info;
	int i;

	if (!(lock_info = ast_threadstorage_get(&thread_lock_info, sizeof(*lock_info))))
		return;

	pthread_mutex_lock(&lock_info->lock);

	for (i = 0; i < lock_info->num_locks; i++) {
		if (lock_info->locks[i].lock_addr == lock_addr) {
			lock_info->locks[i].times_locked++;
#ifdef HAVE_BKTR
			lock_info->locks[i].backtrace = bt;
#endif
			pthread_mutex_unlock(&lock_info->lock);
			return;
		}
	}

	if (lock_info->num_locks == AST_MAX_LOCKS) {
		/* Can't use ast_log here, because it will cause infinite recursion */
		fprintf(stderr, "XXX ERROR XXX A thread holds more locks than '%d'."
			"  Increase AST_MAX_LOCKS!\n", AST_MAX_LOCKS);
		pthread_mutex_unlock(&lock_info->lock);
		return;
	}

	if (i && lock_info->locks[i - 1].pending == -1) {
		/* The last lock on the list was one that this thread tried to lock but
		 * failed at doing so.  It has now moved on to something else, so remove
		 * the old lock from the list. */
		i--;
		lock_info->num_locks--;
		memset(&lock_info->locks[i], 0, sizeof(lock_info->locks[0]));
	}

	lock_info->locks[i].file = filename;
	lock_info->locks[i].line_num = line_num;
	lock_info->locks[i].func = func;
	lock_info->locks[i].lock_name = lock_name;
	lock_info->locks[i].lock_addr = lock_addr;
	lock_info->locks[i].times_locked = 1;
	lock_info->locks[i].type = type;
	lock_info->locks[i].pending = 1;
#ifdef HAVE_BKTR
	lock_info->locks[i].backtrace = bt;
#endif
	lock_info->num_locks++;

	pthread_mutex_unlock(&lock_info->lock);
}

void ast_mark_lock_acquired(void *lock_addr)
{
	struct thr_lock_info *lock_info;

	if (!(lock_info = ast_threadstorage_get(&thread_lock_info, sizeof(*lock_info))))
		return;

	pthread_mutex_lock(&lock_info->lock);
	if (lock_info->locks[lock_info->num_locks - 1].lock_addr == lock_addr) {
		lock_info->locks[lock_info->num_locks - 1].pending = 0;
	}
	pthread_mutex_unlock(&lock_info->lock);
}

void ast_mark_lock_failed(void *lock_addr)
{
	struct thr_lock_info *lock_info;

	if (!(lock_info = ast_threadstorage_get(&thread_lock_info, sizeof(*lock_info))))
		return;

	pthread_mutex_lock(&lock_info->lock);
	if (lock_info->locks[lock_info->num_locks - 1].lock_addr == lock_addr) {
		lock_info->locks[lock_info->num_locks - 1].pending = -1;
		lock_info->locks[lock_info->num_locks - 1].times_locked--;
	}
	pthread_mutex_unlock(&lock_info->lock);
}

int ast_find_lock_info(void *lock_addr, char *filename, size_t filename_size, int *lineno, char *func, size_t func_size, char *mutex_name, size_t mutex_name_size)
{
	struct thr_lock_info *lock_info;
	int i = 0;

	if (!(lock_info = ast_threadstorage_get(&thread_lock_info, sizeof(*lock_info))))
		return -1;

	pthread_mutex_lock(&lock_info->lock);

	for (i = lock_info->num_locks - 1; i >= 0; i--) {
		if (lock_info->locks[i].lock_addr == lock_addr)
			break;
	}

	if (i == -1) {
		/* Lock not found :( */
		pthread_mutex_unlock(&lock_info->lock);
		return -1;
	}

	ast_copy_string(filename, lock_info->locks[i].file, filename_size);
	*lineno = lock_info->locks[i].line_num;
	ast_copy_string(func, lock_info->locks[i].func, func_size);
	ast_copy_string(mutex_name, lock_info->locks[i].lock_name, mutex_name_size);

	pthread_mutex_unlock(&lock_info->lock);

	return 0;
}

#ifdef HAVE_BKTR
void ast_remove_lock_info(void *lock_addr, struct ast_bt *bt)
#else
void ast_remove_lock_info(void *lock_addr)
#endif
{
	struct thr_lock_info *lock_info;
	int i = 0;

	if (!(lock_info = ast_threadstorage_get(&thread_lock_info, sizeof(*lock_info))))
		return;

	pthread_mutex_lock(&lock_info->lock);

	for (i = lock_info->num_locks - 1; i >= 0; i--) {
		if (lock_info->locks[i].lock_addr == lock_addr)
			break;
	}

	if (i == -1) {
		/* Lock not found :( */
		pthread_mutex_unlock(&lock_info->lock);
		return;
	}

	if (lock_info->locks[i].times_locked > 1) {
		lock_info->locks[i].times_locked--;
#ifdef HAVE_BKTR
		lock_info->locks[i].backtrace = bt;
#endif
		pthread_mutex_unlock(&lock_info->lock);
		return;
	}

	if (i < lock_info->num_locks - 1) {
		/* Not the last one ... *should* be rare! */
		memmove(&lock_info->locks[i], &lock_info->locks[i + 1], 
			(lock_info->num_locks - (i + 1)) * sizeof(lock_info->locks[0]));
	}

	lock_info->num_locks--;

	pthread_mutex_unlock(&lock_info->lock);
}

static const char *locktype2str(enum ast_lock_type type)
{
	switch (type) {
	case AST_MUTEX:
		return "MUTEX";
	case AST_RDLOCK:
		return "RDLOCK";
	case AST_WRLOCK:
		return "WRLOCK";
	}

	return "UNKNOWN";
}

#ifdef HAVE_BKTR
static void append_backtrace_information(struct ast_str **str, struct ast_bt *bt)
{
	char **symbols;

	if (!bt) {
		ast_str_append(str, 0, "\tNo backtrace to print\n");
		return;
	}

	if ((symbols = ast_bt_get_symbols(bt->addresses, bt->num_frames))) {
		int frame_iterator;
		
		for (frame_iterator = 0; frame_iterator < bt->num_frames; ++frame_iterator) {
			ast_str_append(str, 0, "\t%s\n", symbols[frame_iterator]);
		}

		free(symbols);
	} else {
		ast_str_append(str, 0, "\tCouldn't retrieve backtrace symbols\n");
	}
}
#endif

static void append_lock_information(struct ast_str **str, struct thr_lock_info *lock_info, int i)
{
	int j;
	ast_mutex_t *lock;
	struct ast_lock_track *lt;
	
	ast_str_append(str, 0, "=== ---> %sLock #%d (%s): %s %d %s %s %p (%d)\n", 
				   lock_info->locks[i].pending > 0 ? "Waiting for " : 
				   lock_info->locks[i].pending < 0 ? "Tried and failed to get " : "", i,
				   lock_info->locks[i].file, 
				   locktype2str(lock_info->locks[i].type),
				   lock_info->locks[i].line_num,
				   lock_info->locks[i].func, lock_info->locks[i].lock_name,
				   lock_info->locks[i].lock_addr, 
				   lock_info->locks[i].times_locked);
#ifdef HAVE_BKTR
	append_backtrace_information(str, lock_info->locks[i].backtrace);
#endif
	
	if (!lock_info->locks[i].pending || lock_info->locks[i].pending == -1)
		return;
	
	/* We only have further details for mutexes right now */
	if (lock_info->locks[i].type != AST_MUTEX)
		return;
	
	lock = lock_info->locks[i].lock_addr;
	lt = lock->track;
	ast_reentrancy_lock(lt);
	for (j = 0; *str && j < lt->reentrancy; j++) {
		ast_str_append(str, 0, "=== --- ---> Locked Here: %s line %d (%s)\n",
					   lt->file[j], lt->lineno[j], lt->func[j]);
	}
	ast_reentrancy_unlock(lt);	
}


/*! This function can help you find highly temporal locks; locks that happen for a 
    short time, but at unexpected times, usually at times that create a deadlock,
	Why is this thing locked right then? Who is locking it? Who am I fighting
    with for this lock? 

	To answer such questions, just call this routine before you would normally try
	to aquire a lock. It doesn't do anything if the lock is not acquired. If the
	lock is taken, it will publish a line or two to the console via ast_log().

	Sometimes, the lock message is pretty uninformative. For instance, you might
	find that the lock is being aquired deep within the astobj2 code; this tells
	you little about higher level routines that call the astobj2 routines.
	But, using gdb, you can set a break at the ast_log below, and for that
	breakpoint, you can set the commands:
	  where
	  cont
	which will give a stack trace and continue. -- that aught to do the job!

*/
void log_show_lock(void *this_lock_addr)
{
	struct thr_lock_info *lock_info;
	struct ast_str *str;

	if (!(str = ast_str_create(4096))) {
		ast_log(LOG_NOTICE,"Could not create str\n");
		return;
	}
	

	pthread_mutex_lock(&lock_infos_lock.mutex);
	AST_LIST_TRAVERSE(&lock_infos, lock_info, entry) {
		int i;
		pthread_mutex_lock(&lock_info->lock);
		for (i = 0; str && i < lock_info->num_locks; i++) {
			/* ONLY show info about this particular lock, if
			   it's acquired... */
			if (lock_info->locks[i].lock_addr == this_lock_addr) {
				append_lock_information(&str, lock_info, i);
				ast_log(LOG_NOTICE, "%s", ast_str_buffer(str));
				break;
			}
		}
		pthread_mutex_unlock(&lock_info->lock);
	}
	pthread_mutex_unlock(&lock_infos_lock.mutex);
	ast_free(str);
}


static char *handle_show_locks(struct ast_cli_entry *e, int cmd, struct ast_cli_args *a)
{
	struct thr_lock_info *lock_info;
	struct ast_str *str;

	if (!(str = ast_str_create(4096)))
		return CLI_FAILURE;

	switch (cmd) {
	case CLI_INIT:
		e->command = "core show locks";
		e->usage =
			"Usage: core show locks\n"
			"       This command is for lock debugging.  It prints out which locks\n"
			"are owned by each active thread.\n";
		return NULL;

	case CLI_GENERATE:
		return NULL;
	}

	ast_str_append(&str, 0, "\n" 
	               "=======================================================================\n"
	               "=== Currently Held Locks ==============================================\n"
	               "=======================================================================\n"
	               "===\n"
	               "=== <pending> <lock#> (<file>): <lock type> <line num> <function> <lock name> <lock addr> (times locked)\n"
	               "===\n");

	if (!str)
		return CLI_FAILURE;

	pthread_mutex_lock(&lock_infos_lock.mutex);
	AST_LIST_TRAVERSE(&lock_infos, lock_info, entry) {
		int i;
		if (lock_info->num_locks) {
			ast_str_append(&str, 0, "=== Thread ID: 0x%lx (%s)\n", (long) lock_info->thread_id,
				lock_info->thread_name);
			pthread_mutex_lock(&lock_info->lock);
			for (i = 0; str && i < lock_info->num_locks; i++) {
				append_lock_information(&str, lock_info, i);
			}
			pthread_mutex_unlock(&lock_info->lock);
			if (!str)
				break;
			ast_str_append(&str, 0, "=== -------------------------------------------------------------------\n"
			               "===\n");
			if (!str)
				break;
		}
	}
	pthread_mutex_unlock(&lock_infos_lock.mutex);

	if (!str)
		return CLI_FAILURE;

	ast_str_append(&str, 0, "=======================================================================\n"
	               "\n");

	if (!str)
		return CLI_FAILURE;

	ast_cli(a->fd, "%s", ast_str_buffer(str));

	ast_free(str);

	return CLI_SUCCESS;
}

static struct ast_cli_entry utils_cli[] = {
	AST_CLI_DEFINE(handle_show_locks, "Show which locks are held by which thread"),
};

#endif /* DEBUG_THREADS */

/*
 * support for 'show threads'. The start routine is wrapped by
 * dummy_start(), so that ast_register_thread() and
 * ast_unregister_thread() know the thread identifier.
 */
struct thr_arg {
	void *(*start_routine)(void *);
	void *data;
	char *name;
};

/*
 * on OS/X, pthread_cleanup_push() and pthread_cleanup_pop()
 * are odd macros which start and end a block, so they _must_ be
 * used in pairs (the latter with a '1' argument to call the
 * handler on exit.
 * On BSD we don't need this, but we keep it for compatibility.
 */
static void *dummy_start(void *data)
{
	void *ret;
	struct thr_arg a = *((struct thr_arg *) data);	/* make a local copy */
#ifdef DEBUG_THREADS
	struct thr_lock_info *lock_info;
	pthread_mutexattr_t mutex_attr;
#endif

	/* note that even though data->name is a pointer to allocated memory,
	   we are not freeing it here because ast_register_thread is going to
	   keep a copy of the pointer and then ast_unregister_thread will
	   free the memory
	*/
	ast_free(data);
	ast_register_thread(a.name);
	pthread_cleanup_push(ast_unregister_thread, (void *) pthread_self());

#ifdef DEBUG_THREADS
	if (!(lock_info = ast_threadstorage_get(&thread_lock_info, sizeof(*lock_info))))
		return NULL;

	lock_info->thread_id = pthread_self();
	lock_info->thread_name = strdup(a.name);

	pthread_mutexattr_init(&mutex_attr);
	pthread_mutexattr_settype(&mutex_attr, AST_MUTEX_KIND);
	pthread_mutex_init(&lock_info->lock, &mutex_attr);
	pthread_mutexattr_destroy(&mutex_attr);

	pthread_mutex_lock(&lock_infos_lock.mutex); /* Intentionally not the wrapper */
	AST_LIST_INSERT_TAIL(&lock_infos, lock_info, entry);
	pthread_mutex_unlock(&lock_infos_lock.mutex); /* Intentionally not the wrapper */
#endif /* DEBUG_THREADS */

	ret = a.start_routine(a.data);

	pthread_cleanup_pop(1);

	return ret;
}

#endif /* !LOW_MEMORY */

int ast_pthread_create_stack(pthread_t *thread, pthread_attr_t *attr, void *(*start_routine)(void *),
			     void *data, size_t stacksize, const char *file, const char *caller,
			     int line, const char *start_fn)
{
#if !defined(LOW_MEMORY)
	struct thr_arg *a;
#endif

	if (!attr) {
		attr = alloca(sizeof(*attr));
		pthread_attr_init(attr);
	}

#ifdef __linux__
	/* On Linux, pthread_attr_init() defaults to PTHREAD_EXPLICIT_SCHED,
	   which is kind of useless. Change this here to
	   PTHREAD_INHERIT_SCHED; that way the -p option to set realtime
	   priority will propagate down to new threads by default.
	   This does mean that callers cannot set a different priority using
	   PTHREAD_EXPLICIT_SCHED in the attr argument; instead they must set
	   the priority afterwards with pthread_setschedparam(). */
	if ((errno = pthread_attr_setinheritsched(attr, PTHREAD_INHERIT_SCHED)))
		ast_log(LOG_WARNING, "pthread_attr_setinheritsched: %s\n", strerror(errno));
#endif

	if (!stacksize)
		stacksize = AST_STACKSIZE;

	if ((errno = pthread_attr_setstacksize(attr, stacksize ? stacksize : AST_STACKSIZE)))
		ast_log(LOG_WARNING, "pthread_attr_setstacksize: %s\n", strerror(errno));

#if !defined(LOW_MEMORY)
	if ((a = ast_malloc(sizeof(*a)))) {
		a->start_routine = start_routine;
		a->data = data;
		start_routine = dummy_start;
		if (asprintf(&a->name, "%-20s started at [%5d] %s %s()",
			     start_fn, line, file, caller) < 0) {
			ast_log(LOG_WARNING, "asprintf() failed: %s\n", strerror(errno));
			a->name = NULL;
		}
		data = a;
	}
#endif /* !LOW_MEMORY */

	return pthread_create(thread, attr, start_routine, data); /* We're in ast_pthread_create, so it's okay */
}


int ast_pthread_create_detached_stack(pthread_t *thread, pthread_attr_t *attr, void *(*start_routine)(void *),
			     void *data, size_t stacksize, const char *file, const char *caller,
			     int line, const char *start_fn)
{
	unsigned char attr_destroy = 0;
	int res;

	if (!attr) {
		attr = alloca(sizeof(*attr));
		pthread_attr_init(attr);
		attr_destroy = 1;
	}

	if ((errno = pthread_attr_setdetachstate(attr, PTHREAD_CREATE_DETACHED)))
		ast_log(LOG_WARNING, "pthread_attr_setdetachstate: %s\n", strerror(errno));

	res = ast_pthread_create_stack(thread, attr, start_routine, data, 
	                               stacksize, file, caller, line, start_fn);

	if (attr_destroy)
		pthread_attr_destroy(attr);

	return res;
}

int ast_wait_for_input(int fd, int ms)
{
	struct pollfd pfd[1];
	memset(pfd, 0, sizeof(pfd));
	pfd[0].fd = fd;
	pfd[0].events = POLLIN|POLLPRI;
	return ast_poll(pfd, 1, ms);
}

static int ast_wait_for_output(int fd, int timeoutms)
{
	struct pollfd pfd = {
		.fd = fd,
		.events = POLLOUT,
	};
	int res;
	struct timeval start = ast_tvnow();
	int elapsed = 0;

	/* poll() until the fd is writable without blocking */
	while ((res = ast_poll(&pfd, 1, timeoutms - elapsed)) <= 0) {
		if (res == 0) {
			/* timed out. */
#ifndef STANDALONE
			ast_debug(1, "Timed out trying to write\n");
#endif
			return -1;
		} else if (res == -1) {
			/* poll() returned an error, check to see if it was fatal */

			if (errno == EINTR || errno == EAGAIN) {
				elapsed = ast_tvdiff_ms(ast_tvnow(), start);
				if (elapsed >= timeoutms) {
					return -1;
				}
				/* This was an acceptable error, go back into poll() */
				continue;
			}

			/* Fatal error, bail. */
			ast_log(LOG_ERROR, "poll returned error: %s\n", strerror(errno));

			return -1;
		}
		elapsed = ast_tvdiff_ms(ast_tvnow(), start);
		if (elapsed >= timeoutms) {
			return -1;
		}
	}

	return 0;
}

/*!
 * Try to write string, but wait no more than ms milliseconds before timing out.
 *
 * \note The code assumes that the file descriptor has NONBLOCK set,
 * so there is only one system call made to do a write, unless we actually
 * have a need to wait.  This way, we get better performance.
 * If the descriptor is blocking, all assumptions on the guaranteed
 * detail do not apply anymore.
 */
int ast_carefulwrite(int fd, char *s, int len, int timeoutms) 
{
	struct timeval start = ast_tvnow();
	int res = 0;
	int elapsed = 0;

	while (len) {
		if (ast_wait_for_output(fd, timeoutms - elapsed)) {
			return -1;
		}

		res = write(fd, s, len);

		if (res < 0 && errno != EAGAIN && errno != EINTR) {
			/* fatal error from write() */
			ast_log(LOG_ERROR, "write() returned error: %s\n", strerror(errno));
			return -1;
		}

		if (res < 0) {
			/* It was an acceptable error */
			res = 0;
		}

		/* Update how much data we have left to write */
		len -= res;
		s += res;
		res = 0;

		elapsed = ast_tvdiff_ms(ast_tvnow(), start);
		if (elapsed >= timeoutms) {
			/* We've taken too long to write 
			 * This is only an error condition if we haven't finished writing. */
			res = len ? -1 : 0;
			break;
		}
	}

	return res;
}

int ast_careful_fwrite(FILE *f, int fd, const char *src, size_t len, int timeoutms)
{
	struct timeval start = ast_tvnow();
	int n = 0;
	int elapsed = 0;

	while (len) {
		if (ast_wait_for_output(fd, timeoutms - elapsed)) {
			/* poll returned a fatal error, so bail out immediately. */
			return -1;
		}

		/* Clear any errors from a previous write */
		clearerr(f);

		n = fwrite(src, 1, len, f);

		if (ferror(f) && errno != EINTR && errno != EAGAIN) {
			/* fatal error from fwrite() */
			if (!feof(f)) {
				/* Don't spam the logs if it was just that the connection is closed. */
				ast_log(LOG_ERROR, "fwrite() returned error: %s\n", strerror(errno));
			}
			n = -1;
			break;
		}

		/* Update for data already written to the socket */
		len -= n;
		src += n;

		elapsed = ast_tvdiff_ms(ast_tvnow(), start);
		if (elapsed >= timeoutms) {
			/* We've taken too long to write 
			 * This is only an error condition if we haven't finished writing. */
			n = len ? -1 : 0;
			break;
		}
	}

	while (fflush(f)) {
		if (errno == EAGAIN || errno == EINTR) {
			continue;
		}
		if (!feof(f)) {
			/* Don't spam the logs if it was just that the connection is closed. */
			ast_log(LOG_ERROR, "fflush() returned error: %s\n", strerror(errno));
		}
		n = -1;
		break;
	}

	return n < 0 ? -1 : 0;
}

char *ast_strip_quoted(char *s, const char *beg_quotes, const char *end_quotes)
{
	char *e;
	char *q;

	s = ast_strip(s);
	if ((q = strchr(beg_quotes, *s)) && *q != '\0') {
		e = s + strlen(s) - 1;
		if (*e == *(end_quotes + (q - beg_quotes))) {
			s++;
			*e = '\0';
		}
	}

	return s;
}

char *ast_unescape_semicolon(char *s)
{
	char *e;
	char *work = s;

	while ((e = strchr(work, ';'))) {
		if ((e > work) && (*(e-1) == '\\')) {
			memmove(e - 1, e, strlen(e) + 1);
			work = e;
		} else {
			work = e + 1;
		}
	}

	return s;
}

/* !\brief unescape some C sequences in place, return pointer to the original string.
 */
char *ast_unescape_c(char *src)
{
	char c, *ret, *dst;

	if (src == NULL)
		return NULL;
	for (ret = dst = src; (c = *src++); *dst++ = c ) {
		if (c != '\\')
			continue;	/* copy char at the end of the loop */
		switch ((c = *src++)) {
		case '\0':	/* special, trailing '\' */
			c = '\\';
			break;
		case 'b':	/* backspace */
			c = '\b';
			break;
		case 'f':	/* form feed */
			c = '\f';
			break;
		case 'n':
			c = '\n';
			break;
		case 'r':
			c = '\r';
			break;
		case 't':
			c = '\t';
			break;
		}
		/* default, use the char literally */
	}
	*dst = '\0';
	return ret;
}

int ast_build_string_va(char **buffer, size_t *space, const char *fmt, va_list ap)
{
	int result;

	if (!buffer || !*buffer || !space || !*space)
		return -1;

	result = vsnprintf(*buffer, *space, fmt, ap);

	if (result < 0)
		return -1;
	else if (result > *space)
		result = *space;

	*buffer += result;
	*space -= result;
	return 0;
}

int ast_build_string(char **buffer, size_t *space, const char *fmt, ...)
{
	va_list ap;
	int result;

	va_start(ap, fmt);
	result = ast_build_string_va(buffer, space, fmt, ap);
	va_end(ap);

	return result;
}

int ast_true(const char *s)
{
	if (ast_strlen_zero(s))
		return 0;

	/* Determine if this is a true value */
	if (!strcasecmp(s, "yes") ||
	    !strcasecmp(s, "true") ||
	    !strcasecmp(s, "y") ||
	    !strcasecmp(s, "t") ||
	    !strcasecmp(s, "1") ||
	    !strcasecmp(s, "on"))
		return -1;

	return 0;
}

int ast_false(const char *s)
{
	if (ast_strlen_zero(s))
		return 0;

	/* Determine if this is a false value */
	if (!strcasecmp(s, "no") ||
	    !strcasecmp(s, "false") ||
	    !strcasecmp(s, "n") ||
	    !strcasecmp(s, "f") ||
	    !strcasecmp(s, "0") ||
	    !strcasecmp(s, "off"))
		return -1;

	return 0;
}

#define ONE_MILLION	1000000
/*
 * put timeval in a valid range. usec is 0..999999
 * negative values are not allowed and truncated.
 */
static struct timeval tvfix(struct timeval a)
{
	if (a.tv_usec >= ONE_MILLION) {
		ast_log(LOG_WARNING, "warning too large timestamp %ld.%ld\n",
			(long)a.tv_sec, (long int) a.tv_usec);
		a.tv_sec += a.tv_usec / ONE_MILLION;
		a.tv_usec %= ONE_MILLION;
	} else if (a.tv_usec < 0) {
		ast_log(LOG_WARNING, "warning negative timestamp %ld.%ld\n",
			(long)a.tv_sec, (long int) a.tv_usec);
		a.tv_usec = 0;
	}
	return a;
}

struct timeval ast_tvadd(struct timeval a, struct timeval b)
{
	/* consistency checks to guarantee usec in 0..999999 */
	a = tvfix(a);
	b = tvfix(b);
	a.tv_sec += b.tv_sec;
	a.tv_usec += b.tv_usec;
	if (a.tv_usec >= ONE_MILLION) {
		a.tv_sec++;
		a.tv_usec -= ONE_MILLION;
	}
	return a;
}

struct timeval ast_tvsub(struct timeval a, struct timeval b)
{
	/* consistency checks to guarantee usec in 0..999999 */
	a = tvfix(a);
	b = tvfix(b);
	a.tv_sec -= b.tv_sec;
	a.tv_usec -= b.tv_usec;
	if (a.tv_usec < 0) {
		a.tv_sec-- ;
		a.tv_usec += ONE_MILLION;
	}
	return a;
}
#undef ONE_MILLION

/*! \brief glibc puts a lock inside random(3), so that the results are thread-safe.
 * BSD libc (and others) do not. */

#ifndef linux
AST_MUTEX_DEFINE_STATIC(randomlock);
#endif

long int ast_random(void)
{
	long int res;
#ifdef HAVE_DEV_URANDOM
	if (dev_urandom_fd >= 0) {
		int read_res = read(dev_urandom_fd, &res, sizeof(res));
		if (read_res > 0) {
			long int rm = RAND_MAX;
			res = res < 0 ? ~res : res;
			rm++;
			return res % rm;
		}
	}
#endif
#ifdef linux
	res = random();
#else
	ast_mutex_lock(&randomlock);
	res = random();
	ast_mutex_unlock(&randomlock);
#endif
	return res;
}

char *ast_process_quotes_and_slashes(char *start, char find, char replace_with)
{
 	char *dataPut = start;
	int inEscape = 0;
	int inQuotes = 0;

	for (; *start; start++) {
		if (inEscape) {
			*dataPut++ = *start;       /* Always goes verbatim */
			inEscape = 0;
		} else {
			if (*start == '\\') {
				inEscape = 1;      /* Do not copy \ into the data */
			} else if (*start == '\'') {
				inQuotes = 1 - inQuotes;   /* Do not copy ' into the data */
			} else {
				/* Replace , with |, unless in quotes */
				*dataPut++ = inQuotes ? *start : ((*start == find) ? replace_with : *start);
			}
		}
	}
	if (start != dataPut)
		*dataPut = 0;
	return dataPut;
}

void ast_join(char *s, size_t len, const char * const w[])
{
	int x, ofs = 0;
	const char *src;

	/* Join words into a string */
	if (!s)
		return;
	for (x = 0; ofs < len && w[x]; x++) {
		if (x > 0)
			s[ofs++] = ' ';
		for (src = w[x]; *src && ofs < len; src++)
			s[ofs++] = *src;
	}
	if (ofs == len)
		ofs--;
	s[ofs] = '\0';
}

/*
 * stringfields support routines.
 */

/* this is a little complex... string fields are stored with their
   allocated size in the bytes preceding the string; even the
   constant 'empty' string has to be this way, so the code that
   checks to see if there is enough room for a new string doesn't
   have to have any special case checks
*/

static const struct {
	ast_string_field_allocation allocation;
	char string[1];
} __ast_string_field_empty_buffer;

ast_string_field __ast_string_field_empty = __ast_string_field_empty_buffer.string;

#define ALLOCATOR_OVERHEAD 48

static size_t optimal_alloc_size(size_t size)
{
	unsigned int count;

	size += ALLOCATOR_OVERHEAD;

	for (count = 1; size; size >>= 1, count++);

	return (1 << count) - ALLOCATOR_OVERHEAD;
}

/*! \brief add a new block to the pool.
 * We can only allocate from the topmost pool, so the
 * fields in *mgr reflect the size of that only.
 */
static int add_string_pool(struct ast_string_field_mgr *mgr, struct ast_string_field_pool **pool_head,
			   size_t size, const char *file, int lineno, const char *func)
{
	struct ast_string_field_pool *pool;
	size_t alloc_size = optimal_alloc_size(sizeof(*pool) + size);

#if defined(__AST_DEBUG_MALLOC)
	if (!(pool = __ast_calloc(1, alloc_size, file, lineno, func))) {
		return -1;
	}
#else
	if (!(pool = ast_calloc(1, alloc_size))) {
		return -1;
	}
#endif

	pool->prev = *pool_head;
	pool->size = alloc_size - sizeof(*pool);
	*pool_head = pool;
	mgr->last_alloc = NULL;

	return 0;
}

/*
 * This is an internal API, code should not use it directly.
 * It initializes all fields as empty, then uses 'size' for 3 functions:
 * size > 0 means initialize the pool list with a pool of given size.
 *	This must be called right after allocating the object.
 * size = 0 means release all pools except the most recent one.
 *      If the first pool was allocated via embedding in another
 *      object, that pool will be preserved instead.
 *	This is useful to e.g. reset an object to the initial value.
 * size < 0 means release all pools.
 *	This must be done before destroying the object.
 */
int __ast_string_field_init(struct ast_string_field_mgr *mgr, struct ast_string_field_pool **pool_head,
			    int needed, const char *file, int lineno, const char *func)
{
	const char **p = (const char **) pool_head + 1;
	struct ast_string_field_pool *cur = NULL;
	struct ast_string_field_pool *preserve = NULL;

	/* clear fields - this is always necessary */
	while ((struct ast_string_field_mgr *) p != mgr) {
		*p++ = __ast_string_field_empty;
	}

	mgr->last_alloc = NULL;
#if defined(__AST_DEBUG_MALLOC)
	mgr->owner_file = file;
	mgr->owner_func = func;
	mgr->owner_line = lineno;
#endif
	if (needed > 0) {		/* allocate the initial pool */
		*pool_head = NULL;
		mgr->embedded_pool = NULL;
		return add_string_pool(mgr, pool_head, needed, file, lineno, func);
	}

	/* if there is an embedded pool, we can't actually release *all*
	 * pools, we must keep the embedded one. if the caller is about
	 * to free the structure that contains the stringfield manager
	 * and embedded pool anyway, it will be freed as part of that
	 * operation.
	 */
	if ((needed < 0) && mgr->embedded_pool) {
		needed = 0;
	}

	if (needed < 0) {		/* reset all pools */
		cur = *pool_head;
	} else if (mgr->embedded_pool) { /* preserve the embedded pool */
		preserve = mgr->embedded_pool;
		cur = *pool_head;
	} else {			/* preserve the last pool */
		if (*pool_head == NULL) {
			ast_log(LOG_WARNING, "trying to reset empty pool\n");
			return -1;
		}
		preserve = *pool_head;
		cur = preserve->prev;
	}

	if (preserve) {
		preserve->prev = NULL;
		preserve->used = preserve->active = 0;
	}

	while (cur) {
		struct ast_string_field_pool *prev = cur->prev;

		if (cur != preserve) {
			ast_free(cur);
		}
		cur = prev;
	}

	*pool_head = preserve;

	return 0;
}

ast_string_field __ast_string_field_alloc_space(struct ast_string_field_mgr *mgr,
						struct ast_string_field_pool **pool_head, size_t needed)
{
	char *result = NULL;
	size_t space = (*pool_head)->size - (*pool_head)->used;
	size_t to_alloc;

	/* Make room for ast_string_field_allocation and make it a multiple of that. */
	to_alloc = ast_make_room_for(needed, ast_string_field_allocation);
	ast_assert(to_alloc % ast_alignof(ast_string_field_allocation) == 0);

	if (__builtin_expect(to_alloc > space, 0)) {
		size_t new_size = (*pool_head)->size;

		while (new_size < to_alloc) {
			new_size *= 2;
		}

#if defined(__AST_DEBUG_MALLOC)
		if (add_string_pool(mgr, pool_head, new_size, mgr->owner_file, mgr->owner_line, mgr->owner_func))
			return NULL;
#else
		if (add_string_pool(mgr, pool_head, new_size, __FILE__, __LINE__, __FUNCTION__))
			return NULL;
#endif
	}

	/* pool->base is always aligned (gcc aligned attribute). We ensure that
	 * to_alloc is also a multiple of ast_alignof(ast_string_field_allocation)
	 * causing result to always be aligned as well; which in turn fixes that
	 * AST_STRING_FIELD_ALLOCATION(result) is aligned. */
	result = (*pool_head)->base + (*pool_head)->used;
	(*pool_head)->used += to_alloc;
	(*pool_head)->active += needed;
	result += ast_alignof(ast_string_field_allocation);
	AST_STRING_FIELD_ALLOCATION(result) = needed;
	mgr->last_alloc = result;

	return result;
}

int __ast_string_field_ptr_grow(struct ast_string_field_mgr *mgr,
				struct ast_string_field_pool **pool_head, size_t needed,
				const ast_string_field *ptr)
{
	ssize_t grow = needed - AST_STRING_FIELD_ALLOCATION(*ptr);
	size_t space = (*pool_head)->size - (*pool_head)->used;

	if (*ptr != mgr->last_alloc) {
		return 1;
	}

	if (space < grow) {
		return 1;
	}

	(*pool_head)->used += grow;
	(*pool_head)->active += grow;
	AST_STRING_FIELD_ALLOCATION(*ptr) += grow;

	return 0;
}

void __ast_string_field_release_active(struct ast_string_field_pool *pool_head,
				       const ast_string_field ptr)
{
	struct ast_string_field_pool *pool, *prev;

	if (ptr == __ast_string_field_empty) {
		return;
	}

	for (pool = pool_head, prev = NULL; pool; prev = pool, pool = pool->prev) {
		if ((ptr >= pool->base) && (ptr <= (pool->base + pool->size))) {
			pool->active -= AST_STRING_FIELD_ALLOCATION(ptr);
			if ((pool->active == 0) && prev) {
				prev->prev = pool->prev;
				ast_free(pool);
			}
			break;
		}
	}
}

void __ast_string_field_ptr_build_va(struct ast_string_field_mgr *mgr,
				     struct ast_string_field_pool **pool_head,
				     ast_string_field *ptr, const char *format, va_list ap)
{
	size_t needed;
	size_t available;
	size_t space = (*pool_head)->size - (*pool_head)->used;
	ssize_t grow;
	char *target;
	va_list ap2;

	/* if the field already has space allocated, try to reuse it;
	   otherwise, try to use the empty space at the end of the current
	   pool
	*/
	if (*ptr != __ast_string_field_empty) {
		target = (char *) *ptr;
		available = AST_STRING_FIELD_ALLOCATION(*ptr);
		if (*ptr == mgr->last_alloc) {
			available += space;
		}
	} else {
		/* pool->used is always a multiple of ast_alignof(ast_string_field_allocation)
		 * so we don't need to re-align anything here.
		 */
		target = (*pool_head)->base + (*pool_head)->used + ast_alignof(ast_string_field_allocation);
		available = space - ast_alignof(ast_string_field_allocation);
	}

	va_copy(ap2, ap);
	needed = vsnprintf(target, available, format, ap2) + 1;
	va_end(ap2);

	if (needed > available) {
		/* the allocation could not be satisfied using the field's current allocation
		   (if it has one), or the space available in the pool (if it does not). allocate
		   space for it, adding a new string pool if necessary.
		*/
		if (!(target = (char *) __ast_string_field_alloc_space(mgr, pool_head, needed))) {
			return;
		}
<<<<<<< HEAD
		vsprintf(target, format, ap);
		va_end(ap); /* XXX va_end without va_start? */
=======
		vsprintf(target, format, ap2);
>>>>>>> ce7eb81f
		__ast_string_field_release_active(*pool_head, *ptr);
		*ptr = target;
	} else if (*ptr != target) {
		/* the allocation was satisfied using available space in the pool, but not
		   using the space already allocated to the field
		*/
		__ast_string_field_release_active(*pool_head, *ptr);
		mgr->last_alloc = *ptr = target;
		AST_STRING_FIELD_ALLOCATION(target) = needed;
		(*pool_head)->used += ast_make_room_for(needed, ast_string_field_allocation);
		(*pool_head)->active += needed;
	} else if ((grow = (needed - AST_STRING_FIELD_ALLOCATION(*ptr))) > 0) {
		/* the allocation was satisfied by using available space in the pool *and*
		   the field was the last allocated field from the pool, so it grew
		*/
		AST_STRING_FIELD_ALLOCATION(*ptr) += grow;
		(*pool_head)->used += ast_align_for(grow, ast_string_field_allocation);
		(*pool_head)->active += grow;
	}
}

void __ast_string_field_ptr_build(struct ast_string_field_mgr *mgr,
				  struct ast_string_field_pool **pool_head,
				  ast_string_field *ptr, const char *format, ...)
{
	va_list ap;

	va_start(ap, format);
	__ast_string_field_ptr_build_va(mgr, pool_head, ptr, format, ap);
	va_end(ap);
}

void *__ast_calloc_with_stringfields(unsigned int num_structs, size_t struct_size, size_t field_mgr_offset,
				     size_t field_mgr_pool_offset, size_t pool_size, const char *file,
				     int lineno, const char *func)
{
	struct ast_string_field_mgr *mgr;
	struct ast_string_field_pool *pool;
	struct ast_string_field_pool **pool_head;
	size_t pool_size_needed = sizeof(*pool) + pool_size;
	size_t size_to_alloc = optimal_alloc_size(struct_size + pool_size_needed);
	void *allocation;
	unsigned int x;

#if defined(__AST_DEBUG_MALLOC)	
	if (!(allocation = __ast_calloc(num_structs, size_to_alloc, file, lineno, func))) {
		return NULL;
	}
#else
	if (!(allocation = ast_calloc(num_structs, size_to_alloc))) {
		return NULL;
	}
#endif

	for (x = 0; x < num_structs; x++) {
		void *base = allocation + (size_to_alloc * x);
		const char **p;

		mgr = base + field_mgr_offset;
		pool_head = base + field_mgr_pool_offset;
		pool = base + struct_size;

		p = (const char **) pool_head + 1;
		while ((struct ast_string_field_mgr *) p != mgr) {
			*p++ = __ast_string_field_empty;
		}

		mgr->embedded_pool = pool;
		*pool_head = pool;
		pool->size = size_to_alloc - struct_size - sizeof(*pool);
#if defined(__AST_DEBUG_MALLOC)
		mgr->owner_file = file;
		mgr->owner_func = func;
		mgr->owner_line = lineno;
#endif
	}

	return allocation;
}

<<<<<<< HEAD
=======
void *__ast_calloc_with_stringfields(unsigned int num_structs, size_t struct_size, size_t field_mgr_offset,
				     size_t field_mgr_pool_offset, size_t pool_size, const char *file,
				     int lineno, const char *func)
{
	struct ast_string_field_mgr *mgr;
	struct ast_string_field_pool *pool;
	struct ast_string_field_pool **pool_head;
	size_t pool_size_needed = sizeof(*pool) + pool_size;
	size_t size_to_alloc = optimal_alloc_size(struct_size + pool_size_needed);
	void *allocation;
	unsigned int x;

#if defined(__AST_DEBUG_MALLOC)	
	if (!(allocation = __ast_calloc(num_structs, size_to_alloc, file, lineno, func))) {
		return NULL;
	}
#else
	if (!(allocation = ast_calloc(num_structs, size_to_alloc))) {
		return NULL;
	}
#endif

	for (x = 0; x < num_structs; x++) {
		void *base = allocation + (size_to_alloc * x);
		const char **p;

		mgr = base + field_mgr_offset;
		pool_head = base + field_mgr_pool_offset;
		pool = base + struct_size;

		p = (const char **) pool_head + 1;
		while ((struct ast_string_field_mgr *) p != mgr) {
			*p++ = __ast_string_field_empty;
		}

		mgr->embedded_pool = pool;
		*pool_head = pool;
		pool->size = size_to_alloc - struct_size - sizeof(*pool);
#if defined(__AST_DEBUG_MALLOC)
		mgr->owner_file = file;
		mgr->owner_func = func;
		mgr->owner_line = lineno;
#endif
	}

	return allocation;
}

>>>>>>> ce7eb81f
/* end of stringfields support */

AST_MUTEX_DEFINE_STATIC(fetchadd_m); /* used for all fetc&add ops */

int ast_atomic_fetchadd_int_slow(volatile int *p, int v)
{
	int ret;
	ast_mutex_lock(&fetchadd_m);
	ret = *p;
	*p += v;
	ast_mutex_unlock(&fetchadd_m);
	return ret;
}

/*! \brief
 * get values from config variables.
 */
int ast_get_timeval(const char *src, struct timeval *dst, struct timeval _default, int *consumed)
{
	long double dtv = 0.0;
	int scanned;

	if (dst == NULL)
		return -1;

	*dst = _default;

	if (ast_strlen_zero(src))
		return -1;

	/* only integer at the moment, but one day we could accept more formats */
	if (sscanf(src, "%30Lf%n", &dtv, &scanned) > 0) {
		dst->tv_sec = dtv;
		dst->tv_usec = (dtv - dst->tv_sec) * 1000000.0;
		if (consumed)
			*consumed = scanned;
		return 0;
	} else
		return -1;
}

/*! \brief
 * get values from config variables.
 */
int ast_get_time_t(const char *src, time_t *dst, time_t _default, int *consumed)
{
	long t;
	int scanned;

	if (dst == NULL)
		return -1;

	*dst = _default;

	if (ast_strlen_zero(src))
		return -1;

	/* only integer at the moment, but one day we could accept more formats */
	if (sscanf(src, "%30ld%n", &t, &scanned) == 1) {
		*dst = t;
		if (consumed)
			*consumed = scanned;
		return 0;
	} else
		return -1;
}

void ast_enable_packet_fragmentation(int sock)
{
#if defined(HAVE_IP_MTU_DISCOVER)
	int val = IP_PMTUDISC_DONT;
	
	if (setsockopt(sock, IPPROTO_IP, IP_MTU_DISCOVER, &val, sizeof(val)))
		ast_log(LOG_WARNING, "Unable to disable PMTU discovery. Large UDP packets may fail to be delivered when sent from this socket.\n");
#endif /* HAVE_IP_MTU_DISCOVER */
}

int ast_mkdir(const char *path, int mode)
{
	char *ptr;
	int len = strlen(path), count = 0, x, piececount = 0;
	char *tmp = ast_strdupa(path);
	char **pieces;
	char *fullpath = alloca(len + 1);
	int res = 0;

	for (ptr = tmp; *ptr; ptr++) {
		if (*ptr == '/')
			count++;
	}

	/* Count the components to the directory path */
	pieces = alloca(count * sizeof(*pieces));
	for (ptr = tmp; *ptr; ptr++) {
		if (*ptr == '/') {
			*ptr = '\0';
			pieces[piececount++] = ptr + 1;
		}
	}

	*fullpath = '\0';
	for (x = 0; x < piececount; x++) {
		/* This looks funky, but the buffer is always ideally-sized, so it's fine. */
		strcat(fullpath, "/");
		strcat(fullpath, pieces[x]);
		res = mkdir(fullpath, mode);
		if (res && errno != EEXIST)
			return errno;
	}
	return 0;
}

int ast_utils_init(void)
{
#ifdef HAVE_DEV_URANDOM
	dev_urandom_fd = open("/dev/urandom", O_RDONLY);
#endif
	base64_init();
#ifdef DEBUG_THREADS
#if !defined(LOW_MEMORY)
	ast_cli_register_multiple(utils_cli, ARRAY_LEN(utils_cli));
#endif
#endif
	return 0;
}


/*!
 *\brief Parse digest authorization header.
 *\return Returns -1 if we have no auth or something wrong with digest.
 *\note	This function may be used for Digest request and responce header.
 * request arg is set to nonzero, if we parse Digest Request.
 * pedantic arg can be set to nonzero if we need to do addition Digest check.
 */
int ast_parse_digest(const char *digest, struct ast_http_digest *d, int request, int pedantic) {
<<<<<<< HEAD
	int i;
	char *c, key[512], val[512];
	struct ast_str *str = ast_str_create(16);

=======
	char *c;
	struct ast_str *str = ast_str_create(16);

	/* table of recognised keywords, and places where they should be copied */
	const struct x {
		const char *key;
		const ast_string_field *field;
	} *i, keys[] = {
		{ "username=", &d->username },
		{ "realm=", &d->realm },
		{ "nonce=", &d->nonce },
		{ "uri=", &d->uri },
		{ "domain=", &d->domain },
		{ "response=", &d->response },
		{ "cnonce=", &d->cnonce },
		{ "opaque=", &d->opaque },
		/* Special cases that cannot be directly copied */
		{ "algorithm=", NULL },
		{ "qop=", NULL },
		{ "nc=", NULL },
		{ NULL, 0 },
	};

>>>>>>> ce7eb81f
	if (ast_strlen_zero(digest) || !d || !str) {
		ast_free(str);
		return -1;
	}

	ast_str_set(&str, 0, "%s", digest);

	c = ast_skip_blanks(ast_str_buffer(str));

	if (strncasecmp(c, "Digest ", strlen("Digest "))) {
		ast_log(LOG_WARNING, "Missing Digest.\n");
		ast_free(str);
		return -1;
	}
	c += strlen("Digest ");

	/* lookup for keys/value pair */
<<<<<<< HEAD
	while (*c && *(c = ast_skip_blanks(c))) {
		/* find key */
		i = 0;
		while (*c && *c != '=' && *c != ',' && !isspace(*c)) {
			key[i++] = *c++;
		}
		key[i] = '\0';
		c = ast_skip_blanks(c);
		if (*c == '=') {
			c = ast_skip_blanks(++c);
			i = 0;
			if (*c == '\"') {
				/* in quotes. Skip first and look for last */
				c++;
				while (*c && *c != '\"') {
					if (*c == '\\' && c[1] != '\0') { /* unescape chars */
						c++;
					}
					val[i++] = *c++;
				}
			} else {
				/* token */
				while (*c && *c != ',' && !isspace(*c)) {
					val[i++] = *c++;
				}
			}
			val[i] = '\0';
		}

		while (*c && *c != ',') {
			c++;
		}
		if (*c) {
			c++;
		}

		if (!strcasecmp(key, "username")) {
			ast_string_field_set(d, username, val);
		} else if (!strcasecmp(key, "realm")) {
			ast_string_field_set(d, realm, val);
		} else if (!strcasecmp(key, "nonce")) {
			ast_string_field_set(d, nonce, val);
		} else if (!strcasecmp(key, "uri")) {
			ast_string_field_set(d, uri, val);
		} else if (!strcasecmp(key, "domain")) {
			ast_string_field_set(d, domain, val);
		} else if (!strcasecmp(key, "response")) {
			ast_string_field_set(d, response, val);
		} else if (!strcasecmp(key, "algorithm")) {
			if (strcasecmp(val, "MD5")) {
				ast_log(LOG_WARNING, "Digest algorithm: \"%s\" not supported.\n", val);
				return -1;
			}
		} else if (!strcasecmp(key, "cnonce")) {
			ast_string_field_set(d, cnonce, val);
		} else if (!strcasecmp(key, "opaque")) {
			ast_string_field_set(d, opaque, val);
		} else if (!strcasecmp(key, "qop") && !strcasecmp(val, "auth")) {
			d->qop = 1;
		} else if (!strcasecmp(key, "nc")) {
			unsigned long u;
			if (sscanf(val, "%30lx", &u) != 1) {
				ast_log(LOG_WARNING, "Incorrect Digest nc value: \"%s\".\n", val);
				return -1;
			}
			ast_string_field_set(d, nc, val);
=======
	while (c && *c && *(c = ast_skip_blanks(c))) {
		/* find key */
		for (i = keys; i->key != NULL; i++) {
			char *src, *separator;
			int unescape = 0;
			if (strncasecmp(c, i->key, strlen(i->key)) != 0) {
				continue;
			}

			/* Found. Skip keyword, take text in quotes or up to the separator. */
			c += strlen(i->key);
			if (*c == '"') {
				src = ++c;
				separator = "\"";
				unescape = 1;
			} else {
				src = c;
				separator = ",";
			}
			strsep(&c, separator); /* clear separator and move ptr */
			if (unescape) {
				ast_unescape_c(src);
			}
			if (i->field) {
				ast_string_field_ptr_set(d, i->field, src);
			} else {
				/* Special cases that require additional procesing */
				if (!strcasecmp(i->key, "algorithm=")) {
					if (strcasecmp(src, "MD5")) {
						ast_log(LOG_WARNING, "Digest algorithm: \"%s\" not supported.\n", src);
						ast_free(str);
						return -1;
					}
				} else if (!strcasecmp(i->key, "qop=") && !strcasecmp(src, "auth")) {
					d->qop = 1;
				} else if (!strcasecmp(i->key, "nc=")) {
					unsigned long u;
					if (sscanf(src, "%30lx", &u) != 1) {
						ast_log(LOG_WARNING, "Incorrect Digest nc value: \"%s\".\n", src);
						ast_free(str);
						return -1;
					}
					ast_string_field_set(d, nc, src);
				}
			}
			break;
		}
		if (i->key == NULL) { /* not found, try ',' */
			strsep(&c, ",");
>>>>>>> ce7eb81f
		}
	}
	ast_free(str);

	/* Digest checkout */
	if (ast_strlen_zero(d->realm) || ast_strlen_zero(d->nonce)) {
		/* "realm" and "nonce" MUST be always exist */
		return -1;
	}

	if (!request) {
		/* Additional check for Digest response */
		if (ast_strlen_zero(d->username) || ast_strlen_zero(d->uri) || ast_strlen_zero(d->response)) {
			return -1;
		}

		if (pedantic && d->qop && (ast_strlen_zero(d->cnonce) || ast_strlen_zero(d->nc))) {
			return -1;
		}
	}

	return 0;
}

#ifndef __AST_DEBUG_MALLOC
int _ast_asprintf(char **ret, const char *file, int lineno, const char *func, const char *fmt, ...)
{
	int res;
	va_list ap;

	va_start(ap, fmt);
	if ((res = vasprintf(ret, fmt, ap)) == -1) {
		MALLOC_FAILURE_MSG;
	}
	va_end(ap);

	return res;
}
#endif

int ast_get_tid(void)
{
	int ret = -1;
#if defined (__linux) && defined(SYS_gettid)
	ret = syscall(SYS_gettid); /* available since Linux 1.4.11 */
#elif defined(__sun)
	ret = pthread_self();
#elif defined(__APPLE__)
	ret = mach_thread_self();
	mach_port_deallocate(mach_task_self(), ret);
#elif defined(__FreeBSD__) && defined(HAVE_SYS_THR_H)
	long lwpid;
	thr_self(&lwpid); /* available since sys/thr.h creation 2003 */
	ret = lwpid;
#endif
	return ret;
}

char *ast_utils_which(const char *binary, char *fullpath, size_t fullpath_size)
{
	const char *envPATH = getenv("PATH");
	char *tpath, *path;
	struct stat unused;
	if (!envPATH) {
		return NULL;
	}
	tpath = ast_strdupa(envPATH);
	while ((path = strsep(&tpath, ":"))) {
		snprintf(fullpath, fullpath_size, "%s/%s", path, binary);
		if (!stat(fullpath, &unused)) {
			return fullpath;
		}
	}
	return NULL;
}
<|MERGE_RESOLUTION|>--- conflicted
+++ resolved
@@ -378,32 +378,15 @@
 	b2a[(int)'/'] = 63;
 }
 
-<<<<<<< HEAD
 const struct ast_flags ast_uri_http = {AST_URI_UNRESERVED};
 const struct ast_flags ast_uri_http_legacy = {AST_URI_LEGACY_SPACE | AST_URI_UNRESERVED};
 const struct ast_flags ast_uri_sip_user = {AST_URI_UNRESERVED | AST_URI_SIP_USER_UNRESERVED};
 
 char *ast_uri_encode(const char *string, char *outbuf, int buflen, struct ast_flags spec)
-=======
-/*! \brief Turn text string to URI-encoded %XX version 
- *
- * \note 
- *  At this point, this function is encoding agnostic; it does not
- *  check whether it is fed legal UTF-8. We escape control
- *  characters (\x00-\x1F\x7F), '%', and all characters above 0x7F.
- *  If do_special_char == 1 we will convert all characters except alnum
- *  and mark.
- *  Outbuf needs to have more memory allocated than the instring
- *  to have room for the expansion. Every char that is converted
- *  is replaced by three ASCII characters.
- */
-char *ast_uri_encode(const char *string, char *outbuf, int buflen, int do_special_char)
->>>>>>> ce7eb81f
 {
 	const char *ptr  = string;	/* Start with the string */
 	char *out = outbuf;
 	const char *mark = "-_.!~*'()"; /* no encode set, RFC 2396 section 2.3, RFC 3261 sec 25 */
-<<<<<<< HEAD
 	const char *user_unreserved = "&=+$,;?/"; /* user-unreserved set, RFC 3261 sec 25 */
 
 	while (*ptr && out - outbuf < buflen - 1) {
@@ -426,54 +409,6 @@
 			out += sprintf(out, "%%%02X", (unsigned char) *ptr);
 		} else {
 			*out = *ptr;	/* Continue copying the string */
-=======
-
-	while (*ptr && out - outbuf < buflen - 1) {
-		if ((const signed char) *ptr < 32 || *ptr == 0x7f || *ptr == '%' ||
-				(do_special_char &&
-				!(*ptr >= '0' && *ptr <= '9') &&      /* num */
-				!(*ptr >= 'A' && *ptr <= 'Z') &&      /* ALPHA */
-				!(*ptr >= 'a' && *ptr <= 'z') &&      /* alpha */
-				!strchr(mark, *ptr))) {               /* mark set */
-			if (out - outbuf >= buflen - 3) {
-				break;
-			}
-
-			out += sprintf(out, "%%%02X", (unsigned char) *ptr);
-		} else {
-			*out = *ptr;	/* Continue copying the string */
-			out++;
-		}
-		ptr++;
-	}
-
-	if (buflen) {
-		*out = '\0';
-	}
-
-	return outbuf;
-}
-
-/*! \brief escapes characters specified for quoted portions of sip messages */
-char *ast_escape_quoted(const char *string, char *outbuf, int buflen)
-{
-	const char *ptr  = string;
-	char *out = outbuf;
-	char *allow = "\t\v !"; /* allow LWS (minus \r and \n) and "!" */
-
-	while (*ptr && out - outbuf < buflen - 1) {
-		if (!(strchr(allow, *ptr))
-			&& !(*ptr >= '#' && *ptr <= '[') /* %x23 - %x5b */
-			&& !(*ptr >= ']' && *ptr <= '~') /* %x5d - %x7e */
-			&& !((unsigned char) *ptr > 0x7f)) {             /* UTF8-nonascii */
-
-			if (out - outbuf >= buflen - 2) {
-				break;
-			}
-			out += sprintf(out, "\\%c", (unsigned char) *ptr);
-		} else {
-			*out = *ptr;
->>>>>>> ce7eb81f
 			out++;
 		}
 		ptr++;
@@ -1837,12 +1772,8 @@
 		if (!(target = (char *) __ast_string_field_alloc_space(mgr, pool_head, needed))) {
 			return;
 		}
-<<<<<<< HEAD
 		vsprintf(target, format, ap);
 		va_end(ap); /* XXX va_end without va_start? */
-=======
-		vsprintf(target, format, ap2);
->>>>>>> ce7eb81f
 		__ast_string_field_release_active(*pool_head, *ptr);
 		*ptr = target;
 	} else if (*ptr != target) {
@@ -1923,57 +1854,6 @@
 	return allocation;
 }
 
-<<<<<<< HEAD
-=======
-void *__ast_calloc_with_stringfields(unsigned int num_structs, size_t struct_size, size_t field_mgr_offset,
-				     size_t field_mgr_pool_offset, size_t pool_size, const char *file,
-				     int lineno, const char *func)
-{
-	struct ast_string_field_mgr *mgr;
-	struct ast_string_field_pool *pool;
-	struct ast_string_field_pool **pool_head;
-	size_t pool_size_needed = sizeof(*pool) + pool_size;
-	size_t size_to_alloc = optimal_alloc_size(struct_size + pool_size_needed);
-	void *allocation;
-	unsigned int x;
-
-#if defined(__AST_DEBUG_MALLOC)	
-	if (!(allocation = __ast_calloc(num_structs, size_to_alloc, file, lineno, func))) {
-		return NULL;
-	}
-#else
-	if (!(allocation = ast_calloc(num_structs, size_to_alloc))) {
-		return NULL;
-	}
-#endif
-
-	for (x = 0; x < num_structs; x++) {
-		void *base = allocation + (size_to_alloc * x);
-		const char **p;
-
-		mgr = base + field_mgr_offset;
-		pool_head = base + field_mgr_pool_offset;
-		pool = base + struct_size;
-
-		p = (const char **) pool_head + 1;
-		while ((struct ast_string_field_mgr *) p != mgr) {
-			*p++ = __ast_string_field_empty;
-		}
-
-		mgr->embedded_pool = pool;
-		*pool_head = pool;
-		pool->size = size_to_alloc - struct_size - sizeof(*pool);
-#if defined(__AST_DEBUG_MALLOC)
-		mgr->owner_file = file;
-		mgr->owner_func = func;
-		mgr->owner_line = lineno;
-#endif
-	}
-
-	return allocation;
-}
-
->>>>>>> ce7eb81f
 /* end of stringfields support */
 
 AST_MUTEX_DEFINE_STATIC(fetchadd_m); /* used for all fetc&add ops */
@@ -2109,12 +1989,6 @@
  * pedantic arg can be set to nonzero if we need to do addition Digest check.
  */
 int ast_parse_digest(const char *digest, struct ast_http_digest *d, int request, int pedantic) {
-<<<<<<< HEAD
-	int i;
-	char *c, key[512], val[512];
-	struct ast_str *str = ast_str_create(16);
-
-=======
 	char *c;
 	struct ast_str *str = ast_str_create(16);
 
@@ -2138,7 +2012,6 @@
 		{ NULL, 0 },
 	};
 
->>>>>>> ce7eb81f
 	if (ast_strlen_zero(digest) || !d || !str) {
 		ast_free(str);
 		return -1;
@@ -2156,74 +2029,6 @@
 	c += strlen("Digest ");
 
 	/* lookup for keys/value pair */
-<<<<<<< HEAD
-	while (*c && *(c = ast_skip_blanks(c))) {
-		/* find key */
-		i = 0;
-		while (*c && *c != '=' && *c != ',' && !isspace(*c)) {
-			key[i++] = *c++;
-		}
-		key[i] = '\0';
-		c = ast_skip_blanks(c);
-		if (*c == '=') {
-			c = ast_skip_blanks(++c);
-			i = 0;
-			if (*c == '\"') {
-				/* in quotes. Skip first and look for last */
-				c++;
-				while (*c && *c != '\"') {
-					if (*c == '\\' && c[1] != '\0') { /* unescape chars */
-						c++;
-					}
-					val[i++] = *c++;
-				}
-			} else {
-				/* token */
-				while (*c && *c != ',' && !isspace(*c)) {
-					val[i++] = *c++;
-				}
-			}
-			val[i] = '\0';
-		}
-
-		while (*c && *c != ',') {
-			c++;
-		}
-		if (*c) {
-			c++;
-		}
-
-		if (!strcasecmp(key, "username")) {
-			ast_string_field_set(d, username, val);
-		} else if (!strcasecmp(key, "realm")) {
-			ast_string_field_set(d, realm, val);
-		} else if (!strcasecmp(key, "nonce")) {
-			ast_string_field_set(d, nonce, val);
-		} else if (!strcasecmp(key, "uri")) {
-			ast_string_field_set(d, uri, val);
-		} else if (!strcasecmp(key, "domain")) {
-			ast_string_field_set(d, domain, val);
-		} else if (!strcasecmp(key, "response")) {
-			ast_string_field_set(d, response, val);
-		} else if (!strcasecmp(key, "algorithm")) {
-			if (strcasecmp(val, "MD5")) {
-				ast_log(LOG_WARNING, "Digest algorithm: \"%s\" not supported.\n", val);
-				return -1;
-			}
-		} else if (!strcasecmp(key, "cnonce")) {
-			ast_string_field_set(d, cnonce, val);
-		} else if (!strcasecmp(key, "opaque")) {
-			ast_string_field_set(d, opaque, val);
-		} else if (!strcasecmp(key, "qop") && !strcasecmp(val, "auth")) {
-			d->qop = 1;
-		} else if (!strcasecmp(key, "nc")) {
-			unsigned long u;
-			if (sscanf(val, "%30lx", &u) != 1) {
-				ast_log(LOG_WARNING, "Incorrect Digest nc value: \"%s\".\n", val);
-				return -1;
-			}
-			ast_string_field_set(d, nc, val);
-=======
 	while (c && *c && *(c = ast_skip_blanks(c))) {
 		/* find key */
 		for (i = keys; i->key != NULL; i++) {
@@ -2273,7 +2078,6 @@
 		}
 		if (i->key == NULL) { /* not found, try ',' */
 			strsep(&c, ",");
->>>>>>> ce7eb81f
 		}
 	}
 	ast_free(str);
