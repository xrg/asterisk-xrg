/*
 * Asterisk -- An open source telephony toolkit.
 *
 * Copyright (C) 1999 - 2006, Digium, Inc.
 *
 * See http://www.asterisk.org for more information about
 * the Asterisk project. Please do not directly contact
 * any of the maintainers of this project for assistance;
 * the project provides a web site, mailing lists and IRC
 * channels for your use.
 *
 * This program is free software, distributed under the terms of
 * the GNU General Public License Version 2. See the LICENSE file
 * at the top of the source tree.
 */

/*! \file
 *
 * \brief Utility functions
 *
 * \note These are important for portability and security,
 * so please use them in favour of other routines.
 * Please consult the CODING GUIDELINES for more information.
 */

#include "asterisk.h"

ASTERISK_FILE_VERSION(__FILE__, "$Revision$")

#include <ctype.h>
#include <sys/stat.h>
#include <sys/stat.h>

#ifdef HAVE_DEV_URANDOM
#include <fcntl.h>
#endif

#include <sys/syscall.h>
#if defined(__APPLE__)
#include <mach/mach.h>
#elif defined(HAVE_SYS_THR_H)
#include <sys/thr.h>
#endif

#include "asterisk/network.h"

#define AST_API_MODULE		/* ensure that inlinable API functions will be built in lock.h if required */
#include "asterisk/lock.h"
#include "asterisk/io.h"
#include "asterisk/md5.h"
#include "asterisk/sha1.h"
#include "asterisk/cli.h"
#include "asterisk/linkedlists.h"

#define AST_API_MODULE		/* ensure that inlinable API functions will be built in this module if required */
#include "asterisk/strings.h"

#define AST_API_MODULE		/* ensure that inlinable API functions will be built in this module if required */
#include "asterisk/time.h"

#define AST_API_MODULE		/* ensure that inlinable API functions will be built in this module if required */
#include "asterisk/stringfields.h"

#define AST_API_MODULE		/* ensure that inlinable API functions will be built in this module if required */
#include "asterisk/utils.h"

#define AST_API_MODULE
#include "asterisk/threadstorage.h"

#define AST_API_MODULE
#include "asterisk/config.h"

static char base64[64];
static char b2a[256];

AST_THREADSTORAGE(inet_ntoa_buf);

#if !defined(HAVE_GETHOSTBYNAME_R_5) && !defined(HAVE_GETHOSTBYNAME_R_6)

#define ERANGE 34	/*!< duh? ERANGE value copied from web... */
#undef gethostbyname

AST_MUTEX_DEFINE_STATIC(__mutex);

/*! \brief Reentrant replacement for gethostbyname for BSD-based systems.
\note This
routine is derived from code originally written and placed in the public 
domain by Enzo Michelangeli <em@em.no-ip.com> */

static int gethostbyname_r (const char *name, struct hostent *ret, char *buf,
				size_t buflen, struct hostent **result, 
				int *h_errnop) 
{
	int hsave;
	struct hostent *ph;
	ast_mutex_lock(&__mutex); /* begin critical area */
	hsave = h_errno;

	ph = gethostbyname(name);
	*h_errnop = h_errno; /* copy h_errno to *h_herrnop */
	if (ph == NULL) {
		*result = NULL;
	} else {
		char **p, **q;
		char *pbuf;
		int nbytes = 0;
		int naddr = 0, naliases = 0;
		/* determine if we have enough space in buf */

		/* count how many addresses */
		for (p = ph->h_addr_list; *p != 0; p++) {
			nbytes += ph->h_length; /* addresses */
			nbytes += sizeof(*p); /* pointers */
			naddr++;
		}
		nbytes += sizeof(*p); /* one more for the terminating NULL */

		/* count how many aliases, and total length of strings */
		for (p = ph->h_aliases; *p != 0; p++) {
			nbytes += (strlen(*p)+1); /* aliases */
			nbytes += sizeof(*p);  /* pointers */
			naliases++;
		}
		nbytes += sizeof(*p); /* one more for the terminating NULL */

		/* here nbytes is the number of bytes required in buffer */
		/* as a terminator must be there, the minimum value is ph->h_length */
		if (nbytes > buflen) {
			*result = NULL;
			ast_mutex_unlock(&__mutex); /* end critical area */
			return ERANGE; /* not enough space in buf!! */
		}

		/* There is enough space. Now we need to do a deep copy! */
		/* Allocation in buffer:
			from [0] to [(naddr-1) * sizeof(*p)]:
			pointers to addresses
			at [naddr * sizeof(*p)]:
			NULL
			from [(naddr+1) * sizeof(*p)] to [(naddr+naliases) * sizeof(*p)] :
			pointers to aliases
			at [(naddr+naliases+1) * sizeof(*p)]:
			NULL
			then naddr addresses (fixed length), and naliases aliases (asciiz).
		*/

		*ret = *ph;   /* copy whole structure (not its address!) */

		/* copy addresses */
		q = (char **)buf; /* pointer to pointers area (type: char **) */
		ret->h_addr_list = q; /* update pointer to address list */
		pbuf = buf + ((naddr + naliases + 2) * sizeof(*p)); /* skip that area */
		for (p = ph->h_addr_list; *p != 0; p++) {
			memcpy(pbuf, *p, ph->h_length); /* copy address bytes */
			*q++ = pbuf; /* the pointer is the one inside buf... */
			pbuf += ph->h_length; /* advance pbuf */
		}
		*q++ = NULL; /* address list terminator */

		/* copy aliases */
		ret->h_aliases = q; /* update pointer to aliases list */
		for (p = ph->h_aliases; *p != 0; p++) {
			strcpy(pbuf, *p); /* copy alias strings */
			*q++ = pbuf; /* the pointer is the one inside buf... */
			pbuf += strlen(*p); /* advance pbuf */
			*pbuf++ = 0; /* string terminator */
		}
		*q++ = NULL; /* terminator */

		strcpy(pbuf, ph->h_name); /* copy alias strings */
		ret->h_name = pbuf;
		pbuf += strlen(ph->h_name); /* advance pbuf */
		*pbuf++ = 0; /* string terminator */

		*result = ret;  /* and let *result point to structure */

	}
	h_errno = hsave;  /* restore h_errno */
	ast_mutex_unlock(&__mutex); /* end critical area */

	return (*result == NULL); /* return 0 on success, non-zero on error */
}


#endif

/*! \brief Re-entrant (thread safe) version of gethostbyname that replaces the 
   standard gethostbyname (which is not thread safe)
*/
struct hostent *ast_gethostbyname(const char *host, struct ast_hostent *hp)
{
	int res;
	int herrno;
	int dots = 0;
	const char *s;
	struct hostent *result = NULL;
	/* Although it is perfectly legitimate to lookup a pure integer, for
	   the sake of the sanity of people who like to name their peers as
	   integers, we break with tradition and refuse to look up a
	   pure integer */
	s = host;
	res = 0;
	while (s && *s) {
		if (*s == '.')
			dots++;
		else if (!isdigit(*s))
			break;
		s++;
	}
	if (!s || !*s) {
		/* Forge a reply for IP's to avoid octal IP's being interpreted as octal */
		if (dots != 3)
			return NULL;
		memset(hp, 0, sizeof(struct ast_hostent));
		hp->hp.h_addrtype = AF_INET;
		hp->hp.h_addr_list = (void *) hp->buf;
		hp->hp.h_addr = hp->buf + sizeof(void *);
		/* For AF_INET, this will always be 4 */
		hp->hp.h_length = 4;
		if (inet_pton(AF_INET, host, hp->hp.h_addr) > 0)
			return &hp->hp;
		return NULL;
		
	}
#ifdef HAVE_GETHOSTBYNAME_R_5
	result = gethostbyname_r(host, &hp->hp, hp->buf, sizeof(hp->buf), &herrno);

	if (!result || !hp->hp.h_addr_list || !hp->hp.h_addr_list[0])
		return NULL;
#else
	res = gethostbyname_r(host, &hp->hp, hp->buf, sizeof(hp->buf), &result, &herrno);

	if (res || !result || !hp->hp.h_addr_list || !hp->hp.h_addr_list[0])
		return NULL;
#endif
	return &hp->hp;
}

/*! \brief Produce 32 char MD5 hash of value. */
void ast_md5_hash(char *output, const char *input)
{
	struct MD5Context md5;
	unsigned char digest[16];
	char *ptr;
	int x;

	MD5Init(&md5);
	MD5Update(&md5, (const unsigned char *) input, strlen(input));
	MD5Final(digest, &md5);
	ptr = output;
	for (x = 0; x < 16; x++)
		ptr += sprintf(ptr, "%2.2x", digest[x]);
}

/*! \brief Produce 40 char SHA1 hash of value. */
void ast_sha1_hash(char *output, const char *input)
{
	struct SHA1Context sha;
	char *ptr;
	int x;
	uint8_t Message_Digest[20];

	SHA1Reset(&sha);
	
	SHA1Input(&sha, (const unsigned char *) input, strlen(input));

	SHA1Result(&sha, Message_Digest);
	ptr = output;
	for (x = 0; x < 20; x++)
		ptr += sprintf(ptr, "%2.2x", Message_Digest[x]);
}

/*! \brief decode BASE64 encoded text */
int ast_base64decode(unsigned char *dst, const char *src, int max)
{
	int cnt = 0;
	unsigned int byte = 0;
	unsigned int bits = 0;
	int incnt = 0;
	while(*src && *src != '=' && (cnt < max)) {
		/* Shift in 6 bits of input */
		byte <<= 6;
		byte |= (b2a[(int)(*src)]) & 0x3f;
		bits += 6;
		src++;
		incnt++;
		/* If we have at least 8 bits left over, take that character 
		   off the top */
		if (bits >= 8)  {
			bits -= 8;
			*dst = (byte >> bits) & 0xff;
			dst++;
			cnt++;
		}
	}
	/* Don't worry about left over bits, they're extra anyway */
	return cnt;
}

/*! \brief encode text to BASE64 coding */
int ast_base64encode_full(char *dst, const unsigned char *src, int srclen, int max, int linebreaks)
{
	int cnt = 0;
	int col = 0;
	unsigned int byte = 0;
	int bits = 0;
	int cntin = 0;
	/* Reserve space for null byte at end of string */
	max--;
	while ((cntin < srclen) && (cnt < max)) {
		byte <<= 8;
		byte |= *(src++);
		bits += 8;
		cntin++;
		if ((bits == 24) && (cnt + 4 <= max)) {
			*dst++ = base64[(byte >> 18) & 0x3f];
			*dst++ = base64[(byte >> 12) & 0x3f];
			*dst++ = base64[(byte >> 6) & 0x3f];
			*dst++ = base64[byte & 0x3f];
			cnt += 4;
			col += 4;
			bits = 0;
			byte = 0;
		}
		if (linebreaks && (cnt < max) && (col == 64)) {
			*dst++ = '\n';
			cnt++;
			col = 0;
		}
	}
	if (bits && (cnt + 4 <= max)) {
		/* Add one last character for the remaining bits, 
		   padding the rest with 0 */
		byte <<= 24 - bits;
		*dst++ = base64[(byte >> 18) & 0x3f];
		*dst++ = base64[(byte >> 12) & 0x3f];
		if (bits == 16)
			*dst++ = base64[(byte >> 6) & 0x3f];
		else
			*dst++ = '=';
		*dst++ = '=';
		cnt += 4;
	}
	if (linebreaks && (cnt < max)) {
		*dst++ = '\n';
		cnt++;
	}
	*dst = '\0';
	return cnt;
}

int ast_base64encode(char *dst, const unsigned char *src, int srclen, int max)
{
	return ast_base64encode_full(dst, src, srclen, max, 0);
}

static void base64_init(void)
{
	int x;
	memset(b2a, -1, sizeof(b2a));
	/* Initialize base-64 Conversion table */
	for (x = 0; x < 26; x++) {
		/* A-Z */
		base64[x] = 'A' + x;
		b2a['A' + x] = x;
		/* a-z */
		base64[x + 26] = 'a' + x;
		b2a['a' + x] = x + 26;
		/* 0-9 */
		if (x < 10) {
			base64[x + 52] = '0' + x;
			b2a['0' + x] = x + 52;
		}
	}
	base64[62] = '+';
	base64[63] = '/';
	b2a[(int)'+'] = 62;
	b2a[(int)'/'] = 63;
}

const struct ast_flags ast_uri_http = {AST_URI_UNRESERVED};
const struct ast_flags ast_uri_http_legacy = {AST_URI_LEGACY_SPACE | AST_URI_UNRESERVED};
const struct ast_flags ast_uri_sip_user = {AST_URI_UNRESERVED | AST_URI_SIP_USER_UNRESERVED};

char *ast_uri_encode(const char *string, char *outbuf, int buflen, struct ast_flags spec)
{
	const char *ptr  = string;	/* Start with the string */
	char *out = outbuf;
	const char *mark = "-_.!~*'()"; /* no encode set, RFC 2396 section 2.3, RFC 3261 sec 25 */
	const char *user_unreserved = "&=+$,;?/"; /* user-unreserved set, RFC 3261 sec 25 */

	while (*ptr && out - outbuf < buflen - 1) {
		if (ast_test_flag(&spec, AST_URI_LEGACY_SPACE) && *ptr == ' ') {
			/* for legacy encoding, encode spaces as '+' */
			*out = '+';
			out++;
		} else if (!(ast_test_flag(&spec, AST_URI_MARK)
				&& strchr(mark, *ptr))
			&& !(ast_test_flag(&spec, AST_URI_ALPHANUM)
				&& ((*ptr >= '0' && *ptr <= '9')
				|| (*ptr >= 'A' && *ptr <= 'Z')
				|| (*ptr >= 'a' && *ptr <= 'z')))
			&& !(ast_test_flag(&spec, AST_URI_SIP_USER_UNRESERVED)
				&& strchr(user_unreserved, *ptr))) {

			if (out - outbuf >= buflen - 3) {
				break;
			}
			out += sprintf(out, "%%%02X", (unsigned char) *ptr);
		} else {
			*out = *ptr;	/* Continue copying the string */
			out++;
		}
		ptr++;
	}

	if (buflen) {
		*out = '\0';
	}

	return outbuf;
}

void ast_uri_decode(char *s, struct ast_flags spec)
{
	char *o;
	unsigned int tmp;

	for (o = s; *s; s++, o++) {
		if (ast_test_flag(&spec, AST_URI_LEGACY_SPACE) && *s == '+') {
			/* legacy mode, decode '+' as space */
			*o = ' ';
		} else if (*s == '%' && s[1] != '\0' && s[2] != '\0' && sscanf(s + 1, "%2x", &tmp) == 1) {
			/* have '%', two chars and correct parsing */
			*o = tmp;
			s += 2;	/* Will be incremented once more when we break out */
		} else /* all other cases, just copy */
			*o = *s;
	}
	*o = '\0';
}

char *ast_escape_quoted(const char *string, char *outbuf, int buflen)
{
	const char *ptr  = string;
	char *out = outbuf;
	char *allow = "\t\v !"; /* allow LWS (minus \r and \n) and "!" */

	while (*ptr && out - outbuf < buflen - 1) {
		if (!(strchr(allow, *ptr))
			&& !(*ptr >= '#' && *ptr <= '[') /* %x23 - %x5b */
			&& !(*ptr >= ']' && *ptr <= '~') /* %x5d - %x7e */
			&& !((unsigned char) *ptr > 0x7f)) {             /* UTF8-nonascii */

			if (out - outbuf >= buflen - 2) {
				break;
			}
			out += sprintf(out, "\\%c", (unsigned char) *ptr);
		} else {
			*out = *ptr;
			out++;
		}
		ptr++;
	}

	if (buflen) {
		*out = '\0';
	}

	return outbuf;
}
/*! \brief  ast_inet_ntoa: Recursive thread safe replacement of inet_ntoa */
const char *ast_inet_ntoa(struct in_addr ia)
{
	char *buf;

	if (!(buf = ast_threadstorage_get(&inet_ntoa_buf, INET_ADDRSTRLEN)))
		return "";

	return inet_ntop(AF_INET, &ia, buf, INET_ADDRSTRLEN);
}

#ifdef HAVE_DEV_URANDOM
static int dev_urandom_fd;
#endif

#ifndef __linux__
#undef pthread_create /* For ast_pthread_create function only */
#endif /* !__linux__ */

#if !defined(LOW_MEMORY)

#ifdef DEBUG_THREADS

/*! \brief A reasonable maximum number of locks a thread would be holding ... */
#define AST_MAX_LOCKS 64

/* Allow direct use of pthread_mutex_t and friends */
#undef pthread_mutex_t
#undef pthread_mutex_lock
#undef pthread_mutex_unlock
#undef pthread_mutex_init
#undef pthread_mutex_destroy

/*! 
 * \brief Keep track of which locks a thread holds 
 *
 * There is an instance of this struct for every active thread
 */
struct thr_lock_info {
	/*! The thread's ID */
	pthread_t thread_id;
	/*! The thread name which includes where the thread was started */
	const char *thread_name;
	/*! This is the actual container of info for what locks this thread holds */
	struct {
		const char *file;
		int line_num;
		const char *func;
		const char *lock_name;
		void *lock_addr;
		int times_locked;
		enum ast_lock_type type;
		/*! This thread is waiting on this lock */
		int pending:2;
#ifdef HAVE_BKTR
		struct ast_bt *backtrace;
#endif
	} locks[AST_MAX_LOCKS];
	/*! This is the number of locks currently held by this thread.
	 *  The index (num_locks - 1) has the info on the last one in the
	 *  locks member */
	unsigned int num_locks;
	/*! Protects the contents of the locks member 
	 * Intentionally not ast_mutex_t */
	pthread_mutex_t lock;
	AST_LIST_ENTRY(thr_lock_info) entry;
};

/*! 
 * \brief Locked when accessing the lock_infos list 
 */
AST_MUTEX_DEFINE_STATIC(lock_infos_lock);
/*!
 * \brief A list of each thread's lock info 
 */
static AST_LIST_HEAD_NOLOCK_STATIC(lock_infos, thr_lock_info);

/*!
 * \brief Destroy a thread's lock info
 *
 * This gets called automatically when the thread stops
 */
static void lock_info_destroy(void *data)
{
	struct thr_lock_info *lock_info = data;
	int i;

	pthread_mutex_lock(&lock_infos_lock.mutex);
	AST_LIST_REMOVE(&lock_infos, lock_info, entry);
	pthread_mutex_unlock(&lock_infos_lock.mutex);


	for (i = 0; i < lock_info->num_locks; i++) {
		if (lock_info->locks[i].pending == -1) {
			/* This just means that the last lock this thread went for was by
			 * using trylock, and it failed.  This is fine. */
			break;
		}

		ast_log(LOG_ERROR, 
			"Thread '%s' still has a lock! - '%s' (%p) from '%s' in %s:%d!\n", 
			lock_info->thread_name,
			lock_info->locks[i].lock_name,
			lock_info->locks[i].lock_addr,
			lock_info->locks[i].func,
			lock_info->locks[i].file,
			lock_info->locks[i].line_num
		);
	}

	pthread_mutex_destroy(&lock_info->lock);
	if (lock_info->thread_name)
		free((void *) lock_info->thread_name);
	free(lock_info);
}

/*!
 * \brief The thread storage key for per-thread lock info
 */
AST_THREADSTORAGE_CUSTOM(thread_lock_info, NULL, lock_info_destroy);
#ifdef HAVE_BKTR
void ast_store_lock_info(enum ast_lock_type type, const char *filename,
	int line_num, const char *func, const char *lock_name, void *lock_addr, struct ast_bt *bt)
#else
void ast_store_lock_info(enum ast_lock_type type, const char *filename,
	int line_num, const char *func, const char *lock_name, void *lock_addr)
#endif
{
	struct thr_lock_info *lock_info;
	int i;

	if (!(lock_info = ast_threadstorage_get(&thread_lock_info, sizeof(*lock_info))))
		return;

	pthread_mutex_lock(&lock_info->lock);

	for (i = 0; i < lock_info->num_locks; i++) {
		if (lock_info->locks[i].lock_addr == lock_addr) {
			lock_info->locks[i].times_locked++;
#ifdef HAVE_BKTR
			lock_info->locks[i].backtrace = bt;
#endif
			pthread_mutex_unlock(&lock_info->lock);
			return;
		}
	}

	if (lock_info->num_locks == AST_MAX_LOCKS) {
		/* Can't use ast_log here, because it will cause infinite recursion */
		fprintf(stderr, "XXX ERROR XXX A thread holds more locks than '%d'."
			"  Increase AST_MAX_LOCKS!\n", AST_MAX_LOCKS);
		pthread_mutex_unlock(&lock_info->lock);
		return;
	}

	if (i && lock_info->locks[i - 1].pending == -1) {
		/* The last lock on the list was one that this thread tried to lock but
		 * failed at doing so.  It has now moved on to something else, so remove
		 * the old lock from the list. */
		i--;
		lock_info->num_locks--;
		memset(&lock_info->locks[i], 0, sizeof(lock_info->locks[0]));
	}

	lock_info->locks[i].file = filename;
	lock_info->locks[i].line_num = line_num;
	lock_info->locks[i].func = func;
	lock_info->locks[i].lock_name = lock_name;
	lock_info->locks[i].lock_addr = lock_addr;
	lock_info->locks[i].times_locked = 1;
	lock_info->locks[i].type = type;
	lock_info->locks[i].pending = 1;
#ifdef HAVE_BKTR
	lock_info->locks[i].backtrace = bt;
#endif
	lock_info->num_locks++;

	pthread_mutex_unlock(&lock_info->lock);
}

void ast_mark_lock_acquired(void *lock_addr)
{
	struct thr_lock_info *lock_info;

	if (!(lock_info = ast_threadstorage_get(&thread_lock_info, sizeof(*lock_info))))
		return;

	pthread_mutex_lock(&lock_info->lock);
	if (lock_info->locks[lock_info->num_locks - 1].lock_addr == lock_addr) {
		lock_info->locks[lock_info->num_locks - 1].pending = 0;
	}
	pthread_mutex_unlock(&lock_info->lock);
}

void ast_mark_lock_failed(void *lock_addr)
{
	struct thr_lock_info *lock_info;

	if (!(lock_info = ast_threadstorage_get(&thread_lock_info, sizeof(*lock_info))))
		return;

	pthread_mutex_lock(&lock_info->lock);
	if (lock_info->locks[lock_info->num_locks - 1].lock_addr == lock_addr) {
		lock_info->locks[lock_info->num_locks - 1].pending = -1;
		lock_info->locks[lock_info->num_locks - 1].times_locked--;
	}
	pthread_mutex_unlock(&lock_info->lock);
}

int ast_find_lock_info(void *lock_addr, char *filename, size_t filename_size, int *lineno, char *func, size_t func_size, char *mutex_name, size_t mutex_name_size)
{
	struct thr_lock_info *lock_info;
	int i = 0;

	if (!(lock_info = ast_threadstorage_get(&thread_lock_info, sizeof(*lock_info))))
		return -1;

	pthread_mutex_lock(&lock_info->lock);

	for (i = lock_info->num_locks - 1; i >= 0; i--) {
		if (lock_info->locks[i].lock_addr == lock_addr)
			break;
	}

	if (i == -1) {
		/* Lock not found :( */
		pthread_mutex_unlock(&lock_info->lock);
		return -1;
	}

	ast_copy_string(filename, lock_info->locks[i].file, filename_size);
	*lineno = lock_info->locks[i].line_num;
	ast_copy_string(func, lock_info->locks[i].func, func_size);
	ast_copy_string(mutex_name, lock_info->locks[i].lock_name, mutex_name_size);

	pthread_mutex_unlock(&lock_info->lock);

	return 0;
}

#ifdef HAVE_BKTR
void ast_remove_lock_info(void *lock_addr, struct ast_bt *bt)
#else
void ast_remove_lock_info(void *lock_addr)
#endif
{
	struct thr_lock_info *lock_info;
	int i = 0;

	if (!(lock_info = ast_threadstorage_get(&thread_lock_info, sizeof(*lock_info))))
		return;

	pthread_mutex_lock(&lock_info->lock);

	for (i = lock_info->num_locks - 1; i >= 0; i--) {
		if (lock_info->locks[i].lock_addr == lock_addr)
			break;
	}

	if (i == -1) {
		/* Lock not found :( */
		pthread_mutex_unlock(&lock_info->lock);
		return;
	}

	if (lock_info->locks[i].times_locked > 1) {
		lock_info->locks[i].times_locked--;
#ifdef HAVE_BKTR
		lock_info->locks[i].backtrace = bt;
#endif
		pthread_mutex_unlock(&lock_info->lock);
		return;
	}

	if (i < lock_info->num_locks - 1) {
		/* Not the last one ... *should* be rare! */
		memmove(&lock_info->locks[i], &lock_info->locks[i + 1], 
			(lock_info->num_locks - (i + 1)) * sizeof(lock_info->locks[0]));
	}

	lock_info->num_locks--;

	pthread_mutex_unlock(&lock_info->lock);
}

static const char *locktype2str(enum ast_lock_type type)
{
	switch (type) {
	case AST_MUTEX:
		return "MUTEX";
	case AST_RDLOCK:
		return "RDLOCK";
	case AST_WRLOCK:
		return "WRLOCK";
	}

	return "UNKNOWN";
}

#ifdef HAVE_BKTR
static void append_backtrace_information(struct ast_str **str, struct ast_bt *bt)
{
	char **symbols;

	if (!bt) {
		ast_str_append(str, 0, "\tNo backtrace to print\n");
		return;
	}

	if ((symbols = ast_bt_get_symbols(bt->addresses, bt->num_frames))) {
		int frame_iterator;
		
		for (frame_iterator = 0; frame_iterator < bt->num_frames; ++frame_iterator) {
			ast_str_append(str, 0, "\t%s\n", symbols[frame_iterator]);
		}

		free(symbols);
	} else {
		ast_str_append(str, 0, "\tCouldn't retrieve backtrace symbols\n");
	}
}
#endif

static void append_lock_information(struct ast_str **str, struct thr_lock_info *lock_info, int i)
{
	int j;
	ast_mutex_t *lock;
	struct ast_lock_track *lt;
	
	ast_str_append(str, 0, "=== ---> %sLock #%d (%s): %s %d %s %s %p (%d)\n", 
				   lock_info->locks[i].pending > 0 ? "Waiting for " : 
				   lock_info->locks[i].pending < 0 ? "Tried and failed to get " : "", i,
				   lock_info->locks[i].file, 
				   locktype2str(lock_info->locks[i].type),
				   lock_info->locks[i].line_num,
				   lock_info->locks[i].func, lock_info->locks[i].lock_name,
				   lock_info->locks[i].lock_addr, 
				   lock_info->locks[i].times_locked);
#ifdef HAVE_BKTR
	append_backtrace_information(str, lock_info->locks[i].backtrace);
#endif
	
	if (!lock_info->locks[i].pending || lock_info->locks[i].pending == -1)
		return;
	
	/* We only have further details for mutexes right now */
	if (lock_info->locks[i].type != AST_MUTEX)
		return;
	
	lock = lock_info->locks[i].lock_addr;
	lt = lock->track;
	ast_reentrancy_lock(lt);
	for (j = 0; *str && j < lt->reentrancy; j++) {
		ast_str_append(str, 0, "=== --- ---> Locked Here: %s line %d (%s)\n",
					   lt->file[j], lt->lineno[j], lt->func[j]);
	}
	ast_reentrancy_unlock(lt);	
}


/*! This function can help you find highly temporal locks; locks that happen for a 
    short time, but at unexpected times, usually at times that create a deadlock,
	Why is this thing locked right then? Who is locking it? Who am I fighting
    with for this lock? 

	To answer such questions, just call this routine before you would normally try
	to aquire a lock. It doesn't do anything if the lock is not acquired. If the
	lock is taken, it will publish a line or two to the console via ast_log().

	Sometimes, the lock message is pretty uninformative. For instance, you might
	find that the lock is being aquired deep within the astobj2 code; this tells
	you little about higher level routines that call the astobj2 routines.
	But, using gdb, you can set a break at the ast_log below, and for that
	breakpoint, you can set the commands:
	  where
	  cont
	which will give a stack trace and continue. -- that aught to do the job!

*/
void log_show_lock(void *this_lock_addr)
{
	struct thr_lock_info *lock_info;
	struct ast_str *str;

	if (!(str = ast_str_create(4096))) {
		ast_log(LOG_NOTICE,"Could not create str\n");
		return;
	}
	

	pthread_mutex_lock(&lock_infos_lock.mutex);
	AST_LIST_TRAVERSE(&lock_infos, lock_info, entry) {
		int i;
		pthread_mutex_lock(&lock_info->lock);
		for (i = 0; str && i < lock_info->num_locks; i++) {
			/* ONLY show info about this particular lock, if
			   it's acquired... */
			if (lock_info->locks[i].lock_addr == this_lock_addr) {
				append_lock_information(&str, lock_info, i);
				ast_log(LOG_NOTICE, "%s", ast_str_buffer(str));
				break;
			}
		}
		pthread_mutex_unlock(&lock_info->lock);
	}
	pthread_mutex_unlock(&lock_infos_lock.mutex);
	ast_free(str);
}


static char *handle_show_locks(struct ast_cli_entry *e, int cmd, struct ast_cli_args *a)
{
	struct thr_lock_info *lock_info;
	struct ast_str *str;

	if (!(str = ast_str_create(4096)))
		return CLI_FAILURE;

	switch (cmd) {
	case CLI_INIT:
		e->command = "core show locks";
		e->usage =
			"Usage: core show locks\n"
			"       This command is for lock debugging.  It prints out which locks\n"
			"are owned by each active thread.\n";
		return NULL;

	case CLI_GENERATE:
		return NULL;
	}

	ast_str_append(&str, 0, "\n" 
	               "=======================================================================\n"
	               "=== Currently Held Locks ==============================================\n"
	               "=======================================================================\n"
	               "===\n"
	               "=== <pending> <lock#> (<file>): <lock type> <line num> <function> <lock name> <lock addr> (times locked)\n"
	               "===\n");

	if (!str)
		return CLI_FAILURE;

	pthread_mutex_lock(&lock_infos_lock.mutex);
	AST_LIST_TRAVERSE(&lock_infos, lock_info, entry) {
		int i;
		if (lock_info->num_locks) {
			ast_str_append(&str, 0, "=== Thread ID: 0x%lx (%s)\n", (long) lock_info->thread_id,
				lock_info->thread_name);
			pthread_mutex_lock(&lock_info->lock);
			for (i = 0; str && i < lock_info->num_locks; i++) {
				append_lock_information(&str, lock_info, i);
			}
			pthread_mutex_unlock(&lock_info->lock);
			if (!str)
				break;
			ast_str_append(&str, 0, "=== -------------------------------------------------------------------\n"
			               "===\n");
			if (!str)
				break;
		}
	}
	pthread_mutex_unlock(&lock_infos_lock.mutex);

	if (!str)
		return CLI_FAILURE;

	ast_str_append(&str, 0, "=======================================================================\n"
	               "\n");

	if (!str)
		return CLI_FAILURE;

	ast_cli(a->fd, "%s", ast_str_buffer(str));

	ast_free(str);

	return CLI_SUCCESS;
}

static struct ast_cli_entry utils_cli[] = {
	AST_CLI_DEFINE(handle_show_locks, "Show which locks are held by which thread"),
};

#endif /* DEBUG_THREADS */

/*
 * support for 'show threads'. The start routine is wrapped by
 * dummy_start(), so that ast_register_thread() and
 * ast_unregister_thread() know the thread identifier.
 */
struct thr_arg {
	void *(*start_routine)(void *);
	void *data;
	char *name;
};

/*
 * on OS/X, pthread_cleanup_push() and pthread_cleanup_pop()
 * are odd macros which start and end a block, so they _must_ be
 * used in pairs (the latter with a '1' argument to call the
 * handler on exit.
 * On BSD we don't need this, but we keep it for compatibility.
 */
static void *dummy_start(void *data)
{
	void *ret;
	struct thr_arg a = *((struct thr_arg *) data);	/* make a local copy */
#ifdef DEBUG_THREADS
	struct thr_lock_info *lock_info;
	pthread_mutexattr_t mutex_attr;
#endif

	/* note that even though data->name is a pointer to allocated memory,
	   we are not freeing it here because ast_register_thread is going to
	   keep a copy of the pointer and then ast_unregister_thread will
	   free the memory
	*/
	ast_free(data);
	ast_register_thread(a.name);
	pthread_cleanup_push(ast_unregister_thread, (void *) pthread_self());

#ifdef DEBUG_THREADS
	if (!(lock_info = ast_threadstorage_get(&thread_lock_info, sizeof(*lock_info))))
		return NULL;

	lock_info->thread_id = pthread_self();
	lock_info->thread_name = strdup(a.name);

	pthread_mutexattr_init(&mutex_attr);
	pthread_mutexattr_settype(&mutex_attr, AST_MUTEX_KIND);
	pthread_mutex_init(&lock_info->lock, &mutex_attr);
	pthread_mutexattr_destroy(&mutex_attr);

	pthread_mutex_lock(&lock_infos_lock.mutex); /* Intentionally not the wrapper */
	AST_LIST_INSERT_TAIL(&lock_infos, lock_info, entry);
	pthread_mutex_unlock(&lock_infos_lock.mutex); /* Intentionally not the wrapper */
#endif /* DEBUG_THREADS */

	ret = a.start_routine(a.data);

	pthread_cleanup_pop(1);

	return ret;
}

#endif /* !LOW_MEMORY */

int ast_pthread_create_stack(pthread_t *thread, pthread_attr_t *attr, void *(*start_routine)(void *),
			     void *data, size_t stacksize, const char *file, const char *caller,
			     int line, const char *start_fn)
{
#if !defined(LOW_MEMORY)
	struct thr_arg *a;
#endif

	if (!attr) {
		attr = alloca(sizeof(*attr));
		pthread_attr_init(attr);
	}

#ifdef __linux__
	/* On Linux, pthread_attr_init() defaults to PTHREAD_EXPLICIT_SCHED,
	   which is kind of useless. Change this here to
	   PTHREAD_INHERIT_SCHED; that way the -p option to set realtime
	   priority will propagate down to new threads by default.
	   This does mean that callers cannot set a different priority using
	   PTHREAD_EXPLICIT_SCHED in the attr argument; instead they must set
	   the priority afterwards with pthread_setschedparam(). */
	if ((errno = pthread_attr_setinheritsched(attr, PTHREAD_INHERIT_SCHED)))
		ast_log(LOG_WARNING, "pthread_attr_setinheritsched: %s\n", strerror(errno));
#endif

	if (!stacksize)
		stacksize = AST_STACKSIZE;

	if ((errno = pthread_attr_setstacksize(attr, stacksize ? stacksize : AST_STACKSIZE)))
		ast_log(LOG_WARNING, "pthread_attr_setstacksize: %s\n", strerror(errno));

#if !defined(LOW_MEMORY)
	if ((a = ast_malloc(sizeof(*a)))) {
		a->start_routine = start_routine;
		a->data = data;
		start_routine = dummy_start;
		if (asprintf(&a->name, "%-20s started at [%5d] %s %s()",
			     start_fn, line, file, caller) < 0) {
			ast_log(LOG_WARNING, "asprintf() failed: %s\n", strerror(errno));
			a->name = NULL;
		}
		data = a;
	}
#endif /* !LOW_MEMORY */

	return pthread_create(thread, attr, start_routine, data); /* We're in ast_pthread_create, so it's okay */
}


int ast_pthread_create_detached_stack(pthread_t *thread, pthread_attr_t *attr, void *(*start_routine)(void *),
			     void *data, size_t stacksize, const char *file, const char *caller,
			     int line, const char *start_fn)
{
	unsigned char attr_destroy = 0;
	int res;

	if (!attr) {
		attr = alloca(sizeof(*attr));
		pthread_attr_init(attr);
		attr_destroy = 1;
	}

	if ((errno = pthread_attr_setdetachstate(attr, PTHREAD_CREATE_DETACHED)))
		ast_log(LOG_WARNING, "pthread_attr_setdetachstate: %s\n", strerror(errno));

	res = ast_pthread_create_stack(thread, attr, start_routine, data, 
	                               stacksize, file, caller, line, start_fn);

	if (attr_destroy)
		pthread_attr_destroy(attr);

	return res;
}

int ast_wait_for_input(int fd, int ms)
{
	struct pollfd pfd[1];
	memset(pfd, 0, sizeof(pfd));
	pfd[0].fd = fd;
	pfd[0].events = POLLIN|POLLPRI;
	return ast_poll(pfd, 1, ms);
}

static int ast_wait_for_output(int fd, int timeoutms)
{
	struct pollfd pfd = {
		.fd = fd,
		.events = POLLOUT,
	};
	int res;
	struct timeval start = ast_tvnow();
	int elapsed = 0;

	/* poll() until the fd is writable without blocking */
	while ((res = ast_poll(&pfd, 1, timeoutms - elapsed)) <= 0) {
		if (res == 0) {
			/* timed out. */
#ifndef STANDALONE
			ast_debug(1, "Timed out trying to write\n");
#endif
			return -1;
		} else if (res == -1) {
			/* poll() returned an error, check to see if it was fatal */

			if (errno == EINTR || errno == EAGAIN) {
				elapsed = ast_tvdiff_ms(ast_tvnow(), start);
				if (elapsed >= timeoutms) {
					return -1;
				}
				/* This was an acceptable error, go back into poll() */
				continue;
			}

			/* Fatal error, bail. */
			ast_log(LOG_ERROR, "poll returned error: %s\n", strerror(errno));

			return -1;
		}
		elapsed = ast_tvdiff_ms(ast_tvnow(), start);
		if (elapsed >= timeoutms) {
			return -1;
		}
	}

	return 0;
}

/*!
 * Try to write string, but wait no more than ms milliseconds before timing out.
 *
 * \note The code assumes that the file descriptor has NONBLOCK set,
 * so there is only one system call made to do a write, unless we actually
 * have a need to wait.  This way, we get better performance.
 * If the descriptor is blocking, all assumptions on the guaranteed
 * detail do not apply anymore.
 */
int ast_carefulwrite(int fd, char *s, int len, int timeoutms) 
{
	struct timeval start = ast_tvnow();
	int res = 0;
	int elapsed = 0;

	while (len) {
		if (ast_wait_for_output(fd, timeoutms - elapsed)) {
			return -1;
		}

		res = write(fd, s, len);

		if (res < 0 && errno != EAGAIN && errno != EINTR) {
			/* fatal error from write() */
			ast_log(LOG_ERROR, "write() returned error: %s\n", strerror(errno));
			return -1;
		}

		if (res < 0) {
			/* It was an acceptable error */
			res = 0;
		}

		/* Update how much data we have left to write */
		len -= res;
		s += res;
		res = 0;

		elapsed = ast_tvdiff_ms(ast_tvnow(), start);
		if (elapsed >= timeoutms) {
			/* We've taken too long to write 
			 * This is only an error condition if we haven't finished writing. */
			res = len ? -1 : 0;
			break;
		}
	}

	return res;
}

int ast_careful_fwrite(FILE *f, int fd, const char *src, size_t len, int timeoutms)
{
	struct timeval start = ast_tvnow();
	int n = 0;
	int elapsed = 0;

	while (len) {
		if (ast_wait_for_output(fd, timeoutms - elapsed)) {
			/* poll returned a fatal error, so bail out immediately. */
			return -1;
		}

		/* Clear any errors from a previous write */
		clearerr(f);

		n = fwrite(src, 1, len, f);

		if (ferror(f) && errno != EINTR && errno != EAGAIN) {
			/* fatal error from fwrite() */
			if (!feof(f)) {
				/* Don't spam the logs if it was just that the connection is closed. */
				ast_log(LOG_ERROR, "fwrite() returned error: %s\n", strerror(errno));
			}
			n = -1;
			break;
		}

		/* Update for data already written to the socket */
		len -= n;
		src += n;

		elapsed = ast_tvdiff_ms(ast_tvnow(), start);
		if (elapsed >= timeoutms) {
			/* We've taken too long to write 
			 * This is only an error condition if we haven't finished writing. */
			n = len ? -1 : 0;
			break;
		}
	}

	while (fflush(f)) {
		if (errno == EAGAIN || errno == EINTR) {
			continue;
		}
		if (!feof(f)) {
			/* Don't spam the logs if it was just that the connection is closed. */
			ast_log(LOG_ERROR, "fflush() returned error: %s\n", strerror(errno));
		}
		n = -1;
		break;
	}

	return n < 0 ? -1 : 0;
}

char *ast_strip_quoted(char *s, const char *beg_quotes, const char *end_quotes)
{
	char *e;
	char *q;

	s = ast_strip(s);
	if ((q = strchr(beg_quotes, *s)) && *q != '\0') {
		e = s + strlen(s) - 1;
		if (*e == *(end_quotes + (q - beg_quotes))) {
			s++;
			*e = '\0';
		}
	}

	return s;
}

char *ast_unescape_semicolon(char *s)
{
	char *e;
	char *work = s;

	while ((e = strchr(work, ';'))) {
		if ((e > work) && (*(e-1) == '\\')) {
			memmove(e - 1, e, strlen(e) + 1);
			work = e;
		} else {
			work = e + 1;
		}
	}

	return s;
}

/* !\brief unescape some C sequences in place, return pointer to the original string.
 */
char *ast_unescape_c(char *src)
{
	char c, *ret, *dst;

	if (src == NULL)
		return NULL;
	for (ret = dst = src; (c = *src++); *dst++ = c ) {
		if (c != '\\')
			continue;	/* copy char at the end of the loop */
		switch ((c = *src++)) {
		case '\0':	/* special, trailing '\' */
			c = '\\';
			break;
		case 'b':	/* backspace */
			c = '\b';
			break;
		case 'f':	/* form feed */
			c = '\f';
			break;
		case 'n':
			c = '\n';
			break;
		case 'r':
			c = '\r';
			break;
		case 't':
			c = '\t';
			break;
		}
		/* default, use the char literally */
	}
	*dst = '\0';
	return ret;
}

int ast_build_string_va(char **buffer, size_t *space, const char *fmt, va_list ap)
{
	int result;

	if (!buffer || !*buffer || !space || !*space)
		return -1;

	result = vsnprintf(*buffer, *space, fmt, ap);

	if (result < 0)
		return -1;
	else if (result > *space)
		result = *space;

	*buffer += result;
	*space -= result;
	return 0;
}

int ast_build_string(char **buffer, size_t *space, const char *fmt, ...)
{
	va_list ap;
	int result;

	va_start(ap, fmt);
	result = ast_build_string_va(buffer, space, fmt, ap);
	va_end(ap);

	return result;
}

int ast_true(const char *s)
{
	if (ast_strlen_zero(s))
		return 0;

	/* Determine if this is a true value */
	if (!strcasecmp(s, "yes") ||
	    !strcasecmp(s, "true") ||
	    !strcasecmp(s, "y") ||
	    !strcasecmp(s, "t") ||
	    !strcasecmp(s, "1") ||
	    !strcasecmp(s, "on"))
		return -1;

	return 0;
}

int ast_false(const char *s)
{
	if (ast_strlen_zero(s))
		return 0;

	/* Determine if this is a false value */
	if (!strcasecmp(s, "no") ||
	    !strcasecmp(s, "false") ||
	    !strcasecmp(s, "n") ||
	    !strcasecmp(s, "f") ||
	    !strcasecmp(s, "0") ||
	    !strcasecmp(s, "off"))
		return -1;

	return 0;
}

#define ONE_MILLION	1000000
/*
 * put timeval in a valid range. usec is 0..999999
 * negative values are not allowed and truncated.
 */
static struct timeval tvfix(struct timeval a)
{
	if (a.tv_usec >= ONE_MILLION) {
		ast_log(LOG_WARNING, "warning too large timestamp %ld.%ld\n",
			(long)a.tv_sec, (long int) a.tv_usec);
		a.tv_sec += a.tv_usec / ONE_MILLION;
		a.tv_usec %= ONE_MILLION;
	} else if (a.tv_usec < 0) {
		ast_log(LOG_WARNING, "warning negative timestamp %ld.%ld\n",
			(long)a.tv_sec, (long int) a.tv_usec);
		a.tv_usec = 0;
	}
	return a;
}

struct timeval ast_tvadd(struct timeval a, struct timeval b)
{
	/* consistency checks to guarantee usec in 0..999999 */
	a = tvfix(a);
	b = tvfix(b);
	a.tv_sec += b.tv_sec;
	a.tv_usec += b.tv_usec;
	if (a.tv_usec >= ONE_MILLION) {
		a.tv_sec++;
		a.tv_usec -= ONE_MILLION;
	}
	return a;
}

struct timeval ast_tvsub(struct timeval a, struct timeval b)
{
	/* consistency checks to guarantee usec in 0..999999 */
	a = tvfix(a);
	b = tvfix(b);
	a.tv_sec -= b.tv_sec;
	a.tv_usec -= b.tv_usec;
	if (a.tv_usec < 0) {
		a.tv_sec-- ;
		a.tv_usec += ONE_MILLION;
	}
	return a;
}
#undef ONE_MILLION

/*! \brief glibc puts a lock inside random(3), so that the results are thread-safe.
 * BSD libc (and others) do not. */

#ifndef linux
AST_MUTEX_DEFINE_STATIC(randomlock);
#endif

long int ast_random(void)
{
	long int res;
#ifdef HAVE_DEV_URANDOM
	if (dev_urandom_fd >= 0) {
		int read_res = read(dev_urandom_fd, &res, sizeof(res));
		if (read_res > 0) {
			long int rm = RAND_MAX;
			res = res < 0 ? ~res : res;
			rm++;
			return res % rm;
		}
	}
#endif
#ifdef linux
	res = random();
#else
	ast_mutex_lock(&randomlock);
	res = random();
	ast_mutex_unlock(&randomlock);
#endif
	return res;
}

char *ast_process_quotes_and_slashes(char *start, char find, char replace_with)
{
 	char *dataPut = start;
	int inEscape = 0;
	int inQuotes = 0;

	for (; *start; start++) {
		if (inEscape) {
			*dataPut++ = *start;       /* Always goes verbatim */
			inEscape = 0;
		} else {
			if (*start == '\\') {
				inEscape = 1;      /* Do not copy \ into the data */
			} else if (*start == '\'') {
				inQuotes = 1 - inQuotes;   /* Do not copy ' into the data */
			} else {
				/* Replace , with |, unless in quotes */
				*dataPut++ = inQuotes ? *start : ((*start == find) ? replace_with : *start);
			}
		}
	}
	if (start != dataPut)
		*dataPut = 0;
	return dataPut;
}

void ast_join(char *s, size_t len, const char * const w[])
{
	int x, ofs = 0;
	const char *src;

	/* Join words into a string */
	if (!s)
		return;
	for (x = 0; ofs < len && w[x]; x++) {
		if (x > 0)
			s[ofs++] = ' ';
		for (src = w[x]; *src && ofs < len; src++)
			s[ofs++] = *src;
	}
	if (ofs == len)
		ofs--;
	s[ofs] = '\0';
}

/*
 * stringfields support routines.
 */

/* this is a little complex... string fields are stored with their
   allocated size in the bytes preceding the string; even the
   constant 'empty' string has to be this way, so the code that
   checks to see if there is enough room for a new string doesn't
   have to have any special case checks
*/

static const struct {
	ast_string_field_allocation allocation;
	char string[1];
} __ast_string_field_empty_buffer;

ast_string_field __ast_string_field_empty = __ast_string_field_empty_buffer.string;

#define ALLOCATOR_OVERHEAD 48

static size_t optimal_alloc_size(size_t size)
{
	unsigned int count;

	size += ALLOCATOR_OVERHEAD;

	for (count = 1; size; size >>= 1, count++);

	return (1 << count) - ALLOCATOR_OVERHEAD;
}

/*! \brief add a new block to the pool.
 * We can only allocate from the topmost pool, so the
 * fields in *mgr reflect the size of that only.
 */
static int add_string_pool(struct ast_string_field_mgr *mgr, struct ast_string_field_pool **pool_head,
			   size_t size, const char *file, int lineno, const char *func)
{
	struct ast_string_field_pool *pool;
	size_t alloc_size = optimal_alloc_size(sizeof(*pool) + size);

#if defined(__AST_DEBUG_MALLOC)
	if (!(pool = __ast_calloc(1, alloc_size, file, lineno, func))) {
		return -1;
	}
#else
	if (!(pool = ast_calloc(1, alloc_size))) {
		return -1;
	}
#endif

	pool->prev = *pool_head;
	pool->size = alloc_size - sizeof(*pool);
	*pool_head = pool;
	mgr->last_alloc = NULL;

	return 0;
}

/*
 * This is an internal API, code should not use it directly.
 * It initializes all fields as empty, then uses 'size' for 3 functions:
 * size > 0 means initialize the pool list with a pool of given size.
 *	This must be called right after allocating the object.
 * size = 0 means release all pools except the most recent one.
 *      If the first pool was allocated via embedding in another
 *      object, that pool will be preserved instead.
 *	This is useful to e.g. reset an object to the initial value.
 * size < 0 means release all pools.
 *	This must be done before destroying the object.
 */
int __ast_string_field_init(struct ast_string_field_mgr *mgr, struct ast_string_field_pool **pool_head,
			    int needed, const char *file, int lineno, const char *func)
{
	const char **p = (const char **) pool_head + 1;
	struct ast_string_field_pool *cur = NULL;
	struct ast_string_field_pool *preserve = NULL;

	/* clear fields - this is always necessary */
	while ((struct ast_string_field_mgr *) p != mgr) {
		*p++ = __ast_string_field_empty;
	}

	mgr->last_alloc = NULL;
#if defined(__AST_DEBUG_MALLOC)
	mgr->owner_file = file;
	mgr->owner_func = func;
	mgr->owner_line = lineno;
#endif
	if (needed > 0) {		/* allocate the initial pool */
		*pool_head = NULL;
		mgr->embedded_pool = NULL;
		return add_string_pool(mgr, pool_head, needed, file, lineno, func);
	}

	/* if there is an embedded pool, we can't actually release *all*
	 * pools, we must keep the embedded one. if the caller is about
	 * to free the structure that contains the stringfield manager
	 * and embedded pool anyway, it will be freed as part of that
	 * operation.
	 */
	if ((needed < 0) && mgr->embedded_pool) {
		needed = 0;
	}

	if (needed < 0) {		/* reset all pools */
		cur = *pool_head;
	} else if (mgr->embedded_pool) { /* preserve the embedded pool */
		preserve = mgr->embedded_pool;
		cur = *pool_head;
	} else {			/* preserve the last pool */
		if (*pool_head == NULL) {
			ast_log(LOG_WARNING, "trying to reset empty pool\n");
			return -1;
		}
		preserve = *pool_head;
		cur = preserve->prev;
	}

	if (preserve) {
		preserve->prev = NULL;
		preserve->used = preserve->active = 0;
	}

	while (cur) {
		struct ast_string_field_pool *prev = cur->prev;

		if (cur != preserve) {
			ast_free(cur);
		}
		cur = prev;
	}

	*pool_head = preserve;

	return 0;
}

ast_string_field __ast_string_field_alloc_space(struct ast_string_field_mgr *mgr,
						struct ast_string_field_pool **pool_head, size_t needed)
{
	char *result = NULL;
	size_t space = (*pool_head)->size - (*pool_head)->used;
	size_t to_alloc;

	/* Make room for ast_string_field_allocation and make it a multiple of that. */
	to_alloc = ast_make_room_for(needed, ast_string_field_allocation);
	ast_assert(to_alloc % ast_alignof(ast_string_field_allocation) == 0);

	if (__builtin_expect(to_alloc > space, 0)) {
		size_t new_size = (*pool_head)->size;

		while (new_size < to_alloc) {
			new_size *= 2;
		}

#if defined(__AST_DEBUG_MALLOC)
		if (add_string_pool(mgr, pool_head, new_size, mgr->owner_file, mgr->owner_line, mgr->owner_func))
			return NULL;
#else
		if (add_string_pool(mgr, pool_head, new_size, __FILE__, __LINE__, __FUNCTION__))
			return NULL;
#endif
	}

	/* pool->base is always aligned (gcc aligned attribute). We ensure that
	 * to_alloc is also a multiple of ast_alignof(ast_string_field_allocation)
	 * causing result to always be aligned as well; which in turn fixes that
	 * AST_STRING_FIELD_ALLOCATION(result) is aligned. */
	result = (*pool_head)->base + (*pool_head)->used;
	(*pool_head)->used += to_alloc;
	(*pool_head)->active += needed;
	result += ast_alignof(ast_string_field_allocation);
	AST_STRING_FIELD_ALLOCATION(result) = needed;
	mgr->last_alloc = result;

	return result;
}

int __ast_string_field_ptr_grow(struct ast_string_field_mgr *mgr,
				struct ast_string_field_pool **pool_head, size_t needed,
				const ast_string_field *ptr)
{
	ssize_t grow = needed - AST_STRING_FIELD_ALLOCATION(*ptr);
	size_t space = (*pool_head)->size - (*pool_head)->used;

	if (*ptr != mgr->last_alloc) {
		return 1;
	}

	if (space < grow) {
		return 1;
	}

	(*pool_head)->used += grow;
	(*pool_head)->active += grow;
	AST_STRING_FIELD_ALLOCATION(*ptr) += grow;

	return 0;
}

void __ast_string_field_release_active(struct ast_string_field_pool *pool_head,
				       const ast_string_field ptr)
{
	struct ast_string_field_pool *pool, *prev;

	if (ptr == __ast_string_field_empty) {
		return;
	}

	for (pool = pool_head, prev = NULL; pool; prev = pool, pool = pool->prev) {
		if ((ptr >= pool->base) && (ptr <= (pool->base + pool->size))) {
			pool->active -= AST_STRING_FIELD_ALLOCATION(ptr);
			if ((pool->active == 0) && prev) {
				prev->prev = pool->prev;
				ast_free(pool);
			}
			break;
		}
	}
}

void __ast_string_field_ptr_build_va(struct ast_string_field_mgr *mgr,
				     struct ast_string_field_pool **pool_head,
				     ast_string_field *ptr, const char *format, va_list ap)
{
	size_t needed;
	size_t available;
	size_t space = (*pool_head)->size - (*pool_head)->used;
	ssize_t grow;
	char *target;
	va_list ap2;

	/* if the field already has space allocated, try to reuse it;
	   otherwise, try to use the empty space at the end of the current
	   pool
	*/
	if (*ptr != __ast_string_field_empty) {
		target = (char *) *ptr;
		available = AST_STRING_FIELD_ALLOCATION(*ptr);
		if (*ptr == mgr->last_alloc) {
			available += space;
		}
	} else {
		/* pool->used is always a multiple of ast_alignof(ast_string_field_allocation)
		 * so we don't need to re-align anything here.
		 */
		target = (*pool_head)->base + (*pool_head)->used + ast_alignof(ast_string_field_allocation);
		available = space - ast_alignof(ast_string_field_allocation);
	}

	va_copy(ap2, ap);
	needed = vsnprintf(target, available, format, ap2) + 1;
	va_end(ap2);

	if (needed > available) {
		/* the allocation could not be satisfied using the field's current allocation
		   (if it has one), or the space available in the pool (if it does not). allocate
		   space for it, adding a new string pool if necessary.
		*/
		if (!(target = (char *) __ast_string_field_alloc_space(mgr, pool_head, needed))) {
			return;
		}
		vsprintf(target, format, ap);
<<<<<<< HEAD
		va_end(ap);
=======
		va_end(ap); /* XXX va_end without va_start? */
>>>>>>> 021c3d2c
		__ast_string_field_release_active(*pool_head, *ptr);
		*ptr = target;
	} else if (*ptr != target) {
		/* the allocation was satisfied using available space in the pool, but not
		   using the space already allocated to the field
		*/
		__ast_string_field_release_active(*pool_head, *ptr);
		mgr->last_alloc = *ptr = target;
		AST_STRING_FIELD_ALLOCATION(target) = needed;
		(*pool_head)->used += ast_make_room_for(needed, ast_string_field_allocation);
		(*pool_head)->active += needed;
	} else if ((grow = (needed - AST_STRING_FIELD_ALLOCATION(*ptr))) > 0) {
		/* the allocation was satisfied by using available space in the pool *and*
		   the field was the last allocated field from the pool, so it grew
		*/
		AST_STRING_FIELD_ALLOCATION(*ptr) += grow;
		(*pool_head)->used += ast_align_for(grow, ast_string_field_allocation);
		(*pool_head)->active += grow;
	}
}

void __ast_string_field_ptr_build(struct ast_string_field_mgr *mgr,
				  struct ast_string_field_pool **pool_head,
				  ast_string_field *ptr, const char *format, ...)
{
	va_list ap;

	va_start(ap, format);
	__ast_string_field_ptr_build_va(mgr, pool_head, ptr, format, ap);
	va_end(ap);
}

void *__ast_calloc_with_stringfields(unsigned int num_structs, size_t struct_size, size_t field_mgr_offset,
				     size_t field_mgr_pool_offset, size_t pool_size, const char *file,
				     int lineno, const char *func)
{
	struct ast_string_field_mgr *mgr;
	struct ast_string_field_pool *pool;
	struct ast_string_field_pool **pool_head;
	size_t pool_size_needed = sizeof(*pool) + pool_size;
	size_t size_to_alloc = optimal_alloc_size(struct_size + pool_size_needed);
	void *allocation;
	unsigned int x;

#if defined(__AST_DEBUG_MALLOC)	
	if (!(allocation = __ast_calloc(num_structs, size_to_alloc, file, lineno, func))) {
		return NULL;
	}
#else
	if (!(allocation = ast_calloc(num_structs, size_to_alloc))) {
		return NULL;
	}
#endif

	for (x = 0; x < num_structs; x++) {
		void *base = allocation + (size_to_alloc * x);
		const char **p;

		mgr = base + field_mgr_offset;
		pool_head = base + field_mgr_pool_offset;
		pool = base + struct_size;

		p = (const char **) pool_head + 1;
		while ((struct ast_string_field_mgr *) p != mgr) {
			*p++ = __ast_string_field_empty;
		}

		mgr->embedded_pool = pool;
		*pool_head = pool;
		pool->size = size_to_alloc - struct_size - sizeof(*pool);
#if defined(__AST_DEBUG_MALLOC)
		mgr->owner_file = file;
		mgr->owner_func = func;
		mgr->owner_line = lineno;
#endif
	}

	return allocation;
}

/* end of stringfields support */

AST_MUTEX_DEFINE_STATIC(fetchadd_m); /* used for all fetc&add ops */

int ast_atomic_fetchadd_int_slow(volatile int *p, int v)
{
	int ret;
	ast_mutex_lock(&fetchadd_m);
	ret = *p;
	*p += v;
	ast_mutex_unlock(&fetchadd_m);
	return ret;
}

/*! \brief
 * get values from config variables.
 */
int ast_get_timeval(const char *src, struct timeval *dst, struct timeval _default, int *consumed)
{
	long double dtv = 0.0;
	int scanned;

	if (dst == NULL)
		return -1;

	*dst = _default;

	if (ast_strlen_zero(src))
		return -1;

	/* only integer at the moment, but one day we could accept more formats */
	if (sscanf(src, "%30Lf%n", &dtv, &scanned) > 0) {
		dst->tv_sec = dtv;
		dst->tv_usec = (dtv - dst->tv_sec) * 1000000.0;
		if (consumed)
			*consumed = scanned;
		return 0;
	} else
		return -1;
}

/*! \brief
 * get values from config variables.
 */
int ast_get_time_t(const char *src, time_t *dst, time_t _default, int *consumed)
{
	long t;
	int scanned;

	if (dst == NULL)
		return -1;

	*dst = _default;

	if (ast_strlen_zero(src))
		return -1;

	/* only integer at the moment, but one day we could accept more formats */
	if (sscanf(src, "%30ld%n", &t, &scanned) == 1) {
		*dst = t;
		if (consumed)
			*consumed = scanned;
		return 0;
	} else
		return -1;
}

void ast_enable_packet_fragmentation(int sock)
{
#if defined(HAVE_IP_MTU_DISCOVER)
	int val = IP_PMTUDISC_DONT;
	
	if (setsockopt(sock, IPPROTO_IP, IP_MTU_DISCOVER, &val, sizeof(val)))
		ast_log(LOG_WARNING, "Unable to disable PMTU discovery. Large UDP packets may fail to be delivered when sent from this socket.\n");
#endif /* HAVE_IP_MTU_DISCOVER */
}

int ast_mkdir(const char *path, int mode)
{
	char *ptr;
	int len = strlen(path), count = 0, x, piececount = 0;
	char *tmp = ast_strdupa(path);
	char **pieces;
	char *fullpath = alloca(len + 1);
	int res = 0;

	for (ptr = tmp; *ptr; ptr++) {
		if (*ptr == '/')
			count++;
	}

	/* Count the components to the directory path */
	pieces = alloca(count * sizeof(*pieces));
	for (ptr = tmp; *ptr; ptr++) {
		if (*ptr == '/') {
			*ptr = '\0';
			pieces[piececount++] = ptr + 1;
		}
	}

	*fullpath = '\0';
	for (x = 0; x < piececount; x++) {
		/* This looks funky, but the buffer is always ideally-sized, so it's fine. */
		strcat(fullpath, "/");
		strcat(fullpath, pieces[x]);
		res = mkdir(fullpath, mode);
		if (res && errno != EEXIST)
			return errno;
	}
	return 0;
}

int ast_utils_init(void)
{
#ifdef HAVE_DEV_URANDOM
	dev_urandom_fd = open("/dev/urandom", O_RDONLY);
#endif
	base64_init();
#ifdef DEBUG_THREADS
#if !defined(LOW_MEMORY)
	ast_cli_register_multiple(utils_cli, ARRAY_LEN(utils_cli));
#endif
#endif
	return 0;
}


/*!
 *\brief Parse digest authorization header.
 *\return Returns -1 if we have no auth or something wrong with digest.
 *\note	This function may be used for Digest request and responce header.
 * request arg is set to nonzero, if we parse Digest Request.
 * pedantic arg can be set to nonzero if we need to do addition Digest check.
 */
int ast_parse_digest(const char *digest, struct ast_http_digest *d, int request, int pedantic) {
	int i;
	char *c, key[512], val[512];
	struct ast_str *str = ast_str_create(16);

	if (ast_strlen_zero(digest) || !d || !str) {
		ast_free(str);
		return -1;
	}

	ast_str_set(&str, 0, "%s", digest);

	c = ast_skip_blanks(ast_str_buffer(str));

	if (strncasecmp(c, "Digest ", strlen("Digest "))) {
		ast_log(LOG_WARNING, "Missing Digest.\n");
		ast_free(str);
		return -1;
	}
	c += strlen("Digest ");

	/* lookup for keys/value pair */
	while (*c && *(c = ast_skip_blanks(c))) {
		/* find key */
		i = 0;
		while (*c && *c != '=' && *c != ',' && !isspace(*c)) {
			key[i++] = *c++;
		}
		key[i] = '\0';
		c = ast_skip_blanks(c);
		if (*c == '=') {
			c = ast_skip_blanks(++c);
			i = 0;
			if (*c == '\"') {
				/* in quotes. Skip first and look for last */
				c++;
				while (*c && *c != '\"') {
					if (*c == '\\' && c[1] != '\0') { /* unescape chars */
						c++;
					}
					val[i++] = *c++;
				}
			} else {
				/* token */
				while (*c && *c != ',' && !isspace(*c)) {
					val[i++] = *c++;
				}
			}
			val[i] = '\0';
		}

		while (*c && *c != ',') {
			c++;
		}
		if (*c) {
			c++;
		}

		if (!strcasecmp(key, "username")) {
			ast_string_field_set(d, username, val);
		} else if (!strcasecmp(key, "realm")) {
			ast_string_field_set(d, realm, val);
		} else if (!strcasecmp(key, "nonce")) {
			ast_string_field_set(d, nonce, val);
		} else if (!strcasecmp(key, "uri")) {
			ast_string_field_set(d, uri, val);
		} else if (!strcasecmp(key, "domain")) {
			ast_string_field_set(d, domain, val);
		} else if (!strcasecmp(key, "response")) {
			ast_string_field_set(d, response, val);
		} else if (!strcasecmp(key, "algorithm")) {
			if (strcasecmp(val, "MD5")) {
				ast_log(LOG_WARNING, "Digest algorithm: \"%s\" not supported.\n", val);
				return -1;
			}
		} else if (!strcasecmp(key, "cnonce")) {
			ast_string_field_set(d, cnonce, val);
		} else if (!strcasecmp(key, "opaque")) {
			ast_string_field_set(d, opaque, val);
		} else if (!strcasecmp(key, "qop") && !strcasecmp(val, "auth")) {
			d->qop = 1;
		} else if (!strcasecmp(key, "nc")) {
			unsigned long u;
			if (sscanf(val, "%30lx", &u) != 1) {
				ast_log(LOG_WARNING, "Incorrect Digest nc value: \"%s\".\n", val);
				return -1;
			}
			ast_string_field_set(d, nc, val);
		}
	}
	ast_free(str);

	/* Digest checkout */
	if (ast_strlen_zero(d->realm) || ast_strlen_zero(d->nonce)) {
		/* "realm" and "nonce" MUST be always exist */
		return -1;
	}

	if (!request) {
		/* Additional check for Digest response */
		if (ast_strlen_zero(d->username) || ast_strlen_zero(d->uri) || ast_strlen_zero(d->response)) {
			return -1;
		}

		if (pedantic && d->qop && (ast_strlen_zero(d->cnonce) || ast_strlen_zero(d->nc))) {
			return -1;
		}
	}

	return 0;
}

#ifndef __AST_DEBUG_MALLOC
int _ast_asprintf(char **ret, const char *file, int lineno, const char *func, const char *fmt, ...)
{
	int res;
	va_list ap;

	va_start(ap, fmt);
	if ((res = vasprintf(ret, fmt, ap)) == -1) {
		MALLOC_FAILURE_MSG;
	}
	va_end(ap);

	return res;
}
#endif

int ast_get_tid(void)
{
	int ret = -1;
#if defined (__linux) && defined(SYS_gettid)
	ret = syscall(SYS_gettid); /* available since Linux 1.4.11 */
#elif defined(__sun)
	ret = pthread_self();
#elif defined(__APPLE__)
	ret = mach_thread_self();
	mach_port_deallocate(mach_task_self(), ret);
#elif defined(__FreeBSD__) && defined(HAVE_SYS_THR_H)
	long lwpid;
	thr_self(&lwpid); /* available since sys/thr.h creation 2003 */
	ret = lwpid;
#endif
	return ret;
}

char *ast_utils_which(const char *binary, char *fullpath, size_t fullpath_size)
{
	const char *envPATH = getenv("PATH");
	char *tpath, *path;
	struct stat unused;
	if (!envPATH) {
		return NULL;
	}
	tpath = ast_strdupa(envPATH);
	while ((path = strsep(&tpath, ":"))) {
		snprintf(fullpath, fullpath_size, "%s/%s", path, binary);
		if (!stat(fullpath, &unused)) {
			return fullpath;
		}
	}
	return NULL;
}
<|MERGE_RESOLUTION|>--- conflicted
+++ resolved
@@ -1773,11 +1773,7 @@
 			return;
 		}
 		vsprintf(target, format, ap);
-<<<<<<< HEAD
-		va_end(ap);
-=======
 		va_end(ap); /* XXX va_end without va_start? */
->>>>>>> 021c3d2c
 		__ast_string_field_release_active(*pool_head, *ptr);
 		*ptr = target;
 	} else if (*ptr != target) {
