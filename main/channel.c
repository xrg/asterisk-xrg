--- conflicted
+++ resolved
@@ -3342,14 +3342,14 @@
 	c->timingfunc = func;
 	ast_channel_timingdata_set(c, data);
 
-	if (func == NULL && rate == 0 && c->fdno == AST_TIMING_FD) {
+	if (func == NULL && rate == 0 && ast_channel_fdno(c) == AST_TIMING_FD) {
 		/* Clearing the timing func and setting the rate to 0
 		 * means that we don't want to be reading from the timingfd
 		 * any more. Setting c->fdno to -1 means we won't have any
 		 * errant reads from the timingfd, meaning we won't potentially
 		 * miss any important frames.
 		 */
-		c->fdno = -1;
+		ast_channel_fdno_set(c, -1);
 	}
 
 	ast_channel_unlock(c);
@@ -3622,21 +3622,9 @@
 #endif
 	}
 
-<<<<<<< HEAD
 	prestate = ast_channel_state(chan);
 
-	/* Read and ignore anything on the alertpipe, but read only
-	   one sizeof(blah) per frame that we send from it */
-	if (ast_channel_internal_alert_read(chan) == AST_ALERT_READ_FATAL) {
-		f = &ast_null_frame;
-		goto done;
-	}
-
 	if (ast_channel_timingfd(chan) > -1 && ast_channel_fdno(chan) == AST_TIMING_FD) {
-=======
-	prestate = chan->_state;
-	if (chan->timingfd > -1 && chan->fdno == AST_TIMING_FD) {
->>>>>>> ed325a06
 		enum ast_timer_event res;
 
 		ast_clear_flag(chan, AST_FLAG_EXCEPTION);
@@ -3688,24 +3676,10 @@
 
 	/* Read and ignore anything on the alertpipe, but read only
 	   one sizeof(blah) per frame that we send from it */
-	if (chan->alertpipe[0] > -1) {
-		int flags = fcntl(chan->alertpipe[0], F_GETFL);
-		/* For some odd reason, the alertpipe occasionally loses nonblocking status,
-		 * which immediately causes a deadlock scenario.  Detect and prevent this. */
-		if ((flags & O_NONBLOCK) == 0) {
-			ast_log(LOG_ERROR, "Alertpipe on channel %s lost O_NONBLOCK?!!\n", chan->name);
-			if (fcntl(chan->alertpipe[0], F_SETFL, flags | O_NONBLOCK) < 0) {
-				ast_log(LOG_WARNING, "Unable to set alertpipe nonblocking! (%d: %s)\n", errno, strerror(errno));
-				f = &ast_null_frame;
-				goto done;
-			}
-		}
-		if (read(chan->alertpipe[0], &blah, sizeof(blah)) < 0) {
-			if (errno != EINTR && errno != EAGAIN)
-				ast_log(LOG_WARNING, "read() failed: %s\n", strerror(errno));
-		}
-	}
-
+	if (ast_channel_internal_alert_read(chan) == AST_ALERT_READ_FATAL) {
+		f = &ast_null_frame;
+		goto done;
+	}
 
 	/* Check for pending read queue */
 	if (!AST_LIST_EMPTY(ast_channel_readq(chan))) {
