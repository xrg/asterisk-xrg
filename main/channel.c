--- conflicted
+++ resolved
@@ -2967,30 +2967,19 @@
 		int fdno;
 	} *fdmap = NULL;
 
-<<<<<<< HEAD
-	if ((sz = n * AST_MAX_FDS + nfds)) {
-		pfds = alloca(sizeof(*pfds) * sz);
-		fdmap = alloca(sizeof(*fdmap) * sz);
-	}
-
 	if (outfd) {
-=======
-	if (outfd)
->>>>>>> 0ef43779
 		*outfd = -99999;
 	}
 	if (exception) {
 		*exception = 0;
-<<<<<<< HEAD
-=======
-	
+	}
+
 	if ((sz = n * AST_MAX_FDS + nfds)) {
 		pfds = alloca(sizeof(*pfds) * sz);
 		fdmap = alloca(sizeof(*fdmap) * sz);
 	} else {
 		/* nothing to allocate and no FDs to check */
 		return NULL;
->>>>>>> 0ef43779
 	}
 
 	/* Perform any pending masquerades */
