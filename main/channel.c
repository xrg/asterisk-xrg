/*
 * Asterisk -- An open source telephony toolkit.
 *
 * Copyright (C) 1999 - 2006, Digium, Inc.
 *
 * Mark Spencer <markster@digium.com>
 *
 * See http://www.asterisk.org for more information about
 * the Asterisk project. Please do not directly contact
 * any of the maintainers of this project for assistance;
 * the project provides a web site, mailing lists and IRC
 * channels for your use.
 *
 * This program is free software, distributed under the terms of
 * the GNU General Public License Version 2. See the LICENSE file
 * at the top of the source tree.
 */

/*! \file
 *
 * \brief Channel Management
 *
 * \author Mark Spencer <markster@digium.com>
 */

#include "asterisk.h"

ASTERISK_FILE_VERSION(__FILE__, "$Revision$")

#include "asterisk/_private.h"

#include <sys/time.h>
#include <signal.h>
#include <math.h>

#include "asterisk/paths.h"	/* use ast_config_AST_SYSTEM_NAME */

#include "asterisk/pbx.h"
#include "asterisk/frame.h"
#include "asterisk/mod_format.h"
#include "asterisk/sched.h"
#include "asterisk/channel.h"
#include "asterisk/musiconhold.h"
#include "asterisk/say.h"
#include "asterisk/file.h"
#include "asterisk/cli.h"
#include "asterisk/translate.h"
#include "asterisk/manager.h"
#include "asterisk/cel.h"
#include "asterisk/chanvars.h"
#include "asterisk/linkedlists.h"
#include "asterisk/indications.h"
#include "asterisk/monitor.h"
#include "asterisk/causes.h"
#include "asterisk/callerid.h"
#include "asterisk/utils.h"
#include "asterisk/lock.h"
#include "asterisk/app.h"
#include "asterisk/transcap.h"
#include "asterisk/devicestate.h"
#include "asterisk/threadstorage.h"
#include "asterisk/slinfactory.h"
#include "asterisk/audiohook.h"
#include "asterisk/framehook.h"
#include "asterisk/timing.h"
#include "asterisk/autochan.h"
#include "asterisk/stringfields.h"
#include "asterisk/global_datastores.h"
#include "asterisk/data.h"

#ifdef HAVE_EPOLL
#include <sys/epoll.h>
#endif

#if defined(KEEP_TILL_CHANNEL_PARTY_NUMBER_INFO_NEEDED)
#if defined(HAVE_PRI)
#include "libpri.h"
#endif	/* defined(HAVE_PRI) */
#endif	/* defined(KEEP_TILL_CHANNEL_PARTY_NUMBER_INFO_NEEDED) */

struct ast_epoll_data {
	struct ast_channel *chan;
	int which;
};

/* uncomment if you have problems with 'monitoring' synchronized files */
#if 0
#define MONITOR_CONSTANT_DELAY
#define MONITOR_DELAY	150 * 8		/*!< 150 ms of MONITORING DELAY */
#endif

/*! \brief Prevent new channel allocation if shutting down. */
static int shutting_down;

static int uniqueint;

unsigned long global_fin, global_fout;

AST_THREADSTORAGE(state2str_threadbuf);
#define STATE2STR_BUFSIZE   32

/*! Default amount of time to use when emulating a digit as a begin and end 
 *  100ms */
#define AST_DEFAULT_EMULATE_DTMF_DURATION 100

/*! Minimum allowed digit length - 80ms */
#define AST_MIN_DTMF_DURATION 80

/*! Minimum amount of time between the end of the last digit and the beginning 
 *  of a new one - 45ms */
#define AST_MIN_DTMF_GAP 45

/*! \brief List of channel drivers */
struct chanlist {
	const struct ast_channel_tech *tech;
	AST_LIST_ENTRY(chanlist) list;
};

#ifdef CHANNEL_TRACE
/*! \brief Structure to hold channel context backtrace data */
struct ast_chan_trace_data {
	int enabled;
	AST_LIST_HEAD_NOLOCK(, ast_chan_trace) trace;
};

/*! \brief Structure to save contexts where an ast_chan has been into */
struct ast_chan_trace {
	char context[AST_MAX_CONTEXT];
	char exten[AST_MAX_EXTENSION];
	int priority;
	AST_LIST_ENTRY(ast_chan_trace) entry;
};
#endif

/*! \brief the list of registered channel types */
static AST_RWLIST_HEAD_STATIC(backends, chanlist);

#ifdef LOW_MEMORY
#define NUM_CHANNEL_BUCKETS 61
#else
#define NUM_CHANNEL_BUCKETS 1567
#endif

#if 0	/* XXX AstData: ast_callerid no longer exists. (Equivalent code not readily apparent.) */
#define DATA_EXPORT_CALLERID(MEMBER)				\
	MEMBER(ast_callerid, cid_dnid, AST_DATA_STRING)		\
	MEMBER(ast_callerid, cid_num, AST_DATA_STRING)		\
	MEMBER(ast_callerid, cid_name, AST_DATA_STRING)		\
	MEMBER(ast_callerid, cid_ani, AST_DATA_STRING)		\
	MEMBER(ast_callerid, cid_pres, AST_DATA_INTEGER)	\
	MEMBER(ast_callerid, cid_ani2, AST_DATA_INTEGER)	\
	MEMBER(ast_callerid, cid_tag, AST_DATA_STRING)

AST_DATA_STRUCTURE(ast_callerid, DATA_EXPORT_CALLERID);
#endif

#define DATA_EXPORT_CHANNEL(MEMBER)						\
	MEMBER(ast_channel, blockproc, AST_DATA_STRING)				\
	MEMBER(ast_channel, appl, AST_DATA_STRING)				\
	MEMBER(ast_channel, data, AST_DATA_STRING)				\
	MEMBER(ast_channel, name, AST_DATA_STRING)				\
	MEMBER(ast_channel, language, AST_DATA_STRING)				\
	MEMBER(ast_channel, musicclass, AST_DATA_STRING)			\
	MEMBER(ast_channel, accountcode, AST_DATA_STRING)			\
	MEMBER(ast_channel, peeraccount, AST_DATA_STRING)			\
	MEMBER(ast_channel, userfield, AST_DATA_STRING)				\
	MEMBER(ast_channel, call_forward, AST_DATA_STRING)			\
	MEMBER(ast_channel, uniqueid, AST_DATA_STRING)				\
	MEMBER(ast_channel, linkedid, AST_DATA_STRING)				\
	MEMBER(ast_channel, parkinglot, AST_DATA_STRING)			\
	MEMBER(ast_channel, hangupsource, AST_DATA_STRING)			\
	MEMBER(ast_channel, dialcontext, AST_DATA_STRING)			\
	MEMBER(ast_channel, rings, AST_DATA_INTEGER)				\
	MEMBER(ast_channel, priority, AST_DATA_INTEGER)				\
	MEMBER(ast_channel, macropriority, AST_DATA_INTEGER)			\
	MEMBER(ast_channel, adsicpe, AST_DATA_INTEGER)				\
	MEMBER(ast_channel, fin, AST_DATA_UNSIGNED_INTEGER)			\
	MEMBER(ast_channel, fout, AST_DATA_UNSIGNED_INTEGER)			\
	MEMBER(ast_channel, emulate_dtmf_duration, AST_DATA_UNSIGNED_INTEGER)	\
	MEMBER(ast_channel, visible_indication, AST_DATA_INTEGER)		\
	MEMBER(ast_channel, context, AST_DATA_STRING)				\
	MEMBER(ast_channel, exten, AST_DATA_STRING)				\
	MEMBER(ast_channel, macrocontext, AST_DATA_STRING)			\
	MEMBER(ast_channel, macroexten, AST_DATA_STRING)

AST_DATA_STRUCTURE(ast_channel, DATA_EXPORT_CHANNEL);


/*! \brief All active channels on the system */
static struct ao2_container *channels;

/*! \brief map AST_CAUSE's to readable string representations 
 *
 * \ref causes.h
*/
static const struct {
	int cause;
	const char *name;
	const char *desc;
} causes[] = {
	{ AST_CAUSE_UNALLOCATED, "UNALLOCATED", "Unallocated (unassigned) number" },
	{ AST_CAUSE_NO_ROUTE_TRANSIT_NET, "NO_ROUTE_TRANSIT_NET", "No route to specified transmit network" },
	{ AST_CAUSE_NO_ROUTE_DESTINATION, "NO_ROUTE_DESTINATION", "No route to destination" },
	{ AST_CAUSE_CHANNEL_UNACCEPTABLE, "CHANNEL_UNACCEPTABLE", "Channel unacceptable" },
	{ AST_CAUSE_CALL_AWARDED_DELIVERED, "CALL_AWARDED_DELIVERED", "Call awarded and being delivered in an established channel" },
	{ AST_CAUSE_NORMAL_CLEARING, "NORMAL_CLEARING", "Normal Clearing" },
	{ AST_CAUSE_USER_BUSY, "USER_BUSY", "User busy" },
	{ AST_CAUSE_NO_USER_RESPONSE, "NO_USER_RESPONSE", "No user responding" },
	{ AST_CAUSE_NO_ANSWER, "NO_ANSWER", "User alerting, no answer" },
	{ AST_CAUSE_CALL_REJECTED, "CALL_REJECTED", "Call Rejected" },
	{ AST_CAUSE_NUMBER_CHANGED, "NUMBER_CHANGED", "Number changed" },
	{ AST_CAUSE_DESTINATION_OUT_OF_ORDER, "DESTINATION_OUT_OF_ORDER", "Destination out of order" },
	{ AST_CAUSE_INVALID_NUMBER_FORMAT, "INVALID_NUMBER_FORMAT", "Invalid number format" },
	{ AST_CAUSE_FACILITY_REJECTED, "FACILITY_REJECTED", "Facility rejected" },
	{ AST_CAUSE_RESPONSE_TO_STATUS_ENQUIRY, "RESPONSE_TO_STATUS_ENQUIRY", "Response to STATus ENQuiry" },
	{ AST_CAUSE_NORMAL_UNSPECIFIED, "NORMAL_UNSPECIFIED", "Normal, unspecified" },
	{ AST_CAUSE_NORMAL_CIRCUIT_CONGESTION, "NORMAL_CIRCUIT_CONGESTION", "Circuit/channel congestion" },
	{ AST_CAUSE_NETWORK_OUT_OF_ORDER, "NETWORK_OUT_OF_ORDER", "Network out of order" },
	{ AST_CAUSE_NORMAL_TEMPORARY_FAILURE, "NORMAL_TEMPORARY_FAILURE", "Temporary failure" },
	{ AST_CAUSE_SWITCH_CONGESTION, "SWITCH_CONGESTION", "Switching equipment congestion" },
	{ AST_CAUSE_ACCESS_INFO_DISCARDED, "ACCESS_INFO_DISCARDED", "Access information discarded" },
	{ AST_CAUSE_REQUESTED_CHAN_UNAVAIL, "REQUESTED_CHAN_UNAVAIL", "Requested channel not available" },
	{ AST_CAUSE_PRE_EMPTED, "PRE_EMPTED", "Pre-empted" },
	{ AST_CAUSE_FACILITY_NOT_SUBSCRIBED, "FACILITY_NOT_SUBSCRIBED", "Facility not subscribed" },
	{ AST_CAUSE_OUTGOING_CALL_BARRED, "OUTGOING_CALL_BARRED", "Outgoing call barred" },
	{ AST_CAUSE_INCOMING_CALL_BARRED, "INCOMING_CALL_BARRED", "Incoming call barred" },
	{ AST_CAUSE_BEARERCAPABILITY_NOTAUTH, "BEARERCAPABILITY_NOTAUTH", "Bearer capability not authorized" },
	{ AST_CAUSE_BEARERCAPABILITY_NOTAVAIL, "BEARERCAPABILITY_NOTAVAIL", "Bearer capability not available" },
	{ AST_CAUSE_BEARERCAPABILITY_NOTIMPL, "BEARERCAPABILITY_NOTIMPL", "Bearer capability not implemented" },
	{ AST_CAUSE_CHAN_NOT_IMPLEMENTED, "CHAN_NOT_IMPLEMENTED", "Channel not implemented" },
	{ AST_CAUSE_FACILITY_NOT_IMPLEMENTED, "FACILITY_NOT_IMPLEMENTED", "Facility not implemented" },
	{ AST_CAUSE_INVALID_CALL_REFERENCE, "INVALID_CALL_REFERENCE", "Invalid call reference value" },
	{ AST_CAUSE_INCOMPATIBLE_DESTINATION, "INCOMPATIBLE_DESTINATION", "Incompatible destination" },
	{ AST_CAUSE_INVALID_MSG_UNSPECIFIED, "INVALID_MSG_UNSPECIFIED", "Invalid message unspecified" },
	{ AST_CAUSE_MANDATORY_IE_MISSING, "MANDATORY_IE_MISSING", "Mandatory information element is missing" },
	{ AST_CAUSE_MESSAGE_TYPE_NONEXIST, "MESSAGE_TYPE_NONEXIST", "Message type nonexist." },
	{ AST_CAUSE_WRONG_MESSAGE, "WRONG_MESSAGE", "Wrong message" },
	{ AST_CAUSE_IE_NONEXIST, "IE_NONEXIST", "Info. element nonexist or not implemented" },
	{ AST_CAUSE_INVALID_IE_CONTENTS, "INVALID_IE_CONTENTS", "Invalid information element contents" },
	{ AST_CAUSE_WRONG_CALL_STATE, "WRONG_CALL_STATE", "Message not compatible with call state" },
	{ AST_CAUSE_RECOVERY_ON_TIMER_EXPIRE, "RECOVERY_ON_TIMER_EXPIRE", "Recover on timer expiry" },
	{ AST_CAUSE_MANDATORY_IE_LENGTH_ERROR, "MANDATORY_IE_LENGTH_ERROR", "Mandatory IE length error" },
	{ AST_CAUSE_PROTOCOL_ERROR, "PROTOCOL_ERROR", "Protocol error, unspecified" },
	{ AST_CAUSE_INTERWORKING, "INTERWORKING", "Interworking, unspecified" },
};

struct ast_variable *ast_channeltype_list(void)
{
	struct chanlist *cl;
	struct ast_variable *var = NULL, *prev = NULL;

	AST_RWLIST_RDLOCK(&backends);
	AST_RWLIST_TRAVERSE(&backends, cl, list) {
		if (prev)  {
			if ((prev->next = ast_variable_new(cl->tech->type, cl->tech->description, "")))
				prev = prev->next;
		} else {
			var = ast_variable_new(cl->tech->type, cl->tech->description, "");
			prev = var;
		}
	}
	AST_RWLIST_UNLOCK(&backends);

	return var;
}

static void channel_data_add_flags(struct ast_data *tree,
	struct ast_channel *chan)
{
	ast_data_add_bool(tree, "DEFER_DTMF", ast_test_flag(chan, AST_FLAG_DEFER_DTMF));
	ast_data_add_bool(tree, "WRITE_INT", ast_test_flag(chan, AST_FLAG_WRITE_INT));
	ast_data_add_bool(tree, "BLOCKING", ast_test_flag(chan, AST_FLAG_BLOCKING));
	ast_data_add_bool(tree, "ZOMBIE", ast_test_flag(chan, AST_FLAG_ZOMBIE));
	ast_data_add_bool(tree, "EXCEPTION", ast_test_flag(chan, AST_FLAG_EXCEPTION));
	ast_data_add_bool(tree, "MOH", ast_test_flag(chan, AST_FLAG_MOH));
	ast_data_add_bool(tree, "SPYING", ast_test_flag(chan, AST_FLAG_SPYING));
	ast_data_add_bool(tree, "NBRIDGE", ast_test_flag(chan, AST_FLAG_NBRIDGE));
	ast_data_add_bool(tree, "IN_AUTOLOOP", ast_test_flag(chan, AST_FLAG_IN_AUTOLOOP));
	ast_data_add_bool(tree, "OUTGOING", ast_test_flag(chan, AST_FLAG_OUTGOING));
	ast_data_add_bool(tree, "IN_DTMF", ast_test_flag(chan, AST_FLAG_IN_DTMF));
	ast_data_add_bool(tree, "EMULATE_DTMF", ast_test_flag(chan, AST_FLAG_EMULATE_DTMF));
	ast_data_add_bool(tree, "END_DTMF_ONLY", ast_test_flag(chan, AST_FLAG_END_DTMF_ONLY));
	ast_data_add_bool(tree, "ANSWERED_ELSEWHERE", ast_test_flag(chan, AST_FLAG_ANSWERED_ELSEWHERE));
	ast_data_add_bool(tree, "MASQ_NOSTREAM", ast_test_flag(chan, AST_FLAG_MASQ_NOSTREAM));
	ast_data_add_bool(tree, "BRIDGE_HANGUP_RUN", ast_test_flag(chan, AST_FLAG_BRIDGE_HANGUP_RUN));
	ast_data_add_bool(tree, "BRIDGE_HANGUP_DONT", ast_test_flag(chan, AST_FLAG_BRIDGE_HANGUP_DONT));
	ast_data_add_bool(tree, "DISABLE_WORKAROUNDS", ast_test_flag(chan, AST_FLAG_DISABLE_WORKAROUNDS));
}

#if defined(KEEP_TILL_CHANNEL_PARTY_NUMBER_INFO_NEEDED)
static const char *party_number_ton2str(int ton)
{
#if defined(HAVE_PRI)
	switch ((ton >> 4) & 0x07) {
	case PRI_TON_INTERNATIONAL:
		return "International";
	case PRI_TON_NATIONAL:
		return "National";
	case PRI_TON_NET_SPECIFIC:
		return "Network Specific";
	case PRI_TON_SUBSCRIBER:
		return "Subscriber";
	case PRI_TON_ABBREVIATED:
		return "Abbreviated";
	case PRI_TON_RESERVED:
		return "Reserved";
	case PRI_TON_UNKNOWN:
	default:
		break;
	}
#endif	/* defined(HAVE_PRI) */
	return "Unknown";
}
#endif	/* defined(KEEP_TILL_CHANNEL_PARTY_NUMBER_INFO_NEEDED) */

#if defined(KEEP_TILL_CHANNEL_PARTY_NUMBER_INFO_NEEDED)
static const char *party_number_plan2str(int plan)
{
#if defined(HAVE_PRI)
	switch (plan & 0x0F) {
	default:
	case PRI_NPI_UNKNOWN:
		break;
	case PRI_NPI_E163_E164:
		return "Public (E.163/E.164)";
	case PRI_NPI_X121:
		return "Data (X.121)";
	case PRI_NPI_F69:
		return "Telex (F.69)";
	case PRI_NPI_NATIONAL:
		return "National Standard";
	case PRI_NPI_PRIVATE:
		return "Private";
	case PRI_NPI_RESERVED:
		return "Reserved";
	}
#endif	/* defined(HAVE_PRI) */
	return "Unknown";
}
#endif	/* defined(KEEP_TILL_CHANNEL_PARTY_NUMBER_INFO_NEEDED) */

int ast_channel_data_add_structure(struct ast_data *tree,
	struct ast_channel *chan, int add_bridged)
{
	struct ast_channel *bc;
	struct ast_data *data_bridged;
	struct ast_data *data_cdr;
	struct ast_data *data_flags;
	struct ast_data *data_zones;
	struct ast_data *enum_node;
	struct ast_data *data_softhangup;
#if 0	/* XXX AstData: ast_callerid no longer exists. (Equivalent code not readily apparent.) */
	struct ast_data *data_callerid;
	char value_str[100];
#endif

	if (!tree) {
		return -1;
	}

	ast_data_add_structure(ast_channel, tree, chan);

	if (add_bridged) {
		bc = ast_bridged_channel(chan);
		if (bc) {
			data_bridged = ast_data_add_node(tree, "bridged");
			if (!data_bridged) {
				return -1;
			}
			ast_channel_data_add_structure(data_bridged, bc, 0);
		}
	}

	ast_data_add_codec(tree, "oldwriteformat", &chan->oldwriteformat);
	ast_data_add_codec(tree, "readformat", &chan->readformat);
	ast_data_add_codec(tree, "writeformat", &chan->writeformat);
	ast_data_add_codec(tree, "rawreadformat", &chan->rawreadformat);
	ast_data_add_codec(tree, "rawwriteformat", &chan->rawwriteformat);
	ast_data_add_codecs(tree, "nativeformats", chan->nativeformats);

	/* state */
	enum_node = ast_data_add_node(tree, "state");
	if (!enum_node) {
		return -1;
	}
	ast_data_add_str(enum_node, "text", ast_state2str(chan->_state));
	ast_data_add_int(enum_node, "value", chan->_state);

	/* hangupcause */
	enum_node = ast_data_add_node(tree, "hangupcause");
	if (!enum_node) {
		return -1;
	}
	ast_data_add_str(enum_node, "text", ast_cause2str(chan->hangupcause));
	ast_data_add_int(enum_node, "value", chan->hangupcause);

	/* amaflags */
	enum_node = ast_data_add_node(tree, "amaflags");
	if (!enum_node) {
		return -1;
	}
	ast_data_add_str(enum_node, "text", ast_cdr_flags2str(chan->amaflags));
	ast_data_add_int(enum_node, "value", chan->amaflags);

	/* transfercapability */
	enum_node = ast_data_add_node(tree, "transfercapability");
	if (!enum_node) {
		return -1;
	}
	ast_data_add_str(enum_node, "text", ast_transfercapability2str(chan->transfercapability));
	ast_data_add_int(enum_node, "value", chan->transfercapability);

	/* _softphangup */
	data_softhangup = ast_data_add_node(tree, "softhangup");
	if (!data_softhangup) {
		return -1;
	}
	ast_data_add_bool(data_softhangup, "dev", chan->_softhangup & AST_SOFTHANGUP_DEV);
	ast_data_add_bool(data_softhangup, "asyncgoto", chan->_softhangup & AST_SOFTHANGUP_ASYNCGOTO);
	ast_data_add_bool(data_softhangup, "shutdown", chan->_softhangup & AST_SOFTHANGUP_SHUTDOWN);
	ast_data_add_bool(data_softhangup, "timeout", chan->_softhangup & AST_SOFTHANGUP_TIMEOUT);
	ast_data_add_bool(data_softhangup, "appunload", chan->_softhangup & AST_SOFTHANGUP_APPUNLOAD);
	ast_data_add_bool(data_softhangup, "explicit", chan->_softhangup & AST_SOFTHANGUP_EXPLICIT);
	ast_data_add_bool(data_softhangup, "unbridge", chan->_softhangup & AST_SOFTHANGUP_UNBRIDGE);

	/* channel flags */
	data_flags = ast_data_add_node(tree, "flags");
	if (!data_flags) {
		return -1;
	}
	channel_data_add_flags(data_flags, chan);

	ast_data_add_uint(tree, "timetohangup", chan->whentohangup.tv_sec);

#if 0	/* XXX AstData: ast_callerid no longer exists. (Equivalent code not readily apparent.) */
	/* callerid */
	data_callerid = ast_data_add_node(tree, "callerid");
	if (!data_callerid) {
		return -1;
	}
	ast_data_add_structure(ast_callerid, data_callerid, &(chan->cid));
	/* insert the callerid ton */
	enum_node = ast_data_add_node(data_callerid, "cid_ton");
	if (!enum_node) {
		return -1;
	}
	ast_data_add_int(enum_node, "value", chan->cid.cid_ton);
	snprintf(value_str, sizeof(value_str), "TON: %s/Plan: %s",
		party_number_ton2str(chan->cid.cid_ton),
		party_number_plan2str(chan->cid.cid_ton));
	ast_data_add_str(enum_node, "text", value_str);
#endif

	/* tone zone */
	if (chan->zone) {
		data_zones = ast_data_add_node(tree, "zone");
		if (!data_zones) {
			return -1;
		}
		ast_tone_zone_data_add_structure(data_zones, chan->zone);
	}

	/* insert cdr */
	data_cdr = ast_data_add_node(tree, "cdr");
	if (!data_cdr) {
		return -1;
	}

	ast_cdr_data_add_structure(data_cdr, chan->cdr, 1);

	return 0;
}

int ast_channel_data_cmp_structure(const struct ast_data_search *tree,
	struct ast_channel *chan, const char *structure_name)
{
	return ast_data_search_cmp_structure(tree, ast_channel, chan, structure_name);
}

/*! \brief Show channel types - CLI command */
static char *handle_cli_core_show_channeltypes(struct ast_cli_entry *e, int cmd, struct ast_cli_args *a)
{
#define FORMAT  "%-10.10s  %-40.40s %-12.12s %-12.12s %-12.12s\n"
	struct chanlist *cl;
	int count_chan = 0;

	switch (cmd) {
	case CLI_INIT:
		e->command = "core show channeltypes";
		e->usage =
			"Usage: core show channeltypes\n"
			"       Lists available channel types registered in your\n"
			"       Asterisk server.\n";
		return NULL;
	case CLI_GENERATE:
		return NULL;
	}

	if (a->argc != 3)
		return CLI_SHOWUSAGE;

	ast_cli(a->fd, FORMAT, "Type", "Description",       "Devicestate", "Indications", "Transfer");
	ast_cli(a->fd, FORMAT, "----------", "-----------", "-----------", "-----------", "--------");

	AST_RWLIST_RDLOCK(&backends);
	AST_RWLIST_TRAVERSE(&backends, cl, list) {
		ast_cli(a->fd, FORMAT, cl->tech->type, cl->tech->description,
			(cl->tech->devicestate) ? "yes" : "no",
			(cl->tech->indicate) ? "yes" : "no",
			(cl->tech->transfer) ? "yes" : "no");
		count_chan++;
	}
	AST_RWLIST_UNLOCK(&backends);

	ast_cli(a->fd, "----------\n%d channel drivers registered.\n", count_chan);

	return CLI_SUCCESS;

#undef FORMAT
}

static char *complete_channeltypes(struct ast_cli_args *a)
{
	struct chanlist *cl;
	int which = 0;
	int wordlen;
	char *ret = NULL;

	if (a->pos != 3)
		return NULL;

	wordlen = strlen(a->word);

	AST_RWLIST_RDLOCK(&backends);
	AST_RWLIST_TRAVERSE(&backends, cl, list) {
		if (!strncasecmp(a->word, cl->tech->type, wordlen) && ++which > a->n) {
			ret = ast_strdup(cl->tech->type);
			break;
		}
	}
	AST_RWLIST_UNLOCK(&backends);
	
	return ret;
}

/*! \brief Show details about a channel driver - CLI command */
static char *handle_cli_core_show_channeltype(struct ast_cli_entry *e, int cmd, struct ast_cli_args *a)
{
	struct chanlist *cl = NULL;
	char buf[512];

	switch (cmd) {
	case CLI_INIT:
		e->command = "core show channeltype";
		e->usage =
			"Usage: core show channeltype <name>\n"
			"	Show details about the specified channel type, <name>.\n";
		return NULL;
	case CLI_GENERATE:
		return complete_channeltypes(a);
	}

	if (a->argc != 4)
		return CLI_SHOWUSAGE;
	
	AST_RWLIST_RDLOCK(&backends);

	AST_RWLIST_TRAVERSE(&backends, cl, list) {
		if (!strncasecmp(cl->tech->type, a->argv[3], strlen(cl->tech->type)))
			break;
	}


	if (!cl) {
		ast_cli(a->fd, "\n%s is not a registered channel driver.\n", a->argv[3]);
		AST_RWLIST_UNLOCK(&backends);
		return CLI_FAILURE;
	}

	ast_cli(a->fd,
		"-- Info about channel driver: %s --\n"
		"  Device State: %s\n"
		"    Indication: %s\n"
		"     Transfer : %s\n"
		"  Capabilities: %s\n"
		"   Digit Begin: %s\n"
		"     Digit End: %s\n"
		"    Send HTML : %s\n"
		" Image Support: %s\n"
		"  Text Support: %s\n",
		cl->tech->type,
		(cl->tech->devicestate) ? "yes" : "no",
		(cl->tech->indicate) ? "yes" : "no",
		(cl->tech->transfer) ? "yes" : "no",
		ast_getformatname_multiple(buf, sizeof(buf), cl->tech->capabilities),
		(cl->tech->send_digit_begin) ? "yes" : "no",
		(cl->tech->send_digit_end) ? "yes" : "no",
		(cl->tech->send_html) ? "yes" : "no",
		(cl->tech->send_image) ? "yes" : "no",
		(cl->tech->send_text) ? "yes" : "no"
		
	);

	AST_RWLIST_UNLOCK(&backends);

	return CLI_SUCCESS;
}

static struct ast_cli_entry cli_channel[] = {
	AST_CLI_DEFINE(handle_cli_core_show_channeltypes, "List available channel types"),
	AST_CLI_DEFINE(handle_cli_core_show_channeltype,  "Give more details on that channel type")
};

static struct ast_frame *kill_read(struct ast_channel *chan)
{
	/* Hangup channel. */
	return NULL;
}

static struct ast_frame *kill_exception(struct ast_channel *chan)
{
	/* Hangup channel. */
	return NULL;
}

static int kill_write(struct ast_channel *chan, struct ast_frame *frame)
{
	/* Hangup channel. */
	return -1;
}

static int kill_fixup(struct ast_channel *oldchan, struct ast_channel *newchan)
{
	/* No problem fixing up the channel. */
	return 0;
}

static int kill_hangup(struct ast_channel *chan)
{
	chan->tech_pvt = NULL;
	return 0;
}

/*!
 * \brief Kill the channel channel driver technology descriptor.
 *
 * \details
 * The purpose of this channel technology is to encourage the
 * channel to hangup as quickly as possible.
 *
 * \note Used by DTMF atxfer and zombie channels.
 */
const struct ast_channel_tech ast_kill_tech = {
	.type = "Kill",
	.description = "Kill channel (should not see this)",
	.read = kill_read,
	.exception = kill_exception,
	.write = kill_write,
	.fixup = kill_fixup,
	.hangup = kill_hangup,
};

#ifdef CHANNEL_TRACE
/*! \brief Destructor for the channel trace datastore */
static void ast_chan_trace_destroy_cb(void *data)
{
	struct ast_chan_trace *trace;
	struct ast_chan_trace_data *traced = data;
	while ((trace = AST_LIST_REMOVE_HEAD(&traced->trace, entry))) {
		ast_free(trace);
	}
	ast_free(traced);
}

/*! \brief Datastore to put the linked list of ast_chan_trace and trace status */
static const struct ast_datastore_info ast_chan_trace_datastore_info = {
	.type = "ChanTrace",
	.destroy = ast_chan_trace_destroy_cb
};

/*! \brief Put the channel backtrace in a string */
int ast_channel_trace_serialize(struct ast_channel *chan, struct ast_str **buf)
{
	int total = 0;
	struct ast_chan_trace *trace;
	struct ast_chan_trace_data *traced;
	struct ast_datastore *store;

	ast_channel_lock(chan);
	store = ast_channel_datastore_find(chan, &ast_chan_trace_datastore_info, NULL);
	if (!store) {
		ast_channel_unlock(chan);
		return total;
	}
	traced = store->data;
	ast_str_reset(*buf);
	AST_LIST_TRAVERSE(&traced->trace, trace, entry) {
		if (ast_str_append(buf, 0, "[%d] => %s, %s, %d\n", total, trace->context, trace->exten, trace->priority) < 0) {
			ast_log(LOG_ERROR, "Data Buffer Size Exceeded!\n");
			total = -1;
			break;
		}
		total++;
	}
	ast_channel_unlock(chan);
	return total;
}

/* !\brief Whether or not context tracing is enabled */
int ast_channel_trace_is_enabled(struct ast_channel *chan)
{
	struct ast_datastore *store = ast_channel_datastore_find(chan, &ast_chan_trace_datastore_info, NULL);
	if (!store)
		return 0;
	return ((struct ast_chan_trace_data *)store->data)->enabled;
}

/*! \brief Update the context backtrace data if tracing is enabled */
static int ast_channel_trace_data_update(struct ast_channel *chan, struct ast_chan_trace_data *traced)
{
	struct ast_chan_trace *trace;
	if (!traced->enabled)
		return 0;
	/* If the last saved context does not match the current one
	   OR we have not saved any context so far, then save the current context */
	if ((!AST_LIST_EMPTY(&traced->trace) && strcasecmp(AST_LIST_FIRST(&traced->trace)->context, chan->context)) ||
	    (AST_LIST_EMPTY(&traced->trace))) {
		/* Just do some debug logging */
		if (AST_LIST_EMPTY(&traced->trace))
			ast_debug(1, "Setting initial trace context to %s\n", chan->context);
		else
			ast_debug(1, "Changing trace context from %s to %s\n", AST_LIST_FIRST(&traced->trace)->context, chan->context);
		/* alloc or bail out */
		trace = ast_malloc(sizeof(*trace));
		if (!trace)
			return -1;
		/* save the current location and store it in the trace list */
		ast_copy_string(trace->context, chan->context, sizeof(trace->context));
		ast_copy_string(trace->exten, chan->exten, sizeof(trace->exten));
		trace->priority = chan->priority;
		AST_LIST_INSERT_HEAD(&traced->trace, trace, entry);
	}
	return 0;
}

/*! \brief Update the context backtrace if tracing is enabled */
int ast_channel_trace_update(struct ast_channel *chan)
{
	struct ast_datastore *store = ast_channel_datastore_find(chan, &ast_chan_trace_datastore_info, NULL);
	if (!store)
		return 0;
	return ast_channel_trace_data_update(chan, store->data);
}

/*! \brief Enable context tracing in the channel */
int ast_channel_trace_enable(struct ast_channel *chan)
{
	struct ast_datastore *store = ast_channel_datastore_find(chan, &ast_chan_trace_datastore_info, NULL);
	struct ast_chan_trace_data *traced;
	if (!store) {
		store = ast_datastore_alloc(&ast_chan_trace_datastore_info, "ChanTrace");
		if (!store) 
			return -1;
		traced = ast_calloc(1, sizeof(*traced));
		if (!traced) {
			ast_datastore_free(store);
			return -1;
		}	
		store->data = traced;
		AST_LIST_HEAD_INIT_NOLOCK(&traced->trace);
		ast_channel_datastore_add(chan, store);
	}	
	((struct ast_chan_trace_data *)store->data)->enabled = 1;
	ast_channel_trace_data_update(chan, store->data);
	return 0;
}

/*! \brief Disable context tracing in the channel */
int ast_channel_trace_disable(struct ast_channel *chan)
{
	struct ast_datastore *store = ast_channel_datastore_find(chan, &ast_chan_trace_datastore_info, NULL);
	if (!store)
		return 0;
	((struct ast_chan_trace_data *)store->data)->enabled = 0;
	return 0;
}
#endif /* CHANNEL_TRACE */

/*! \brief Checks to see if a channel is needing hang up */
int ast_check_hangup(struct ast_channel *chan)
{
	if (chan->_softhangup)		/* yes if soft hangup flag set */
		return 1;
	if (ast_tvzero(chan->whentohangup))	/* no if no hangup scheduled */
		return 0;
	if (ast_tvdiff_ms(chan->whentohangup, ast_tvnow()) > 0)		/* no if hangup time has not come yet. */
		return 0;
	ast_debug(4, "Hangup time has come: %" PRIi64 "\n", ast_tvdiff_ms(chan->whentohangup, ast_tvnow()));
	chan->_softhangup |= AST_SOFTHANGUP_TIMEOUT;	/* record event */
	return 1;
}

int ast_check_hangup_locked(struct ast_channel *chan)
{
	int res;
	ast_channel_lock(chan);
	res = ast_check_hangup(chan);
	ast_channel_unlock(chan);
	return res;
}

static int ast_channel_softhangup_cb(void *obj, void *arg, int flags)
{
	struct ast_channel *chan = obj;

	ast_softhangup(chan, AST_SOFTHANGUP_SHUTDOWN);

	return 0;
}

void ast_begin_shutdown(int hangup)
{
	shutting_down = 1;

	if (hangup) {
		ao2_callback(channels, OBJ_NODATA | OBJ_MULTIPLE, ast_channel_softhangup_cb, NULL);
	}
}

/*! \brief returns number of active/allocated channels */
int ast_active_channels(void)
{
	return channels ? ao2_container_count(channels) : 0;
}

/*! \brief Cancel a shutdown in progress */
void ast_cancel_shutdown(void)
{
	shutting_down = 0;
}

/*! \brief Returns non-zero if Asterisk is being shut down */
int ast_shutting_down(void)
{
	return shutting_down;
}

/*! \brief Set when to hangup channel */
void ast_channel_setwhentohangup_tv(struct ast_channel *chan, struct timeval offset)
{
	chan->whentohangup = ast_tvzero(offset) ? offset : ast_tvadd(offset, ast_tvnow());
	ast_queue_frame(chan, &ast_null_frame);
	return;
}

void ast_channel_setwhentohangup(struct ast_channel *chan, time_t offset)
{
	struct timeval when = { offset, };
	ast_channel_setwhentohangup_tv(chan, when);
}

/*! \brief Compare a offset with when to hangup channel */
int ast_channel_cmpwhentohangup_tv(struct ast_channel *chan, struct timeval offset)
{
	struct timeval whentohangup;

	if (ast_tvzero(chan->whentohangup))
		return ast_tvzero(offset) ? 0 : -1;

	if (ast_tvzero(offset))
		return 1;

	whentohangup = ast_tvadd(offset, ast_tvnow());

	return ast_tvdiff_ms(whentohangup, chan->whentohangup);
}

int ast_channel_cmpwhentohangup(struct ast_channel *chan, time_t offset)
{
	struct timeval when = { offset, };
	return ast_channel_cmpwhentohangup_tv(chan, when);
}

/*! \brief Register a new telephony channel in Asterisk */
int ast_channel_register(const struct ast_channel_tech *tech)
{
	struct chanlist *chan;

	AST_RWLIST_WRLOCK(&backends);

	AST_RWLIST_TRAVERSE(&backends, chan, list) {
		if (!strcasecmp(tech->type, chan->tech->type)) {
			ast_log(LOG_WARNING, "Already have a handler for type '%s'\n", tech->type);
			AST_RWLIST_UNLOCK(&backends);
			return -1;
		}
	}

	if (!(chan = ast_calloc(1, sizeof(*chan)))) {
		AST_RWLIST_UNLOCK(&backends);
		return -1;
	}
	chan->tech = tech;
	AST_RWLIST_INSERT_HEAD(&backends, chan, list);

	ast_debug(1, "Registered handler for '%s' (%s)\n", chan->tech->type, chan->tech->description);

	ast_verb(2, "Registered channel type '%s' (%s)\n", chan->tech->type, chan->tech->description);

	AST_RWLIST_UNLOCK(&backends);

	return 0;
}

/*! \brief Unregister channel driver */
void ast_channel_unregister(const struct ast_channel_tech *tech)
{
	struct chanlist *chan;

	ast_debug(1, "Unregistering channel type '%s'\n", tech->type);

	AST_RWLIST_WRLOCK(&backends);

	AST_RWLIST_TRAVERSE_SAFE_BEGIN(&backends, chan, list) {
		if (chan->tech == tech) {
			AST_LIST_REMOVE_CURRENT(list);
			ast_free(chan);
			ast_verb(2, "Unregistered channel type '%s'\n", tech->type);
			break;	
		}
	}
	AST_LIST_TRAVERSE_SAFE_END;

	AST_RWLIST_UNLOCK(&backends);
}

/*! \brief Get handle to channel driver based on name */
const struct ast_channel_tech *ast_get_channel_tech(const char *name)
{
	struct chanlist *chanls;
	const struct ast_channel_tech *ret = NULL;

	AST_RWLIST_RDLOCK(&backends);

	AST_RWLIST_TRAVERSE(&backends, chanls, list) {
		if (!strcasecmp(name, chanls->tech->type)) {
			ret = chanls->tech;
			break;
		}
	}

	AST_RWLIST_UNLOCK(&backends);
	
	return ret;
}

/*! \brief Gives the string form of a given hangup cause */
const char *ast_cause2str(int cause)
{
	int x;

	for (x = 0; x < ARRAY_LEN(causes); x++) {
		if (causes[x].cause == cause)
			return causes[x].desc;
	}

	return "Unknown";
}

/*! \brief Convert a symbolic hangup cause to number */
int ast_str2cause(const char *name)
{
	int x;

	for (x = 0; x < ARRAY_LEN(causes); x++)
		if (!strncasecmp(causes[x].name, name, strlen(causes[x].name)))
			return causes[x].cause;

	return -1;
}

/*! \brief Gives the string form of a given channel state.
	\note This function is not reentrant.
 */
const char *ast_state2str(enum ast_channel_state state)
{
	char *buf;

	switch (state) {
	case AST_STATE_DOWN:
		return "Down";
	case AST_STATE_RESERVED:
		return "Rsrvd";
	case AST_STATE_OFFHOOK:
		return "OffHook";
	case AST_STATE_DIALING:
		return "Dialing";
	case AST_STATE_RING:
		return "Ring";
	case AST_STATE_RINGING:
		return "Ringing";
	case AST_STATE_UP:
		return "Up";
	case AST_STATE_BUSY:
		return "Busy";
	case AST_STATE_DIALING_OFFHOOK:
		return "Dialing Offhook";
	case AST_STATE_PRERING:
		return "Pre-ring";
	default:
		if (!(buf = ast_threadstorage_get(&state2str_threadbuf, STATE2STR_BUFSIZE)))
			return "Unknown";
		snprintf(buf, STATE2STR_BUFSIZE, "Unknown (%d)", state);
		return buf;
	}
}

/*! \brief Gives the string form of a given transfer capability */
char *ast_transfercapability2str(int transfercapability)
{
	switch (transfercapability) {
	case AST_TRANS_CAP_SPEECH:
		return "SPEECH";
	case AST_TRANS_CAP_DIGITAL:
		return "DIGITAL";
	case AST_TRANS_CAP_RESTRICTED_DIGITAL:
		return "RESTRICTED_DIGITAL";
	case AST_TRANS_CAP_3_1K_AUDIO:
		return "3K1AUDIO";
	case AST_TRANS_CAP_DIGITAL_W_TONES:
		return "DIGITAL_W_TONES";
	case AST_TRANS_CAP_VIDEO:
		return "VIDEO";
	default:
		return "UNKNOWN";
	}
}

/*! \brief Pick the best audio codec */
struct ast_format *ast_best_codec(struct ast_format_cap *cap, struct ast_format *result)
{
	/* This just our opinion, expressed in code.  We are asked to choose
	   the best codec to use, given no information */
	static const enum ast_format_id prefs[] =
	{
		/*! Okay, ulaw is used by all telephony equipment, so start with it */
		AST_FORMAT_ULAW,
		/*! Unless of course, you're a silly European, so then prefer ALAW */
		AST_FORMAT_ALAW,
		AST_FORMAT_G719,
		AST_FORMAT_SIREN14,
		AST_FORMAT_SIREN7,
		AST_FORMAT_TESTLAW,
		/*! G.722 is better then all below, but not as common as the above... so give ulaw and alaw priority */
		AST_FORMAT_G722,
		/*! Okay, well, signed linear is easy to translate into other stuff */
		AST_FORMAT_SLINEAR192,
		AST_FORMAT_SLINEAR96,
		AST_FORMAT_SLINEAR48,
		AST_FORMAT_SLINEAR44,
		AST_FORMAT_SLINEAR32,
		AST_FORMAT_SLINEAR24,
		AST_FORMAT_SLINEAR16,
		AST_FORMAT_SLINEAR12,
		AST_FORMAT_SLINEAR,
		/*! G.726 is standard ADPCM, in RFC3551 packing order */
		AST_FORMAT_G726,
		/*! G.726 is standard ADPCM, in AAL2 packing order */
		AST_FORMAT_G726_AAL2,
		/*! ADPCM has great sound quality and is still pretty easy to translate */
		AST_FORMAT_ADPCM,
		/*! Okay, we're down to vocoders now, so pick GSM because it's small and easier to
		    translate and sounds pretty good */
		AST_FORMAT_GSM,
		/*! iLBC is not too bad */
		AST_FORMAT_ILBC,
		/*! Speex is free, but computationally more expensive than GSM */
		AST_FORMAT_SPEEX32,
		AST_FORMAT_SPEEX16,
		AST_FORMAT_SPEEX,
		/*! SILK is pretty awesome. */
		AST_FORMAT_SILK,
		/*! CELT supports crazy high sample rates */
		AST_FORMAT_CELT,
		/*! Ick, LPC10 sounds terrible, but at least we have code for it, if you're tacky enough
		    to use it */
		AST_FORMAT_LPC10,
		/*! G.729a is faster than 723 and slightly less expensive */
		AST_FORMAT_G729A,
		/*! Down to G.723.1 which is proprietary but at least designed for voice */
		AST_FORMAT_G723_1,
	};
	char buf[512];
	int x;

	/* Find the first preferred codec in the format given */
	for (x = 0; x < ARRAY_LEN(prefs); x++) {
		if (ast_format_cap_best_byid(cap, prefs[x], result)) {
			return result;
		}
	}

	ast_format_clear(result);
	ast_log(LOG_WARNING, "Don't know any of %s formats\n", ast_getformatname_multiple(buf, sizeof(buf), cap));

	return NULL;
}

static const struct ast_channel_tech null_tech = {
	.type = "NULL",
	.description = "Null channel (should not see this)",
};

static void ast_channel_destructor(void *obj);
static void ast_dummy_channel_destructor(void *obj);

/*! \brief Create a new channel structure */
static struct ast_channel * attribute_malloc __attribute__((format(printf, 13, 0)))
__ast_channel_alloc_ap(int needqueue, int state, const char *cid_num, const char *cid_name,
		       const char *acctcode, const char *exten, const char *context,
		       const char *linkedid, const int amaflag, const char *file, int line,
		       const char *function, const char *name_fmt, va_list ap)
{
	struct ast_channel *tmp;
	int x;
	int flags;
	struct varshead *headp;
	char *tech = "", *tech2 = NULL;

	/* If shutting down, don't allocate any new channels */
	if (shutting_down) {
		ast_log(LOG_WARNING, "Channel allocation failed: Refusing due to active shutdown\n");
		return NULL;
	}

#if defined(REF_DEBUG)
	tmp = __ao2_alloc_debug(sizeof(*tmp), ast_channel_destructor, "", file, line,
		function, 1);
#elif defined(__AST_DEBUG_MALLOC)
	tmp = __ao2_alloc_debug(sizeof(*tmp), ast_channel_destructor, "", file, line,
		function, 0);
#else
	tmp = ao2_alloc(sizeof(*tmp), ast_channel_destructor);
#endif
	if (!tmp) {
		/* Channel structure allocation failure. */
		return NULL;
	}
	if (!(tmp->nativeformats = ast_format_cap_alloc())) {
		ao2_ref(tmp, -1);
		/* format capabilities structure allocation failure */
		return NULL;
	}

	/*
	 * Init file descriptors to unopened state so
	 * the destructor can know not to close them.
	 */
	tmp->timingfd = -1;
	for (x = 0; x < ARRAY_LEN(tmp->alertpipe); ++x) {
		tmp->alertpipe[x] = -1;
	}
	for (x = 0; x < ARRAY_LEN(tmp->fds); ++x) {
		tmp->fds[x] = -1;
	}
#ifdef HAVE_EPOLL
	tmp->epfd = epoll_create(25);
#endif

	if (!(tmp->sched = ast_sched_context_create())) {
		ast_log(LOG_WARNING, "Channel allocation failed: Unable to create schedule context\n");
		return ast_channel_unref(tmp);
	}
	
	ast_party_dialed_init(&tmp->dialed);
	ast_party_caller_init(&tmp->caller);
	ast_party_connected_line_init(&tmp->connected);
	ast_party_redirecting_init(&tmp->redirecting);

	if (cid_name) {
		tmp->caller.id.name.valid = 1;
		tmp->caller.id.name.str = ast_strdup(cid_name);
		if (!tmp->caller.id.name.str) {
			return ast_channel_unref(tmp);
		}
	}
	if (cid_num) {
		tmp->caller.id.number.valid = 1;
		tmp->caller.id.number.str = ast_strdup(cid_num);
		if (!tmp->caller.id.number.str) {
			return ast_channel_unref(tmp);
		}
	}

	if ((tmp->timer = ast_timer_open())) {
		if (strcmp(ast_timer_get_name(tmp->timer), "timerfd")) {
			needqueue = 0;
		}
		tmp->timingfd = ast_timer_fd(tmp->timer);
	}

	if (needqueue) {
		if (pipe(tmp->alertpipe)) {
			ast_log(LOG_WARNING, "Channel allocation failed: Can't create alert pipe! Try increasing max file descriptors with ulimit -n\n");
			return ast_channel_unref(tmp);
		} else {
			flags = fcntl(tmp->alertpipe[0], F_GETFL);
			if (fcntl(tmp->alertpipe[0], F_SETFL, flags | O_NONBLOCK) < 0) {
				ast_log(LOG_WARNING, "Channel allocation failed: Unable to set alertpipe nonblocking! (%d: %s)\n", errno, strerror(errno));
				return ast_channel_unref(tmp);
			}
			flags = fcntl(tmp->alertpipe[1], F_GETFL);
			if (fcntl(tmp->alertpipe[1], F_SETFL, flags | O_NONBLOCK) < 0) {
				ast_log(LOG_WARNING, "Channel allocation failed: Unable to set alertpipe nonblocking! (%d: %s)\n", errno, strerror(errno));
				return ast_channel_unref(tmp);
			}
		}
	}

	/*
	 * This is the last place the channel constructor can fail.
	 *
	 * The destructor takes advantage of this fact to ensure that the
	 * AST_CEL_CHANNEL_END is not posted if we have not posted the
	 * AST_CEL_CHANNEL_START yet.
	 */
	if ((ast_string_field_init(tmp, 128))) {
		return ast_channel_unref(tmp);
	}

	/* Always watch the alertpipe */
	ast_channel_set_fd(tmp, AST_ALERT_FD, tmp->alertpipe[0]);
	/* And timing pipe */
	ast_channel_set_fd(tmp, AST_TIMING_FD, tmp->timingfd);

	/* Initial state */
	tmp->_state = state;

	tmp->streamid = -1;
	
	tmp->fin = global_fin;
	tmp->fout = global_fout;

	if (ast_strlen_zero(ast_config_AST_SYSTEM_NAME)) {
		ast_string_field_build(tmp, uniqueid, "%li.%d", (long) time(NULL), 
			ast_atomic_fetchadd_int(&uniqueint, 1));
	} else {
		ast_string_field_build(tmp, uniqueid, "%s-%li.%d", ast_config_AST_SYSTEM_NAME, 
			(long) time(NULL), ast_atomic_fetchadd_int(&uniqueint, 1));
	}

	if (!ast_strlen_zero(linkedid)) {
		ast_string_field_set(tmp, linkedid, linkedid);
	} else {
		ast_string_field_set(tmp, linkedid, tmp->uniqueid);
	}

	if (!ast_strlen_zero(name_fmt)) {
		char *slash, *slash2;
		/* Almost every channel is calling this function, and setting the name via the ast_string_field_build() call.
		 * And they all use slightly different formats for their name string.
		 * This means, to set the name here, we have to accept variable args, and call the string_field_build from here.
		 * This means, that the stringfields must have a routine that takes the va_lists directly, and 
		 * uses them to build the string, instead of forming the va_lists internally from the vararg ... list.
		 * This new function was written so this can be accomplished.
		 */
		ast_string_field_build_va(tmp, name, name_fmt, ap);
		tech = ast_strdupa(tmp->name);
		if ((slash = strchr(tech, '/'))) {
			if ((slash2 = strchr(slash + 1, '/'))) {
				tech2 = slash + 1;
				*slash2 = '\0';
			}
			*slash = '\0';
		}
	} else {
		/*
		 * Start the string with '-' so it becomes an empty string
		 * in the destructor.
		 */
		ast_string_field_set(tmp, name, "-**Unknown**");
	}

	/* Reminder for the future: under what conditions do we NOT want to track cdrs on channels? */

	/* These 4 variables need to be set up for the cdr_init() to work right */
	if (amaflag)
		tmp->amaflags = amaflag;
	else
		tmp->amaflags = ast_default_amaflags;
	
	if (!ast_strlen_zero(acctcode))
		ast_string_field_set(tmp, accountcode, acctcode);
	else
		ast_string_field_set(tmp, accountcode, ast_default_accountcode);
		
	if (!ast_strlen_zero(context))
		ast_copy_string(tmp->context, context, sizeof(tmp->context));
	else
		strcpy(tmp->context, "default");

	if (!ast_strlen_zero(exten))
		ast_copy_string(tmp->exten, exten, sizeof(tmp->exten));
	else
		strcpy(tmp->exten, "s");

	tmp->priority = 1;

	tmp->cdr = ast_cdr_alloc();
	ast_cdr_init(tmp->cdr, tmp);
	ast_cdr_start(tmp->cdr);

	ast_cel_report_event(tmp, AST_CEL_CHANNEL_START, NULL, NULL, NULL);

	headp = &tmp->varshead;
	AST_LIST_HEAD_INIT_NOLOCK(headp);
	
	AST_LIST_HEAD_INIT_NOLOCK(&tmp->datastores);

	AST_LIST_HEAD_INIT_NOLOCK(&tmp->autochans);
	
	ast_string_field_set(tmp, language, defaultlanguage);

	tmp->tech = &null_tech;

	ao2_link(channels, tmp);

	/*
	 * And now, since the channel structure is built, and has its name, let's
	 * call the manager event generator with this Newchannel event. This is the
	 * proper and correct place to make this call, but you sure do have to pass
	 * a lot of data into this func to do it here!
	 */
	if (ast_get_channel_tech(tech) || (tech2 && ast_get_channel_tech(tech2))) {
		ast_manager_event(tmp, EVENT_FLAG_CALL, "Newchannel",
			"Channel: %s\r\n"
			"ChannelState: %d\r\n"
			"ChannelStateDesc: %s\r\n"
			"CallerIDNum: %s\r\n"
			"CallerIDName: %s\r\n"
			"AccountCode: %s\r\n"
			"Exten: %s\r\n"
			"Context: %s\r\n"
			"Uniqueid: %s\r\n",
			tmp->name, 
			state, 
			ast_state2str(state),
			S_OR(cid_num, ""),
			S_OR(cid_name, ""),
			tmp->accountcode,
			S_OR(exten, ""),
			S_OR(context, ""),
			tmp->uniqueid);
	}

	return tmp;
}

struct ast_channel *__ast_channel_alloc(int needqueue, int state, const char *cid_num,
					const char *cid_name, const char *acctcode,
					const char *exten, const char *context,
					const char *linkedid, const int amaflag,
					const char *file, int line, const char *function,
					const char *name_fmt, ...)
{
	va_list ap;
	struct ast_channel *result;

	va_start(ap, name_fmt);
	result = __ast_channel_alloc_ap(needqueue, state, cid_num, cid_name, acctcode, exten, context,
					linkedid, amaflag, file, line, function, name_fmt, ap);
	va_end(ap);

	return result;
}

/* only do the minimum amount of work needed here to make a channel
 * structure that can be used to expand channel vars */
#if defined(REF_DEBUG) || defined(__AST_DEBUG_MALLOC)
struct ast_channel *__ast_dummy_channel_alloc(const char *file, int line, const char *function)
#else
struct ast_channel *ast_dummy_channel_alloc(void)
#endif
{
	struct ast_channel *tmp;
	struct varshead *headp;

#if defined(REF_DEBUG)
	tmp = __ao2_alloc_debug(sizeof(*tmp), ast_dummy_channel_destructor, "dummy channel",
		file, line, function, 1);
#elif defined(__AST_DEBUG_MALLOC)
	tmp = __ao2_alloc_debug(sizeof(*tmp), ast_dummy_channel_destructor, "dummy channel",
		file, line, function, 0);
#else
	tmp = ao2_alloc(sizeof(*tmp), ast_dummy_channel_destructor);
#endif
	if (!tmp) {
		/* Dummy channel structure allocation failure. */
		return NULL;
	}

	if ((ast_string_field_init(tmp, 128))) {
		return ast_channel_unref(tmp);
	}

	headp = &tmp->varshead;
	AST_LIST_HEAD_INIT_NOLOCK(headp);

	return tmp;
}

static int __ast_queue_frame(struct ast_channel *chan, struct ast_frame *fin, int head, struct ast_frame *after)
{
	struct ast_frame *f;
	struct ast_frame *cur;
	unsigned int new_frames = 0;
	unsigned int new_voice_frames = 0;
	unsigned int queued_frames = 0;
	unsigned int queued_voice_frames = 0;
	AST_LIST_HEAD_NOLOCK(, ast_frame) frames;

	ast_channel_lock(chan);

	/*
	 * Check the last frame on the queue if we are queuing the new
	 * frames after it.
	 */
	cur = AST_LIST_LAST(&chan->readq);
	if (cur && cur->frametype == AST_FRAME_CONTROL && !head && (!after || after == cur)) {
		switch (cur->subclass.integer) {
		case AST_CONTROL_END_OF_Q:
			if (fin->frametype == AST_FRAME_CONTROL
				&& fin->subclass.integer == AST_CONTROL_HANGUP) {
				/*
				 * Destroy the end-of-Q marker frame so we can queue the hangup
				 * frame in its place.
				 */
				AST_LIST_REMOVE(&chan->readq, cur, frame_list);
				ast_frfree(cur);

				/*
				 * This has degenerated to a normal queue append anyway.  Since
				 * we just destroyed the last frame in the queue we must make
				 * sure that "after" is NULL or bad things will happen.
				 */
				after = NULL;
				break;
			}
			/* Fall through */
		case AST_CONTROL_HANGUP:
			/* Don't queue anything. */
			ast_channel_unlock(chan);
			return 0;
		default:
			break;
		}
	}

	/* Build copies of all the new frames and count them */
	AST_LIST_HEAD_INIT_NOLOCK(&frames);
	for (cur = fin; cur; cur = AST_LIST_NEXT(cur, frame_list)) {
		if (!(f = ast_frdup(cur))) {
			if (AST_LIST_FIRST(&frames)) {
				ast_frfree(AST_LIST_FIRST(&frames));
			}
			ast_channel_unlock(chan);
			return -1;
		}

		AST_LIST_INSERT_TAIL(&frames, f, frame_list);
		new_frames++;
		if (f->frametype == AST_FRAME_VOICE) {
			new_voice_frames++;
		}
	}

	/* Count how many frames exist on the queue */
	AST_LIST_TRAVERSE(&chan->readq, cur, frame_list) {
		queued_frames++;
		if (cur->frametype == AST_FRAME_VOICE) {
			queued_voice_frames++;
		}
	}

	if ((queued_frames + new_frames > 128 || queued_voice_frames + new_voice_frames > 96)) {
		int count = 0;
		ast_log(LOG_WARNING, "Exceptionally long %squeue length queuing to %s\n", queued_frames + new_frames > 128 ? "" : "voice ", chan->name);
		AST_LIST_TRAVERSE_SAFE_BEGIN(&chan->readq, cur, frame_list) {
			/* Save the most recent frame */
			if (!AST_LIST_NEXT(cur, frame_list)) {
				break;
			} else if (cur->frametype == AST_FRAME_VOICE || cur->frametype == AST_FRAME_VIDEO || cur->frametype == AST_FRAME_NULL) {
				if (++count > 64) {
					break;
				}
				AST_LIST_REMOVE_CURRENT(frame_list);
				ast_frfree(cur);
			}
		}
		AST_LIST_TRAVERSE_SAFE_END;
	}

	if (after) {
		AST_LIST_INSERT_LIST_AFTER(&chan->readq, &frames, after, frame_list);
	} else {
		if (head) {
			AST_LIST_APPEND_LIST(&frames, &chan->readq, frame_list);
			AST_LIST_HEAD_INIT_NOLOCK(&chan->readq);
		}
		AST_LIST_APPEND_LIST(&chan->readq, &frames, frame_list);
	}

	if (chan->alertpipe[1] > -1) {
		int blah[new_frames];

		memset(blah, 1, sizeof(blah));
		if (write(chan->alertpipe[1], &blah, sizeof(blah)) != (sizeof(blah))) {
			ast_log(LOG_WARNING, "Unable to write to alert pipe on %s (qlen = %d): %s!\n",
				chan->name, queued_frames, strerror(errno));
		}
	} else if (chan->timingfd > -1) {
		ast_timer_enable_continuous(chan->timer);
	} else if (ast_test_flag(chan, AST_FLAG_BLOCKING)) {
		pthread_kill(chan->blocker, SIGURG);
	}

	ast_channel_unlock(chan);

	return 0;
}

int ast_queue_frame(struct ast_channel *chan, struct ast_frame *fin)
{
	return __ast_queue_frame(chan, fin, 0, NULL);
}

int ast_queue_frame_head(struct ast_channel *chan, struct ast_frame *fin)
{
	return __ast_queue_frame(chan, fin, 1, NULL);
}

/*! \brief Queue a hangup frame for channel */
int ast_queue_hangup(struct ast_channel *chan)
{
	struct ast_frame f = { AST_FRAME_CONTROL, .subclass.integer = AST_CONTROL_HANGUP };
	/* Yeah, let's not change a lock-critical value without locking */
	if (!ast_channel_trylock(chan)) {
		chan->_softhangup |= AST_SOFTHANGUP_DEV;
		manager_event(EVENT_FLAG_CALL, "HangupRequest",
			"Channel: %s\r\n"
			"Uniqueid: %s\r\n",
			chan->name,
			chan->uniqueid);
		ast_channel_unlock(chan);
	}
	return ast_queue_frame(chan, &f);
}

/*! \brief Queue a hangup frame for channel */
int ast_queue_hangup_with_cause(struct ast_channel *chan, int cause)
{
	struct ast_frame f = { AST_FRAME_CONTROL, .subclass.integer = AST_CONTROL_HANGUP };

	if (cause >= 0)
		f.data.uint32 = cause;

	/* Yeah, let's not change a lock-critical value without locking */
	if (!ast_channel_trylock(chan)) {
		chan->_softhangup |= AST_SOFTHANGUP_DEV;
		if (cause < 0)
			f.data.uint32 = chan->hangupcause;

		manager_event(EVENT_FLAG_CALL, "HangupRequest",
			"Channel: %s\r\n"
			"Uniqueid: %s\r\n"
			"Cause: %d\r\n",
			chan->name,
			chan->uniqueid,
			cause);
		ast_channel_unlock(chan);
	}

	return ast_queue_frame(chan, &f);
}

/*! \brief Queue a control frame */
int ast_queue_control(struct ast_channel *chan, enum ast_control_frame_type control)
{
	struct ast_frame f = { AST_FRAME_CONTROL, .subclass.integer = control };
	return ast_queue_frame(chan, &f);
}

/*! \brief Queue a control frame with payload */
int ast_queue_control_data(struct ast_channel *chan, enum ast_control_frame_type control,
			   const void *data, size_t datalen)
{
	struct ast_frame f = { AST_FRAME_CONTROL, .subclass.integer = control, .data.ptr = (void *) data, .datalen = datalen };
	return ast_queue_frame(chan, &f);
}

/*! \brief Set defer DTMF flag on channel */
int ast_channel_defer_dtmf(struct ast_channel *chan)
{
	int pre = 0;

	if (chan) {
		pre = ast_test_flag(chan, AST_FLAG_DEFER_DTMF);
		ast_set_flag(chan, AST_FLAG_DEFER_DTMF);
	}
	return pre;
}

/*! \brief Unset defer DTMF flag on channel */
void ast_channel_undefer_dtmf(struct ast_channel *chan)
{
	if (chan)
		ast_clear_flag(chan, AST_FLAG_DEFER_DTMF);
}

struct ast_channel *ast_channel_callback(ao2_callback_data_fn *cb_fn, void *arg,
		void *data, int ao2_flags)
{
	return ao2_callback_data(channels, ao2_flags, cb_fn, arg, data);
}

struct ast_channel_iterator {
	/* storage for non-dynamically allocated iterator */
	struct ao2_iterator simple_iterator;
	/* pointer to the actual iterator (simple_iterator or a dynamically
	 * allocated iterator)
	 */
	struct ao2_iterator *active_iterator;
};

struct ast_channel_iterator *ast_channel_iterator_destroy(struct ast_channel_iterator *i)
{
	ao2_iterator_destroy(i->active_iterator);
	ast_free(i);

	return NULL;
}

static struct ast_channel_iterator *channel_iterator_search(const char *name,
							    size_t name_len, const char *exten,
							    const char *context)
{
	struct ast_channel_iterator *i;
	struct ast_channel tmp_chan = {
		.name = name,
		/* This is sort of a hack.  Basically, we're using an arbitrary field
		 * in ast_channel to pass the name_len for a prefix match.  If this
		 * gets changed, then the compare callback must be changed, too. */
		.rings = name_len,
	};

	if (!(i = ast_calloc(1, sizeof(*i)))) {
		return NULL;
	}

	if (exten) {
		ast_copy_string(tmp_chan.exten, exten, sizeof(tmp_chan.exten));
	}

	if (context) {
		ast_copy_string(tmp_chan.context, context, sizeof(tmp_chan.context));
	}

	if (!(i->active_iterator = ao2_find(channels, &tmp_chan,
					    OBJ_MULTIPLE | ((!ast_strlen_zero(name) && (name_len == 0)) ? OBJ_POINTER : 0)))) {
		    ast_free(i);
		    return NULL;
	}

	return i;
}

struct ast_channel_iterator *ast_channel_iterator_by_exten_new(const char *exten, const char *context)
{
	return channel_iterator_search(NULL, 0, exten, context);
}

struct ast_channel_iterator *ast_channel_iterator_by_name_new(const char *name, size_t name_len)
{
	return channel_iterator_search(name, name_len, NULL, NULL);
}

struct ast_channel_iterator *ast_channel_iterator_all_new(void)
{
	struct ast_channel_iterator *i;

	if (!(i = ast_calloc(1, sizeof(*i)))) {
		return NULL;
	}

	i->simple_iterator = ao2_iterator_init(channels, 0);
	i->active_iterator = &i->simple_iterator;

	return i;
}

struct ast_channel *ast_channel_iterator_next(struct ast_channel_iterator *i)
{
	return ao2_iterator_next(i->active_iterator);
}

static int ast_channel_cmp_cb(void *obj, void *arg, int flags)
{
	struct ast_channel *chan = obj, *cmp_args = arg;
	size_t name_len;
	int ret = CMP_MATCH;

	/* This is sort of a hack.  Basically, we're using an arbitrary field
	 * in ast_channel to pass the name_len for a prefix match.  If this
	 * gets changed, then the uses of ao2_find() must be changed, too. */
	name_len = cmp_args->rings;

	ast_channel_lock(chan);

	if (!ast_strlen_zero(cmp_args->name)) { /* match by name */
		if ((!name_len && strcasecmp(chan->name, cmp_args->name)) ||
				(name_len && strncasecmp(chan->name, cmp_args->name, name_len))) {
			ret = 0; /* name match failed */
		}
	} else if (!ast_strlen_zero(cmp_args->exten)) {
		if (cmp_args->context && strcasecmp(chan->context, cmp_args->context) &&
				strcasecmp(chan->macrocontext, cmp_args->context)) {
			ret = 0; /* context match failed */
		}
		if (ret && strcasecmp(chan->exten, cmp_args->exten) &&
				strcasecmp(chan->macroexten, cmp_args->exten)) {
			ret = 0; /* exten match failed */
		}
	} else if (!ast_strlen_zero(cmp_args->uniqueid)) {
		if ((!name_len && strcasecmp(chan->uniqueid, cmp_args->uniqueid)) ||
				(name_len && strncasecmp(chan->uniqueid, cmp_args->uniqueid, name_len))) {
			ret = 0; /* uniqueid match failed */
		}
	} else {
		ret = 0;
	}

	ast_channel_unlock(chan);

	return ret;
}

static struct ast_channel *ast_channel_get_full(const char *name, size_t name_len,
						const char *exten, const char *context)
{
	struct ast_channel tmp_chan = {
		.name = name,
		/* This is sort of a hack.  Basically, we're using an arbitrary field
		 * in ast_channel to pass the name_len for a prefix match.  If this
		 * gets changed, then the compare callback must be changed, too. */
		.rings = name_len,
	};
	struct ast_channel *chan;

	if (exten) {
		ast_copy_string(tmp_chan.exten, exten, sizeof(tmp_chan.exten));
	}

	if (context) {
		ast_copy_string(tmp_chan.context, context, sizeof(tmp_chan.context));
	}

	if ((chan = ao2_find(channels, &tmp_chan,
			     (!ast_strlen_zero(name) && (name_len == 0)) ? OBJ_POINTER : 0))) {
		return chan;
	}

	if (!name) {
		return NULL;
	}

	/* If name was specified, but the result was NULL, 
	 * try a search on uniqueid, instead. */

	{
		struct ast_channel tmp_chan2 = {
			.uniqueid = name,
			.rings = name_len,
		};

		return ao2_find(channels, &tmp_chan2, 0);
	}
}

struct ast_channel *ast_channel_get_by_name(const char *name)
{
	return ast_channel_get_full(name, 0, NULL, NULL);
}

struct ast_channel *ast_channel_get_by_name_prefix(const char *name, size_t name_len)
{
	return ast_channel_get_full(name, name_len, NULL, NULL);
}

struct ast_channel *ast_channel_get_by_exten(const char *exten, const char *context)
{
	return ast_channel_get_full(NULL, 0, exten, context);
}

int ast_is_deferrable_frame(const struct ast_frame *frame)
{
	/* Do not add a default entry in this switch statement.  Each new
	 * frame type should be addressed directly as to whether it should
	 * be queued up or not.
	 */
	switch (frame->frametype) {
	case AST_FRAME_CONTROL:
	case AST_FRAME_TEXT:
	case AST_FRAME_IMAGE:
	case AST_FRAME_HTML:
		return 1;

	case AST_FRAME_DTMF_END:
	case AST_FRAME_DTMF_BEGIN:
	case AST_FRAME_VOICE:
	case AST_FRAME_VIDEO:
	case AST_FRAME_NULL:
	case AST_FRAME_IAX:
	case AST_FRAME_CNG:
	case AST_FRAME_MODEM:
		return 0;
	}
	return 0;
}

/*! \brief Wait, look for hangups and condition arg */
int ast_safe_sleep_conditional(struct ast_channel *chan, int ms, int (*cond)(void*), void *data)
{
	struct ast_frame *f;
	struct ast_silence_generator *silgen = NULL;
	int res = 0;
	AST_LIST_HEAD_NOLOCK(, ast_frame) deferred_frames;

	AST_LIST_HEAD_INIT_NOLOCK(&deferred_frames);

	/* If no other generator is present, start silencegen while waiting */
	if (ast_opt_transmit_silence && !chan->generatordata) {
		silgen = ast_channel_start_silence_generator(chan);
	}

	while (ms > 0) {
		struct ast_frame *dup_f = NULL;
		if (cond && ((*cond)(data) == 0)) {
			break;
		}
		ms = ast_waitfor(chan, ms);
		if (ms < 0) {
			res = -1;
			break;
		}
		if (ms > 0) {
			f = ast_read(chan);
			if (!f) {
				res = -1;
				break;
			}

			if (!ast_is_deferrable_frame(f)) {
				ast_frfree(f);
				continue;
			}
			
			if ((dup_f = ast_frisolate(f))) {
				if (dup_f != f) {
					ast_frfree(f);
				}
				AST_LIST_INSERT_HEAD(&deferred_frames, dup_f, frame_list);
			}
		}
	}

	/* stop silgen if present */
	if (silgen) {
		ast_channel_stop_silence_generator(chan, silgen);
	}

	/* We need to free all the deferred frames, but we only need to
	 * queue the deferred frames if there was no error and no
	 * hangup was received
	 */
	ast_channel_lock(chan);
	while ((f = AST_LIST_REMOVE_HEAD(&deferred_frames, frame_list))) {
		if (!res) {
			ast_queue_frame_head(chan, f);
		}
		ast_frfree(f);
	}
	ast_channel_unlock(chan);

	return res;
}

/*! \brief Wait, look for hangups */
int ast_safe_sleep(struct ast_channel *chan, int ms)
{
	return ast_safe_sleep_conditional(chan, ms, NULL, NULL);
}

struct ast_channel *ast_channel_release(struct ast_channel *chan)
{
	/* Safe, even if already unlinked. */
	ao2_unlink(channels, chan);
	return ast_channel_unref(chan);
}

void ast_party_name_init(struct ast_party_name *init)
{
	init->str = NULL;
	init->char_set = AST_PARTY_CHAR_SET_ISO8859_1;
	init->presentation = AST_PRES_ALLOWED_USER_NUMBER_NOT_SCREENED;
	init->valid = 0;
}

void ast_party_name_copy(struct ast_party_name *dest, const struct ast_party_name *src)
{
	if (dest == src) {
		/* Don't copy to self */
		return;
	}

	ast_free(dest->str);
	dest->str = ast_strdup(src->str);
	dest->char_set = src->char_set;
	dest->presentation = src->presentation;
	dest->valid = src->valid;
}

void ast_party_name_set_init(struct ast_party_name *init, const struct ast_party_name *guide)
{
	init->str = NULL;
	init->char_set = guide->char_set;
	init->presentation = guide->presentation;
	init->valid = guide->valid;
}

void ast_party_name_set(struct ast_party_name *dest, const struct ast_party_name *src)
{
	if (dest == src) {
		/* Don't set to self */
		return;
	}

	if (src->str && src->str != dest->str) {
		ast_free(dest->str);
		dest->str = ast_strdup(src->str);
	}

	dest->char_set = src->char_set;
	dest->presentation = src->presentation;
	dest->valid = src->valid;
}

void ast_party_name_free(struct ast_party_name *doomed)
{
	ast_free(doomed->str);
	doomed->str = NULL;
}

void ast_party_number_init(struct ast_party_number *init)
{
	init->str = NULL;
	init->plan = 0;/* Unknown */
	init->presentation = AST_PRES_ALLOWED_USER_NUMBER_NOT_SCREENED;
	init->valid = 0;
}

void ast_party_number_copy(struct ast_party_number *dest, const struct ast_party_number *src)
{
	if (dest == src) {
		/* Don't copy to self */
		return;
	}

	ast_free(dest->str);
	dest->str = ast_strdup(src->str);
	dest->plan = src->plan;
	dest->presentation = src->presentation;
	dest->valid = src->valid;
}

void ast_party_number_set_init(struct ast_party_number *init, const struct ast_party_number *guide)
{
	init->str = NULL;
	init->plan = guide->plan;
	init->presentation = guide->presentation;
	init->valid = guide->valid;
}

void ast_party_number_set(struct ast_party_number *dest, const struct ast_party_number *src)
{
	if (dest == src) {
		/* Don't set to self */
		return;
	}

	if (src->str && src->str != dest->str) {
		ast_free(dest->str);
		dest->str = ast_strdup(src->str);
	}

	dest->plan = src->plan;
	dest->presentation = src->presentation;
	dest->valid = src->valid;
}

void ast_party_number_free(struct ast_party_number *doomed)
{
	ast_free(doomed->str);
	doomed->str = NULL;
}

void ast_party_subaddress_init(struct ast_party_subaddress *init)
{
	init->str = NULL;
	init->type = 0;
	init->odd_even_indicator = 0;
	init->valid = 0;
}

void ast_party_subaddress_copy(struct ast_party_subaddress *dest, const struct ast_party_subaddress *src)
{
	if (dest == src) {
		/* Don't copy to self */
		return;
	}

	ast_free(dest->str);
	dest->str = ast_strdup(src->str);
	dest->type = src->type;
	dest->odd_even_indicator = src->odd_even_indicator;
	dest->valid = src->valid;
}

void ast_party_subaddress_set_init(struct ast_party_subaddress *init, const struct ast_party_subaddress *guide)
{
	init->str = NULL;
	init->type = guide->type;
	init->odd_even_indicator = guide->odd_even_indicator;
	init->valid = guide->valid;
}

void ast_party_subaddress_set(struct ast_party_subaddress *dest, const struct ast_party_subaddress *src)
{
	if (dest == src) {
		/* Don't set to self */
		return;
	}

	if (src->str && src->str != dest->str) {
		ast_free(dest->str);
		dest->str = ast_strdup(src->str);
	}

	dest->type = src->type;
	dest->odd_even_indicator = src->odd_even_indicator;
	dest->valid = src->valid;
}

void ast_party_subaddress_free(struct ast_party_subaddress *doomed)
{
	ast_free(doomed->str);
	doomed->str = NULL;
}

void ast_party_id_init(struct ast_party_id *init)
{
	ast_party_name_init(&init->name);
	ast_party_number_init(&init->number);
	ast_party_subaddress_init(&init->subaddress);
	init->tag = NULL;
}

void ast_party_id_copy(struct ast_party_id *dest, const struct ast_party_id *src)
{
	if (dest == src) {
		/* Don't copy to self */
		return;
	}

	ast_party_name_copy(&dest->name, &src->name);
	ast_party_number_copy(&dest->number, &src->number);
	ast_party_subaddress_copy(&dest->subaddress, &src->subaddress);

	ast_free(dest->tag);
	dest->tag = ast_strdup(src->tag);
}

void ast_party_id_set_init(struct ast_party_id *init, const struct ast_party_id *guide)
{
	ast_party_name_set_init(&init->name, &guide->name);
	ast_party_number_set_init(&init->number, &guide->number);
	ast_party_subaddress_set_init(&init->subaddress, &guide->subaddress);
	init->tag = NULL;
}

void ast_party_id_set(struct ast_party_id *dest, const struct ast_party_id *src, const struct ast_set_party_id *update)
{
	if (dest == src) {
		/* Don't set to self */
		return;
	}

	if (!update || update->name) {
		ast_party_name_set(&dest->name, &src->name);
	}
	if (!update || update->number) {
		ast_party_number_set(&dest->number, &src->number);
	}
	if (!update || update->subaddress) {
		ast_party_subaddress_set(&dest->subaddress, &src->subaddress);
	}

	if (src->tag && src->tag != dest->tag) {
		ast_free(dest->tag);
		dest->tag = ast_strdup(src->tag);
	}
}

void ast_party_id_free(struct ast_party_id *doomed)
{
	ast_party_name_free(&doomed->name);
	ast_party_number_free(&doomed->number);
	ast_party_subaddress_free(&doomed->subaddress);

	ast_free(doomed->tag);
	doomed->tag = NULL;
}

int ast_party_id_presentation(const struct ast_party_id *id)
{
	int number_priority;
	int number_value;
	int number_screening;
	int name_priority;
	int name_value;

	/* Determine name presentation priority. */
	if (!id->name.valid) {
		name_value = AST_PRES_UNAVAILABLE;
		name_priority = 3;
	} else {
		name_value = id->name.presentation & AST_PRES_RESTRICTION;
		switch (name_value) {
		case AST_PRES_RESTRICTED:
			name_priority = 0;
			break;
		case AST_PRES_ALLOWED:
			name_priority = 1;
			break;
		case AST_PRES_UNAVAILABLE:
			name_priority = 2;
			break;
		default:
			name_value = AST_PRES_UNAVAILABLE;
			name_priority = 3;
			break;
		}
	}

	/* Determine number presentation priority. */
	if (!id->number.valid) {
		number_screening = AST_PRES_USER_NUMBER_UNSCREENED;
		number_value = AST_PRES_UNAVAILABLE;
		number_priority = 3;
	} else {
		number_screening = id->number.presentation & AST_PRES_NUMBER_TYPE;
		number_value = id->number.presentation & AST_PRES_RESTRICTION;
		switch (number_value) {
		case AST_PRES_RESTRICTED:
			number_priority = 0;
			break;
		case AST_PRES_ALLOWED:
			number_priority = 1;
			break;
		case AST_PRES_UNAVAILABLE:
			number_priority = 2;
			break;
		default:
			number_screening = AST_PRES_USER_NUMBER_UNSCREENED;
			number_value = AST_PRES_UNAVAILABLE;
			number_priority = 3;
			break;
		}
	}

	/* Select the wining presentation value. */
	if (name_priority < number_priority) {
		number_value = name_value;
	}

	return number_value | number_screening;
}

void ast_party_dialed_init(struct ast_party_dialed *init)
{
	init->number.str = NULL;
	init->number.plan = 0;/* Unknown */
	ast_party_subaddress_init(&init->subaddress);
	init->transit_network_select = 0;
}

void ast_party_dialed_copy(struct ast_party_dialed *dest, const struct ast_party_dialed *src)
{
	if (dest == src) {
		/* Don't copy to self */
		return;
	}

	ast_free(dest->number.str);
	dest->number.str = ast_strdup(src->number.str);
	dest->number.plan = src->number.plan;
	ast_party_subaddress_copy(&dest->subaddress, &src->subaddress);
	dest->transit_network_select = src->transit_network_select;
}

void ast_party_dialed_set_init(struct ast_party_dialed *init, const struct ast_party_dialed *guide)
{
	init->number.str = NULL;
	init->number.plan = guide->number.plan;
	ast_party_subaddress_set_init(&init->subaddress, &guide->subaddress);
	init->transit_network_select = guide->transit_network_select;
}

void ast_party_dialed_set(struct ast_party_dialed *dest, const struct ast_party_dialed *src)
{
	if (src->number.str && src->number.str != dest->number.str) {
		ast_free(dest->number.str);
		dest->number.str = ast_strdup(src->number.str);
	}
	dest->number.plan = src->number.plan;

	ast_party_subaddress_set(&dest->subaddress, &src->subaddress);

	dest->transit_network_select = src->transit_network_select;
}

void ast_party_dialed_free(struct ast_party_dialed *doomed)
{
	ast_free(doomed->number.str);
	doomed->number.str = NULL;
	ast_party_subaddress_free(&doomed->subaddress);
}

void ast_party_caller_init(struct ast_party_caller *init)
{
	ast_party_id_init(&init->id);
	ast_party_id_init(&init->ani);
	init->ani2 = 0;
}

void ast_party_caller_copy(struct ast_party_caller *dest, const struct ast_party_caller *src)
{
	if (dest == src) {
		/* Don't copy to self */
		return;
	}

	ast_party_id_copy(&dest->id, &src->id);
	ast_party_id_copy(&dest->ani, &src->ani);
	dest->ani2 = src->ani2;
}

void ast_party_caller_set_init(struct ast_party_caller *init, const struct ast_party_caller *guide)
{
	ast_party_id_set_init(&init->id, &guide->id);
	ast_party_id_set_init(&init->ani, &guide->ani);
	init->ani2 = guide->ani2;
}

void ast_party_caller_set(struct ast_party_caller *dest, const struct ast_party_caller *src, const struct ast_set_party_caller *update)
{
	ast_party_id_set(&dest->id, &src->id, update ? &update->id : NULL);
	ast_party_id_set(&dest->ani, &src->ani, update ? &update->ani : NULL);
	dest->ani2 = src->ani2;
}

void ast_party_caller_free(struct ast_party_caller *doomed)
{
	ast_party_id_free(&doomed->id);
	ast_party_id_free(&doomed->ani);
}

void ast_party_connected_line_init(struct ast_party_connected_line *init)
{
	ast_party_id_init(&init->id);
	ast_party_id_init(&init->ani);
	init->ani2 = 0;
	init->source = AST_CONNECTED_LINE_UPDATE_SOURCE_UNKNOWN;
}

void ast_party_connected_line_copy(struct ast_party_connected_line *dest, const struct ast_party_connected_line *src)
{
	if (dest == src) {
		/* Don't copy to self */
		return;
	}

	ast_party_id_copy(&dest->id, &src->id);
	ast_party_id_copy(&dest->ani, &src->ani);
	dest->ani2 = src->ani2;
	dest->source = src->source;
}

void ast_party_connected_line_set_init(struct ast_party_connected_line *init, const struct ast_party_connected_line *guide)
{
	ast_party_id_set_init(&init->id, &guide->id);
	ast_party_id_set_init(&init->ani, &guide->ani);
	init->ani2 = guide->ani2;
	init->source = guide->source;
}

void ast_party_connected_line_set(struct ast_party_connected_line *dest, const struct ast_party_connected_line *src, const struct ast_set_party_connected_line *update)
{
	ast_party_id_set(&dest->id, &src->id, update ? &update->id : NULL);
	ast_party_id_set(&dest->ani, &src->ani, update ? &update->ani : NULL);
	dest->ani2 = src->ani2;
	dest->source = src->source;
}

void ast_party_connected_line_collect_caller(struct ast_party_connected_line *connected, struct ast_party_caller *caller)
{
	connected->id = caller->id;
	connected->ani = caller->ani;
	connected->ani2 = caller->ani2;
	connected->source = AST_CONNECTED_LINE_UPDATE_SOURCE_UNKNOWN;
}

void ast_party_connected_line_free(struct ast_party_connected_line *doomed)
{
	ast_party_id_free(&doomed->id);
	ast_party_id_free(&doomed->ani);
}

void ast_party_redirecting_init(struct ast_party_redirecting *init)
{
	ast_party_id_init(&init->from);
	ast_party_id_init(&init->to);
	init->count = 0;
	init->reason = AST_REDIRECTING_REASON_UNKNOWN;
}

void ast_party_redirecting_copy(struct ast_party_redirecting *dest, const struct ast_party_redirecting *src)
{
	if (dest == src) {
		/* Don't copy to self */
		return;
	}

	ast_party_id_copy(&dest->from, &src->from);
	ast_party_id_copy(&dest->to, &src->to);
	dest->count = src->count;
	dest->reason = src->reason;
}

void ast_party_redirecting_set_init(struct ast_party_redirecting *init, const struct ast_party_redirecting *guide)
{
	ast_party_id_set_init(&init->from, &guide->from);
	ast_party_id_set_init(&init->to, &guide->to);
	init->count = guide->count;
	init->reason = guide->reason;
}

void ast_party_redirecting_set(struct ast_party_redirecting *dest, const struct ast_party_redirecting *src, const struct ast_set_party_redirecting *update)
{
	ast_party_id_set(&dest->from, &src->from, update ? &update->from : NULL);
	ast_party_id_set(&dest->to, &src->to, update ? &update->to : NULL);
	dest->reason = src->reason;
	dest->count = src->count;
}

void ast_party_redirecting_free(struct ast_party_redirecting *doomed)
{
	ast_party_id_free(&doomed->from);
	ast_party_id_free(&doomed->to);
}

/*! \brief Free a channel structure */
static void ast_channel_destructor(void *obj)
{
	struct ast_channel *chan = obj;
	int fd;
#ifdef HAVE_EPOLL
	int i;
#endif
	struct ast_var_t *vardata;
	struct ast_frame *f;
	struct varshead *headp;
	struct ast_datastore *datastore;
	char device_name[AST_CHANNEL_NAME];

	if (chan->name) {
		/* The string fields were initialized. */
		ast_cel_report_event(chan, AST_CEL_CHANNEL_END, NULL, NULL, NULL);
		ast_cel_check_retire_linkedid(chan);
	}

	/* Get rid of each of the data stores on the channel */
	ast_channel_lock(chan);
	while ((datastore = AST_LIST_REMOVE_HEAD(&chan->datastores, entry)))
		/* Free the data store */
		ast_datastore_free(datastore);
	ast_channel_unlock(chan);

	/* Lock and unlock the channel just to be sure nobody has it locked still
	   due to a reference that was stored in a datastore. (i.e. app_chanspy) */
	ast_channel_lock(chan);
	ast_channel_unlock(chan);

	if (chan->tech_pvt) {
		ast_log(LOG_WARNING, "Channel '%s' may not have been hung up properly\n", chan->name);
		ast_free(chan->tech_pvt);
	}

	if (chan->sched) {
		ast_sched_context_destroy(chan->sched);
	}

	if (chan->name) {
		char *dashptr;

		/* The string fields were initialized. */
		ast_copy_string(device_name, chan->name, sizeof(device_name));
		if ((dashptr = strrchr(device_name, '-'))) {
			*dashptr = '\0';
		}
	} else {
		device_name[0] = '\0';
	}

	/* Stop monitoring */
	if (chan->monitor)
		chan->monitor->stop( chan, 0 );

	/* If there is native format music-on-hold state, free it */
	if (chan->music_state)
		ast_moh_cleanup(chan);

	/* Free translators */
	if (chan->readtrans)
		ast_translator_free_path(chan->readtrans);
	if (chan->writetrans)
		ast_translator_free_path(chan->writetrans);
	if (chan->pbx)
		ast_log(LOG_WARNING, "PBX may not have been terminated properly on '%s'\n", chan->name);

	ast_party_dialed_free(&chan->dialed);
	ast_party_caller_free(&chan->caller);
	ast_party_connected_line_free(&chan->connected);
	ast_party_redirecting_free(&chan->redirecting);

	/* Close pipes if appropriate */
	if ((fd = chan->alertpipe[0]) > -1)
		close(fd);
	if ((fd = chan->alertpipe[1]) > -1)
		close(fd);
	if (chan->timer) {
		ast_timer_close(chan->timer);
	}
#ifdef HAVE_EPOLL
	for (i = 0; i < AST_MAX_FDS; i++) {
		if (chan->epfd_data[i])
			free(chan->epfd_data[i]);
	}
	close(chan->epfd);
#endif
	while ((f = AST_LIST_REMOVE_HEAD(&chan->readq, frame_list)))
		ast_frfree(f);
	
	/* loop over the variables list, freeing all data and deleting list items */
	/* no need to lock the list, as the channel is already locked */
	headp = &chan->varshead;
	while ((vardata = AST_LIST_REMOVE_HEAD(headp, entries)))
		ast_var_delete(vardata);

	ast_app_group_discard(chan);

	/* Destroy the jitterbuffer */
	ast_jb_destroy(chan);

	if (chan->cdr) {
		ast_cdr_discard(chan->cdr);
		chan->cdr = NULL;
	}

	if (chan->zone) {
		chan->zone = ast_tone_zone_unref(chan->zone);
	}

	ast_string_field_free_memory(chan);

	if (device_name[0]) {
		/*
		 * We have a device name to notify of a new state.
		 *
		 * Queue an unknown state, because, while we know that this particular
		 * instance is dead, we don't know the state of all other possible
		 * instances.
		 */
		ast_devstate_changed_literal(AST_DEVICE_UNKNOWN, device_name);
	}

	chan->nativeformats = ast_format_cap_destroy(chan->nativeformats);
}

/*! \brief Free a dummy channel structure */
static void ast_dummy_channel_destructor(void *obj)
{
	struct ast_channel *chan = obj;
	struct ast_var_t *vardata;
	struct varshead *headp;

	headp = &chan->varshead;

	ast_party_dialed_free(&chan->dialed);
	ast_party_caller_free(&chan->caller);
	ast_party_connected_line_free(&chan->connected);
	ast_party_redirecting_free(&chan->redirecting);

	/* loop over the variables list, freeing all data and deleting list items */
	/* no need to lock the list, as the channel is already locked */
	while ((vardata = AST_LIST_REMOVE_HEAD(headp, entries)))
		ast_var_delete(vardata);

	if (chan->cdr) {
		ast_cdr_discard(chan->cdr);
		chan->cdr = NULL;
	}

	ast_string_field_free_memory(chan);
}

struct ast_datastore *ast_channel_datastore_alloc(const struct ast_datastore_info *info, const char *uid)
{
	return ast_datastore_alloc(info, uid);
}

int ast_channel_datastore_free(struct ast_datastore *datastore)
{
	return ast_datastore_free(datastore);
}

int ast_channel_datastore_inherit(struct ast_channel *from, struct ast_channel *to)
{
	struct ast_datastore *datastore = NULL, *datastore2;

	AST_LIST_TRAVERSE(&from->datastores, datastore, entry) {
		if (datastore->inheritance > 0) {
			datastore2 = ast_datastore_alloc(datastore->info, datastore->uid);
			if (datastore2) {
				datastore2->data = datastore->info->duplicate ? datastore->info->duplicate(datastore->data) : NULL;
				datastore2->inheritance = datastore->inheritance == DATASTORE_INHERIT_FOREVER ? DATASTORE_INHERIT_FOREVER : datastore->inheritance - 1;
				AST_LIST_INSERT_TAIL(&to->datastores, datastore2, entry);
			}
		}
	}
	return 0;
}

int ast_channel_datastore_add(struct ast_channel *chan, struct ast_datastore *datastore)
{
	int res = 0;

	AST_LIST_INSERT_HEAD(&chan->datastores, datastore, entry);

	return res;
}

int ast_channel_datastore_remove(struct ast_channel *chan, struct ast_datastore *datastore)
{
	return AST_LIST_REMOVE(&chan->datastores, datastore, entry) ? 0 : -1;
}

struct ast_datastore *ast_channel_datastore_find(struct ast_channel *chan, const struct ast_datastore_info *info, const char *uid)
{
	struct ast_datastore *datastore = NULL;
	
	if (info == NULL)
		return NULL;

	AST_LIST_TRAVERSE(&chan->datastores, datastore, entry) {
		if (datastore->info != info) {
			continue;
		}

		if (uid == NULL) {
			/* matched by type only */
			break;
		}

		if ((datastore->uid != NULL) && !strcasecmp(uid, datastore->uid)) {
			/* Matched by type AND uid */
			break;
		}
	}

	return datastore;
}

/*! Set the file descriptor on the channel */
void ast_channel_set_fd(struct ast_channel *chan, int which, int fd)
{
#ifdef HAVE_EPOLL
	struct epoll_event ev;
	struct ast_epoll_data *aed = NULL;

	if (chan->fds[which] > -1) {
		epoll_ctl(chan->epfd, EPOLL_CTL_DEL, chan->fds[which], &ev);
		aed = chan->epfd_data[which];
	}

	/* If this new fd is valid, add it to the epoll */
	if (fd > -1) {
		if (!aed && (!(aed = ast_calloc(1, sizeof(*aed)))))
			return;
		
		chan->epfd_data[which] = aed;
		aed->chan = chan;
		aed->which = which;
		
		ev.events = EPOLLIN | EPOLLPRI | EPOLLERR | EPOLLHUP;
		ev.data.ptr = aed;
		epoll_ctl(chan->epfd, EPOLL_CTL_ADD, fd, &ev);
	} else if (aed) {
		/* We don't have to keep around this epoll data structure now */
		free(aed);
		chan->epfd_data[which] = NULL;
	}
#endif
	chan->fds[which] = fd;
	return;
}

/*! Add a channel to an optimized waitfor */
void ast_poll_channel_add(struct ast_channel *chan0, struct ast_channel *chan1)
{
#ifdef HAVE_EPOLL
	struct epoll_event ev;
	int i = 0;

	if (chan0->epfd == -1)
		return;

	/* Iterate through the file descriptors on chan1, adding them to chan0 */
	for (i = 0; i < AST_MAX_FDS; i++) {
		if (chan1->fds[i] == -1)
			continue;
		ev.events = EPOLLIN | EPOLLPRI | EPOLLERR | EPOLLHUP;
		ev.data.ptr = chan1->epfd_data[i];
		epoll_ctl(chan0->epfd, EPOLL_CTL_ADD, chan1->fds[i], &ev);
	}

#endif
	return;
}

/*! Delete a channel from an optimized waitfor */
void ast_poll_channel_del(struct ast_channel *chan0, struct ast_channel *chan1)
{
#ifdef HAVE_EPOLL
	struct epoll_event ev;
	int i = 0;

	if (chan0->epfd == -1)
		return;

	for (i = 0; i < AST_MAX_FDS; i++) {
		if (chan1->fds[i] == -1)
			continue;
		epoll_ctl(chan0->epfd, EPOLL_CTL_DEL, chan1->fds[i], &ev);
	}

#endif
	return;
}

void ast_channel_clear_softhangup(struct ast_channel *chan, int flag)
{
	ast_channel_lock(chan);

	chan->_softhangup &= ~flag;

	if (!chan->_softhangup) {
		struct ast_frame *fr;

		/* If we have completely cleared the softhangup flag,
		 * then we need to fully abort the hangup process.  This requires
		 * pulling the END_OF_Q frame out of the channel frame queue if it
		 * still happens to be there. */

		fr = AST_LIST_LAST(&chan->readq);
		if (fr && fr->frametype == AST_FRAME_CONTROL &&
				fr->subclass.integer == AST_CONTROL_END_OF_Q) {
			AST_LIST_REMOVE(&chan->readq, fr, frame_list);
			ast_frfree(fr);
		}
	}

	ast_channel_unlock(chan);
}

/*! \brief Softly hangup a channel, don't lock */
int ast_softhangup_nolock(struct ast_channel *chan, int cause)
{
	ast_debug(1, "Soft-Hanging up channel '%s'\n", chan->name);
	/* Inform channel driver that we need to be hung up, if it cares */
	chan->_softhangup |= cause;
	ast_queue_frame(chan, &ast_null_frame);
	/* Interrupt any poll call or such */
	if (ast_test_flag(chan, AST_FLAG_BLOCKING))
		pthread_kill(chan->blocker, SIGURG);
	return 0;
}

/*! \brief Softly hangup a channel, lock */
int ast_softhangup(struct ast_channel *chan, int cause)
{
	int res;

	ast_channel_lock(chan);
	res = ast_softhangup_nolock(chan, cause);
	manager_event(EVENT_FLAG_CALL, "SoftHangupRequest",
		"Channel: %s\r\n"
		"Uniqueid: %s\r\n"
		"Cause: %d\r\n",
		chan->name,
		chan->uniqueid,
		cause);
	ast_channel_unlock(chan);

	return res;
}

static void free_translation(struct ast_channel *clonechan)
{
	if (clonechan->writetrans)
		ast_translator_free_path(clonechan->writetrans);
	if (clonechan->readtrans)
		ast_translator_free_path(clonechan->readtrans);
	clonechan->writetrans = NULL;
	clonechan->readtrans = NULL;
	if (ast_format_cap_is_empty(clonechan->nativeformats)) {
		ast_format_clear(&clonechan->rawwriteformat);
		ast_format_clear(&clonechan->rawreadformat);
	} else {
		struct ast_format tmpfmt;
		ast_best_codec(clonechan->nativeformats, &tmpfmt);
		ast_format_copy(&clonechan->rawwriteformat, &tmpfmt);
		ast_format_copy(&clonechan->rawreadformat, &tmpfmt);
	}
}

void ast_set_hangupsource(struct ast_channel *chan, const char *source, int force)
{
	struct ast_channel *bridge;

	ast_channel_lock(chan);
	if (force || ast_strlen_zero(chan->hangupsource)) {
		ast_string_field_set(chan, hangupsource, source);
	}
	bridge = ast_bridged_channel(chan);
	ast_channel_unlock(chan);

	if (bridge && (force || ast_strlen_zero(bridge->hangupsource))) {
		ast_channel_lock(bridge);
		ast_string_field_set(chan, hangupsource, source);
		ast_channel_unlock(bridge);
	}
}

/*! \brief Hangup a channel */
int ast_hangup(struct ast_channel *chan)
{
	char extra_str[64]; /* used for cel logging below */

	ast_autoservice_stop(chan);

	ao2_lock(channels);
	ast_channel_lock(chan);

	if (chan->audiohooks) {
		ast_audiohook_detach_list(chan->audiohooks);
		chan->audiohooks = NULL;
	}
	ast_framehook_list_destroy(chan);

	/*
	 * Do the masquerade if someone is setup to masquerade into us.
	 *
	 * NOTE: We must hold the channel lock after testing for a
	 * pending masquerade and setting the channel as a zombie to
	 * prevent __ast_channel_masquerade() from setting up a
	 * masquerade with a dead channel.
	 */
	while (chan->masq) {
		ast_channel_unlock(chan);
		ao2_unlock(channels);
		if (ast_do_masquerade(chan)) {
			ast_log(LOG_WARNING, "Failed to perform masquerade\n");

			/* Abort the loop or we might never leave. */
			ao2_lock(channels);
			ast_channel_lock(chan);
			break;
		}
		ao2_lock(channels);
		ast_channel_lock(chan);
	}

	if (chan->masqr) {
		/*
		 * This channel is one which will be masqueraded into something.
		 * Mark it as a zombie already so ast_do_masquerade() will know
		 * to free it later.
		 */
		ast_set_flag(chan, AST_FLAG_ZOMBIE);
		ast_channel_unlock(chan);
		ao2_unlock(channels);
		return 0;
	}

	ao2_unlink(channels, chan);
	ao2_unlock(channels);

	free_translation(chan);
	/* Close audio stream */
	if (chan->stream) {
		ast_closestream(chan->stream);
		chan->stream = NULL;
	}
	/* Close video stream */
	if (chan->vstream) {
		ast_closestream(chan->vstream);
		chan->vstream = NULL;
	}
	if (chan->sched) {
		ast_sched_context_destroy(chan->sched);
		chan->sched = NULL;
	}

	if (chan->generatordata) {	/* Clear any tone stuff remaining */
		if (chan->generator && chan->generator->release) {
			chan->generator->release(chan, chan->generatordata);
		}
	}
	chan->generatordata = NULL;
	chan->generator = NULL;

	snprintf(extra_str, sizeof(extra_str), "%d,%s,%s", chan->hangupcause, chan->hangupsource, S_OR(pbx_builtin_getvar_helper(chan, "DIALSTATUS"), ""));
	ast_cel_report_event(chan, AST_CEL_HANGUP, NULL, extra_str, NULL);

	if (ast_test_flag(chan, AST_FLAG_BLOCKING)) {
		ast_log(LOG_WARNING, "Hard hangup called by thread %ld on %s, while fd "
			"is blocked by thread %ld in procedure %s!  Expect a failure\n",
			(long) pthread_self(), chan->name, (long)chan->blocker, chan->blockproc);
		ast_assert(ast_test_flag(chan, AST_FLAG_BLOCKING) == 0);
	}
	if (!ast_test_flag(chan, AST_FLAG_ZOMBIE)) {
		ast_debug(1, "Hanging up channel '%s'\n", chan->name);

		/*
		 * This channel is now dead so mark it as a zombie so anyone
		 * left holding a reference to this channel will not use it.
		 */
		ast_set_flag(chan, AST_FLAG_ZOMBIE);
		if (chan->tech->hangup) {
			chan->tech->hangup(chan);
		}
	} else {
		ast_debug(1, "Hanging up zombie '%s'\n", chan->name);
	}

	ast_channel_unlock(chan);

	ast_cc_offer(chan);
	ast_manager_event(chan, EVENT_FLAG_CALL, "Hangup",
		"Channel: %s\r\n"
		"Uniqueid: %s\r\n"
		"CallerIDNum: %s\r\n"
		"CallerIDName: %s\r\n"
		"ConnectedLineNum: %s\r\n"
		"ConnectedLineName: %s\r\n"
		"Cause: %d\r\n"
		"Cause-txt: %s\r\n",
		chan->name,
		chan->uniqueid,
		S_COR(chan->caller.id.number.valid, chan->caller.id.number.str, "<unknown>"),
		S_COR(chan->caller.id.name.valid, chan->caller.id.name.str, "<unknown>"),
		S_COR(chan->connected.id.number.valid, chan->connected.id.number.str, "<unknown>"),
		S_COR(chan->connected.id.name.valid, chan->connected.id.name.str, "<unknown>"),
		chan->hangupcause,
		ast_cause2str(chan->hangupcause)
		);

	if (chan->cdr && !ast_test_flag(chan->cdr, AST_CDR_FLAG_BRIDGED) &&
		!ast_test_flag(chan->cdr, AST_CDR_FLAG_POST_DISABLED) &&
		(chan->cdr->disposition != AST_CDR_NULL || ast_test_flag(chan->cdr, AST_CDR_FLAG_DIALED))) {
		ast_channel_lock(chan);
		ast_cdr_end(chan->cdr);
		ast_cdr_detach(chan->cdr);
		chan->cdr = NULL;
		ast_channel_unlock(chan);
	}

	ast_channel_unref(chan);

	return 0;
}

int ast_raw_answer(struct ast_channel *chan, int cdr_answer)
{
	int res = 0;

	ast_channel_lock(chan);

	/* You can't answer an outbound call */
	if (ast_test_flag(chan, AST_FLAG_OUTGOING)) {
		ast_channel_unlock(chan);
		return 0;
	}

	/* Stop if we're a zombie or need a soft hangup */
	if (ast_test_flag(chan, AST_FLAG_ZOMBIE) || ast_check_hangup(chan)) {
		ast_channel_unlock(chan);
		return -1;
	}

	ast_channel_unlock(chan);

	switch (chan->_state) {
	case AST_STATE_RINGING:
	case AST_STATE_RING:
		ast_channel_lock(chan);
		if (chan->tech->answer) {
			res = chan->tech->answer(chan);
		}
		ast_setstate(chan, AST_STATE_UP);
		if (cdr_answer) {
			ast_cdr_answer(chan->cdr);
		}
		ast_cel_report_event(chan, AST_CEL_ANSWER, NULL, NULL, NULL);
		ast_channel_unlock(chan);
		break;
	case AST_STATE_UP:
		ast_cel_report_event(chan, AST_CEL_ANSWER, NULL, NULL, NULL);
		/* Calling ast_cdr_answer when it it has previously been called
		 * is essentially a no-op, so it is safe.
		 */
		if (cdr_answer) {
			ast_cdr_answer(chan->cdr);
		}
		break;
	default:
		break;
	}

	ast_indicate(chan, -1);

	return res;
}

int __ast_answer(struct ast_channel *chan, unsigned int delay, int cdr_answer)
{
	int res = 0;
	enum ast_channel_state old_state;

	old_state = chan->_state;
	if ((res = ast_raw_answer(chan, cdr_answer))) {
		return res;
	}

	switch (old_state) {
	case AST_STATE_RINGING:
	case AST_STATE_RING:
		/* wait for media to start flowing, but don't wait any longer
		 * than 'delay' or 500 milliseconds, whichever is longer
		 */
		do {
			AST_LIST_HEAD_NOLOCK(, ast_frame) frames;
			struct ast_frame *cur, *new;
			int ms = MAX(delay, 500);
			unsigned int done = 0;

			AST_LIST_HEAD_INIT_NOLOCK(&frames);

			for (;;) {
				ms = ast_waitfor(chan, ms);
				if (ms < 0) {
					ast_log(LOG_WARNING, "Error condition occurred when polling channel %s for a voice frame: %s\n", chan->name, strerror(errno));
					res = -1;
					break;
				}
				if (ms == 0) {
					ast_debug(2, "Didn't receive a media frame from %s within %d ms of answering. Continuing anyway\n", chan->name, MAX(delay, 500));
					break;
				}
				cur = ast_read(chan);
				if (!cur || ((cur->frametype == AST_FRAME_CONTROL) &&
					     (cur->subclass.integer == AST_CONTROL_HANGUP))) {
					if (cur) {
						ast_frfree(cur);
					}
					res = -1;
					ast_debug(2, "Hangup of channel %s detected in answer routine\n", chan->name);
					break;
				}

				if ((new = ast_frisolate(cur)) != cur) {
					ast_frfree(cur);
				}

				AST_LIST_INSERT_HEAD(&frames, new, frame_list);

				/* if a specific delay period was requested, continue
				 * until that delay has passed. don't stop just because
				 * incoming media has arrived.
				 */
				if (delay) {
					continue;
				}

				switch (new->frametype) {
					/* all of these frametypes qualify as 'media' */
				case AST_FRAME_VOICE:
				case AST_FRAME_VIDEO:
				case AST_FRAME_TEXT:
				case AST_FRAME_DTMF_BEGIN:
				case AST_FRAME_DTMF_END:
				case AST_FRAME_IMAGE:
				case AST_FRAME_HTML:
				case AST_FRAME_MODEM:
					done = 1;
					break;
				case AST_FRAME_CONTROL:
				case AST_FRAME_IAX:
				case AST_FRAME_NULL:
				case AST_FRAME_CNG:
					break;
				}

				if (done) {
					break;
				}
			}

			if (res == 0) {
				ast_channel_lock(chan);
				while ((cur = AST_LIST_REMOVE_HEAD(&frames, frame_list))) {
					ast_queue_frame_head(chan, cur);
					ast_frfree(cur);
				}
				ast_channel_unlock(chan);
			}
		} while (0);
		break;
	default:
		break;
	}

	return res;
}

int ast_answer(struct ast_channel *chan)
{
	return __ast_answer(chan, 0, 1);
}

void ast_deactivate_generator(struct ast_channel *chan)
{
	ast_channel_lock(chan);
	if (chan->generatordata) {
		if (chan->generator && chan->generator->release)
			chan->generator->release(chan, chan->generatordata);
		chan->generatordata = NULL;
		chan->generator = NULL;
		ast_channel_set_fd(chan, AST_GENERATOR_FD, -1);
		ast_clear_flag(chan, AST_FLAG_WRITE_INT);
		ast_settimeout(chan, 0, NULL, NULL);
	}
	ast_channel_unlock(chan);
}

static void generator_write_format_change(struct ast_channel *chan)
{
	ast_channel_lock(chan);
	if (chan->generator && chan->generator->write_format_change) {
		chan->generator->write_format_change(chan, chan->generatordata);
	}
	ast_channel_unlock(chan);
}

static int generator_force(const void *data)
{
	/* Called if generator doesn't have data */
	void *tmp;
	int res;
	int (*generate)(struct ast_channel *chan, void *tmp, int datalen, int samples) = NULL;
	struct ast_channel *chan = (struct ast_channel *)data;

	ast_channel_lock(chan);
	tmp = chan->generatordata;
	chan->generatordata = NULL;
	if (chan->generator)
		generate = chan->generator->generate;
	ast_channel_unlock(chan);

	if (!tmp || !generate)
		return 0;

	res = generate(chan, tmp, 0, ast_format_rate(&chan->writeformat) / 50);

	chan->generatordata = tmp;

	if (res) {
		ast_debug(1, "Auto-deactivating generator\n");
		ast_deactivate_generator(chan);
	}

	return 0;
}

int ast_activate_generator(struct ast_channel *chan, struct ast_generator *gen, void *params)
{
	int res = 0;

	ast_channel_lock(chan);
	if (chan->generatordata) {
		if (chan->generator && chan->generator->release)
			chan->generator->release(chan, chan->generatordata);
		chan->generatordata = NULL;
	}
	if (gen->alloc && !(chan->generatordata = gen->alloc(chan, params))) {
		res = -1;
	}
	if (!res) {
		ast_settimeout(chan, 50, generator_force, chan);
		chan->generator = gen;
	}
	ast_channel_unlock(chan);

	ast_prod(chan);

	return res;
}

/*! \brief Wait for x amount of time on a file descriptor to have input.  */
int ast_waitfor_n_fd(int *fds, int n, int *ms, int *exception)
{
	int winner = -1;
	ast_waitfor_nandfds(NULL, 0, fds, n, exception, &winner, ms);
	return winner;
}

/*! \brief Wait for x amount of time on a file descriptor to have input.  */
#ifdef HAVE_EPOLL
static struct ast_channel *ast_waitfor_nandfds_classic(struct ast_channel **c, int n, int *fds, int nfds,
					int *exception, int *outfd, int *ms)
#else
struct ast_channel *ast_waitfor_nandfds(struct ast_channel **c, int n, int *fds, int nfds,
					int *exception, int *outfd, int *ms)
#endif
{
	struct timeval start = { 0 , 0 };
	struct pollfd *pfds = NULL;
	int res;
	long rms;
	int x, y, max;
	int sz;
	struct timeval now = { 0, 0 };
	struct timeval whentohangup = { 0, 0 }, diff;
	struct ast_channel *winner = NULL;
	struct fdmap {
		int chan;
		int fdno;
	} *fdmap = NULL;

	if ((sz = n * AST_MAX_FDS + nfds)) {
		pfds = alloca(sizeof(*pfds) * sz);
		fdmap = alloca(sizeof(*fdmap) * sz);
	}

	if (outfd)
		*outfd = -99999;
	if (exception)
		*exception = 0;
	
	/* Perform any pending masquerades */
	for (x = 0; x < n; x++) {
		if (c[x]->masq && ast_do_masquerade(c[x])) {
			ast_log(LOG_WARNING, "Masquerade failed\n");
			*ms = -1;
			return NULL;
		}

		ast_channel_lock(c[x]);
		if (!ast_tvzero(c[x]->whentohangup)) {
			if (ast_tvzero(whentohangup))
				now = ast_tvnow();
			diff = ast_tvsub(c[x]->whentohangup, now);
			if (diff.tv_sec < 0 || ast_tvzero(diff)) {
				/* Should already be hungup */
				c[x]->_softhangup |= AST_SOFTHANGUP_TIMEOUT;
				ast_channel_unlock(c[x]);
				return c[x];
			}
			if (ast_tvzero(whentohangup) || ast_tvcmp(diff, whentohangup) < 0)
				whentohangup = diff;
		}
		ast_channel_unlock(c[x]);
	}
	/* Wait full interval */
	rms = *ms;
	/* INT_MAX, not LONG_MAX, because it matters on 64-bit */
	if (!ast_tvzero(whentohangup) && whentohangup.tv_sec < INT_MAX / 1000) {
		rms = whentohangup.tv_sec * 1000 + whentohangup.tv_usec / 1000;              /* timeout in milliseconds */
		if (*ms >= 0 && *ms < rms) {                                                 /* original *ms still smaller */
			rms =  *ms;
		}
	} else if (!ast_tvzero(whentohangup) && rms < 0) {
		/* Tiny corner case... call would need to last >24 days */
		rms = INT_MAX;
	}
	/*
	 * Build the pollfd array, putting the channels' fds first,
	 * followed by individual fds. Order is important because
	 * individual fd's must have priority over channel fds.
	 */
	max = 0;
	for (x = 0; x < n; x++) {
		for (y = 0; y < AST_MAX_FDS; y++) {
			fdmap[max].fdno = y;  /* fd y is linked to this pfds */
			fdmap[max].chan = x;  /* channel x is linked to this pfds */
			max += ast_add_fd(&pfds[max], c[x]->fds[y]);
		}
		CHECK_BLOCKING(c[x]);
	}
	/* Add the individual fds */
	for (x = 0; x < nfds; x++) {
		fdmap[max].chan = -1;
		max += ast_add_fd(&pfds[max], fds[x]);
	}

	if (*ms > 0)
		start = ast_tvnow();
	
	if (sizeof(int) == 4) {	/* XXX fix timeout > 600000 on linux x86-32 */
		do {
			int kbrms = rms;
			if (kbrms > 600000)
				kbrms = 600000;
			res = ast_poll(pfds, max, kbrms);
			if (!res)
				rms -= kbrms;
		} while (!res && (rms > 0));
	} else {
		res = ast_poll(pfds, max, rms);
	}
	for (x = 0; x < n; x++)
		ast_clear_flag(c[x], AST_FLAG_BLOCKING);
	if (res < 0) { /* Simulate a timeout if we were interrupted */
		if (errno != EINTR)
			*ms = -1;
		return NULL;
	}
	if (!ast_tvzero(whentohangup)) {   /* if we have a timeout, check who expired */
		now = ast_tvnow();
		for (x = 0; x < n; x++) {
			if (!ast_tvzero(c[x]->whentohangup) && ast_tvcmp(c[x]->whentohangup, now) <= 0) {
				c[x]->_softhangup |= AST_SOFTHANGUP_TIMEOUT;
				if (winner == NULL)
					winner = c[x];
			}
		}
	}
	if (res == 0) { /* no fd ready, reset timeout and done */
		*ms = 0;	/* XXX use 0 since we may not have an exact timeout. */
		return winner;
	}
	/*
	 * Then check if any channel or fd has a pending event.
	 * Remember to check channels first and fds last, as they
	 * must have priority on setting 'winner'
	 */
	for (x = 0; x < max; x++) {
		res = pfds[x].revents;
		if (res == 0)
			continue;
		if (fdmap[x].chan >= 0) {	/* this is a channel */
			winner = c[fdmap[x].chan];	/* override previous winners */
			if (res & POLLPRI)
				ast_set_flag(winner, AST_FLAG_EXCEPTION);
			else
				ast_clear_flag(winner, AST_FLAG_EXCEPTION);
			winner->fdno = fdmap[x].fdno;
		} else {			/* this is an fd */
			if (outfd)
				*outfd = pfds[x].fd;
			if (exception)
				*exception = (res & POLLPRI) ? -1 : 0;
			winner = NULL;
		}
	}
	if (*ms > 0) {
		*ms -= ast_tvdiff_ms(ast_tvnow(), start);
		if (*ms < 0)
			*ms = 0;
	}
	return winner;
}

#ifdef HAVE_EPOLL
static struct ast_channel *ast_waitfor_nandfds_simple(struct ast_channel *chan, int *ms)
{
	struct timeval start = { 0 , 0 };
	int res = 0;
	struct epoll_event ev[1];
	long diff, rms = *ms;
	struct ast_channel *winner = NULL;
	struct ast_epoll_data *aed = NULL;


	/* See if this channel needs to be masqueraded */
	if (chan->masq && ast_do_masquerade(chan)) {
		ast_log(LOG_WARNING, "Failed to perform masquerade on %s\n", chan->name);
		*ms = -1;
		return NULL;
	}

	ast_channel_lock(chan);
	/* Figure out their timeout */
	if (!ast_tvzero(chan->whentohangup)) {
		if ((diff = ast_tvdiff_ms(chan->whentohangup, ast_tvnow())) < 0) {
			/* They should already be hungup! */
			chan->_softhangup |= AST_SOFTHANGUP_TIMEOUT;
			ast_channel_unlock(chan);
			return NULL;
		}
		/* If this value is smaller then the current one... make it priority */
		if (rms > diff)
			rms = diff;
	}

	ast_channel_unlock(chan);

	/* Time to make this channel block... */
	CHECK_BLOCKING(chan);

	if (*ms > 0)
		start = ast_tvnow();

	/* We don't have to add any file descriptors... they are already added, we just have to wait! */
	res = epoll_wait(chan->epfd, ev, 1, rms);

	/* Stop blocking */
	ast_clear_flag(chan, AST_FLAG_BLOCKING);

	/* Simulate a timeout if we were interrupted */
	if (res < 0) {
		if (errno != EINTR)
			*ms = -1;
		return NULL;
	}

	/* If this channel has a timeout see if it expired */
	if (!ast_tvzero(chan->whentohangup)) {
		if (ast_tvdiff_ms(ast_tvnow(), chan->whentohangup) >= 0) {
			chan->_softhangup |= AST_SOFTHANGUP_TIMEOUT;
			winner = chan;
		}
	}

	/* No fd ready, reset timeout and be done for now */
	if (!res) {
		*ms = 0;
		return winner;
	}

	/* See what events are pending */
	aed = ev[0].data.ptr;
	chan->fdno = aed->which;
	if (ev[0].events & EPOLLPRI)
		ast_set_flag(chan, AST_FLAG_EXCEPTION);
	else
		ast_clear_flag(chan, AST_FLAG_EXCEPTION);

	if (*ms > 0) {
		*ms -= ast_tvdiff_ms(ast_tvnow(), start);
		if (*ms < 0)
			*ms = 0;
	}

	return chan;
}

static struct ast_channel *ast_waitfor_nandfds_complex(struct ast_channel **c, int n, int *ms)
{
	struct timeval start = { 0 , 0 };
	int res = 0, i;
	struct epoll_event ev[25] = { { 0, } };
	struct timeval now = { 0, 0 };
	long whentohangup = 0, diff = 0, rms = *ms;
	struct ast_channel *winner = NULL;

	for (i = 0; i < n; i++) {
		if (c[i]->masq && ast_do_masquerade(c[i])) {
			ast_log(LOG_WARNING, "Masquerade failed\n");
			*ms = -1;
			return NULL;
		}

		ast_channel_lock(c[i]);
		if (!ast_tvzero(c[i]->whentohangup)) {
			if (whentohangup == 0)
				now = ast_tvnow();
			if ((diff = ast_tvdiff_ms(c[i]->whentohangup, now)) < 0) {
				c[i]->_softhangup |= AST_SOFTHANGUP_TIMEOUT;
				ast_channel_unlock(c[i]);
				return c[i];
			}
			if (!whentohangup || whentohangup > diff)
				whentohangup = diff;
		}
		ast_channel_unlock(c[i]);
		CHECK_BLOCKING(c[i]);
	}

	rms = *ms;
	if (whentohangup) {
		rms = whentohangup;
		if (*ms >= 0 && *ms < rms)
			rms = *ms;
	}

	if (*ms > 0)
		start = ast_tvnow();

	res = epoll_wait(c[0]->epfd, ev, 25, rms);

	for (i = 0; i < n; i++)
		ast_clear_flag(c[i], AST_FLAG_BLOCKING);

	if (res < 0) {
		if (errno != EINTR)
			*ms = -1;
		return NULL;
	}

	if (whentohangup) {
		now = ast_tvnow();
		for (i = 0; i < n; i++) {
			if (!ast_tvzero(c[i]->whentohangup) && ast_tvdiff_ms(now, c[i]->whentohangup) >= 0) {
				c[i]->_softhangup |= AST_SOFTHANGUP_TIMEOUT;
				if (!winner)
					winner = c[i];
			}
		}
	}

	if (!res) {
		*ms = 0;
		return winner;
	}

	for (i = 0; i < res; i++) {
		struct ast_epoll_data *aed = ev[i].data.ptr;

		if (!ev[i].events || !aed)
			continue;

		winner = aed->chan;
		if (ev[i].events & EPOLLPRI)
			ast_set_flag(winner, AST_FLAG_EXCEPTION);
		else
			ast_clear_flag(winner, AST_FLAG_EXCEPTION);
		winner->fdno = aed->which;
	}

	if (*ms > 0) {
		*ms -= ast_tvdiff_ms(ast_tvnow(), start);
		if (*ms < 0)
			*ms = 0;
	}

	return winner;
}

struct ast_channel *ast_waitfor_nandfds(struct ast_channel **c, int n, int *fds, int nfds,
					int *exception, int *outfd, int *ms)
{
	/* Clear all provided values in one place. */
	if (outfd)
		*outfd = -99999;
	if (exception)
		*exception = 0;

	/* If no epoll file descriptor is available resort to classic nandfds */
	if (!n || nfds || c[0]->epfd == -1)
		return ast_waitfor_nandfds_classic(c, n, fds, nfds, exception, outfd, ms);
	else if (!nfds && n == 1)
		return ast_waitfor_nandfds_simple(c[0], ms);
	else
		return ast_waitfor_nandfds_complex(c, n, ms);
}
#endif

struct ast_channel *ast_waitfor_n(struct ast_channel **c, int n, int *ms)
{
	return ast_waitfor_nandfds(c, n, NULL, 0, NULL, NULL, ms);
}

int ast_waitfor(struct ast_channel *c, int ms)
{
	int oldms = ms;	/* -1 if no timeout */

	ast_waitfor_nandfds(&c, 1, NULL, 0, NULL, NULL, &ms);
	if ((ms < 0) && (oldms < 0))
		ms = 0;
	return ms;
}

/* XXX never to be called with ms = -1 */
int ast_waitfordigit(struct ast_channel *c, int ms)
{
	return ast_waitfordigit_full(c, ms, -1, -1);
}

int ast_settimeout(struct ast_channel *c, unsigned int rate, int (*func)(const void *data), void *data)
{
	int res;
	unsigned int real_rate = rate, max_rate;

	ast_channel_lock(c);

	if (c->timingfd == -1) {
		ast_channel_unlock(c);
		return -1;
	}

	if (!func) {
		rate = 0;
		data = NULL;
	}

	if (rate && rate > (max_rate = ast_timer_get_max_rate(c->timer))) {
		real_rate = max_rate;
	}

	ast_debug(1, "Scheduling timer at (%u requested / %u actual) timer ticks per second\n", rate, real_rate);

	res = ast_timer_set_rate(c->timer, real_rate);

	c->timingfunc = func;
	c->timingdata = data;

	ast_channel_unlock(c);

	return res;
}

int ast_waitfordigit_full(struct ast_channel *c, int ms, int audiofd, int cmdfd)
{
	/* Stop if we're a zombie or need a soft hangup */
	if (ast_test_flag(c, AST_FLAG_ZOMBIE) || ast_check_hangup(c))
		return -1;

	/* Only look for the end of DTMF, don't bother with the beginning and don't emulate things */
	ast_set_flag(c, AST_FLAG_END_DTMF_ONLY);

	/* Wait for a digit, no more than ms milliseconds total. */
	
	while (ms) {
		struct ast_channel *rchan;
		int outfd=-1;

		errno = 0;
		rchan = ast_waitfor_nandfds(&c, 1, &cmdfd, (cmdfd > -1) ? 1 : 0, NULL, &outfd, &ms);
		
		if (!rchan && outfd < 0 && ms) {
			if (errno == 0 || errno == EINTR)
				continue;
			ast_log(LOG_WARNING, "Wait failed (%s)\n", strerror(errno));
			ast_clear_flag(c, AST_FLAG_END_DTMF_ONLY);
			return -1;
		} else if (outfd > -1) {
			/* The FD we were watching has something waiting */
			ast_log(LOG_WARNING, "The FD we were waiting for has something waiting. Waitfordigit returning numeric 1\n");
			ast_clear_flag(c, AST_FLAG_END_DTMF_ONLY);
			return 1;
		} else if (rchan) {
			int res;
			struct ast_frame *f = ast_read(c);
			if (!f)
				return -1;

			switch (f->frametype) {
			case AST_FRAME_DTMF_BEGIN:
				break;
			case AST_FRAME_DTMF_END:
				res = f->subclass.integer;
				ast_frfree(f);
				ast_clear_flag(c, AST_FLAG_END_DTMF_ONLY);
				return res;
			case AST_FRAME_CONTROL:
				switch (f->subclass.integer) {
				case AST_CONTROL_HANGUP:
					ast_frfree(f);
					ast_clear_flag(c, AST_FLAG_END_DTMF_ONLY);
					return -1;
				case AST_CONTROL_RINGING:
				case AST_CONTROL_ANSWER:
				case AST_CONTROL_SRCUPDATE:
				case AST_CONTROL_SRCCHANGE:
				case AST_CONTROL_CONNECTED_LINE:
				case AST_CONTROL_REDIRECTING:
				case AST_CONTROL_UPDATE_RTP_PEER:
				case -1:
					/* Unimportant */
					break;
				default:
					ast_log(LOG_WARNING, "Unexpected control subclass '%d'\n", f->subclass.integer);
					break;
				}
				break;
			case AST_FRAME_VOICE:
				/* Write audio if appropriate */
				if (audiofd > -1) {
					if (write(audiofd, f->data.ptr, f->datalen) < 0) {
						ast_log(LOG_WARNING, "write() failed: %s\n", strerror(errno));
					}
				}
			default:
				/* Ignore */
				break;
			}
			ast_frfree(f);
		}
	}

	ast_clear_flag(c, AST_FLAG_END_DTMF_ONLY);

	return 0; /* Time is up */
}

static void send_dtmf_event(struct ast_channel *chan, const char *direction, const char digit, const char *begin, const char *end)
{
	ast_manager_event(chan, EVENT_FLAG_DTMF,
			"DTMF",
			"Channel: %s\r\n"
			"Uniqueid: %s\r\n"
			"Digit: %c\r\n"
			"Direction: %s\r\n"
			"Begin: %s\r\n"
			"End: %s\r\n",
			chan->name, chan->uniqueid, digit, direction, begin, end);
}

static void ast_read_generator_actions(struct ast_channel *chan, struct ast_frame *f)
{
	if (chan->generator && chan->generator->generate && chan->generatordata &&  !ast_internal_timing_enabled(chan)) {
		void *tmp = chan->generatordata;
		int (*generate)(struct ast_channel *chan, void *tmp, int datalen, int samples) = chan->generator->generate;
		int res;
		int samples;

		if (chan->timingfunc) {
			ast_debug(1, "Generator got voice, switching to phase locked mode\n");
			ast_settimeout(chan, 0, NULL, NULL);
		}

		chan->generatordata = NULL;     /* reset, to let writes go through */

		if (ast_format_cmp(&f->subclass.format, &chan->writeformat) == AST_FORMAT_CMP_NOT_EQUAL) {
			float factor;
			factor = ((float) ast_format_rate(&chan->writeformat)) / ((float) ast_format_rate(&f->subclass.format));
			samples = (int) ( ((float) f->samples) * factor );
		} else {
			samples = f->samples;
		}

		/* This unlock is here based on two assumptions that hold true at this point in the
		 * code. 1) this function is only called from within __ast_read() and 2) all generators
		 * call ast_write() in their generate callback.
		 *
		 * The reason this is added is so that when ast_write is called, the lock that occurs 
		 * there will not recursively lock the channel. Doing this will cause intended deadlock 
		 * avoidance not to work in deeper functions
		 */
		ast_channel_unlock(chan);
		res = generate(chan, tmp, f->datalen, samples);
		ast_channel_lock(chan);
		chan->generatordata = tmp;
		if (res) {
			ast_debug(1, "Auto-deactivating generator\n");
			ast_deactivate_generator(chan);
		}

	} else if (f->frametype == AST_FRAME_CNG) {
		if (chan->generator && !chan->timingfunc && (chan->timingfd > -1)) {
			ast_debug(1, "Generator got CNG, switching to timed mode\n");
			ast_settimeout(chan, 50, generator_force, chan);
		}
	}
}

static inline void queue_dtmf_readq(struct ast_channel *chan, struct ast_frame *f)
{
	struct ast_frame *fr = &chan->dtmff;

	fr->frametype = AST_FRAME_DTMF_END;
	fr->subclass.integer = f->subclass.integer;
	fr->len = f->len;

	/* The only time this function will be called is for a frame that just came
	 * out of the channel driver.  So, we want to stick it on the tail of the
	 * readq. */

	ast_queue_frame(chan, fr);
}

/*!
 * \brief Determine whether or not we should ignore DTMF in the readq
 */
static inline int should_skip_dtmf(struct ast_channel *chan)
{
	if (ast_test_flag(chan, AST_FLAG_DEFER_DTMF | AST_FLAG_EMULATE_DTMF)) {
		/* We're in the middle of emulating a digit, or DTMF has been
		 * explicitly deferred.  Skip this digit, then. */
		return 1;
	}
			
	if (!ast_tvzero(chan->dtmf_tv) && 
			ast_tvdiff_ms(ast_tvnow(), chan->dtmf_tv) < AST_MIN_DTMF_GAP) {
		/* We're not in the middle of a digit, but it hasn't been long enough
		 * since the last digit, so we'll have to skip DTMF for now. */
		return 1;
	}

	return 0;
}

/*!
 * \brief calculates the number of samples to jump forward with in a monitor stream.
 
 * \note When using ast_seekstream() with the read and write streams of a monitor,
 * the number of samples to seek forward must be of the same sample rate as the stream
 * or else the jump will not be calculated correctly.
 *
 * \retval number of samples to seek forward after rate conversion.
 */
static inline int calc_monitor_jump(int samples, int sample_rate, int seek_rate)
{
	int diff = sample_rate - seek_rate;

	if (diff > 0) {
		samples = samples / (float) (sample_rate / seek_rate);
	} else if (diff < 0) {
		samples = samples * (float) (seek_rate / sample_rate);
	}

	return samples;
}

static struct ast_frame *__ast_read(struct ast_channel *chan, int dropaudio)
{
	struct ast_frame *f = NULL;	/* the return value */
	int blah;
	int prestate;
	int cause = 0;

	/* this function is very long so make sure there is only one return
	 * point at the end (there are only two exceptions to this).
	 */

	if (chan->masq) {
		if (ast_do_masquerade(chan))
			ast_log(LOG_WARNING, "Failed to perform masquerade\n");
		else
			f =  &ast_null_frame;
		return f;
	}

	/* if here, no masq has happened, lock the channel and proceed */
	ast_channel_lock(chan);

	/* Stop if we're a zombie or need a soft hangup */
	if (ast_test_flag(chan, AST_FLAG_ZOMBIE) || ast_check_hangup(chan)) {
		if (chan->generator)
			ast_deactivate_generator(chan);

		/*
		 * It is possible for chan->_softhangup to be set and there
		 * still be control frames that need to be read.  Instead of
		 * just going to 'done' in the case of ast_check_hangup(), we
		 * need to queue the end-of-Q frame so that it can mark the end
		 * of the read queue.  If there are frames to be read,
		 * ast_queue_control() will be called repeatedly, but will only
		 * queue the first end-of-Q frame.
		 */
		if (chan->_softhangup) {
			ast_queue_control(chan, AST_CONTROL_END_OF_Q);
		} else {
			goto done;
		}
	} else {
#ifdef AST_DEVMODE
		/*
		 * The ast_waitfor() code records which of the channel's file
		 * descriptors reported that data is available.  In theory,
		 * ast_read() should only be called after ast_waitfor() reports
		 * that a channel has data available for reading.  However,
		 * there still may be some edge cases throughout the code where
		 * ast_read() is called improperly.  This can potentially cause
		 * problems, so if this is a developer build, make a lot of
		 * noise if this happens so that it can be addressed.
		 *
		 * One of the potential problems is blocking on a dead channel.
		 */
		if (chan->fdno == -1) {
			ast_log(LOG_ERROR,
				"ast_read() on chan '%s' called with no recorded file descriptor.\n",
				chan->name);
		}
#endif
	}

	prestate = chan->_state;

	/* Read and ignore anything on the alertpipe, but read only
	   one sizeof(blah) per frame that we send from it */
	if (chan->alertpipe[0] > -1) {
		int flags = fcntl(chan->alertpipe[0], F_GETFL);
		/* For some odd reason, the alertpipe occasionally loses nonblocking status,
		 * which immediately causes a deadlock scenario.  Detect and prevent this. */
		if ((flags & O_NONBLOCK) == 0) {
			ast_log(LOG_ERROR, "Alertpipe on channel %s lost O_NONBLOCK?!!\n", chan->name);
			if (fcntl(chan->alertpipe[0], F_SETFL, flags | O_NONBLOCK) < 0) {
				ast_log(LOG_WARNING, "Unable to set alertpipe nonblocking! (%d: %s)\n", errno, strerror(errno));
				f = &ast_null_frame;
				goto done;
			}
		}
		if (read(chan->alertpipe[0], &blah, sizeof(blah)) < 0) {
			if (errno != EINTR && errno != EAGAIN)
				ast_log(LOG_WARNING, "read() failed: %s\n", strerror(errno));
		}
	}

	if (chan->timingfd > -1 && chan->fdno == AST_TIMING_FD) {
		enum ast_timer_event res;

		ast_clear_flag(chan, AST_FLAG_EXCEPTION);

		res = ast_timer_get_event(chan->timer);

		switch (res) {
		case AST_TIMING_EVENT_EXPIRED:
			ast_timer_ack(chan->timer, 1);

			if (chan->timingfunc) {
				/* save a copy of func/data before unlocking the channel */
				int (*func)(const void *) = chan->timingfunc;
				void *data = chan->timingdata;
				chan->fdno = -1;
				ast_channel_unlock(chan);
				func(data);
			} else {
				ast_timer_set_rate(chan->timer, 0);
				chan->fdno = -1;
				ast_channel_unlock(chan);
			}

			/* cannot 'goto done' because the channel is already unlocked */
			return &ast_null_frame;

		case AST_TIMING_EVENT_CONTINUOUS:
			if (AST_LIST_EMPTY(&chan->readq) || 
				!AST_LIST_NEXT(AST_LIST_FIRST(&chan->readq), frame_list)) {
				ast_timer_disable_continuous(chan->timer);
			}
			break;
		}

	} else if (chan->fds[AST_GENERATOR_FD] > -1 && chan->fdno == AST_GENERATOR_FD) {
		/* if the AST_GENERATOR_FD is set, call the generator with args
		 * set to -1 so it can do whatever it needs to.
		 */
		void *tmp = chan->generatordata;
		chan->generatordata = NULL;     /* reset to let ast_write get through */
		chan->generator->generate(chan, tmp, -1, -1);
		chan->generatordata = tmp;
		f = &ast_null_frame;
		chan->fdno = -1;
		goto done;
	} else if (chan->fds[AST_JITTERBUFFER_FD] > -1 && chan->fdno == AST_JITTERBUFFER_FD) {
		ast_clear_flag(chan, AST_FLAG_EXCEPTION);
	}

	/* Check for pending read queue */
	if (!AST_LIST_EMPTY(&chan->readq)) {
		int skip_dtmf = should_skip_dtmf(chan);

		AST_LIST_TRAVERSE_SAFE_BEGIN(&chan->readq, f, frame_list) {
			/* We have to be picky about which frame we pull off of the readq because
			 * there are cases where we want to leave DTMF frames on the queue until
			 * some later time. */

			if ( (f->frametype == AST_FRAME_DTMF_BEGIN || f->frametype == AST_FRAME_DTMF_END) && skip_dtmf) {
				continue;
			}

			AST_LIST_REMOVE_CURRENT(frame_list);
			break;
		}
		AST_LIST_TRAVERSE_SAFE_END;
		
		if (!f) {
			/* There were no acceptable frames on the readq. */
			f = &ast_null_frame;
			if (chan->alertpipe[0] > -1) {
				int poke = 0;
				/* Restore the state of the alertpipe since we aren't ready for any
				 * of the frames in the readq. */
				if (write(chan->alertpipe[1], &poke, sizeof(poke)) != sizeof(poke)) {
					ast_log(LOG_ERROR, "Failed to write to alertpipe: %s\n", strerror(errno));
				}
			}
		}

		/* Interpret hangup and end-of-Q frames to return NULL */
		/* XXX why not the same for frames from the channel ? */
		if (f->frametype == AST_FRAME_CONTROL) {
			switch (f->subclass.integer) {
			case AST_CONTROL_HANGUP:
				chan->_softhangup |= AST_SOFTHANGUP_DEV;
				cause = f->data.uint32;
				/* Fall through */
			case AST_CONTROL_END_OF_Q:
				ast_frfree(f);
				f = NULL;
				break;
			default:
				break;
			}
		}
	} else {
		chan->blocker = pthread_self();
		if (ast_test_flag(chan, AST_FLAG_EXCEPTION)) {
			if (chan->tech->exception)
				f = chan->tech->exception(chan);
			else {
				ast_log(LOG_WARNING, "Exception flag set on '%s', but no exception handler\n", chan->name);
				f = &ast_null_frame;
			}
			/* Clear the exception flag */
			ast_clear_flag(chan, AST_FLAG_EXCEPTION);
		} else if (chan->tech && chan->tech->read)
			f = chan->tech->read(chan);
		else
			ast_log(LOG_WARNING, "No read routine on channel %s\n", chan->name);
	}

	/* Perform the framehook read event here. After the frame enters the framehook list
	 * there is no telling what will happen, <insert mad scientist laugh here>!!! */
	f = ast_framehook_list_read_event(chan->framehooks, f);

	/*
	 * Reset the recorded file descriptor that triggered this read so that we can
	 * easily detect when ast_read() is called without properly using ast_waitfor().
	 */
	chan->fdno = -1;

	if (f) {
		struct ast_frame *readq_tail = AST_LIST_LAST(&chan->readq);
		struct ast_control_read_action_payload *read_action_payload;
		struct ast_party_connected_line connected;

		/* if the channel driver returned more than one frame, stuff the excess
		   into the readq for the next ast_read call
		*/
		if (AST_LIST_NEXT(f, frame_list)) {
			ast_queue_frame(chan, AST_LIST_NEXT(f, frame_list));
			ast_frfree(AST_LIST_NEXT(f, frame_list));
			AST_LIST_NEXT(f, frame_list) = NULL;
		}

		switch (f->frametype) {
		case AST_FRAME_CONTROL:
			if (f->subclass.integer == AST_CONTROL_ANSWER) {
				if (!ast_test_flag(chan, AST_FLAG_OUTGOING)) {
					ast_debug(1, "Ignoring answer on an inbound call!\n");
					ast_frfree(f);
					f = &ast_null_frame;
				} else if (prestate == AST_STATE_UP && ast_bridged_channel(chan)) {
					ast_debug(1, "Dropping duplicate answer!\n");
					ast_frfree(f);
					f = &ast_null_frame;
				} else {
					/* Answer the CDR */
					ast_setstate(chan, AST_STATE_UP);
					/* removed a call to ast_cdr_answer(chan->cdr) from here. */
					ast_cel_report_event(chan, AST_CEL_ANSWER, NULL, NULL, NULL);
				}
			} else if (f->subclass.integer == AST_CONTROL_READ_ACTION) {
				read_action_payload = f->data.ptr;
				switch (read_action_payload->action) {
				case AST_FRAME_READ_ACTION_CONNECTED_LINE_MACRO:
					ast_party_connected_line_init(&connected);
					ast_party_connected_line_copy(&connected, &chan->connected);
					if (ast_connected_line_parse_data(read_action_payload->payload,
						read_action_payload->payload_size, &connected)) {
						ast_party_connected_line_free(&connected);
						break;
					}
					if (ast_channel_connected_line_macro(NULL, chan, &connected, 1, 0)) {
						ast_indicate_data(chan, AST_CONTROL_CONNECTED_LINE,
							read_action_payload->payload,
							read_action_payload->payload_size);
					}
					ast_party_connected_line_free(&connected);
					break;
				}
				ast_frfree(f);
				f = &ast_null_frame;
			}
			break;
		case AST_FRAME_DTMF_END:
			send_dtmf_event(chan, "Received", f->subclass.integer, "No", "Yes");
			ast_log(LOG_DTMF, "DTMF end '%c' received on %s, duration %ld ms\n", f->subclass.integer, chan->name, f->len);
			/* Queue it up if DTMF is deferred, or if DTMF emulation is forced. */
			if (ast_test_flag(chan, AST_FLAG_DEFER_DTMF) || ast_test_flag(chan, AST_FLAG_EMULATE_DTMF)) {
				queue_dtmf_readq(chan, f);
				ast_frfree(f);
				f = &ast_null_frame;
			} else if (!ast_test_flag(chan, AST_FLAG_IN_DTMF | AST_FLAG_END_DTMF_ONLY)) {
				if (!ast_tvzero(chan->dtmf_tv) && 
				    ast_tvdiff_ms(ast_tvnow(), chan->dtmf_tv) < AST_MIN_DTMF_GAP) {
					/* If it hasn't been long enough, defer this digit */
					queue_dtmf_readq(chan, f);
					ast_frfree(f);
					f = &ast_null_frame;
				} else {
					/* There was no begin, turn this into a begin and send the end later */
					f->frametype = AST_FRAME_DTMF_BEGIN;
					ast_set_flag(chan, AST_FLAG_EMULATE_DTMF);
					chan->emulate_dtmf_digit = f->subclass.integer;
					chan->dtmf_tv = ast_tvnow();
					if (f->len) {
						if (f->len > AST_MIN_DTMF_DURATION)
							chan->emulate_dtmf_duration = f->len;
						else 
							chan->emulate_dtmf_duration = AST_MIN_DTMF_DURATION;
					} else
						chan->emulate_dtmf_duration = AST_DEFAULT_EMULATE_DTMF_DURATION;
					ast_log(LOG_DTMF, "DTMF begin emulation of '%c' with duration %u queued on %s\n", f->subclass.integer, chan->emulate_dtmf_duration, chan->name);
				}
				if (chan->audiohooks) {
					struct ast_frame *old_frame = f;
					/*!
					 * \todo XXX It is possible to write a digit to the audiohook twice
					 * if the digit was originally read while the channel was in autoservice. */
					f = ast_audiohook_write_list(chan, chan->audiohooks, AST_AUDIOHOOK_DIRECTION_READ, f);
					if (old_frame != f)
						ast_frfree(old_frame);
				}
			} else {
				struct timeval now = ast_tvnow();
				if (ast_test_flag(chan, AST_FLAG_IN_DTMF)) {
					ast_log(LOG_DTMF, "DTMF end accepted with begin '%c' on %s\n", f->subclass.integer, chan->name);
					ast_clear_flag(chan, AST_FLAG_IN_DTMF);
					if (!f->len)
						f->len = ast_tvdiff_ms(now, chan->dtmf_tv);

					/* detect tones that were received on
					 * the wire with durations shorter than
					 * AST_MIN_DTMF_DURATION and set f->len
					 * to the actual duration of the DTMF
					 * frames on the wire.  This will cause
					 * dtmf emulation to be triggered later
					 * on.
					 */
					if (ast_tvdiff_ms(now, chan->dtmf_tv) < AST_MIN_DTMF_DURATION) {
						f->len = ast_tvdiff_ms(now, chan->dtmf_tv);
						ast_log(LOG_DTMF, "DTMF end '%c' detected to have actual duration %ld on the wire, emulation will be triggered on %s\n", f->subclass.integer, f->len, chan->name);
					}
				} else if (!f->len) {
					ast_log(LOG_DTMF, "DTMF end accepted without begin '%c' on %s\n", f->subclass.integer, chan->name);
					f->len = AST_MIN_DTMF_DURATION;
				}
				if (f->len < AST_MIN_DTMF_DURATION && !ast_test_flag(chan, AST_FLAG_END_DTMF_ONLY)) {
					ast_log(LOG_DTMF, "DTMF end '%c' has duration %ld but want minimum %d, emulating on %s\n", f->subclass.integer, f->len, AST_MIN_DTMF_DURATION, chan->name);
					ast_set_flag(chan, AST_FLAG_EMULATE_DTMF);
					chan->emulate_dtmf_digit = f->subclass.integer;
					chan->emulate_dtmf_duration = AST_MIN_DTMF_DURATION - f->len;
					ast_frfree(f);
					f = &ast_null_frame;
				} else {
					ast_log(LOG_DTMF, "DTMF end passthrough '%c' on %s\n", f->subclass.integer, chan->name);
					if (f->len < AST_MIN_DTMF_DURATION) {
						f->len = AST_MIN_DTMF_DURATION;
					}
					chan->dtmf_tv = now;
				}
				if (chan->audiohooks) {
					struct ast_frame *old_frame = f;
					f = ast_audiohook_write_list(chan, chan->audiohooks, AST_AUDIOHOOK_DIRECTION_READ, f);
					if (old_frame != f)
						ast_frfree(old_frame);
				}
			}
			break;
		case AST_FRAME_DTMF_BEGIN:
			send_dtmf_event(chan, "Received", f->subclass.integer, "Yes", "No");
			ast_log(LOG_DTMF, "DTMF begin '%c' received on %s\n", f->subclass.integer, chan->name);
			if ( ast_test_flag(chan, AST_FLAG_DEFER_DTMF | AST_FLAG_END_DTMF_ONLY | AST_FLAG_EMULATE_DTMF) || 
			    (!ast_tvzero(chan->dtmf_tv) && 
			      ast_tvdiff_ms(ast_tvnow(), chan->dtmf_tv) < AST_MIN_DTMF_GAP) ) {
				ast_log(LOG_DTMF, "DTMF begin ignored '%c' on %s\n", f->subclass.integer, chan->name);
				ast_frfree(f);
				f = &ast_null_frame;
			} else {
				ast_set_flag(chan, AST_FLAG_IN_DTMF);
				chan->dtmf_tv = ast_tvnow();
				ast_log(LOG_DTMF, "DTMF begin passthrough '%c' on %s\n", f->subclass.integer, chan->name);
			}
			break;
		case AST_FRAME_NULL:
			/* The EMULATE_DTMF flag must be cleared here as opposed to when the duration
			 * is reached , because we want to make sure we pass at least one
			 * voice frame through before starting the next digit, to ensure a gap
			 * between DTMF digits. */
			if (ast_test_flag(chan, AST_FLAG_EMULATE_DTMF)) {
				struct timeval now = ast_tvnow();
				if (!chan->emulate_dtmf_duration) {
					ast_clear_flag(chan, AST_FLAG_EMULATE_DTMF);
					chan->emulate_dtmf_digit = 0;
				} else if (ast_tvdiff_ms(now, chan->dtmf_tv) >= chan->emulate_dtmf_duration) {
					chan->emulate_dtmf_duration = 0;
					ast_frfree(f);
					f = &chan->dtmff;
					f->frametype = AST_FRAME_DTMF_END;
					f->subclass.integer = chan->emulate_dtmf_digit;
					f->len = ast_tvdiff_ms(now, chan->dtmf_tv);
					chan->dtmf_tv = now;
					ast_clear_flag(chan, AST_FLAG_EMULATE_DTMF);
					chan->emulate_dtmf_digit = 0;
					ast_log(LOG_DTMF, "DTMF end emulation of '%c' queued on %s\n", f->subclass.integer, chan->name);
					if (chan->audiohooks) {
						struct ast_frame *old_frame = f;
						f = ast_audiohook_write_list(chan, chan->audiohooks, AST_AUDIOHOOK_DIRECTION_READ, f);
						if (old_frame != f) {
							ast_frfree(old_frame);
						}
					}
				}
			}
			break;
		case AST_FRAME_VOICE:
			/* The EMULATE_DTMF flag must be cleared here as opposed to when the duration
			 * is reached , because we want to make sure we pass at least one
			 * voice frame through before starting the next digit, to ensure a gap
			 * between DTMF digits. */
			if (ast_test_flag(chan, AST_FLAG_EMULATE_DTMF) && !chan->emulate_dtmf_duration) {
				ast_clear_flag(chan, AST_FLAG_EMULATE_DTMF);
				chan->emulate_dtmf_digit = 0;
			}

			if (dropaudio || ast_test_flag(chan, AST_FLAG_IN_DTMF)) {
				if (dropaudio)
					ast_read_generator_actions(chan, f);
				ast_frfree(f);
				f = &ast_null_frame;
			}

			if (ast_test_flag(chan, AST_FLAG_EMULATE_DTMF) && !ast_test_flag(chan, AST_FLAG_IN_DTMF)) {
				struct timeval now = ast_tvnow();
				if (ast_tvdiff_ms(now, chan->dtmf_tv) >= chan->emulate_dtmf_duration) {
					chan->emulate_dtmf_duration = 0;
					ast_frfree(f);
					f = &chan->dtmff;
					f->frametype = AST_FRAME_DTMF_END;
					f->subclass.integer = chan->emulate_dtmf_digit;
					f->len = ast_tvdiff_ms(now, chan->dtmf_tv);
					chan->dtmf_tv = now;
					if (chan->audiohooks) {
						struct ast_frame *old_frame = f;
						f = ast_audiohook_write_list(chan, chan->audiohooks, AST_AUDIOHOOK_DIRECTION_READ, f);
						if (old_frame != f)
							ast_frfree(old_frame);
					}
					ast_log(LOG_DTMF, "DTMF end emulation of '%c' queued on %s\n", f->subclass.integer, chan->name);
				} else {
					/* Drop voice frames while we're still in the middle of the digit */
					ast_frfree(f);
					f = &ast_null_frame;
				}
			} else if ((f->frametype == AST_FRAME_VOICE) && !ast_format_cap_iscompatible(chan->nativeformats, &f->subclass.format)) {
				/* This frame is not one of the current native formats -- drop it on the floor */
				char to[200];
				ast_log(LOG_NOTICE, "Dropping incompatible voice frame on %s of format %s since our native format has changed to %s\n",
					chan->name, ast_getformatname(&f->subclass.format), ast_getformatname_multiple(to, sizeof(to), chan->nativeformats));
				ast_frfree(f);
				f = &ast_null_frame;
			} else if ((f->frametype == AST_FRAME_VOICE)) {
				/* Send frame to audiohooks if present */
				if (chan->audiohooks) {
					struct ast_frame *old_frame = f;
					f = ast_audiohook_write_list(chan, chan->audiohooks, AST_AUDIOHOOK_DIRECTION_READ, f);
					if (old_frame != f)
						ast_frfree(old_frame);
				}
				if (chan->monitor && chan->monitor->read_stream ) {
					/* XXX what does this do ? */
#ifndef MONITOR_CONSTANT_DELAY
					int jump = chan->outsmpl - chan->insmpl - 4 * f->samples;
					if (jump >= 0) {
						jump = calc_monitor_jump((chan->outsmpl - chan->insmpl), ast_format_rate(&f->subclass.format), ast_format_rate(&chan->monitor->read_stream->fmt->format));
						if (ast_seekstream(chan->monitor->read_stream, jump, SEEK_FORCECUR) == -1)
							ast_log(LOG_WARNING, "Failed to perform seek in monitoring read stream, synchronization between the files may be broken\n");
						chan->insmpl += (chan->outsmpl - chan->insmpl) + f->samples;
					} else
						chan->insmpl+= f->samples;
#else
					int jump = calc_monitor_jump((chan->outsmpl - chan->insmpl), ast_format_rate(f->subclass.codec), ast_format_rate(chan->monitor->read_stream->fmt->format));
					if (jump - MONITOR_DELAY >= 0) {
						if (ast_seekstream(chan->monitor->read_stream, jump - f->samples, SEEK_FORCECUR) == -1)
							ast_log(LOG_WARNING, "Failed to perform seek in monitoring read stream, synchronization between the files may be broken\n");
						chan->insmpl += chan->outsmpl - chan->insmpl;
					} else
						chan->insmpl += f->samples;
#endif
					if (chan->monitor->state == AST_MONITOR_RUNNING) {
						if (ast_writestream(chan->monitor->read_stream, f) < 0)
							ast_log(LOG_WARNING, "Failed to write data to channel monitor read stream\n");
					}
				}

				if (chan->readtrans && (f = ast_translate(chan->readtrans, f, 1)) == NULL) {
					f = &ast_null_frame;
				}

				/* it is possible for the translation process on chan->readtrans to have
				   produced multiple frames from the single input frame we passed it; if
				   this happens, queue the additional frames *before* the frames we may
				   have queued earlier. if the readq was empty, put them at the head of
				   the queue, and if it was not, put them just after the frame that was
				   at the end of the queue.
				*/
				if (AST_LIST_NEXT(f, frame_list)) {
					if (!readq_tail) {
						ast_queue_frame_head(chan, AST_LIST_NEXT(f, frame_list));
					} else {
						__ast_queue_frame(chan, AST_LIST_NEXT(f, frame_list), 0, readq_tail);
					}
					ast_frfree(AST_LIST_NEXT(f, frame_list));
					AST_LIST_NEXT(f, frame_list) = NULL;
				}

				/* Run generator sitting on the line if timing device not available
				* and synchronous generation of outgoing frames is necessary       */
				ast_read_generator_actions(chan, f);
			}
			break;
		default:
			/* Just pass it on! */
			break;
		}
	} else {
		/* Make sure we always return NULL in the future */
		if (!chan->_softhangup) {
			chan->_softhangup |= AST_SOFTHANGUP_DEV;
		}
		if (cause)
			chan->hangupcause = cause;
		if (chan->generator)
			ast_deactivate_generator(chan);
		/* We no longer End the CDR here */
	}

	/* High bit prints debugging */
	if (chan->fin & DEBUGCHAN_FLAG)
		ast_frame_dump(chan->name, f, "<<");
	chan->fin = FRAMECOUNT_INC(chan->fin);

done:
	if (chan->music_state && chan->generator && chan->generator->digit && f && f->frametype == AST_FRAME_DTMF_END)
		chan->generator->digit(chan, f->subclass.integer);

	if (chan->audiohooks && ast_audiohook_write_list_empty(chan->audiohooks)) {
		/* The list gets recreated if audiohooks are added again later */
		ast_audiohook_detach_list(chan->audiohooks);
		chan->audiohooks = NULL;
	}
	ast_channel_unlock(chan);
	return f;
}

int ast_internal_timing_enabled(struct ast_channel *chan)
{
	return (ast_opt_internal_timing && chan->timingfd > -1);
}

struct ast_frame *ast_read(struct ast_channel *chan)
{
	return __ast_read(chan, 0);
}

struct ast_frame *ast_read_noaudio(struct ast_channel *chan)
{
	return __ast_read(chan, 1);
}

int ast_indicate(struct ast_channel *chan, int condition)
{
	return ast_indicate_data(chan, condition, NULL, 0);
}

static int attribute_const is_visible_indication(enum ast_control_frame_type condition)
{
	/* Don't include a default case here so that we get compiler warnings
	 * when a new type is added. */

	switch (condition) {
	case AST_CONTROL_PROGRESS:
	case AST_CONTROL_PROCEEDING:
	case AST_CONTROL_VIDUPDATE:
	case AST_CONTROL_SRCUPDATE:
	case AST_CONTROL_SRCCHANGE:
	case AST_CONTROL_RADIO_KEY:
	case AST_CONTROL_RADIO_UNKEY:
	case AST_CONTROL_OPTION:
	case AST_CONTROL_WINK:
	case AST_CONTROL_FLASH:
	case AST_CONTROL_OFFHOOK:
	case AST_CONTROL_TAKEOFFHOOK:
	case AST_CONTROL_ANSWER:
	case AST_CONTROL_HANGUP:
	case AST_CONTROL_CONNECTED_LINE:
	case AST_CONTROL_REDIRECTING:
	case AST_CONTROL_TRANSFER:
	case AST_CONTROL_T38_PARAMETERS:
	case _XXX_AST_CONTROL_T38:
	case AST_CONTROL_CC:
	case AST_CONTROL_READ_ACTION:
	case AST_CONTROL_AOC:
	case AST_CONTROL_END_OF_Q:
	case AST_CONTROL_MCID:
	case AST_CONTROL_UPDATE_RTP_PEER:
		break;

	case AST_CONTROL_INCOMPLETE:
	case AST_CONTROL_CONGESTION:
	case AST_CONTROL_BUSY:
	case AST_CONTROL_RINGING:
	case AST_CONTROL_RING:
	case AST_CONTROL_HOLD:
		/* You can hear these */
		return 1;

	case AST_CONTROL_UNHOLD:
		/* This is a special case.  You stop hearing this. */
		break;
	}

	return 0;
}

int ast_indicate_data(struct ast_channel *chan, int _condition,
		const void *data, size_t datalen)
{
	/* By using an enum, we'll get compiler warnings for values not handled 
	 * in switch statements. */
	enum ast_control_frame_type condition = _condition;
	struct ast_tone_zone_sound *ts = NULL;
	int res;
	/* this frame is used by framehooks. if it is set, we must free it at the end of this function */
	struct ast_frame *awesome_frame = NULL;

	ast_channel_lock(chan);

	/* Don't bother if the channel is about to go away, anyway. */
	if (ast_test_flag(chan, AST_FLAG_ZOMBIE) || ast_check_hangup(chan)) {
		res = -1;
		goto indicate_cleanup;
	}

	if (!ast_framehook_list_is_empty(chan->framehooks)) {
		/* Do framehooks now, do it, go, go now */
		struct ast_frame frame = {
			.frametype = AST_FRAME_CONTROL,
			.subclass.integer = condition,
			.data.ptr = (void *) data, /* this cast from const is only okay because we do the ast_frdup below */
			.datalen = datalen
		};

		/* we have now committed to freeing this frame */
		awesome_frame = ast_frdup(&frame);

		/* who knows what we will get back! the anticipation is killing me. */
		if (!(awesome_frame = ast_framehook_list_write_event(chan->framehooks, awesome_frame))
			|| awesome_frame->frametype != AST_FRAME_CONTROL) {

			res = 0;
			goto indicate_cleanup;
		}

		condition = awesome_frame->subclass.integer;
		data = awesome_frame->data.ptr;
		datalen = awesome_frame->datalen;
	}

	switch (condition) {
	case AST_CONTROL_CONNECTED_LINE:
		{
			struct ast_party_connected_line connected;

			ast_party_connected_line_set_init(&connected, &chan->connected);
			res = ast_connected_line_parse_data(data, datalen, &connected);
			if (!res) {
				ast_channel_set_connected_line(chan, &connected, NULL);
			}
			ast_party_connected_line_free(&connected);
		}
		break;

	case AST_CONTROL_REDIRECTING:
		{
			struct ast_party_redirecting redirecting;

			ast_party_redirecting_set_init(&redirecting, &chan->redirecting);
			res = ast_redirecting_parse_data(data, datalen, &redirecting);
			if (!res) {
				ast_channel_set_redirecting(chan, &redirecting, NULL);
			}
			ast_party_redirecting_free(&redirecting);
		}
		break;
	
	default:
		break;
	}

	if (is_visible_indication(condition)) {
		/* A new visible indication is requested. */
		chan->visible_indication = condition;
	} else if (condition == AST_CONTROL_UNHOLD || _condition < 0) {
		/* Visible indication is cleared/stopped. */
		chan->visible_indication = 0;
	}

	if (chan->tech->indicate) {
		/* See if the channel driver can handle this condition. */
		res = chan->tech->indicate(chan, condition, data, datalen);
	} else {
		res = -1;
	}

	if (!res) {
		/* The channel driver successfully handled this indication */
		res = 0;
		goto indicate_cleanup;
	}

	/* The channel driver does not support this indication, let's fake
	 * it by doing our own tone generation if applicable. */

	/*!\note If we compare the enumeration type, which does not have any
	 * negative constants, the compiler may optimize this code away.
	 * Therefore, we must perform an integer comparison here. */
	if (_condition < 0) {
		/* Stop any tones that are playing */
		ast_playtones_stop(chan);
		res = 0;
		goto indicate_cleanup;
	}

	/* Handle conditions that we have tones for. */
	switch (condition) {
	case _XXX_AST_CONTROL_T38:
		/* deprecated T.38 control frame */
		res = -1;
		goto indicate_cleanup;
	case AST_CONTROL_T38_PARAMETERS:
		/* there is no way to provide 'default' behavior for these
		 * control frames, so we need to return failure, but there
		 * is also no value in the log message below being emitted
		 * since failure to handle these frames is not an 'error'
		 * so just return right now. in addition, we want to return
		 * whatever value the channel driver returned, in case it
		 * has some meaning.*/
		goto indicate_cleanup;
	case AST_CONTROL_RINGING:
		ts = ast_get_indication_tone(chan->zone, "ring");
		/* It is common practice for channel drivers to return -1 if trying
		 * to indicate ringing on a channel which is up. The idea is to let the
		 * core generate the ringing inband. However, we don't want the
		 * warning message about not being able to handle the specific indication
		 * to print nor do we want ast_indicate_data to return an "error" for this
		 * condition
		 */
		if (chan->_state == AST_STATE_UP) {
			res = 0;
		}
		break;
	case AST_CONTROL_BUSY:
		ts = ast_get_indication_tone(chan->zone, "busy");
		break;
	case AST_CONTROL_INCOMPLETE:
	case AST_CONTROL_CONGESTION:
		ts = ast_get_indication_tone(chan->zone, "congestion");
		break;
	case AST_CONTROL_PROGRESS:
	case AST_CONTROL_PROCEEDING:
	case AST_CONTROL_VIDUPDATE:
	case AST_CONTROL_SRCUPDATE:
	case AST_CONTROL_SRCCHANGE:
	case AST_CONTROL_RADIO_KEY:
	case AST_CONTROL_RADIO_UNKEY:
	case AST_CONTROL_OPTION:
	case AST_CONTROL_WINK:
	case AST_CONTROL_FLASH:
	case AST_CONTROL_OFFHOOK:
	case AST_CONTROL_TAKEOFFHOOK:
	case AST_CONTROL_ANSWER:
	case AST_CONTROL_HANGUP:
	case AST_CONTROL_RING:
	case AST_CONTROL_HOLD:
	case AST_CONTROL_UNHOLD:
	case AST_CONTROL_TRANSFER:
	case AST_CONTROL_CONNECTED_LINE:
	case AST_CONTROL_REDIRECTING:
	case AST_CONTROL_CC:
	case AST_CONTROL_READ_ACTION:
	case AST_CONTROL_AOC:
	case AST_CONTROL_END_OF_Q:
	case AST_CONTROL_MCID:
	case AST_CONTROL_UPDATE_RTP_PEER:
		/* Nothing left to do for these. */
		res = 0;
		break;
	}

	if (ts) {
		/* We have a tone to play, yay. */
		ast_debug(1, "Driver for channel '%s' does not support indication %d, emulating it\n", chan->name, condition);
		res = ast_playtones_start(chan, 0, ts->data, 1);
		ts = ast_tone_zone_sound_unref(ts);
	}

	if (res) {
		/* not handled */
		ast_log(LOG_WARNING, "Unable to handle indication %d for '%s'\n", condition, chan->name);
	}

indicate_cleanup:
	ast_channel_unlock(chan);
	if (awesome_frame) {
		ast_frfree(awesome_frame);
	}

	return res;
}

int ast_recvchar(struct ast_channel *chan, int timeout)
{
	int c;
	char *buf = ast_recvtext(chan, timeout);
	if (buf == NULL)
		return -1;	/* error or timeout */
	c = *(unsigned char *)buf;
	ast_free(buf);
	return c;
}

char *ast_recvtext(struct ast_channel *chan, int timeout)
{
	int res, done = 0;
	char *buf = NULL;
	
	while (!done) {
		struct ast_frame *f;
		if (ast_check_hangup(chan))
			break;
		res = ast_waitfor(chan, timeout);
		if (res <= 0) /* timeout or error */
			break;
		timeout = res;	/* update timeout */
		f = ast_read(chan);
		if (f == NULL)
			break; /* no frame */
		if (f->frametype == AST_FRAME_CONTROL && f->subclass.integer == AST_CONTROL_HANGUP)
			done = 1;	/* force a break */
		else if (f->frametype == AST_FRAME_TEXT) {		/* what we want */
			buf = ast_strndup((char *) f->data.ptr, f->datalen);	/* dup and break */
			done = 1;
		}
		ast_frfree(f);
	}
	return buf;
}

int ast_sendtext(struct ast_channel *chan, const char *text)
{
	int res = 0;

	ast_channel_lock(chan);
	/* Stop if we're a zombie or need a soft hangup */
	if (ast_test_flag(chan, AST_FLAG_ZOMBIE) || ast_check_hangup(chan)) {
		ast_channel_unlock(chan);
		return -1;
	}

	if (ast_strlen_zero(text)) {
		ast_channel_unlock(chan);
		return 0;
	}

	CHECK_BLOCKING(chan);
	if (chan->tech->write_text && (ast_format_cap_has_type(chan->nativeformats, AST_FORMAT_TYPE_TEXT))) {
		struct ast_frame f;

		f.frametype = AST_FRAME_TEXT;
		f.src = "DIALPLAN";
		f.mallocd = AST_MALLOCD_DATA;
		f.datalen = strlen(text);
		f.data.ptr = ast_strdup(text);
		f.offset = 0;
		f.seqno = 0;

		ast_format_set(&f.subclass.format, AST_FORMAT_T140, 0);
		res = chan->tech->write_text(chan, &f);
	} else if (chan->tech->send_text) {
		res = chan->tech->send_text(chan, text);
	}
	ast_clear_flag(chan, AST_FLAG_BLOCKING);
	ast_channel_unlock(chan);
	return res;
}

int ast_senddigit_begin(struct ast_channel *chan, char digit)
{
	/* Device does not support DTMF tones, lets fake
	 * it by doing our own generation. */
	static const char * const dtmf_tones[] = {
		"941+1336", /* 0 */
		"697+1209", /* 1 */
		"697+1336", /* 2 */
		"697+1477", /* 3 */
		"770+1209", /* 4 */
		"770+1336", /* 5 */
		"770+1477", /* 6 */
		"852+1209", /* 7 */
		"852+1336", /* 8 */
		"852+1477", /* 9 */
		"697+1633", /* A */
		"770+1633", /* B */
		"852+1633", /* C */
		"941+1633", /* D */
		"941+1209", /* * */
		"941+1477"  /* # */
	};

	if (!chan->tech->send_digit_begin)
		return 0;

	if (!chan->tech->send_digit_begin(chan, digit))
		return 0;

	if (digit >= '0' && digit <='9')
		ast_playtones_start(chan, 0, dtmf_tones[digit-'0'], 0);
	else if (digit >= 'A' && digit <= 'D')
		ast_playtones_start(chan, 0, dtmf_tones[digit-'A'+10], 0);
	else if (digit == '*')
		ast_playtones_start(chan, 0, dtmf_tones[14], 0);
	else if (digit == '#')
		ast_playtones_start(chan, 0, dtmf_tones[15], 0);
	else {
		/* not handled */
		ast_debug(1, "Unable to generate DTMF tone '%c' for '%s'\n", digit, chan->name);
	}

	return 0;
}

int ast_senddigit_end(struct ast_channel *chan, char digit, unsigned int duration)
{
	int res = -1;

	if (chan->tech->send_digit_end)
		res = chan->tech->send_digit_end(chan, digit, duration);

	if (res && chan->generator)
		ast_playtones_stop(chan);

	return 0;
}

int ast_senddigit(struct ast_channel *chan, char digit, unsigned int duration)
{
	if (chan->tech->send_digit_begin) {
		ast_senddigit_begin(chan, digit);
		ast_safe_sleep(chan, (duration >= AST_DEFAULT_EMULATE_DTMF_DURATION ? duration : AST_DEFAULT_EMULATE_DTMF_DURATION));
	}

	return ast_senddigit_end(chan, digit, (duration >= AST_DEFAULT_EMULATE_DTMF_DURATION ? duration : AST_DEFAULT_EMULATE_DTMF_DURATION));
}

int ast_prod(struct ast_channel *chan)
{
	struct ast_frame a = { AST_FRAME_VOICE };
	char nothing[128];

	/* Send an empty audio frame to get things moving */
	if (chan->_state != AST_STATE_UP) {
		ast_debug(1, "Prodding channel '%s'\n", chan->name);
		ast_format_copy(&a.subclass.format, &chan->rawwriteformat);
		a.data.ptr = nothing + AST_FRIENDLY_OFFSET;
		a.src = "ast_prod"; /* this better match check in ast_write */
		if (ast_write(chan, &a))
			ast_log(LOG_WARNING, "Prodding channel '%s' failed\n", chan->name);
	}
	return 0;
}

int ast_write_video(struct ast_channel *chan, struct ast_frame *fr)
{
	int res;
	if (!chan->tech->write_video)
		return 0;
	res = ast_write(chan, fr);
	if (!res)
		res = 1;
	return res;
}

struct plc_ds {
	/* A buffer in which to store SLIN PLC
	 * samples generated by the generic PLC
	 * functionality in plc.c
	 */
	int16_t *samples_buf;
	/* The current number of samples in the
	 * samples_buf
	 */
	size_t num_samples;
	plc_state_t plc_state;
};

static void plc_ds_destroy(void *data)
{
	struct plc_ds *plc = data;
	ast_free(plc->samples_buf);
	ast_free(plc);
}

static struct ast_datastore_info plc_ds_info = {
	.type = "plc",
	.destroy = plc_ds_destroy,
};

static void adjust_frame_for_plc(struct ast_channel *chan, struct ast_frame *frame, struct ast_datastore *datastore)
{
	int num_new_samples = frame->samples;
	struct plc_ds *plc = datastore->data;

	/* As a general note, let me explain the somewhat odd calculations used when taking
	 * the frame offset into account here. According to documentation in frame.h, the frame's
	 * offset field indicates the number of bytes that the audio is offset. The plc->samples_buf
	 * is not an array of bytes, but rather an array of 16-bit integers since it holds SLIN
	 * samples. So I had two choices to make here with the offset.
	 * 
	 * 1. Make the offset AST_FRIENDLY_OFFSET bytes. The main downside for this is that
	 *    I can't just add AST_FRIENDLY_OFFSET to the plc->samples_buf and have the pointer
	 *    arithmetic come out right. I would have to do some odd casting or division for this to
	 *    work as I wanted.
	 * 2. Make the offset AST_FRIENDLY_OFFSET * 2 bytes. This allows the pointer arithmetic
	 *    to work out better with the plc->samples_buf. The downside here is that the buffer's
	 *    allocation contains an extra 64 bytes of unused space.
	 * 
	 * I decided to go with option 2. This is why in the calloc statement and the statement that
	 * sets the frame's offset, AST_FRIENDLY_OFFSET is multiplied by 2.
	 */

	/* If this audio frame has no samples to fill in, ignore it */
	if (!num_new_samples) {
		return;
	}

	/* First, we need to be sure that our buffer is large enough to accomodate
	 * the samples we need to fill in. This will likely only occur on the first
	 * frame we write.
	 */
	if (plc->num_samples < num_new_samples) {
		ast_free(plc->samples_buf);
		plc->samples_buf = ast_calloc(1, (num_new_samples * sizeof(*plc->samples_buf)) + (AST_FRIENDLY_OFFSET * 2));
		if (!plc->samples_buf) {
			ast_channel_datastore_remove(chan, datastore);
			ast_datastore_free(datastore);
			return;
		}
		plc->num_samples = num_new_samples;
	}

	if (frame->datalen == 0) {
		plc_fillin(&plc->plc_state, plc->samples_buf + AST_FRIENDLY_OFFSET, frame->samples);
		frame->data.ptr = plc->samples_buf + AST_FRIENDLY_OFFSET;
		frame->datalen = num_new_samples * 2;
		frame->offset = AST_FRIENDLY_OFFSET * 2;
	} else {
		plc_rx(&plc->plc_state, frame->data.ptr, frame->samples);
	}
}

static void apply_plc(struct ast_channel *chan, struct ast_frame *frame)
{
	struct ast_datastore *datastore;
	struct plc_ds *plc;

	datastore = ast_channel_datastore_find(chan, &plc_ds_info, NULL);
	if (datastore) {
		plc = datastore->data;
		adjust_frame_for_plc(chan, frame, datastore);
		return;
	}

	datastore = ast_datastore_alloc(&plc_ds_info, NULL);
	if (!datastore) {
		return;
	}
	plc = ast_calloc(1, sizeof(*plc));
	if (!plc) {
		ast_datastore_free(datastore);
		return;
	}
	datastore->data = plc;
	ast_channel_datastore_add(chan, datastore);
	adjust_frame_for_plc(chan, frame, datastore);
}

int ast_write(struct ast_channel *chan, struct ast_frame *fr)
{
	int res = -1;
	struct ast_frame *f = NULL;
	int count = 0;

	/*Deadlock avoidance*/
	while(ast_channel_trylock(chan)) {
		/*cannot goto done since the channel is not locked*/
		if(count++ > 10) {
			ast_debug(1, "Deadlock avoided for write to channel '%s'\n", chan->name);
			return 0;
		}
		usleep(1);
	}
	/* Stop if we're a zombie or need a soft hangup */
	if (ast_test_flag(chan, AST_FLAG_ZOMBIE) || ast_check_hangup(chan))
		goto done;

	/* Handle any pending masquerades */
	if (chan->masq) {
		ast_channel_unlock(chan);
		if (ast_do_masquerade(chan)) {
			ast_log(LOG_WARNING, "Failed to perform masquerade\n");
			return res; /* no need to goto done: chan is already unlocked for masq */
		}
		ast_channel_lock(chan);
	}
	if (chan->masqr) {
		res = 0;	/* XXX explain, why 0 ? */
		goto done;
	}

	/* Perform the framehook write event here. After the frame enters the framehook list
	 * there is no telling what will happen, how awesome is that!!! */
	if (!(fr = ast_framehook_list_write_event(chan->framehooks, fr))) {
		res = 0;
		goto done;
	}

	if (chan->generatordata && (!fr->src || strcasecmp(fr->src, "ast_prod"))) {
		if (ast_test_flag(chan, AST_FLAG_WRITE_INT)) {
				ast_deactivate_generator(chan);
		} else {
			if (fr->frametype == AST_FRAME_DTMF_END) {
				/* There is a generator running while we're in the middle of a digit.
				 * It's probably inband DTMF, so go ahead and pass it so it can
				 * stop the generator */
				ast_clear_flag(chan, AST_FLAG_BLOCKING);
				ast_channel_unlock(chan);
				res = ast_senddigit_end(chan, fr->subclass.integer, fr->len);
				ast_channel_lock(chan);
				CHECK_BLOCKING(chan);
			} else if (fr->frametype == AST_FRAME_CONTROL && fr->subclass.integer == AST_CONTROL_UNHOLD) {
				/* This is a side case where Echo is basically being called and the person put themselves on hold and took themselves off hold */
				res = (chan->tech->indicate == NULL) ? 0 :
					chan->tech->indicate(chan, fr->subclass.integer, fr->data.ptr, fr->datalen);
			}
			res = 0;	/* XXX explain, why 0 ? */
			goto done;
		}
	}
	/* High bit prints debugging */
	if (chan->fout & DEBUGCHAN_FLAG)
		ast_frame_dump(chan->name, fr, ">>");
	CHECK_BLOCKING(chan);
	switch (fr->frametype) {
	case AST_FRAME_CONTROL:
		res = (chan->tech->indicate == NULL) ? 0 :
			chan->tech->indicate(chan, fr->subclass.integer, fr->data.ptr, fr->datalen);
		break;
	case AST_FRAME_DTMF_BEGIN:
		if (chan->audiohooks) {
			struct ast_frame *old_frame = fr;
			fr = ast_audiohook_write_list(chan, chan->audiohooks, AST_AUDIOHOOK_DIRECTION_WRITE, fr);
			if (old_frame != fr)
				f = fr;
		}
		send_dtmf_event(chan, "Sent", fr->subclass.integer, "Yes", "No");
		ast_clear_flag(chan, AST_FLAG_BLOCKING);
		ast_channel_unlock(chan);
		res = ast_senddigit_begin(chan, fr->subclass.integer);
		ast_channel_lock(chan);
		CHECK_BLOCKING(chan);
		break;
	case AST_FRAME_DTMF_END:
		if (chan->audiohooks) {
			struct ast_frame *new_frame = fr;

			new_frame = ast_audiohook_write_list(chan, chan->audiohooks, AST_AUDIOHOOK_DIRECTION_WRITE, fr);
			if (new_frame != fr) {
				ast_frfree(new_frame);
			}
		}
		send_dtmf_event(chan, "Sent", fr->subclass.integer, "No", "Yes");
		ast_clear_flag(chan, AST_FLAG_BLOCKING);
		ast_channel_unlock(chan);
		res = ast_senddigit_end(chan, fr->subclass.integer, fr->len);
		ast_channel_lock(chan);
		CHECK_BLOCKING(chan);
		break;
	case AST_FRAME_TEXT:
		if (fr->subclass.integer == AST_FORMAT_T140) {
			res = (chan->tech->write_text == NULL) ? 0 :
				chan->tech->write_text(chan, fr);
		} else {
			res = (chan->tech->send_text == NULL) ? 0 :
				chan->tech->send_text(chan, (char *) fr->data.ptr);
		}
		break;
	case AST_FRAME_HTML:
		res = (chan->tech->send_html == NULL) ? 0 :
			chan->tech->send_html(chan, fr->subclass.integer, (char *) fr->data.ptr, fr->datalen);
		break;
	case AST_FRAME_VIDEO:
		/* XXX Handle translation of video codecs one day XXX */
		res = (chan->tech->write_video == NULL) ? 0 :
			chan->tech->write_video(chan, fr);
		break;
	case AST_FRAME_MODEM:
		res = (chan->tech->write == NULL) ? 0 :
			chan->tech->write(chan, fr);
		break;
	case AST_FRAME_VOICE:
		if (chan->tech->write == NULL)
			break;	/*! \todo XXX should return 0 maybe ? */

		if (ast_opt_generic_plc && fr->subclass.format.id == AST_FORMAT_SLINEAR) {
			apply_plc(chan, fr);
		}

		/* If the frame is in the raw write format, then it's easy... just use the frame - otherwise we will have to translate */
		if (ast_format_cmp(&fr->subclass.format, &chan->rawwriteformat) != AST_FORMAT_CMP_NOT_EQUAL) {
			f = fr;
		} else {
			/* XXX Something is not right we are not compatible with this frame bad things can happen
			 * problems range from no/one-way audio to unexplained line hangups as a last resort try adjust the format
			 * ideally we do not want to do this and this indicates a deeper problem for now we log these events to
			 * eliminate user impact and help identify the problem areas
			 * JIRA issues related to this :-
			 * ASTERISK-14384, ASTERISK-17502, ASTERISK-17541, ASTERISK-18063, ASTERISK-18325, ASTERISK-18422*/
			if ((!ast_format_cap_iscompatible(chan->nativeformats, &fr->subclass.format)) &&
			    (ast_format_cmp(&chan->writeformat, &fr->subclass.format) != AST_FORMAT_CMP_EQUAL)) {
				char nf[512];
				ast_log(LOG_WARNING, "Codec mismatch on channel %s setting write format to %s from %s native formats %s\n",
					chan->name, ast_getformatname(&fr->subclass.format), ast_getformatname(&chan->writeformat),
					ast_getformatname_multiple(nf, sizeof(nf), chan->nativeformats));
				ast_set_write_format_by_id(chan, fr->subclass.format.id);
			}

			f = (chan->writetrans) ? ast_translate(chan->writetrans, fr, 0) : fr;
		}

		if (!f) {
			res = 0;
			break;
		}

		if (chan->audiohooks) {
			struct ast_frame *prev = NULL, *new_frame, *cur, *dup;
			int freeoldlist = 0;

			if (f != fr) {
				freeoldlist = 1;
			}

			/* Since ast_audiohook_write may return a new frame, and the cur frame is
			 * an item in a list of frames, create a new list adding each cur frame back to it
			 * regardless if the cur frame changes or not. */
			for (cur = f; cur; cur = AST_LIST_NEXT(cur, frame_list)) {
				new_frame = ast_audiohook_write_list(chan, chan->audiohooks, AST_AUDIOHOOK_DIRECTION_WRITE, cur);

				/* if this frame is different than cur, preserve the end of the list,
				 * free the old frames, and set cur to be the new frame */
				if (new_frame != cur) {

					/* doing an ast_frisolate here seems silly, but we are not guaranteed the new_frame
					 * isn't part of local storage, meaning if ast_audiohook_write is called multiple
					 * times it may override the previous frame we got from it unless we dup it */
					if ((dup = ast_frisolate(new_frame))) {
						AST_LIST_NEXT(dup, frame_list) = AST_LIST_NEXT(cur, frame_list);
						if (freeoldlist) {
							AST_LIST_NEXT(cur, frame_list) = NULL;
							ast_frfree(cur);
						}
						if (new_frame != dup) {
							ast_frfree(new_frame);
						}
						cur = dup;
					}
				}

				/* now, regardless if cur is new or not, add it to the new list,
				 * if the new list has not started, cur will become the first item. */
				if (prev) {
					AST_LIST_NEXT(prev, frame_list) = cur;
				} else {
					f = cur; /* set f to be the beginning of our new list */
				}
				prev = cur;
			}
		}
		
		/* If Monitor is running on this channel, then we have to write frames out there too */
		/* the translator on chan->writetrans may have returned multiple frames
		   from the single frame we passed in; if so, feed each one of them to the
		   monitor */
		if (chan->monitor && chan->monitor->write_stream) {
			struct ast_frame *cur;

			for (cur = f; cur; cur = AST_LIST_NEXT(cur, frame_list)) {
			/* XXX must explain this code */
#ifndef MONITOR_CONSTANT_DELAY
				int jump = chan->insmpl - chan->outsmpl - 4 * cur->samples;
				if (jump >= 0) {
					jump = calc_monitor_jump((chan->insmpl - chan->outsmpl), ast_format_rate(&f->subclass.format), ast_format_rate(&chan->monitor->read_stream->fmt->format));
					if (ast_seekstream(chan->monitor->write_stream, jump, SEEK_FORCECUR) == -1)
						ast_log(LOG_WARNING, "Failed to perform seek in monitoring write stream, synchronization between the files may be broken\n");
					chan->outsmpl += (chan->insmpl - chan->outsmpl) + cur->samples;
				} else {
					chan->outsmpl += cur->samples;
				}
#else
				int jump = calc_monitor_jump((chan->insmpl - chan->outsmpl), ast_format_rate(f->subclass.codec), ast_format_rate(chan->monitor->read_stream->fmt->format));
				if (jump - MONITOR_DELAY >= 0) {
					if (ast_seekstream(chan->monitor->write_stream, jump - cur->samples, SEEK_FORCECUR) == -1)
						ast_log(LOG_WARNING, "Failed to perform seek in monitoring write stream, synchronization between the files may be broken\n");
					chan->outsmpl += chan->insmpl - chan->outsmpl;
				} else {
					chan->outsmpl += cur->samples;
				}
#endif
				if (chan->monitor->state == AST_MONITOR_RUNNING) {
					if (ast_writestream(chan->monitor->write_stream, cur) < 0)
						ast_log(LOG_WARNING, "Failed to write data to channel monitor write stream\n");
				}
			}
		}

		/* the translator on chan->writetrans may have returned multiple frames
		   from the single frame we passed in; if so, feed each one of them to the
		   channel, freeing each one after it has been written */
		if ((f != fr) && AST_LIST_NEXT(f, frame_list)) {
			struct ast_frame *cur, *next = NULL;
			unsigned int skip = 0;

			cur = f;
			while (cur) {
				next = AST_LIST_NEXT(cur, frame_list);
				AST_LIST_NEXT(cur, frame_list) = NULL;
				if (!skip) {
					if ((res = chan->tech->write(chan, cur)) < 0) {
						chan->_softhangup |= AST_SOFTHANGUP_DEV;
						skip = 1;
					} else if (next) {
						/* don't do this for the last frame in the list,
						   as the code outside the loop will do it once
						*/
						chan->fout = FRAMECOUNT_INC(chan->fout);
					}
				}
				ast_frfree(cur);
				cur = next;
			}

			/* reset f so the code below doesn't attempt to free it */
			f = NULL;
		} else {
			res = chan->tech->write(chan, f);
		}
		break;
	case AST_FRAME_NULL:
	case AST_FRAME_IAX:
		/* Ignore these */
		res = 0;
		break;
	default:
		/* At this point, fr is the incoming frame and f is NULL.  Channels do
		 * not expect to get NULL as a frame pointer and will segfault.  Hence,
		 * we output the original frame passed in. */
		res = chan->tech->write(chan, fr);
		break;
	}

	if (f && f != fr)
		ast_frfree(f);
	ast_clear_flag(chan, AST_FLAG_BLOCKING);

	/* Consider a write failure to force a soft hangup */
	if (res < 0) {
		chan->_softhangup |= AST_SOFTHANGUP_DEV;
	} else {
		chan->fout = FRAMECOUNT_INC(chan->fout);
	}
done:
	if (chan->audiohooks && ast_audiohook_write_list_empty(chan->audiohooks)) {
		/* The list gets recreated if audiohooks are added again later */
		ast_audiohook_detach_list(chan->audiohooks);
		chan->audiohooks = NULL;
	}
	ast_channel_unlock(chan);
	return res;
}

static int set_format(struct ast_channel *chan,
	struct ast_format_cap *cap_set,
	struct ast_format *rawformat,
	struct ast_format *format,
	struct ast_trans_pvt **trans,
	const int direction)
{
	struct ast_format_cap *cap_native = chan->nativeformats;
	struct ast_format best_set_fmt;
	struct ast_format best_native_fmt;
	int res;
	char from[200], to[200];

	ast_best_codec(cap_set, &best_set_fmt);

	/* See if the underlying channel driver is capable of performing transcoding for us */
	if (!ast_channel_setoption(chan, direction ? AST_OPTION_FORMAT_WRITE : AST_OPTION_FORMAT_READ, &best_set_fmt, sizeof(best_set_fmt), 0)) {
		ast_debug(1, "Channel driver natively set channel %s to %s format %s\n", chan->name,
			  direction ? "write" : "read", ast_getformatname(&best_set_fmt));

		ast_channel_lock(chan);
		ast_format_copy(format, &best_set_fmt);
		ast_format_copy(rawformat, &best_set_fmt);
		ast_format_cap_set(chan->nativeformats, &best_set_fmt);
		ast_channel_unlock(chan);

		if (*trans) {
			ast_translator_free_path(*trans);
		}
		*trans = NULL;
		/* If there is a generator on the channel, it needs to know about this
		 * change if it is the write format. */
		if (direction && chan->generatordata) {
			generator_write_format_change(chan);
		}
		return 0;
	}

	/* Find a translation path from the native format to one of the desired formats */
	if (!direction) {
		/* reading */
		res = ast_translator_best_choice(cap_set, cap_native, &best_set_fmt, &best_native_fmt);
	} else {
		/* writing */
		res = ast_translator_best_choice(cap_native, cap_set, &best_native_fmt, &best_set_fmt);
	}

	if (res < 0) {
		ast_log(LOG_WARNING, "Unable to find a codec translation path from %s to %s\n",
			ast_getformatname_multiple(from, sizeof(from), cap_native),
			ast_getformatname_multiple(to, sizeof(to), cap_set));
		return -1;
	}

	/* Now we have a good choice for both. */
	ast_channel_lock(chan);

	if ((ast_format_cmp(rawformat, &best_native_fmt) != AST_FORMAT_CMP_NOT_EQUAL) &&
		(ast_format_cmp(format, &best_set_fmt) != AST_FORMAT_CMP_NOT_EQUAL) &&
		((ast_format_cmp(rawformat, format) != AST_FORMAT_CMP_NOT_EQUAL) || (*trans))) {
		/* the channel is already in these formats, so nothing to do */
		ast_channel_unlock(chan);
		return 0;
	}

	ast_format_copy(rawformat, &best_native_fmt);
	/* User perspective is fmt */
	ast_format_copy(format, &best_set_fmt);

	/* Free any read translation we have right now */
	if (*trans) {
		ast_translator_free_path(*trans);
		*trans = NULL;
	}

	/* Build a translation path from the raw format to the desired format */
	if (ast_format_cmp(format, rawformat) != AST_FORMAT_CMP_NOT_EQUAL) {
		/*
		 * If we were able to swap the native format to the format that
		 * has been requested, then there is no need to try to build
		 * a translation path.
		 */
		res = 0;
	} else {
		if (!direction) {
			/* reading */
			*trans = ast_translator_build_path(format, rawformat);
		} else {
			/* writing */
			*trans = ast_translator_build_path(rawformat, format);
		}
		res = *trans ? 0 : -1;
	}
	ast_channel_unlock(chan);

	ast_debug(1, "Set channel %s to %s format %s\n",
		chan->name,
		direction ? "write" : "read",
		ast_getformatname(&best_set_fmt));
	
	/* If there is a generator on the channel, it needs to know about this
	 * change if it is the write format. */
	if (direction && chan->generatordata) {
		generator_write_format_change(chan);
	}
	return res;
}

int ast_set_read_format(struct ast_channel *chan, struct ast_format *format)
{
	struct ast_format_cap *cap = ast_format_cap_alloc_nolock();
	int res;
	if (!cap) {
		return -1;
	}
	ast_format_cap_add(cap, format);

	res = set_format(chan,
		cap,
		&chan->rawreadformat,
		&chan->readformat,
		&chan->readtrans,
		0);

	ast_format_cap_destroy(cap);
	return res;
}

int ast_set_read_format_by_id(struct ast_channel *chan, enum ast_format_id id)
{
	struct ast_format_cap *cap = ast_format_cap_alloc_nolock();
	struct ast_format tmp_format;
	int res;
	if (!cap) {
		return -1;
	}
	ast_format_cap_add(cap, ast_format_set(&tmp_format, id, 0));

	res = set_format(chan,
		cap,
		&chan->rawreadformat,
		&chan->readformat,
		&chan->readtrans,
		0);

	ast_format_cap_destroy(cap);
	return res;
}

int ast_set_read_format_from_cap(struct ast_channel *chan, struct ast_format_cap *cap)
{
	return set_format(chan,
		cap,
		&chan->rawreadformat,
		&chan->readformat,
		&chan->readtrans,
		0);
}

int ast_set_write_format(struct ast_channel *chan, struct ast_format *format)
{
	struct ast_format_cap *cap = ast_format_cap_alloc_nolock();
	int res;
	if (!cap) {
		return -1;
	}
	ast_format_cap_add(cap, format);

	res = set_format(chan,
		cap,
		&chan->rawwriteformat,
		&chan->writeformat,
		&chan->writetrans,
		1);

	ast_format_cap_destroy(cap);
	return res;
}

int ast_set_write_format_by_id(struct ast_channel *chan, enum ast_format_id id)
{
	struct ast_format_cap *cap = ast_format_cap_alloc_nolock();
	struct ast_format tmp_format;
	int res;
	if (!cap) {
		return -1;
	}
	ast_format_cap_add(cap, ast_format_set(&tmp_format, id, 0));

	res = set_format(chan,
		cap,
		&chan->rawwriteformat,
		&chan->writeformat,
		&chan->writetrans,
		1);

	ast_format_cap_destroy(cap);
	return res;
}

int ast_set_write_format_from_cap(struct ast_channel *chan, struct ast_format_cap *cap)
{
	return set_format(chan,
		cap,
		&chan->rawwriteformat,
		&chan->writeformat,
		&chan->writetrans,
		1);
}

const char *ast_channel_reason2str(int reason)
{
	switch (reason) /* the following appear to be the only ones actually returned by request_and_dial */
	{
	case 0:
		return "Call Failure (not BUSY, and not NO_ANSWER, maybe Circuit busy or down?)";
	case AST_CONTROL_HANGUP:
		return "Hangup";
	case AST_CONTROL_RING:
		return "Local Ring";
	case AST_CONTROL_RINGING:
		return "Remote end Ringing";
	case AST_CONTROL_ANSWER:
		return "Remote end has Answered";
	case AST_CONTROL_BUSY:
		return "Remote end is Busy";
	case AST_CONTROL_CONGESTION:
		return "Congestion (circuits busy)";
	default:
		return "Unknown Reason!!";
	}
}

static void handle_cause(int cause, int *outstate)
{
	if (outstate) {
		/* compute error and return */
		if (cause == AST_CAUSE_BUSY)
			*outstate = AST_CONTROL_BUSY;
		else if (cause == AST_CAUSE_CONGESTION)
			*outstate = AST_CONTROL_CONGESTION;
		else
			*outstate = 0;
	}
}

<<<<<<< HEAD
struct ast_channel *ast_call_forward(struct ast_channel *caller, struct ast_channel *orig, int *timeout, struct ast_format_cap *cap, struct outgoing_helper *oh, int *outstate)
=======
/*!
 * \internal
 * \brief Helper function to inherit info from parent channel.
 *
 * \param new_chan Channel inheriting information.
 * \param parent Channel new_chan inherits information.
 * \param orig Channel being replaced by the call forward channel.
 *
 * \return Nothing
 */
static void call_forward_inherit(struct ast_channel *new_chan, struct ast_channel *parent, struct ast_channel *orig)
{
	if (!ast_test_flag(parent, AST_FLAG_ZOMBIE) && !ast_check_hangup(parent)) {
		struct ast_party_redirecting redirecting;

		/*
		 * The parent is not a ZOMBIE or hungup so update it with the
		 * original channel's redirecting information.
		 */
		ast_party_redirecting_init(&redirecting);
		ast_channel_lock(orig);
		ast_party_redirecting_copy(&redirecting, &orig->redirecting);
		ast_channel_unlock(orig);
		if (ast_channel_redirecting_macro(orig, parent, &redirecting, 1, 0)) {
			ast_channel_update_redirecting(parent, &redirecting, NULL);
		}
		ast_party_redirecting_free(&redirecting);
	}

	/* Safely inherit variables and datastores from the parent channel. */
	ast_channel_lock_both(parent, new_chan);
	ast_channel_inherit_variables(parent, new_chan);
	ast_channel_datastore_inherit(parent, new_chan);
	ast_channel_unlock(new_chan);
	ast_channel_unlock(parent);
}

struct ast_channel *ast_call_forward(struct ast_channel *caller, struct ast_channel *orig, int *timeout, format_t format, struct outgoing_helper *oh, int *outstate)
>>>>>>> 90745b2d
{
	char tmpchan[256];
	struct ast_channel *new_chan = NULL;
	char *data, *type;
	int cause = 0;
	int res;

	/* gather data and request the new forward channel */
	ast_copy_string(tmpchan, orig->call_forward, sizeof(tmpchan));
	if ((data = strchr(tmpchan, '/'))) {
		*data++ = '\0';
		type = tmpchan;
	} else {
		const char *forward_context;
		ast_channel_lock(orig);
		forward_context = pbx_builtin_getvar_helper(orig, "FORWARD_CONTEXT");
		snprintf(tmpchan, sizeof(tmpchan), "%s@%s", orig->call_forward, S_OR(forward_context, orig->context));
		ast_channel_unlock(orig);
		data = tmpchan;
		type = "Local";
	}
<<<<<<< HEAD
	if (!(new = ast_request(type, cap, orig, data, &cause))) {
=======
	if (!(new_chan = ast_request(type, format, orig, data, &cause))) {
>>>>>>> 90745b2d
		ast_log(LOG_NOTICE, "Unable to create channel for call forward to '%s/%s' (cause = %d)\n", type, data, cause);
		handle_cause(cause, outstate);
		ast_hangup(orig);
		return NULL;
	}

	/* Copy/inherit important information into new channel */
	if (oh) {
		if (oh->vars) {
			ast_set_variables(new_chan, oh->vars);
		}
		if (oh->parent_channel) {
			call_forward_inherit(new_chan, oh->parent_channel, orig);
		}
		if (oh->account) {
			ast_channel_lock(new_chan);
			ast_cdr_setaccount(new_chan, oh->account);
			ast_channel_unlock(new_chan);
		}
	} else if (caller) { /* no outgoing helper so use caller if avaliable */
		call_forward_inherit(new_chan, caller, orig);
	}

	ast_channel_lock_both(orig, new_chan);
	ast_copy_flags(new_chan->cdr, orig->cdr, AST_CDR_FLAG_ORIGINATED);
	ast_string_field_set(new_chan, accountcode, orig->accountcode);
	ast_party_connected_line_copy(&new_chan->connected, &orig->connected);
	ast_party_redirecting_copy(&new_chan->redirecting, &orig->redirecting);
	ast_channel_unlock(new_chan);
	ast_channel_unlock(orig);

	/* call new channel */
	res = ast_call(new_chan, data, 0);
	if (timeout) {
		*timeout = res;
	}
	if (res) {
		ast_log(LOG_NOTICE, "Unable to call forward to channel %s/%s\n", type, (char *)data);
		ast_hangup(orig);
		ast_hangup(new_chan);
		return NULL;
	}
	ast_hangup(orig);

	return new_chan;
}

struct ast_channel *__ast_request_and_dial(const char *type, struct ast_format_cap *cap, const struct ast_channel *requestor, void *data, int timeout, int *outstate, const char *cid_num, const char *cid_name, struct outgoing_helper *oh)
{
	int dummy_outstate;
	int cause = 0;
	struct ast_channel *chan;
	int res = 0;
	int last_subclass = 0;
	struct ast_party_connected_line connected;
	
	if (outstate)
		*outstate = 0;
	else
		outstate = &dummy_outstate;	/* make outstate always a valid pointer */

	chan = ast_request(type, cap, requestor, data, &cause);
	if (!chan) {
		ast_log(LOG_NOTICE, "Unable to request channel %s/%s\n", type, (char *)data);
		handle_cause(cause, outstate);
		return NULL;
	}

	if (oh) {
		if (oh->vars) {
			ast_set_variables(chan, oh->vars);
		}
		if (!ast_strlen_zero(oh->cid_num) && !ast_strlen_zero(oh->cid_name)) {
			/*
			 * Use the oh values instead of the function parameters for the
			 * outgoing CallerID.
			 */
			cid_num = oh->cid_num;
			cid_name = oh->cid_name;
		}
		if (oh->parent_channel) {
			/* Safely inherit variables and datastores from the parent channel. */
			ast_channel_lock_both(oh->parent_channel, chan);
			ast_channel_inherit_variables(oh->parent_channel, chan);
			ast_channel_datastore_inherit(oh->parent_channel, chan);
			ast_channel_unlock(oh->parent_channel);
			ast_channel_unlock(chan);
		}
		if (oh->account) {
			ast_channel_lock(chan);
			ast_cdr_setaccount(chan, oh->account);
			ast_channel_unlock(chan);
		}
	}

	ast_set_flag(chan->cdr, AST_CDR_FLAG_ORIGINATED);
	ast_party_connected_line_set_init(&connected, &chan->connected);
	if (cid_num) {
		connected.id.number.valid = 1;
		connected.id.number.str = (char *) cid_num;
		connected.id.number.presentation = AST_PRES_ALLOWED_USER_NUMBER_NOT_SCREENED;
	}
	if (cid_name) {
		connected.id.name.valid = 1;
		connected.id.name.str = (char *) cid_name;
		connected.id.name.presentation = AST_PRES_ALLOWED_USER_NUMBER_NOT_SCREENED;
	}
	ast_channel_set_connected_line(chan, &connected, NULL);

	if (ast_call(chan, data, 0)) {	/* ast_call failed... */
		ast_log(LOG_NOTICE, "Unable to call channel %s/%s\n", type, (char *)data);
	} else {
		res = 1;	/* mark success in case chan->_state is already AST_STATE_UP */
		while (timeout && chan->_state != AST_STATE_UP) {
			struct ast_frame *f;
			res = ast_waitfor(chan, timeout);
			if (res == 0) { /* timeout, treat it like ringing */
				*outstate = AST_CONTROL_RINGING;
				break;
			}
			if (res < 0) /* error or done */
				break;
			if (timeout > -1)
				timeout = res;
			if (!ast_strlen_zero(chan->call_forward)) {
				if (!(chan = ast_call_forward(NULL, chan, NULL, cap, oh, outstate))) {
					return NULL;
				}
				continue;
			}

			f = ast_read(chan);
			if (!f) {
				*outstate = AST_CONTROL_HANGUP;
				res = 0;
				break;
			}
			if (f->frametype == AST_FRAME_CONTROL) {
				switch (f->subclass.integer) {
				case AST_CONTROL_RINGING:	/* record but keep going */
					*outstate = f->subclass.integer;
					break;

				case AST_CONTROL_BUSY:
					ast_cdr_busy(chan->cdr);
					*outstate = f->subclass.integer;
					timeout = 0;
					break;

				case AST_CONTROL_INCOMPLETE:
					ast_cdr_failed(chan->cdr);
					*outstate = AST_CONTROL_CONGESTION;
					timeout = 0;
					break;

				case AST_CONTROL_CONGESTION:
					ast_cdr_failed(chan->cdr);
					*outstate = f->subclass.integer;
					timeout = 0;
					break;

				case AST_CONTROL_ANSWER:
					ast_cdr_answer(chan->cdr);
					*outstate = f->subclass.integer;
					timeout = 0;		/* trick to force exit from the while() */
					break;

				/* Ignore these */
				case AST_CONTROL_PROGRESS:
				case AST_CONTROL_PROCEEDING:
				case AST_CONTROL_HOLD:
				case AST_CONTROL_UNHOLD:
				case AST_CONTROL_VIDUPDATE:
				case AST_CONTROL_SRCUPDATE:
				case AST_CONTROL_SRCCHANGE:
				case AST_CONTROL_CONNECTED_LINE:
				case AST_CONTROL_REDIRECTING:
				case AST_CONTROL_CC:
				case -1:			/* Ignore -- just stopping indications */
					break;

				default:
					ast_log(LOG_NOTICE, "Don't know what to do with control frame %d\n", f->subclass.integer);
				}
				last_subclass = f->subclass.integer;
			}
			ast_frfree(f);
		}
	}

	/* Final fixups */
	if (oh) {
		if (!ast_strlen_zero(oh->context))
			ast_copy_string(chan->context, oh->context, sizeof(chan->context));
		if (!ast_strlen_zero(oh->exten))
			ast_copy_string(chan->exten, oh->exten, sizeof(chan->exten));
		if (oh->priority)	
			chan->priority = oh->priority;
	}
	if (chan->_state == AST_STATE_UP)
		*outstate = AST_CONTROL_ANSWER;

	if (res <= 0) {
		ast_channel_lock(chan);
		if (AST_CONTROL_RINGING == last_subclass) {
			chan->hangupcause = AST_CAUSE_NO_ANSWER;
		}
		if (!chan->cdr && (chan->cdr = ast_cdr_alloc())) {
			ast_cdr_init(chan->cdr, chan);
		}
		if (chan->cdr) {
			char tmp[256];

			snprintf(tmp, sizeof(tmp), "%s/%s", type, (char *)data);
			ast_cdr_setapp(chan->cdr, "Dial", tmp);
			ast_cdr_update(chan);
			ast_cdr_start(chan->cdr);
			ast_cdr_end(chan->cdr);
			/* If the cause wasn't handled properly */
			if (ast_cdr_disposition(chan->cdr, chan->hangupcause)) {
				ast_cdr_failed(chan->cdr);
			}
		}
		ast_channel_unlock(chan);
		ast_hangup(chan);
		chan = NULL;
	}
	return chan;
}

struct ast_channel *ast_request_and_dial(const char *type, struct ast_format_cap *cap, const struct ast_channel *requestor, void *data, int timeout, int *outstate, const char *cidnum, const char *cidname)
{
	return __ast_request_and_dial(type, cap, requestor, data, timeout, outstate, cidnum, cidname, NULL);
}

static int set_security_requirements(const struct ast_channel *requestor, struct ast_channel *out)
{
	int ops[2][2] = {
		{AST_OPTION_SECURE_SIGNALING, 0},
		{AST_OPTION_SECURE_MEDIA, 0},
	};
	int i;
	struct ast_channel *r = (struct ast_channel *) requestor; /* UGLY */
	struct ast_datastore *ds;

	if (!requestor || !out) {
		return 0;
	}

	ast_channel_lock(r);
	if ((ds = ast_channel_datastore_find(r, &secure_call_info, NULL))) {
		struct ast_secure_call_store *encrypt = ds->data;
		ops[0][1] = encrypt->signaling;
		ops[1][1] = encrypt->media;
	} else {
		ast_channel_unlock(r);
		return 0;
	}
	ast_channel_unlock(r);

	for (i = 0; i < 2; i++) {
		if (ops[i][1]) {
			if (ast_channel_setoption(out, ops[i][0], &ops[i][1], sizeof(ops[i][1]), 0)) {
				/* We require a security feature, but the channel won't provide it */
				return -1;
			}
		} else {
			/* We don't care if we can't clear the option on a channel that doesn't support it */
			ast_channel_setoption(out, ops[i][0], &ops[i][1], sizeof(ops[i][1]), 0);
		}
	}

	return 0;
}

struct ast_channel *ast_request(const char *type, struct ast_format_cap *request_cap, const struct ast_channel *requestor, void *data, int *cause)
{
	struct chanlist *chan;
	struct ast_channel *c;
	int res;
	int foo;

	if (!cause)
		cause = &foo;
	*cause = AST_CAUSE_NOTDEFINED;

	if (AST_RWLIST_RDLOCK(&backends)) {
		ast_log(LOG_WARNING, "Unable to lock technology backend list\n");
		return NULL;
	}

	AST_RWLIST_TRAVERSE(&backends, chan, list) {
		struct ast_format_cap *tmp_cap;
		struct ast_format tmp_fmt;
		struct ast_format best_audio_fmt;
		struct ast_format_cap *joint_cap;

		if (strcasecmp(type, chan->tech->type))
			continue;

		ast_format_clear(&best_audio_fmt);
		/* find the best audio format to use */
		if ((tmp_cap = ast_format_cap_get_type(request_cap, AST_FORMAT_TYPE_AUDIO))) {
			/* We have audio - is it possible to connect the various calls to each other? 
				(Avoid this check for calls without audio, like text+video calls)
			*/
			res = ast_translator_best_choice(tmp_cap, chan->tech->capabilities, &tmp_fmt, &best_audio_fmt);
			ast_format_cap_destroy(tmp_cap);
			if (res < 0) {
				char tmp1[256], tmp2[256];
				ast_log(LOG_WARNING, "No translator path exists for channel type %s (native %s) to %s\n", type,
					ast_getformatname_multiple(tmp1, sizeof(tmp1), chan->tech->capabilities),
					ast_getformatname_multiple(tmp2, sizeof(tmp2), request_cap));
				*cause = AST_CAUSE_BEARERCAPABILITY_NOTAVAIL;
				AST_RWLIST_UNLOCK(&backends);
				return NULL;
			}
		}
		AST_RWLIST_UNLOCK(&backends);
		if (!chan->tech->requester)
			return NULL;

		/* XXX Only the audio format calculated as being the best for translation
		 * purposes is used for the request. This needs to be re-evaluated.  It may be
		 * a better choice to send all the audio formats capable of being translated
		 * during the request and allow the channel drivers to pick the best one. */
		if (!(joint_cap = ast_format_cap_dup(request_cap))) {
			return NULL;
		}
		ast_format_cap_remove_bytype(joint_cap, AST_FORMAT_TYPE_AUDIO);
		ast_format_cap_add(joint_cap, &best_audio_fmt);

		if (!(c = chan->tech->requester(type, joint_cap, requestor, data, cause))) {
			ast_format_cap_destroy(joint_cap);
			return NULL;
		}
		joint_cap = ast_format_cap_destroy(joint_cap);

		if (set_security_requirements(requestor, c)) {
			ast_log(LOG_WARNING, "Setting security requirements failed\n");
			c = ast_channel_release(c);
			*cause = AST_CAUSE_BEARERCAPABILITY_NOTAVAIL;
			return NULL;
		}

		/* no need to generate a Newchannel event here; it is done in the channel_alloc call */
		return c;
	}

	ast_log(LOG_WARNING, "No channel type registered for '%s'\n", type);
	*cause = AST_CAUSE_NOSUCHDRIVER;
	AST_RWLIST_UNLOCK(&backends);

	return NULL;
}

int ast_call(struct ast_channel *chan, char *addr, int timeout)
{
	/* Place an outgoing call, but don't wait any longer than timeout ms before returning.
	   If the remote end does not answer within the timeout, then do NOT hang up, but
	   return anyway.  */
	int res = -1;
	/* Stop if we're a zombie or need a soft hangup */
	ast_channel_lock(chan);
	if (!ast_test_flag(chan, AST_FLAG_ZOMBIE) && !ast_check_hangup(chan)) {
		if (chan->cdr) {
			ast_set_flag(chan->cdr, AST_CDR_FLAG_DIALED);
		}
		if (chan->tech->call)
			res = chan->tech->call(chan, addr, timeout);
		ast_set_flag(chan, AST_FLAG_OUTGOING);
	}
	ast_channel_unlock(chan);
	return res;
}

/*!
  \brief Transfer a call to dest, if the channel supports transfer

  Called by:
	\arg app_transfer
	\arg the manager interface
*/
int ast_transfer(struct ast_channel *chan, char *dest)
{
	int res = -1;

	/* Stop if we're a zombie or need a soft hangup */
	ast_channel_lock(chan);
	if (!ast_test_flag(chan, AST_FLAG_ZOMBIE) && !ast_check_hangup(chan)) {
		if (chan->tech->transfer) {
			res = chan->tech->transfer(chan, dest);
			if (!res)
				res = 1;
		} else
			res = 0;
	}
	ast_channel_unlock(chan);

	if (res <= 0) {
		return res;
	}

	for (;;) {
		struct ast_frame *fr;

		res = ast_waitfor(chan, -1);

		if (res < 0 || !(fr = ast_read(chan))) {
			res = -1;
			break;
		}

		if (fr->frametype == AST_FRAME_CONTROL && fr->subclass.integer == AST_CONTROL_TRANSFER) {
			enum ast_control_transfer *message = fr->data.ptr;

			if (*message == AST_TRANSFER_SUCCESS) {
				res = 1;
			} else {
				res = -1;
			}

			ast_frfree(fr);
			break;
		}

		ast_frfree(fr);
	}

	return res;
}

int ast_readstring(struct ast_channel *c, char *s, int len, int timeout, int ftimeout, char *enders)
{
	return ast_readstring_full(c, s, len, timeout, ftimeout, enders, -1, -1);
}

int ast_readstring_full(struct ast_channel *c, char *s, int len, int timeout, int ftimeout, char *enders, int audiofd, int ctrlfd)
{
	int pos = 0;	/* index in the buffer where we accumulate digits */
	int to = ftimeout;

	struct ast_silence_generator *silgen = NULL;

	/* Stop if we're a zombie or need a soft hangup */
	if (ast_test_flag(c, AST_FLAG_ZOMBIE) || ast_check_hangup(c))
		return -1;
	if (!len)
		return -1;
	for (;;) {
		int d;
		if (c->stream) {
			d = ast_waitstream_full(c, AST_DIGIT_ANY, audiofd, ctrlfd);
			ast_stopstream(c);
			if (!silgen && ast_opt_transmit_silence)
				silgen = ast_channel_start_silence_generator(c);
			usleep(1000);
			if (!d)
				d = ast_waitfordigit_full(c, to, audiofd, ctrlfd);
		} else {
			if (!silgen && ast_opt_transmit_silence)
				silgen = ast_channel_start_silence_generator(c);
			d = ast_waitfordigit_full(c, to, audiofd, ctrlfd);
		}
		if (d < 0) {
			ast_channel_stop_silence_generator(c, silgen);
			return AST_GETDATA_FAILED;
		}
		if (d == 0) {
			s[pos] = '\0';
			ast_channel_stop_silence_generator(c, silgen);
			return AST_GETDATA_TIMEOUT;
		}
		if (d == 1) {
			s[pos] = '\0';
			ast_channel_stop_silence_generator(c, silgen);
			return AST_GETDATA_INTERRUPTED;
		}
		if (strchr(enders, d) && (pos == 0)) {
			s[pos] = '\0';
			ast_channel_stop_silence_generator(c, silgen);
			return AST_GETDATA_EMPTY_END_TERMINATED;
		}
		if (!strchr(enders, d)) {
			s[pos++] = d;
		}
		if (strchr(enders, d) || (pos >= len)) {
			s[pos] = '\0';
			ast_channel_stop_silence_generator(c, silgen);
			return AST_GETDATA_COMPLETE;
		}
		to = timeout;
	}
	/* Never reached */
	return 0;
}

int ast_channel_supports_html(struct ast_channel *chan)
{
	return (chan->tech->send_html) ? 1 : 0;
}

int ast_channel_sendhtml(struct ast_channel *chan, int subclass, const char *data, int datalen)
{
	if (chan->tech->send_html)
		return chan->tech->send_html(chan, subclass, data, datalen);
	return -1;
}

int ast_channel_sendurl(struct ast_channel *chan, const char *url)
{
	return ast_channel_sendhtml(chan, AST_HTML_URL, url, strlen(url) + 1);
}

/*! \brief Set up translation from one channel to another */
static int ast_channel_make_compatible_helper(struct ast_channel *from, struct ast_channel *to)
{
	struct ast_format_cap *src_cap = from->nativeformats; /* shallow copy, do not destroy */
	struct ast_format_cap *dst_cap = to->nativeformats;   /* shallow copy, do not destroy */
	struct ast_format best_src_fmt;
	struct ast_format best_dst_fmt;
	int use_slin;

	/* See if the channel driver can natively make these two channels compatible */
	if (from->tech->bridge && from->tech->bridge == to->tech->bridge &&
	    !ast_channel_setoption(from, AST_OPTION_MAKE_COMPATIBLE, to, sizeof(struct ast_channel *), 0)) {
		return 0;
	}

	if ((ast_format_cmp(&from->readformat, &to->writeformat) != AST_FORMAT_CMP_NOT_EQUAL) &&
		(ast_format_cmp(&to->readformat, &from->writeformat) != AST_FORMAT_CMP_NOT_EQUAL)) {
		/* Already compatible!  Moving on ... */
		return 0;
	}

	/* If there's no audio in this call, don't bother with trying to find a translation path */
	if (!ast_format_cap_has_type(src_cap, AST_FORMAT_TYPE_AUDIO) || !ast_format_cap_has_type(dst_cap, AST_FORMAT_TYPE_AUDIO))
		return 0;

	if (ast_translator_best_choice(dst_cap, src_cap, &best_src_fmt, &best_dst_fmt) < 0) {
		ast_log(LOG_WARNING, "No path to translate from %s to %s\n", from->name, to->name);
		return -1;
	}

	/* if the best path is not 'pass through', then
	 * transcoding is needed; if desired, force transcode path
	 * to use SLINEAR between channels, but only if there is
	 * no direct conversion available. If generic PLC is
	 * desired, then transcoding via SLINEAR is a requirement
	 */
	use_slin = ast_format_is_slinear(&best_src_fmt) || ast_format_is_slinear(&best_dst_fmt) ? 1 : 0;
	if ((ast_format_cmp(&best_src_fmt, &best_dst_fmt) == AST_FORMAT_CMP_NOT_EQUAL) &&
		(ast_opt_generic_plc || ast_opt_transcode_via_slin) &&
	    (ast_translate_path_steps(&best_dst_fmt, &best_src_fmt) != 1 || use_slin)) {

		int best_sample_rate = ast_format_rate(&best_src_fmt) > ast_format_rate(&best_dst_fmt) ?
			ast_format_rate(&best_src_fmt) : ast_format_rate(&best_dst_fmt);

		/* pick the best signed linear format based upon what preserves the sample rate the best. */
		ast_format_set(&best_dst_fmt, ast_format_slin_by_rate(best_sample_rate), 0);
	}

	if (ast_set_read_format(from, &best_dst_fmt) < 0) {
		ast_log(LOG_WARNING, "Unable to set read format on channel %s to %s\n", from->name, ast_getformatname(&best_dst_fmt));
		return -1;
	}
	if (ast_set_write_format(to, &best_dst_fmt) < 0) {
		ast_log(LOG_WARNING, "Unable to set write format on channel %s to %s\n", to->name, ast_getformatname(&best_dst_fmt));
		return -1;
	}
	return 0;
}

int ast_channel_make_compatible(struct ast_channel *chan, struct ast_channel *peer)
{
	/* Some callers do not check return code, and we must try to set all call legs correctly */
	int rc = 0;

	/* Set up translation from the chan to the peer */
	rc = ast_channel_make_compatible_helper(chan, peer);

	if (rc < 0)
		return rc;

	/* Set up translation from the peer to the chan */
	rc = ast_channel_make_compatible_helper(peer, chan);

	return rc;
}

static int __ast_channel_masquerade(struct ast_channel *original, struct ast_channel *clonechan, struct ast_datastore *xfer_ds)
{
	int res = -1;
	struct ast_channel *final_orig, *final_clone, *base;

	for (;;) {
		final_orig = original;
		final_clone = clonechan;

		ast_channel_lock_both(original, clonechan);

		if (ast_test_flag(original, AST_FLAG_ZOMBIE)
			|| ast_test_flag(clonechan, AST_FLAG_ZOMBIE)) {
			/* Zombies! Run! */
			ast_log(LOG_WARNING,
				"Can't setup masquerade. One or both channels is dead. (%s <-- %s)\n",
				original->name, clonechan->name);
			ast_channel_unlock(clonechan);
			ast_channel_unlock(original);
			return -1;
		}

		/*
		 * Each of these channels may be sitting behind a channel proxy
		 * (i.e. chan_agent) and if so, we don't really want to
		 * masquerade it, but its proxy
		 */
		if (original->_bridge
			&& (original->_bridge != ast_bridged_channel(original))
			&& (original->_bridge->_bridge != original)) {
			final_orig = original->_bridge;
		}
		if (clonechan->_bridge
			&& (clonechan->_bridge != ast_bridged_channel(clonechan))
			&& (clonechan->_bridge->_bridge != clonechan)) {
			final_clone = clonechan->_bridge;
		}
		if (final_clone->tech->get_base_channel
			&& (base = final_clone->tech->get_base_channel(final_clone))) {
			final_clone = base;
		}

		if ((final_orig != original) || (final_clone != clonechan)) {
			/*
			 * Lots and lots of deadlock avoidance.  The main one we're
			 * competing with is ast_write(), which locks channels
			 * recursively, when working with a proxy channel.
			 */
			if (ast_channel_trylock(final_orig)) {
				ast_channel_unlock(clonechan);
				ast_channel_unlock(original);

				/* Try again */
				continue;
			}
			if (ast_channel_trylock(final_clone)) {
				ast_channel_unlock(final_orig);
				ast_channel_unlock(clonechan);
				ast_channel_unlock(original);

				/* Try again */
				continue;
			}
			ast_channel_unlock(clonechan);
			ast_channel_unlock(original);
			original = final_orig;
			clonechan = final_clone;

			if (ast_test_flag(original, AST_FLAG_ZOMBIE)
				|| ast_test_flag(clonechan, AST_FLAG_ZOMBIE)) {
				/* Zombies! Run! */
				ast_log(LOG_WARNING,
					"Can't setup masquerade. One or both channels is dead. (%s <-- %s)\n",
					original->name, clonechan->name);
				ast_channel_unlock(clonechan);
				ast_channel_unlock(original);
				return -1;
			}
		}
		break;
	}

	if (original == clonechan) {
		ast_log(LOG_WARNING, "Can't masquerade channel '%s' into itself!\n", original->name);
		ast_channel_unlock(clonechan);
		ast_channel_unlock(original);
		return -1;
	}

	ast_debug(1, "Planning to masquerade channel %s into the structure of %s\n",
		clonechan->name, original->name);

	if (!original->masqr && !original->masq && !clonechan->masq && !clonechan->masqr) {
		original->masq = clonechan;
		clonechan->masqr = original;
		if (xfer_ds) {
			ast_channel_datastore_add(original, xfer_ds);
		}
		ast_queue_frame(original, &ast_null_frame);
		ast_queue_frame(clonechan, &ast_null_frame);
		ast_debug(1, "Done planning to masquerade channel %s into the structure of %s\n", clonechan->name, original->name);
		res = 0;
	} else if (original->masq) {
		ast_log(LOG_WARNING, "%s is already going to masquerade as %s\n",
			original->masq->name, original->name);
	} else if (original->masqr) {
		/* not yet as a previously planned masq hasn't yet happened */
		ast_log(LOG_WARNING, "%s is already going to masquerade as %s\n",
			original->name, original->masqr->name);
	} else if (clonechan->masq) {
		ast_log(LOG_WARNING, "%s is already going to masquerade as %s\n",
			clonechan->masq->name, clonechan->name);
	} else { /* (clonechan->masqr) */
		ast_log(LOG_WARNING, "%s is already going to masquerade as %s\n",
		clonechan->name, clonechan->masqr->name);
	}

	ast_channel_unlock(clonechan);
	ast_channel_unlock(original);

	return res;
}

int ast_channel_masquerade(struct ast_channel *original, struct ast_channel *clone)
{
	return __ast_channel_masquerade(original, clone, NULL);
}

/*!
 * \internal
 * \brief Copy the source connected line information to the destination for a transfer.
 * \since 1.8
 *
 * \param dest Destination connected line
 * \param src Source connected line
 *
 * \return Nothing
 */
static void party_connected_line_copy_transfer(struct ast_party_connected_line *dest, const struct ast_party_connected_line *src)
{
	struct ast_party_connected_line connected;

	connected = *((struct ast_party_connected_line *) src);
	connected.source = AST_CONNECTED_LINE_UPDATE_SOURCE_TRANSFER;

	/* Make sure empty strings will be erased. */
	if (!connected.id.name.str) {
		connected.id.name.str = "";
	}
	if (!connected.id.number.str) {
		connected.id.number.str = "";
	}
	if (!connected.id.subaddress.str) {
		connected.id.subaddress.str = "";
	}
	if (!connected.id.tag) {
		connected.id.tag = "";
	}

	ast_party_connected_line_copy(dest, &connected);
}

/*! Transfer masquerade connected line exchange data. */
struct xfer_masquerade_ds {
	/*! New ID for the target of the transfer (Masquerade original channel) */
	struct ast_party_connected_line target_id;
	/*! New ID for the transferee of the transfer (Masquerade clone channel) */
	struct ast_party_connected_line transferee_id;
	/*! TRUE if the target call is held. (Masquerade original channel) */
	int target_held;
	/*! TRUE if the transferee call is held. (Masquerade clone channel) */
	int transferee_held;
};

/*!
 * \internal
 * \brief Destroy the transfer connected line exchange datastore information.
 * \since 1.8
 *
 * \param data The datastore payload to destroy.
 *
 * \return Nothing
 */
static void xfer_ds_destroy(void *data)
{
	struct xfer_masquerade_ds *ds = data;

	ast_party_connected_line_free(&ds->target_id);
	ast_party_connected_line_free(&ds->transferee_id);
	ast_free(ds);
}

static const struct ast_datastore_info xfer_ds_info = {
	.type = "xfer_colp",
	.destroy = xfer_ds_destroy,
};

int ast_channel_transfer_masquerade(
	struct ast_channel *target_chan,
	const struct ast_party_connected_line *target_id,
	int target_held,
	struct ast_channel *transferee_chan,
	const struct ast_party_connected_line *transferee_id,
	int transferee_held)
{
	struct ast_datastore *xfer_ds;
	struct xfer_masquerade_ds *xfer_colp;
	int res;

	xfer_ds = ast_datastore_alloc(&xfer_ds_info, NULL);
	if (!xfer_ds) {
		return -1;
	}

	xfer_colp = ast_calloc(1, sizeof(*xfer_colp));
	if (!xfer_colp) {
		ast_datastore_free(xfer_ds);
		return -1;
	}
	party_connected_line_copy_transfer(&xfer_colp->target_id, target_id);
	xfer_colp->target_held = target_held;
	party_connected_line_copy_transfer(&xfer_colp->transferee_id, transferee_id);
	xfer_colp->transferee_held = transferee_held;
	xfer_ds->data = xfer_colp;

	res = __ast_channel_masquerade(target_chan, transferee_chan, xfer_ds);
	if (res) {
		ast_datastore_free(xfer_ds);
	}
	return res;
}

/*! \brief this function simply changes the name of the channel and issues a manager_event
 *         with out unlinking and linking the channel from the ao2_container.  This should
 *         only be used when the channel has already been unlinked from the ao2_container.
 */
static void __ast_change_name_nolink(struct ast_channel *chan, const char *newname)
{
	ast_manager_event(chan, EVENT_FLAG_CALL, "Rename", "Channel: %s\r\nNewname: %s\r\nUniqueid: %s\r\n", chan->name, newname, chan->uniqueid);
	ast_string_field_set(chan, name, newname);
}

void ast_change_name(struct ast_channel *chan, const char *newname)
{
	/* We must re-link, as the hash value will change here. */
	ao2_unlink(channels, chan);
	ast_channel_lock(chan);
	__ast_change_name_nolink(chan, newname);
	ast_channel_unlock(chan);
	ao2_link(channels, chan);
}

void ast_channel_inherit_variables(const struct ast_channel *parent, struct ast_channel *child)
{
	struct ast_var_t *current, *newvar;
	const char *varname;

	AST_LIST_TRAVERSE(&parent->varshead, current, entries) {
		int vartype = 0;

		varname = ast_var_full_name(current);
		if (!varname)
			continue;

		if (varname[0] == '_') {
			vartype = 1;
			if (varname[1] == '_')
				vartype = 2;
		}

		switch (vartype) {
		case 1:
			newvar = ast_var_assign(&varname[1], ast_var_value(current));
			if (newvar) {
				AST_LIST_INSERT_TAIL(&child->varshead, newvar, entries);
				ast_debug(1, "Copying soft-transferable variable %s.\n", ast_var_name(newvar));
			}
			break;
		case 2:
			newvar = ast_var_assign(varname, ast_var_value(current));
			if (newvar) {
				AST_LIST_INSERT_TAIL(&child->varshead, newvar, entries);
				ast_debug(1, "Copying hard-transferable variable %s.\n", ast_var_name(newvar));
			}
			break;
		default:
			ast_debug(1, "Not copying variable %s.\n", ast_var_name(current));
			break;
		}
	}
}

/*!
  \brief Clone channel variables from 'clone' channel into 'original' channel

  All variables except those related to app_groupcount are cloned.
  Variables are actually _removed_ from 'clone' channel, presumably
  because it will subsequently be destroyed.

  \note Assumes locks will be in place on both channels when called.
*/
static void clone_variables(struct ast_channel *original, struct ast_channel *clonechan)
{
	struct ast_var_t *current, *newvar;
	/* Append variables from clone channel into original channel */
	/* XXX Is this always correct?  We have to in order to keep MACROS working XXX */
	if (AST_LIST_FIRST(&clonechan->varshead))
		AST_LIST_APPEND_LIST(&original->varshead, &clonechan->varshead, entries);

	/* then, dup the varshead list into the clone */
	
	AST_LIST_TRAVERSE(&original->varshead, current, entries) {
		newvar = ast_var_assign(current->name, current->value);
		if (newvar)
			AST_LIST_INSERT_TAIL(&clonechan->varshead, newvar, entries);
	}
}



/* return the oldest of two linkedids.  linkedid is derived from
   uniqueid which is formed like this: [systemname-]ctime.seq

   The systemname, and the dash are optional, followed by the epoch
   time followed by an integer sequence.  Note that this is not a
   decimal number, since 1.2 is less than 1.11 in uniqueid land.

   To compare two uniqueids, we parse out the integer values of the
   time and the sequence numbers and compare them, with time trumping
   sequence.
*/
static const char *oldest_linkedid(const char *a, const char *b)
{
	const char *satime, *saseq;
	const char *sbtime, *sbseq;
	const char *dash;

	unsigned int atime, aseq, btime, bseq;

	if (ast_strlen_zero(a))
		return b;

	if (ast_strlen_zero(b))
		return a;

	satime = a;
	sbtime = b;

	/* jump over the system name */
	if ((dash = strrchr(satime, '-'))) {
		satime = dash+1;
	}
	if ((dash = strrchr(sbtime, '-'))) {
		sbtime = dash+1;
	}

	/* the sequence comes after the '.' */
	saseq = strchr(satime, '.');
	sbseq = strchr(sbtime, '.');
	if (!saseq || !sbseq)
		return NULL;
	saseq++;
	sbseq++;

	/* convert it all to integers */
	atime = atoi(satime); /* note that atoi is ignoring the '.' after the time string */
	btime = atoi(sbtime); /* note that atoi is ignoring the '.' after the time string */
	aseq = atoi(saseq);
	bseq = atoi(sbseq);

	/* and finally compare */
	if (atime == btime) {
		return (aseq < bseq) ? a : b;
	}
	else {
		return (atime < btime) ? a : b;
	}
}

/*! Set the channel's linkedid to the given string, and also check to
 *  see if the channel's old linkedid is now being retired */
static void ast_channel_change_linkedid(struct ast_channel *chan, const char *linkedid)
{
	/* if the linkedid for this channel is being changed from something, check... */
	if (!ast_strlen_zero(chan->linkedid) && 0 != strcmp(chan->linkedid, linkedid)) {
		ast_cel_check_retire_linkedid(chan);
	}

	ast_string_field_set(chan, linkedid, linkedid);
}


/*!
  \brief Propagate the oldest linkedid between associated channels

*/
void ast_channel_set_linkgroup(struct ast_channel *chan, struct ast_channel *peer)
{
	const char* linkedid=NULL;
	struct ast_channel *bridged;

	linkedid = oldest_linkedid(chan->linkedid, peer->linkedid);
	linkedid = oldest_linkedid(linkedid, chan->uniqueid);
	linkedid = oldest_linkedid(linkedid, peer->uniqueid);
	if (chan->_bridge) {
		bridged = ast_bridged_channel(chan);
		if (bridged != peer) {
			linkedid = oldest_linkedid(linkedid, bridged->linkedid);
			linkedid = oldest_linkedid(linkedid, bridged->uniqueid);
		}
	}
	if (peer->_bridge) {
		bridged = ast_bridged_channel(peer);
		if (bridged != chan) {
			linkedid = oldest_linkedid(linkedid, bridged->linkedid);
			linkedid = oldest_linkedid(linkedid, bridged->uniqueid);
		}
	}

	/* just in case setting a stringfield to itself causes problems */
	linkedid = ast_strdupa(linkedid);

	ast_channel_change_linkedid(chan, linkedid);
	ast_channel_change_linkedid(peer, linkedid);
	if (chan->_bridge) {
		bridged = ast_bridged_channel(chan);
		if (bridged != peer) {
			ast_channel_change_linkedid(bridged, linkedid);
		}
	}
	if (peer->_bridge) {
		bridged = ast_bridged_channel(peer);
		if (bridged != chan) {
			ast_channel_change_linkedid(bridged, linkedid);
		}
	}
}

/* copy accountcode and peeraccount across during a link */
static void ast_set_owners_and_peers(struct ast_channel *chan1,
									 struct ast_channel *chan2)
{
	if (!ast_strlen_zero(chan1->accountcode) && ast_strlen_zero(chan2->peeraccount)) {
		ast_debug(1, "setting peeraccount to %s for %s from data on channel %s\n",
				chan1->accountcode, chan2->name, chan1->name);
		ast_string_field_set(chan2, peeraccount, chan1->accountcode);
	}
	if (!ast_strlen_zero(chan2->accountcode) && ast_strlen_zero(chan1->peeraccount)) {
		ast_debug(1, "setting peeraccount to %s for %s from data on channel %s\n",
				chan2->accountcode, chan1->name, chan2->name);
		ast_string_field_set(chan1, peeraccount, chan2->accountcode);
	}
	if (!ast_strlen_zero(chan1->peeraccount) && ast_strlen_zero(chan2->accountcode)) {
		ast_debug(1, "setting accountcode to %s for %s from data on channel %s\n",
				chan1->peeraccount, chan2->name, chan1->name);
		ast_string_field_set(chan2, accountcode, chan1->peeraccount);
	}
	if (!ast_strlen_zero(chan2->peeraccount) && ast_strlen_zero(chan1->accountcode)) {
		ast_debug(1, "setting accountcode to %s for %s from data on channel %s\n",
				chan2->peeraccount, chan1->name, chan2->name);
		ast_string_field_set(chan1, accountcode, chan2->peeraccount);
	}
	if (0 != strcmp(chan1->accountcode, chan2->peeraccount)) {
		ast_debug(1, "changing peeraccount from %s to %s on %s to match channel %s\n",
				chan2->peeraccount, chan1->peeraccount, chan2->name, chan1->name);
		ast_string_field_set(chan2, peeraccount, chan1->accountcode);
	}
	if (0 != strcmp(chan2->accountcode, chan1->peeraccount)) {
		ast_debug(1, "changing peeraccount from %s to %s on %s to match channel %s\n",
				chan1->peeraccount, chan2->peeraccount, chan1->name, chan2->name);
		ast_string_field_set(chan1, peeraccount, chan2->accountcode);
	}
}

/*!
 * \pre chan is locked
 */
static void report_new_callerid(struct ast_channel *chan)
{
	int pres;

	pres = ast_party_id_presentation(&chan->caller.id);
	ast_manager_event(chan, EVENT_FLAG_CALL, "NewCallerid",
		"Channel: %s\r\n"
		"CallerIDNum: %s\r\n"
		"CallerIDName: %s\r\n"
		"Uniqueid: %s\r\n"
		"CID-CallingPres: %d (%s)\r\n",
		chan->name,
		S_COR(chan->caller.id.number.valid, chan->caller.id.number.str, ""),
		S_COR(chan->caller.id.name.valid, chan->caller.id.name.str, ""),
		chan->uniqueid,
		pres,
		ast_describe_caller_presentation(pres)
		);
}

/*!
 * \internal
 * \brief Transfer COLP between target and transferee channels.
 * \since 1.8
 *
 * \param transferee Transferee channel to exchange connected line information.
 * \param colp Connected line information to exchange.
 *
 * \return Nothing
 */
static void masquerade_colp_transfer(struct ast_channel *transferee, struct xfer_masquerade_ds *colp)
{
	struct ast_control_read_action_payload *frame_payload;
	int payload_size;
	int frame_size;
	unsigned char connected_line_data[1024];

	/* Release any hold on the target. */
	if (colp->target_held) {
		ast_queue_control(transferee, AST_CONTROL_UNHOLD);
	}

	/*
	 * Since transferee may not actually be bridged to another channel,
	 * there is no way for us to queue a frame so that its connected
	 * line status will be updated.  Instead, we use the somewhat
	 * hackish approach of using a special control frame type that
	 * instructs ast_read() to perform a specific action.  In this
	 * case, the frame we queue tells ast_read() to call the
	 * connected line interception macro configured for transferee.
	 */
	payload_size = ast_connected_line_build_data(connected_line_data,
		sizeof(connected_line_data), &colp->target_id, NULL);
	if (payload_size != -1) {
		frame_size = payload_size + sizeof(*frame_payload);
		frame_payload = alloca(frame_size);
		frame_payload->action = AST_FRAME_READ_ACTION_CONNECTED_LINE_MACRO;
		frame_payload->payload_size = payload_size;
		memcpy(frame_payload->payload, connected_line_data, payload_size);
		ast_queue_control_data(transferee, AST_CONTROL_READ_ACTION, frame_payload,
			frame_size);
	}
	/*
	 * In addition to queueing the read action frame so that the
	 * connected line info on transferee will be updated, we also are
	 * going to queue a plain old connected line update on transferee to
	 * update the target.
	 */
	ast_channel_queue_connected_line_update(transferee, &colp->transferee_id, NULL);
}

/*!
 * \brief Masquerade a channel
 *
 * \note Assumes _NO_ channels and _NO_ channel pvt's are locked.  If a channel is locked while calling
 *       this function, it invalidates our channel container locking order.  All channels
 *       must be unlocked before it is permissible to lock the channels' ao2 container.
 */
int ast_do_masquerade(struct ast_channel *original)
{
	int x, i;
	int res=0;
	int origstate;
	int visible_indication;
	struct ast_frame *current;
	const struct ast_channel_tech *t;
	void *t_pvt;
	union {
		struct ast_party_dialed dialed;
		struct ast_party_caller caller;
		struct ast_party_connected_line connected;
		struct ast_party_redirecting redirecting;
	} exchange;
	struct ast_channel *clonechan, *chans[2];
	struct ast_channel *bridged;
	struct ast_cdr *cdr;
	struct ast_datastore *xfer_ds;
	struct xfer_masquerade_ds *xfer_colp;
	struct ast_format rformat;
	struct ast_format wformat;
	struct ast_format tmp_format;
	char newn[AST_CHANNEL_NAME];
	char orig[AST_CHANNEL_NAME];
	char masqn[AST_CHANNEL_NAME];
	char zombn[AST_CHANNEL_NAME];

	ast_format_copy(&rformat, &original->readformat);
	ast_format_copy(&wformat, &original->writeformat);

	/* XXX This operation is a bit odd.  We're essentially putting the guts of
	 * the clone channel into the original channel.  Start by killing off the
	 * original channel's backend.  While the features are nice, which is the
	 * reason we're keeping it, it's still awesomely weird. XXX */

	/* The reasoning for the channels ao2_container lock here is complex.
	 * 
	 * In order to check for a race condition, the original channel must
	 * be locked.  If it is determined that the masquerade should proceed
	 * the original channel can absolutely not be unlocked until the end
	 * of the function.  Since after determining the masquerade should
	 * continue requires the channels to be unlinked from the ao2_container,
	 * the container lock must be held first to achieve proper locking order.
	 */
	ao2_lock(channels);

	/* lock the original channel to determine if the masquerade is required or not */
	ast_channel_lock(original);

	/*
	 * This checks to see if the masquerade has already happened or
	 * not.  There is a race condition that exists for this
	 * function.  Since all pvt and channel locks must be let go
	 * before calling do_masquerade, it is possible that it could be
	 * called multiple times for the same channel.  This check
	 * verifies whether or not the masquerade has already been
	 * completed by another thread.
	 */
	while ((clonechan = original->masq) && ast_channel_trylock(clonechan)) {
		/*
		 * A masq is needed but we could not get the clonechan lock
		 * immediately.  Since this function already holds the global
		 * container lock, unlocking original for deadlock avoidance
		 * will not result in any sort of masquerade race condition.  If
		 * masq is called by a different thread while this happens, it
		 * will be stuck waiting until we unlock the container.
		 */
		CHANNEL_DEADLOCK_AVOIDANCE(original);
	}

	/*
	 * A final masq check must be done after deadlock avoidance for
	 * clonechan above or we could get a double masq.  This is
	 * posible with ast_hangup at least.
	 */
	if (!clonechan) {
		/* masq already completed by another thread, or never needed to be done to begin with */
		ast_channel_unlock(original);
		ao2_unlock(channels);
		return 0;
	}

	/* Get any transfer masquerade connected line exchange data. */
	xfer_ds = ast_channel_datastore_find(original, &xfer_ds_info, NULL);
	if (xfer_ds) {
		ast_channel_datastore_remove(original, xfer_ds);
		xfer_colp = xfer_ds->data;
	} else {
		xfer_colp = NULL;
	}

	/*
	 * Release any hold on the transferee channel before proceeding
	 * with the masquerade.
	 */
	if (xfer_colp && xfer_colp->transferee_held) {
		ast_indicate(clonechan, AST_CONTROL_UNHOLD);
	}

	/* clear the masquerade channels */
	original->masq = NULL;
	clonechan->masqr = NULL;

	/* unlink from channels container as name (which is the hash value) will change */
	ao2_unlink(channels, original);
	ao2_unlink(channels, clonechan);

	ast_debug(4, "Actually Masquerading %s(%d) into the structure of %s(%d)\n",
		clonechan->name, clonechan->_state, original->name, original->_state);

	/*
	 * Stop any visible indiction on the original channel so we can
	 * transfer it to the clonechan taking the original's place.
	 */
	visible_indication = original->visible_indication;
	ast_indicate(original, -1);

	chans[0] = clonechan;
	chans[1] = original;
	ast_manager_event_multichan(EVENT_FLAG_CALL, "Masquerade", 2, chans,
		"Clone: %s\r\n"
		"CloneState: %s\r\n"
		"Original: %s\r\n"
		"OriginalState: %s\r\n",
		clonechan->name, ast_state2str(clonechan->_state), original->name, ast_state2str(original->_state));

	/* Having remembered the original read/write formats, we turn off any translation on either
	   one */
	free_translation(clonechan);
	free_translation(original);

	/* Save the original name */
	ast_copy_string(orig, original->name, sizeof(orig));
	/* Save the new name */
	ast_copy_string(newn, clonechan->name, sizeof(newn));
	/* Create the masq name */
	snprintf(masqn, sizeof(masqn), "%s<MASQ>", newn);

	/* Mangle the name of the clone channel */
	__ast_change_name_nolink(clonechan, masqn);

	/* Copy the name from the clone channel */
	__ast_change_name_nolink(original, newn);

	/* share linked id's */
	ast_channel_set_linkgroup(original, clonechan);

	/* Swap the technologies */
	t = original->tech;
	original->tech = clonechan->tech;
	clonechan->tech = t;

	/* Swap the cdrs */
	cdr = original->cdr;
	original->cdr = clonechan->cdr;
	clonechan->cdr = cdr;

	t_pvt = original->tech_pvt;
	original->tech_pvt = clonechan->tech_pvt;
	clonechan->tech_pvt = t_pvt;

	/* Swap the alertpipes */
	for (i = 0; i < 2; i++) {
		x = original->alertpipe[i];
		original->alertpipe[i] = clonechan->alertpipe[i];
		clonechan->alertpipe[i] = x;
	}

	/* 
	 * Swap the readq's.  The end result should be this:
	 *
	 *  1) All frames should be on the new (original) channel.
	 *  2) Any frames that were already on the new channel before this
	 *     masquerade need to be at the end of the readq, after all of the
	 *     frames on the old (clone) channel.
	 *  3) The alertpipe needs to get poked for every frame that was already
	 *     on the new channel, since we are now using the alert pipe from the
	 *     old (clone) channel.
	 */
	{
		AST_LIST_HEAD_NOLOCK(, ast_frame) tmp_readq;
		AST_LIST_HEAD_SET_NOLOCK(&tmp_readq, NULL);

		AST_LIST_APPEND_LIST(&tmp_readq, &original->readq, frame_list);
		AST_LIST_APPEND_LIST(&original->readq, &clonechan->readq, frame_list);

		while ((current = AST_LIST_REMOVE_HEAD(&tmp_readq, frame_list))) {
			AST_LIST_INSERT_TAIL(&original->readq, current, frame_list);
			if (original->alertpipe[1] > -1) {
				int poke = 0;

				if (write(original->alertpipe[1], &poke, sizeof(poke)) < 0) {
					ast_log(LOG_WARNING, "write() failed: %s\n", strerror(errno));
				}
			}
		}
	}

	/* Swap the raw formats */
	ast_format_copy(&tmp_format, &original->rawreadformat);
	ast_format_copy(&original->rawreadformat, &clonechan->rawreadformat);
	ast_format_copy(&clonechan->rawreadformat, &tmp_format);

	ast_format_copy(&tmp_format, &original->rawwriteformat);
	ast_format_copy(&original->rawwriteformat, &clonechan->rawwriteformat);
	ast_format_copy(&clonechan->rawwriteformat, &tmp_format);

	clonechan->_softhangup = AST_SOFTHANGUP_DEV;

	/* And of course, so does our current state.  Note we need not
	   call ast_setstate since the event manager doesn't really consider
	   these separate.  We do this early so that the clone has the proper
	   state of the original channel. */
	origstate = original->_state;
	original->_state = clonechan->_state;
	clonechan->_state = origstate;

	if (clonechan->tech->fixup && clonechan->tech->fixup(original, clonechan)) {
		ast_log(LOG_WARNING, "Fixup failed on channel %s, strange things may happen.\n", clonechan->name);
	}

	/* Start by disconnecting the original's physical side */
	if (clonechan->tech->hangup && clonechan->tech->hangup(clonechan)) {
		ast_log(LOG_WARNING, "Hangup failed!  Strange things may happen!\n");
		res = -1;
		goto done;
	}

	/*
	 * We just hung up the physical side of the channel.  Set the
	 * new zombie to use the kill channel driver for safety.
	 */
	clonechan->tech = &ast_kill_tech;

	/* Mangle the name of the clone channel */
	snprintf(zombn, sizeof(zombn), "%s<ZOMBIE>", orig); /* quick, hide the brains! */
	__ast_change_name_nolink(clonechan, zombn);

	/* Update the type. */
	t_pvt = original->monitor;
	original->monitor = clonechan->monitor;
	clonechan->monitor = t_pvt;

	/* Keep the same language.  */
	ast_string_field_set(original, language, clonechan->language);
	/* Copy the FD's other than the generator fd */
	for (x = 0; x < AST_MAX_FDS; x++) {
		if (x != AST_GENERATOR_FD)
			ast_channel_set_fd(original, x, clonechan->fds[x]);
	}

	ast_app_group_update(clonechan, original);

	/* Move data stores over */
	if (AST_LIST_FIRST(&clonechan->datastores)) {
		struct ast_datastore *ds;
		/* We use a safe traversal here because some fixup routines actually
		 * remove the datastore from the list and free them.
		 */
		AST_LIST_TRAVERSE_SAFE_BEGIN(&clonechan->datastores, ds, entry) {
			if (ds->info->chan_fixup)
				ds->info->chan_fixup(ds->data, clonechan, original);
		}
		AST_LIST_TRAVERSE_SAFE_END;
		AST_LIST_APPEND_LIST(&original->datastores, &clonechan->datastores, entry);
	}

	ast_autochan_new_channel(clonechan, original);

	clone_variables(original, clonechan);
	/* Presense of ADSI capable CPE follows clone */
	original->adsicpe = clonechan->adsicpe;
	/* Bridge remains the same */
	/* CDR fields remain the same */
	/* XXX What about blocking, softhangup, blocker, and lock and blockproc? XXX */
	/* Application and data remain the same */
	/* Clone exception  becomes real one, as with fdno */
	ast_set_flag(original, ast_test_flag(clonechan, AST_FLAG_EXCEPTION | AST_FLAG_OUTGOING));
	original->fdno = clonechan->fdno;
	/* Schedule context remains the same */
	/* Stream stuff stays the same */
	/* Keep the original state.  The fixup code will need to work with it most likely */

	/*
	 * Just swap the whole structures, nevermind the allocations,
	 * they'll work themselves out.
	 */
	exchange.dialed = original->dialed;
	original->dialed = clonechan->dialed;
	clonechan->dialed = exchange.dialed;

	exchange.caller = original->caller;
	original->caller = clonechan->caller;
	clonechan->caller = exchange.caller;

	exchange.connected = original->connected;
	original->connected = clonechan->connected;
	clonechan->connected = exchange.connected;

	exchange.redirecting = original->redirecting;
	original->redirecting = clonechan->redirecting;
	clonechan->redirecting = exchange.redirecting;

	report_new_callerid(original);

	/* Restore original timing file descriptor */
	ast_channel_set_fd(original, AST_TIMING_FD, original->timingfd);

	/* Our native formats are different now */
	ast_format_cap_copy(original->nativeformats, clonechan->nativeformats);

	/* Context, extension, priority, app data, jump table,  remain the same */
	/* pvt switches.  pbx stays the same, as does next */

	/* Set the write format */
	ast_set_write_format(original, &wformat);

	/* Set the read format */
	ast_set_read_format(original, &rformat);

	/* Copy the music class */
	ast_string_field_set(original, musicclass, clonechan->musicclass);

	/* copy over accuntcode and set peeraccount across the bridge */
	ast_string_field_set(original, accountcode, S_OR(clonechan->accountcode, ""));
	if (original->_bridge) {
		/* XXX - should we try to lock original->_bridge here? */
		ast_string_field_set(original->_bridge, peeraccount, S_OR(clonechan->accountcode, ""));
		ast_cel_report_event(original, AST_CEL_BRIDGE_UPDATE, NULL, NULL, NULL);
	}

	ast_debug(1, "Putting channel %s in %s/%s formats\n", original->name,
		ast_getformatname(&wformat), ast_getformatname(&rformat));

	/* Okay.  Last thing is to let the channel driver know about all this mess, so he
	   can fix up everything as best as possible */
	if (original->tech->fixup) {
		if (original->tech->fixup(clonechan, original)) {
			ast_log(LOG_WARNING, "Channel for type '%s' could not fixup channel %s\n",
				original->tech->type, original->name);
			res = -1;
			goto done;
		}
	} else
		ast_log(LOG_WARNING, "Channel type '%s' does not have a fixup routine (for %s)!  Bad things may happen.\n",
			original->tech->type, original->name);

	/* 
	 * If an indication is currently playing, maintain it on the channel 
	 * that is taking the place of original 
	 *
	 * This is needed because the masquerade is swapping out in the internals
	 * of this channel, and the new channel private data needs to be made
	 * aware of the current visible indication (RINGING, CONGESTION, etc.)
	 */
	if (visible_indication) {
		ast_indicate(original, visible_indication);
	}

	/* Now, at this point, the "clone" channel is totally F'd up.  We mark it as
	   a zombie so nothing tries to touch it.  If it's already been marked as a
	   zombie, then free it now (since it already is considered invalid). */
	if (ast_test_flag(clonechan, AST_FLAG_ZOMBIE)) {
		ast_debug(1, "Destroying channel clone '%s'\n", clonechan->name);
		ast_channel_unlock(clonechan);
		ast_manager_event(clonechan, EVENT_FLAG_CALL, "Hangup",
			"Channel: %s\r\n"
			"Uniqueid: %s\r\n"
			"Cause: %d\r\n"
			"Cause-txt: %s\r\n",
			clonechan->name,
			clonechan->uniqueid,
			clonechan->hangupcause,
			ast_cause2str(clonechan->hangupcause)
			);
		clonechan = ast_channel_release(clonechan);
	} else {
		ast_debug(1, "Released clone lock on '%s'\n", clonechan->name);
		ast_set_flag(clonechan, AST_FLAG_ZOMBIE);
		ast_queue_frame(clonechan, &ast_null_frame);
	}

	/* Signal any blocker */
	if (ast_test_flag(original, AST_FLAG_BLOCKING))
		pthread_kill(original->blocker, SIGURG);
	ast_debug(1, "Done Masquerading %s (%d)\n", original->name, original->_state);

	if ((bridged = ast_bridged_channel(original))) {
		ast_channel_lock(bridged);
		ast_indicate(bridged, AST_CONTROL_SRCCHANGE);
		ast_channel_unlock(bridged);
	}
	ast_indicate(original, AST_CONTROL_SRCCHANGE);

	if (xfer_colp) {
		/*
		 * After the masquerade, the original channel pointer actually
		 * points to the new transferee channel and the bridged channel
		 * is still the intended transfer target party.
		 */
		masquerade_colp_transfer(original, xfer_colp);
	}

done:
	if (xfer_ds) {
		ast_datastore_free(xfer_ds);
	}
	/* it is possible for the clone channel to disappear during this */
	if (clonechan) {
		ast_channel_unlock(original);
		ast_channel_unlock(clonechan);
		ao2_link(channels, clonechan);
		ao2_link(channels, original);
	} else {
		ast_channel_unlock(original);
		ao2_link(channels, original);
	}

	ao2_unlock(channels);

	return res;
}

void ast_set_callerid(struct ast_channel *chan, const char *cid_num, const char *cid_name, const char *cid_ani)
{
	ast_channel_lock(chan);

	if (cid_num) {
		chan->caller.id.number.valid = 1;
		ast_free(chan->caller.id.number.str);
		chan->caller.id.number.str = ast_strdup(cid_num);
	}
	if (cid_name) {
		chan->caller.id.name.valid = 1;
		ast_free(chan->caller.id.name.str);
		chan->caller.id.name.str = ast_strdup(cid_name);
	}
	if (cid_ani) {
		chan->caller.ani.number.valid = 1;
		ast_free(chan->caller.ani.number.str);
		chan->caller.ani.number.str = ast_strdup(cid_ani);
	}
	if (chan->cdr) {
		ast_cdr_setcid(chan->cdr, chan);
	}

	report_new_callerid(chan);

	ast_channel_unlock(chan);
}

void ast_channel_set_caller(struct ast_channel *chan, const struct ast_party_caller *caller, const struct ast_set_party_caller *update)
{
	if (&chan->caller == caller) {
		/* Don't set to self */
		return;
	}

	ast_channel_lock(chan);
	ast_party_caller_set(&chan->caller, caller, update);
	ast_channel_unlock(chan);
}

void ast_channel_set_caller_event(struct ast_channel *chan, const struct ast_party_caller *caller, const struct ast_set_party_caller *update)
{
	const char *pre_set_number;
	const char *pre_set_name;

	if (&chan->caller == caller) {
		/* Don't set to self */
		return;
	}

	ast_channel_lock(chan);
	pre_set_number =
		S_COR(chan->caller.id.number.valid, chan->caller.id.number.str, NULL);
	pre_set_name = S_COR(chan->caller.id.name.valid, chan->caller.id.name.str, NULL);
	ast_party_caller_set(&chan->caller, caller, update);
	if (S_COR(chan->caller.id.number.valid, chan->caller.id.number.str, NULL)
			!= pre_set_number
		|| S_COR(chan->caller.id.name.valid, chan->caller.id.name.str, NULL)
			!= pre_set_name) {
		/* The caller id name or number changed. */
		report_new_callerid(chan);
	}
	if (chan->cdr) {
		ast_cdr_setcid(chan->cdr, chan);
	}
	ast_channel_unlock(chan);
}

int ast_setstate(struct ast_channel *chan, enum ast_channel_state state)
{
	int oldstate = chan->_state;
	char name[AST_CHANNEL_NAME], *dashptr;

	if (oldstate == state)
		return 0;

	ast_copy_string(name, chan->name, sizeof(name));
	if ((dashptr = strrchr(name, '-'))) {
		*dashptr = '\0';
	}

	chan->_state = state;

	/* We have to pass AST_DEVICE_UNKNOWN here because it is entirely possible that the channel driver
	 * for this channel is using the callback method for device state. If we pass in an actual state here
	 * we override what they are saying the state is and things go amuck. */
	ast_devstate_changed_literal(AST_DEVICE_UNKNOWN, name);

	/* setstate used to conditionally report Newchannel; this is no more */
	ast_manager_event(chan, EVENT_FLAG_CALL, "Newstate",
		"Channel: %s\r\n"
		"ChannelState: %d\r\n"
		"ChannelStateDesc: %s\r\n"
		"CallerIDNum: %s\r\n"
		"CallerIDName: %s\r\n"
		"ConnectedLineNum: %s\r\n"
		"ConnectedLineName: %s\r\n"
		"Uniqueid: %s\r\n",
		chan->name, chan->_state, ast_state2str(chan->_state),
		S_COR(chan->caller.id.number.valid, chan->caller.id.number.str, ""),
		S_COR(chan->caller.id.name.valid, chan->caller.id.name.str, ""),
		S_COR(chan->connected.id.number.valid, chan->connected.id.number.str, ""),
		S_COR(chan->connected.id.name.valid, chan->connected.id.name.str, ""),
		chan->uniqueid);

	return 0;
}

/*! \brief Find bridged channel */
struct ast_channel *ast_bridged_channel(struct ast_channel *chan)
{
	struct ast_channel *bridged;
	bridged = chan->_bridge;
	if (bridged && bridged->tech->bridged_channel)
		bridged = bridged->tech->bridged_channel(chan, bridged);
	return bridged;
}

static void bridge_playfile(struct ast_channel *chan, struct ast_channel *peer, const char *sound, int remain)
{
	int min = 0, sec = 0, check;

	check = ast_autoservice_start(peer);
	if (check)
		return;

	if (remain > 0) {
		if (remain / 60 > 1) {
			min = remain / 60;
			sec = remain % 60;
		} else {
			sec = remain;
		}
	}
	
	if (!strcmp(sound,"timeleft")) {	/* Queue support */
		ast_stream_and_wait(chan, "vm-youhave", "");
		if (min) {
			ast_say_number(chan, min, AST_DIGIT_ANY, chan->language, NULL);
			ast_stream_and_wait(chan, "queue-minutes", "");
		}
		if (sec) {
			ast_say_number(chan, sec, AST_DIGIT_ANY, chan->language, NULL);
			ast_stream_and_wait(chan, "queue-seconds", "");
		}
	} else {
		ast_stream_and_wait(chan, sound, "");
	}

	ast_autoservice_stop(peer);
}

static enum ast_bridge_result ast_generic_bridge(struct ast_channel *c0, struct ast_channel *c1,
						 struct ast_bridge_config *config, struct ast_frame **fo,
						 struct ast_channel **rc)
{
	/* Copy voice back and forth between the two channels. */
	struct ast_channel *cs[3];
	struct ast_frame *f;
	enum ast_bridge_result res = AST_BRIDGE_COMPLETE;
	struct ast_format_cap *o0nativeformats;
	struct ast_format_cap *o1nativeformats;
	int watch_c0_dtmf;
	int watch_c1_dtmf;
	void *pvt0, *pvt1;
	/* Indicates whether a frame was queued into a jitterbuffer */
	int frame_put_in_jb = 0;
	int jb_in_use;
	int to;

	o0nativeformats = ast_format_cap_dup(c0->nativeformats);
	o1nativeformats = ast_format_cap_dup(c1->nativeformats);

	if (!o0nativeformats || !o1nativeformats) {
		ast_format_cap_destroy(o0nativeformats); /* NULL safe */
		ast_format_cap_destroy(o1nativeformats); /* NULL safe */
		return AST_BRIDGE_FAILED;
	}

	cs[0] = c0;
	cs[1] = c1;
	pvt0 = c0->tech_pvt;
	pvt1 = c1->tech_pvt;
	watch_c0_dtmf = config->flags & AST_BRIDGE_DTMF_CHANNEL_0;
	watch_c1_dtmf = config->flags & AST_BRIDGE_DTMF_CHANNEL_1;

	/* Check the need of a jitterbuffer for each channel */
	jb_in_use = ast_jb_do_usecheck(c0, c1);
	if (jb_in_use)
		ast_jb_empty_and_reset(c0, c1);

	ast_poll_channel_add(c0, c1);

	if (config->feature_timer > 0 && ast_tvzero(config->nexteventts)) {
		/* nexteventts is not set when the bridge is not scheduled to
 		 * break, so calculate when the bridge should possibly break
 		 * if a partial feature match timed out */
		config->nexteventts = ast_tvadd(ast_tvnow(), ast_samp2tv(config->feature_timer, 1000));
	}

	for (;;) {
		struct ast_channel *who, *other;

		if ((c0->tech_pvt != pvt0) || (c1->tech_pvt != pvt1) ||
		    (!ast_format_cap_identical(o0nativeformats, c0->nativeformats)) ||
		    (!ast_format_cap_identical(o1nativeformats, c1->nativeformats))) {
			/* Check for Masquerade, codec changes, etc */
			res = AST_BRIDGE_RETRY;
			break;
		}
		if (config->nexteventts.tv_sec) {
			to = ast_tvdiff_ms(config->nexteventts, ast_tvnow());
			if (to <= 0) {
				if (config->timelimit && !config->feature_timer && !ast_test_flag(config, AST_FEATURE_WARNING_ACTIVE)) {
					res = AST_BRIDGE_RETRY;
					/* generic bridge ending to play warning */
					ast_set_flag(config, AST_FEATURE_WARNING_ACTIVE);
				} else if (config->feature_timer) {
					/* feature timer expired - make sure we do not play warning */
					ast_clear_flag(config, AST_FEATURE_WARNING_ACTIVE);
					res = AST_BRIDGE_RETRY;
				} else {
					res = AST_BRIDGE_COMPLETE;
				}
				break;
			}
		} else {
			/* If a feature has been started and the bridge is configured to 
 			 * to not break, leave the channel bridge when the feature timer
			 * time has elapsed so the DTMF will be sent to the other side. 
 			 */
			if (!ast_tvzero(config->nexteventts)) {
				int diff = ast_tvdiff_ms(config->nexteventts, ast_tvnow());
				if (diff <= 0) {
					res = AST_BRIDGE_RETRY;
					break;
				}
			}
			to = -1;
		}
		/* Calculate the appropriate max sleep interval - in general, this is the time,
		   left to the closest jb delivery moment */
		if (jb_in_use)
			to = ast_jb_get_when_to_wakeup(c0, c1, to);
		who = ast_waitfor_n(cs, 2, &to);
		if (!who) {
			/* No frame received within the specified timeout - check if we have to deliver now */
			if (jb_in_use)
				ast_jb_get_and_deliver(c0, c1);
			if ((c0->_softhangup | c1->_softhangup) & AST_SOFTHANGUP_UNBRIDGE) {/* Bit operators are intentional. */
				if (c0->_softhangup & AST_SOFTHANGUP_UNBRIDGE) {
					ast_channel_clear_softhangup(c0, AST_SOFTHANGUP_UNBRIDGE);
				}
				if (c1->_softhangup & AST_SOFTHANGUP_UNBRIDGE) {
					ast_channel_clear_softhangup(c1, AST_SOFTHANGUP_UNBRIDGE);
				}
				c0->_bridge = c1;
				c1->_bridge = c0;
			}
			continue;
		}
		f = ast_read(who);
		if (!f) {
			*fo = NULL;
			*rc = who;
			ast_debug(1, "Didn't get a frame from channel: %s\n", who->name);
			break;
		}

		other = (who == c0) ? c1 : c0; /* the 'other' channel */
		/* Try add the frame info the who's bridged channel jitterbuff */
		if (jb_in_use)
			frame_put_in_jb = !ast_jb_put(other, f);

		if ((f->frametype == AST_FRAME_CONTROL) && !(config->flags & AST_BRIDGE_IGNORE_SIGS)) {
			int bridge_exit = 0;

			switch (f->subclass.integer) {
			case AST_CONTROL_AOC:
			case AST_CONTROL_MCID:
				ast_indicate_data(other, f->subclass.integer, f->data.ptr, f->datalen);
				break;
			case AST_CONTROL_REDIRECTING:
				if (ast_channel_redirecting_macro(who, other, f, other == c0, 1)) {
					ast_indicate_data(other, f->subclass.integer, f->data.ptr, f->datalen);
				}
				break;
			case AST_CONTROL_CONNECTED_LINE:
				if (ast_channel_connected_line_macro(who, other, f, other == c0, 1)) {
					ast_indicate_data(other, f->subclass.integer, f->data.ptr, f->datalen);
				}
				break;
			case AST_CONTROL_HOLD:
			case AST_CONTROL_UNHOLD:
			case AST_CONTROL_VIDUPDATE:
			case AST_CONTROL_SRCUPDATE:
			case AST_CONTROL_SRCCHANGE:
			case AST_CONTROL_T38_PARAMETERS:
				ast_indicate_data(other, f->subclass.integer, f->data.ptr, f->datalen);
				if (jb_in_use) {
					ast_jb_empty_and_reset(c0, c1);
				}
				break;
			default:
				*fo = f;
				*rc = who;
				bridge_exit = 1;
				ast_debug(1, "Got a FRAME_CONTROL (%d) frame on channel %s\n", f->subclass.integer, who->name);
				break;
			}
			if (bridge_exit)
				break;
		}
		if ((f->frametype == AST_FRAME_VOICE) ||
		    (f->frametype == AST_FRAME_DTMF_BEGIN) ||
		    (f->frametype == AST_FRAME_DTMF) ||
		    (f->frametype == AST_FRAME_VIDEO) ||
		    (f->frametype == AST_FRAME_IMAGE) ||
		    (f->frametype == AST_FRAME_HTML) ||
		    (f->frametype == AST_FRAME_MODEM) ||
		    (f->frametype == AST_FRAME_TEXT)) {
			/* monitored dtmf causes exit from bridge */
			int monitored_source = (who == c0) ? watch_c0_dtmf : watch_c1_dtmf;

			if (monitored_source &&
				(f->frametype == AST_FRAME_DTMF_END ||
				f->frametype == AST_FRAME_DTMF_BEGIN)) {
				*fo = f;
				*rc = who;
				ast_debug(1, "Got DTMF %s on channel (%s)\n",
					f->frametype == AST_FRAME_DTMF_END ? "end" : "begin",
					who->name);

				break;
			}
			/* Write immediately frames, not passed through jb */
			if (!frame_put_in_jb)
				ast_write(other, f);
				
			/* Check if we have to deliver now */
			if (jb_in_use)
				ast_jb_get_and_deliver(c0, c1);
		}
		/* XXX do we want to pass on also frames not matched above ? */
		ast_frfree(f);

#ifndef HAVE_EPOLL
		/* Swap who gets priority */
		cs[2] = cs[0];
		cs[0] = cs[1];
		cs[1] = cs[2];
#endif
	}

	ast_poll_channel_del(c0, c1);

	ast_format_cap_destroy(o0nativeformats);
	ast_format_cap_destroy(o1nativeformats);

	return res;
}

/*! \brief Bridge two channels together (early) */
int ast_channel_early_bridge(struct ast_channel *c0, struct ast_channel *c1)
{
	/* Make sure we can early bridge, if not error out */
	if (!c0->tech->early_bridge || (c1 && (!c1->tech->early_bridge || c0->tech->early_bridge != c1->tech->early_bridge)))
		return -1;

	return c0->tech->early_bridge(c0, c1);
}

/*! \brief Send manager event for bridge link and unlink events.
 * \param onoff Link/Unlinked 
 * \param type 1 for core, 2 for native
 * \param c0 first channel in bridge
 * \param c1 second channel in bridge
*/
static void manager_bridge_event(int onoff, int type, struct ast_channel *c0, struct ast_channel *c1)
{
	struct ast_channel *chans[2] = { c0, c1 };
	ast_manager_event_multichan(EVENT_FLAG_CALL, "Bridge", 2, chans,
		"Bridgestate: %s\r\n"
		"Bridgetype: %s\r\n"
		"Channel1: %s\r\n"
		"Channel2: %s\r\n"
		"Uniqueid1: %s\r\n"
		"Uniqueid2: %s\r\n"
		"CallerID1: %s\r\n"
		"CallerID2: %s\r\n",
		onoff ? "Link" : "Unlink",
		type == 1 ? "core" : "native",
		c0->name, c1->name,
		c0->uniqueid, c1->uniqueid,
		S_COR(c0->caller.id.number.valid, c0->caller.id.number.str, ""),
		S_COR(c1->caller.id.number.valid, c1->caller.id.number.str, ""));
}

static void update_bridge_vars(struct ast_channel *c0, struct ast_channel *c1)
{
	const char *c0_name;
	const char *c1_name;
	const char *c0_pvtid = NULL;
	const char *c1_pvtid = NULL;

	ast_channel_lock(c1);
	c1_name = ast_strdupa(c1->name);
	if (c1->tech->get_pvt_uniqueid) {
		c1_pvtid = ast_strdupa(c1->tech->get_pvt_uniqueid(c1));
	}
	ast_channel_unlock(c1);

	ast_channel_lock(c0);
	if (!ast_strlen_zero(pbx_builtin_getvar_helper(c0, "BRIDGEPEER"))) {
		pbx_builtin_setvar_helper(c0, "BRIDGEPEER", c1_name);
	}
	if (c1_pvtid) {
		pbx_builtin_setvar_helper(c0, "BRIDGEPVTCALLID", c1_pvtid);
	}
	c0_name = ast_strdupa(c0->name);
	if (c0->tech->get_pvt_uniqueid) {
		c0_pvtid = ast_strdupa(c0->tech->get_pvt_uniqueid(c0));
	}
	ast_channel_unlock(c0);

	ast_channel_lock(c1);
	if (!ast_strlen_zero(pbx_builtin_getvar_helper(c1, "BRIDGEPEER"))) {
		pbx_builtin_setvar_helper(c1, "BRIDGEPEER", c0_name);
	}
	if (c0_pvtid) {
		pbx_builtin_setvar_helper(c1, "BRIDGEPVTCALLID", c0_pvtid);
	}
	ast_channel_unlock(c1);
}

static void bridge_play_sounds(struct ast_channel *c0, struct ast_channel *c1)
{
	const char *s, *sound;

	/* See if we need to play an audio file to any side of the bridge */

	ast_channel_lock(c0);
	if ((s = pbx_builtin_getvar_helper(c0, "BRIDGE_PLAY_SOUND"))) {
		sound = ast_strdupa(s);
		ast_channel_unlock(c0);
		bridge_playfile(c0, c1, sound, 0);
		pbx_builtin_setvar_helper(c0, "BRIDGE_PLAY_SOUND", NULL);
	} else {
		ast_channel_unlock(c0);
	}

	ast_channel_lock(c1);
	if ((s = pbx_builtin_getvar_helper(c1, "BRIDGE_PLAY_SOUND"))) {
		sound = ast_strdupa(s);
		ast_channel_unlock(c1);
		bridge_playfile(c1, c0, sound, 0);
		pbx_builtin_setvar_helper(c1, "BRIDGE_PLAY_SOUND", NULL);
	} else {
		ast_channel_unlock(c1);
	}
}

/*! \brief Bridge two channels together */
enum ast_bridge_result ast_channel_bridge(struct ast_channel *c0, struct ast_channel *c1,
					  struct ast_bridge_config *config, struct ast_frame **fo, struct ast_channel **rc)
{
	enum ast_bridge_result res = AST_BRIDGE_COMPLETE;
	struct ast_format_cap *o0nativeformats;
	struct ast_format_cap *o1nativeformats;
	long time_left_ms=0;
	char caller_warning = 0;
	char callee_warning = 0;

	*fo = NULL;

	if (c0->_bridge) {
		ast_log(LOG_WARNING, "%s is already in a bridge with %s\n",
			c0->name, c0->_bridge->name);
		return -1;
	}
	if (c1->_bridge) {
		ast_log(LOG_WARNING, "%s is already in a bridge with %s\n",
			c1->name, c1->_bridge->name);
		return -1;
	}
	
	/* Stop if we're a zombie or need a soft hangup */
	if (ast_test_flag(c0, AST_FLAG_ZOMBIE) || ast_check_hangup_locked(c0) ||
	    ast_test_flag(c1, AST_FLAG_ZOMBIE) || ast_check_hangup_locked(c1))
		return -1;

	o0nativeformats = ast_format_cap_dup(c0->nativeformats);
	o1nativeformats = ast_format_cap_dup(c1->nativeformats);
	if (!o0nativeformats || !o1nativeformats) {
		ast_format_cap_destroy(o0nativeformats);
		ast_format_cap_destroy(o1nativeformats);
		ast_log(LOG_WARNING, "failed to copy native formats\n");
		return -1;
	}

	caller_warning = ast_test_flag(&config->features_caller, AST_FEATURE_PLAY_WARNING);
	callee_warning = ast_test_flag(&config->features_callee, AST_FEATURE_PLAY_WARNING);

	if (ast_tvzero(config->start_time)) {
		config->start_time = ast_tvnow();
		if (config->start_sound) {
			if (caller_warning) {
				bridge_playfile(c0, c1, config->start_sound, config->timelimit / 1000);
			}
			if (callee_warning) {
				bridge_playfile(c1, c0, config->start_sound, config->timelimit / 1000);
			}
		}
	}

	/* Keep track of bridge */
	c0->_bridge = c1;
	c1->_bridge = c0;

	ast_set_owners_and_peers(c0, c1);

	if (config->feature_timer && !ast_tvzero(config->nexteventts)) {
		config->nexteventts = ast_tvadd(config->feature_start_time, ast_samp2tv(config->feature_timer, 1000));
	} else if (config->timelimit) {
		time_left_ms = config->timelimit - ast_tvdiff_ms(ast_tvnow(), config->start_time);
		config->nexteventts = ast_tvadd(config->start_time, ast_samp2tv(config->timelimit, 1000));
		if ((caller_warning || callee_warning) && config->play_warning) {
			long next_warn = config->play_warning;
			if (time_left_ms < config->play_warning && config->warning_freq > 0) {
				/* At least one warning was played, which means we are returning after feature */
				long warns_passed = (config->play_warning - time_left_ms) / config->warning_freq;
				/* It is 'warns_passed * warning_freq' NOT '(warns_passed + 1) * warning_freq',
					because nexteventts will be updated once again in the 'if (!to)' block */
				next_warn = config->play_warning - warns_passed * config->warning_freq;
			}
			config->nexteventts = ast_tvsub(config->nexteventts, ast_samp2tv(next_warn, 1000));
		}
	} else {
		config->nexteventts.tv_sec = 0;
		config->nexteventts.tv_usec = 0;
	}

	if (!c0->tech->send_digit_begin)
		ast_set_flag(c1, AST_FLAG_END_DTMF_ONLY);
	if (!c1->tech->send_digit_begin)
		ast_set_flag(c0, AST_FLAG_END_DTMF_ONLY);
	manager_bridge_event(1, 1, c0, c1);

	/* Before we enter in and bridge these two together tell them both the source of audio has changed */
	ast_indicate(c0, AST_CONTROL_SRCUPDATE);
	ast_indicate(c1, AST_CONTROL_SRCUPDATE);

	for (/* ever */;;) {
		struct timeval now = { 0, };
		int to;

		to = -1;

		if (!ast_tvzero(config->nexteventts)) {
			now = ast_tvnow();
			to = ast_tvdiff_ms(config->nexteventts, now);
			if (to <= 0) {
				if (!config->timelimit) {
					res = AST_BRIDGE_COMPLETE;
					break;
				}
				to = 0;
			}
		}

		if (config->timelimit) {
			time_left_ms = config->timelimit - ast_tvdiff_ms(now, config->start_time);
			if (time_left_ms < to)
				to = time_left_ms;

			if (time_left_ms <= 0) {
				if (caller_warning && config->end_sound)
					bridge_playfile(c0, c1, config->end_sound, 0);
				if (callee_warning && config->end_sound)
					bridge_playfile(c1, c0, config->end_sound, 0);
				*fo = NULL;
				res = 0;
				break;
			}

			if (!to) {
				if (time_left_ms >= 5000 && config->warning_sound && config->play_warning && ast_test_flag(config, AST_FEATURE_WARNING_ACTIVE)) {
					int t = (time_left_ms + 500) / 1000; /* round to nearest second */
					if (caller_warning)
						bridge_playfile(c0, c1, config->warning_sound, t);
					if (callee_warning)
						bridge_playfile(c1, c0, config->warning_sound, t);
				}

				if (config->warning_freq && (time_left_ms > (config->warning_freq + 5000))) {
					config->nexteventts = ast_tvadd(config->nexteventts, ast_samp2tv(config->warning_freq, 1000));
				} else {
					config->nexteventts = ast_tvadd(config->start_time, ast_samp2tv(config->timelimit, 1000));
				}
			}
			ast_clear_flag(config, AST_FEATURE_WARNING_ACTIVE);
		}

		if ((c0->_softhangup | c1->_softhangup) & AST_SOFTHANGUP_UNBRIDGE) {/* Bit operators are intentional. */
			if (c0->_softhangup & AST_SOFTHANGUP_UNBRIDGE) {
				ast_channel_clear_softhangup(c0, AST_SOFTHANGUP_UNBRIDGE);
			}
			if (c1->_softhangup & AST_SOFTHANGUP_UNBRIDGE) {
				ast_channel_clear_softhangup(c1, AST_SOFTHANGUP_UNBRIDGE);
			}
			c0->_bridge = c1;
			c1->_bridge = c0;
			ast_debug(1, "Unbridge signal received. Ending native bridge.\n");
			continue;
		}

		/* Stop if we're a zombie or need a soft hangup */
		if (ast_test_flag(c0, AST_FLAG_ZOMBIE) || ast_check_hangup_locked(c0) ||
		    ast_test_flag(c1, AST_FLAG_ZOMBIE) || ast_check_hangup_locked(c1)) {
			*fo = NULL;
			res = 0;
			ast_debug(1, "Bridge stops because we're zombie or need a soft hangup: c0=%s, c1=%s, flags: %s,%s,%s,%s\n",
				c0->name, c1->name,
				ast_test_flag(c0, AST_FLAG_ZOMBIE) ? "Yes" : "No",
				ast_check_hangup(c0) ? "Yes" : "No",
				ast_test_flag(c1, AST_FLAG_ZOMBIE) ? "Yes" : "No",
				ast_check_hangup(c1) ? "Yes" : "No");
			break;
		}

		update_bridge_vars(c0, c1);

		bridge_play_sounds(c0, c1);

		if (c0->tech->bridge &&
			/* if < 1 ms remains use generic bridging for accurate timing */
			(!config->timelimit || to > 1000 || to == 0) &&
		    (c0->tech->bridge == c1->tech->bridge) &&
		    !c0->monitor && !c1->monitor &&
		    !c0->audiohooks && !c1->audiohooks &&
		    ast_framehook_list_is_empty(c0->framehooks) && ast_framehook_list_is_empty(c1->framehooks) &&
		    !c0->masq && !c0->masqr && !c1->masq && !c1->masqr) {
			int timeoutms = to - 1000 > 0 ? to - 1000 : to;
			/* Looks like they share a bridge method and nothing else is in the way */
			ast_set_flag(c0, AST_FLAG_NBRIDGE);
			ast_set_flag(c1, AST_FLAG_NBRIDGE);
			if ((res = c0->tech->bridge(c0, c1, config->flags, fo, rc, timeoutms)) == AST_BRIDGE_COMPLETE) {
				manager_bridge_event(0, 1, c0, c1);
				ast_debug(1, "Returning from native bridge, channels: %s, %s\n", c0->name, c1->name);

				ast_clear_flag(c0, AST_FLAG_NBRIDGE);
				ast_clear_flag(c1, AST_FLAG_NBRIDGE);

				if ((c0->_softhangup | c1->_softhangup) & AST_SOFTHANGUP_UNBRIDGE) {/* Bit operators are intentional. */
					continue;
				}

				c0->_bridge = NULL;
				c1->_bridge = NULL;
				ast_format_cap_destroy(o0nativeformats);
				ast_format_cap_destroy(o1nativeformats);
				return res;
			} else {
				ast_clear_flag(c0, AST_FLAG_NBRIDGE);
				ast_clear_flag(c1, AST_FLAG_NBRIDGE);
			}
			switch (res) {
			case AST_BRIDGE_RETRY:
				if (config->play_warning) {
					ast_set_flag(config, AST_FEATURE_WARNING_ACTIVE);
				}
				continue;
			default:
				ast_verb(3, "Native bridging %s and %s ended\n", c0->name, c1->name);
				/* fallthrough */
			case AST_BRIDGE_FAILED_NOWARN:
				break;
			}
		}

		if (((ast_format_cmp(&c1->readformat, &c0->writeformat) == AST_FORMAT_CMP_NOT_EQUAL) ||
			(ast_format_cmp(&c0->readformat, &c1->writeformat) == AST_FORMAT_CMP_NOT_EQUAL) ||
		    !ast_format_cap_identical(c0->nativeformats, o0nativeformats) ||
			!ast_format_cap_identical(c1->nativeformats, o1nativeformats)) &&
		    !(c0->generator || c1->generator)) {
			if (ast_channel_make_compatible(c0, c1)) {
				ast_log(LOG_WARNING, "Can't make %s and %s compatible\n", c0->name, c1->name);
				manager_bridge_event(0, 1, c0, c1);
				ast_format_cap_destroy(o0nativeformats);
				ast_format_cap_destroy(o1nativeformats);
				return AST_BRIDGE_FAILED;
			}

			ast_format_cap_copy(o0nativeformats, c0->nativeformats);
			ast_format_cap_copy(o1nativeformats, c1->nativeformats);
		}

		update_bridge_vars(c0, c1);

		res = ast_generic_bridge(c0, c1, config, fo, rc);
		if (res != AST_BRIDGE_RETRY) {
			break;
		} else if (config->feature_timer) {
			/* feature timer expired but has not been updated, sending to ast_bridge_call to do so */
			break;
		}
	}

	ast_clear_flag(c0, AST_FLAG_END_DTMF_ONLY);
	ast_clear_flag(c1, AST_FLAG_END_DTMF_ONLY);

	/* Now that we have broken the bridge the source will change yet again */
	ast_indicate(c0, AST_CONTROL_SRCUPDATE);
	ast_indicate(c1, AST_CONTROL_SRCUPDATE);

	c0->_bridge = NULL;
	c1->_bridge = NULL;

	manager_bridge_event(0, 1, c0, c1);
	ast_debug(1, "Bridge stops bridging channels %s and %s\n", c0->name, c1->name);

	ast_format_cap_destroy(o0nativeformats);
	ast_format_cap_destroy(o1nativeformats);
	return res;
}

/*! \brief Sets an option on a channel */
int ast_channel_setoption(struct ast_channel *chan, int option, void *data, int datalen, int block)
{
	int res;

	ast_channel_lock(chan);
	if (!chan->tech->setoption) {
		errno = ENOSYS;
		ast_channel_unlock(chan);
		return -1;
	}

	if (block)
		ast_log(LOG_ERROR, "XXX Blocking not implemented yet XXX\n");

	res = chan->tech->setoption(chan, option, data, datalen);
	ast_channel_unlock(chan);

	return res;
}

int ast_channel_queryoption(struct ast_channel *chan, int option, void *data, int *datalen, int block)
{
	int res;

	ast_channel_lock(chan);
	if (!chan->tech->queryoption) {
		errno = ENOSYS;
		ast_channel_unlock(chan);
		return -1;
	}

	if (block)
		ast_log(LOG_ERROR, "XXX Blocking not implemented yet XXX\n");

	res = chan->tech->queryoption(chan, option, data, datalen);
	ast_channel_unlock(chan);

	return res;
}

struct tonepair_def {
	int freq1;
	int freq2;
	int duration;
	int vol;
};

struct tonepair_state {
	int fac1;
	int fac2;
	int v1_1;
	int v2_1;
	int v3_1;
	int v1_2;
	int v2_2;
	int v3_2;
	struct ast_format origwfmt;
	int pos;
	int duration;
	int modulate;
	struct ast_frame f;
	unsigned char offset[AST_FRIENDLY_OFFSET];
	short data[4000];
};

static void tonepair_release(struct ast_channel *chan, void *params)
{
	struct tonepair_state *ts = params;

	if (chan)
		ast_set_write_format(chan, &ts->origwfmt);
	ast_free(ts);
}

static void *tonepair_alloc(struct ast_channel *chan, void *params)
{
	struct tonepair_state *ts;
	struct tonepair_def *td = params;

	if (!(ts = ast_calloc(1, sizeof(*ts))))
		return NULL;
	ast_format_copy(&ts->origwfmt, &chan->writeformat);
	if (ast_set_write_format_by_id(chan, AST_FORMAT_SLINEAR)) {
		ast_log(LOG_WARNING, "Unable to set '%s' to signed linear format (write)\n", chan->name);
		tonepair_release(NULL, ts);
		ts = NULL;
	} else {
		ts->fac1 = 2.0 * cos(2.0 * M_PI * (td->freq1 / 8000.0)) * 32768.0;
		ts->v1_1 = 0;
		ts->v2_1 = sin(-4.0 * M_PI * (td->freq1 / 8000.0)) * td->vol;
		ts->v3_1 = sin(-2.0 * M_PI * (td->freq1 / 8000.0)) * td->vol;
		ts->v2_1 = 0;
		ts->fac2 = 2.0 * cos(2.0 * M_PI * (td->freq2 / 8000.0)) * 32768.0;
		ts->v2_2 = sin(-4.0 * M_PI * (td->freq2 / 8000.0)) * td->vol;
		ts->v3_2 = sin(-2.0 * M_PI * (td->freq2 / 8000.0)) * td->vol;
		ts->duration = td->duration;
		ts->modulate = 0;
	}
	/* Let interrupts interrupt :) */
	ast_set_flag(chan, AST_FLAG_WRITE_INT);
	return ts;
}

static int tonepair_generator(struct ast_channel *chan, void *data, int len, int samples)
{
	struct tonepair_state *ts = data;
	int x;

	/* we need to prepare a frame with 16 * timelen samples as we're
	 * generating SLIN audio
	 */
	len = samples * 2;

	if (len > sizeof(ts->data) / 2 - 1) {
		ast_log(LOG_WARNING, "Can't generate that much data!\n");
		return -1;
	}
	memset(&ts->f, 0, sizeof(ts->f));
 	for (x=0;x<len/2;x++) {
 		ts->v1_1 = ts->v2_1;
 		ts->v2_1 = ts->v3_1;
 		ts->v3_1 = (ts->fac1 * ts->v2_1 >> 15) - ts->v1_1;
 		
 		ts->v1_2 = ts->v2_2;
 		ts->v2_2 = ts->v3_2;
 		ts->v3_2 = (ts->fac2 * ts->v2_2 >> 15) - ts->v1_2;
 		if (ts->modulate) {
 			int p;
 			p = ts->v3_2 - 32768;
 			if (p < 0) p = -p;
 			p = ((p * 9) / 10) + 1;
 			ts->data[x] = (ts->v3_1 * p) >> 15;
 		} else
 			ts->data[x] = ts->v3_1 + ts->v3_2; 
 	}
	ts->f.frametype = AST_FRAME_VOICE;
	ast_format_set(&ts->f.subclass.format, AST_FORMAT_SLINEAR, 0);
	ts->f.datalen = len;
	ts->f.samples = samples;
	ts->f.offset = AST_FRIENDLY_OFFSET;
	ts->f.data.ptr = ts->data;
	ast_write(chan, &ts->f);
	ts->pos += x;
	if (ts->duration > 0) {
		if (ts->pos >= ts->duration * 8)
			return -1;
	}
	return 0;
}

static struct ast_generator tonepair = {
	alloc: tonepair_alloc,
	release: tonepair_release,
	generate: tonepair_generator,
};

int ast_tonepair_start(struct ast_channel *chan, int freq1, int freq2, int duration, int vol)
{
	struct tonepair_def d = { 0, };

	d.freq1 = freq1;
	d.freq2 = freq2;
	d.duration = duration;
	d.vol = (vol < 1) ? 8192 : vol; /* force invalid to 8192 */
	if (ast_activate_generator(chan, &tonepair, &d))
		return -1;
	return 0;
}

void ast_tonepair_stop(struct ast_channel *chan)
{
	ast_deactivate_generator(chan);
}

int ast_tonepair(struct ast_channel *chan, int freq1, int freq2, int duration, int vol)
{
	int res;

	if ((res = ast_tonepair_start(chan, freq1, freq2, duration, vol)))
		return res;

	/* Give us some wiggle room */
	while (chan->generatordata && ast_waitfor(chan, 100) >= 0) {
		struct ast_frame *f = ast_read(chan);
		if (f)
			ast_frfree(f);
		else
			return -1;
	}
	return 0;
}

ast_group_t ast_get_group(const char *s)
{
	char *piece;
	char *c;
	int start=0, finish=0, x;
	ast_group_t group = 0;

	if (ast_strlen_zero(s))
		return 0;

	c = ast_strdupa(s);
	
	while ((piece = strsep(&c, ","))) {
		if (sscanf(piece, "%30d-%30d", &start, &finish) == 2) {
			/* Range */
		} else if (sscanf(piece, "%30d", &start)) {
			/* Just one */
			finish = start;
		} else {
			ast_log(LOG_ERROR, "Syntax error parsing group configuration '%s' at '%s'. Ignoring.\n", s, piece);
			continue;
		}
		for (x = start; x <= finish; x++) {
			if ((x > 63) || (x < 0)) {
				ast_log(LOG_WARNING, "Ignoring invalid group %d (maximum group is 63)\n", x);
			} else
				group |= ((ast_group_t) 1 << x);
		}
	}
	return group;
}

static int (*ast_moh_start_ptr)(struct ast_channel *, const char *, const char *) = NULL;
static void (*ast_moh_stop_ptr)(struct ast_channel *) = NULL;
static void (*ast_moh_cleanup_ptr)(struct ast_channel *) = NULL;

void ast_install_music_functions(int (*start_ptr)(struct ast_channel *, const char *, const char *),
				 void (*stop_ptr)(struct ast_channel *),
				 void (*cleanup_ptr)(struct ast_channel *))
{
	ast_moh_start_ptr = start_ptr;
	ast_moh_stop_ptr = stop_ptr;
	ast_moh_cleanup_ptr = cleanup_ptr;
}

void ast_uninstall_music_functions(void)
{
	ast_moh_start_ptr = NULL;
	ast_moh_stop_ptr = NULL;
	ast_moh_cleanup_ptr = NULL;
}

/*! \brief Turn on music on hold on a given channel */
int ast_moh_start(struct ast_channel *chan, const char *mclass, const char *interpclass)
{
	if (ast_moh_start_ptr)
		return ast_moh_start_ptr(chan, mclass, interpclass);

	ast_verb(3, "Music class %s requested but no musiconhold loaded.\n", mclass ? mclass : (interpclass ? interpclass : "default"));

	return 0;
}

/*! \brief Turn off music on hold on a given channel */
void ast_moh_stop(struct ast_channel *chan)
{
	if (ast_moh_stop_ptr)
		ast_moh_stop_ptr(chan);
}

void ast_moh_cleanup(struct ast_channel *chan)
{
	if (ast_moh_cleanup_ptr)
		ast_moh_cleanup_ptr(chan);
}

static int ast_channel_hash_cb(const void *obj, const int flags)
{
	const struct ast_channel *chan = obj;

	/* If the name isn't set, return 0 so that the ao2_find() search will
	 * start in the first bucket. */
	if (ast_strlen_zero(chan->name)) {
		return 0;
	}

	return ast_str_case_hash(chan->name);
}

int ast_plc_reload(void)
{
	struct ast_variable *var;
	struct ast_flags config_flags = { 0 };
	struct ast_config *cfg = ast_config_load("codecs.conf", config_flags);
	if (cfg == CONFIG_STATUS_FILEMISSING || cfg == CONFIG_STATUS_FILEUNCHANGED || cfg == CONFIG_STATUS_FILEINVALID)
		return 0;
	for (var = ast_variable_browse(cfg, "plc"); var; var = var->next) {
		if (!strcasecmp(var->name, "genericplc")) {
			ast_set2_flag(&ast_options, ast_true(var->value), AST_OPT_FLAG_GENERIC_PLC);
		}
	}
	ast_config_destroy(cfg);
	return 0;
}

/*!
 * \internal
 * \brief Implements the channels provider.
 */
static int data_channels_provider_handler(const struct ast_data_search *search,
	struct ast_data *root)
{
	struct ast_channel *c;
	struct ast_channel_iterator *iter = NULL;
	struct ast_data *data_channel;

	for (iter = ast_channel_iterator_all_new();
		iter && (c = ast_channel_iterator_next(iter)); ast_channel_unref(c)) {
		ast_channel_lock(c);

		data_channel = ast_data_add_node(root, "channel");
		if (!data_channel) {
			ast_channel_unlock(c);
			continue;
		}

		if (ast_channel_data_add_structure(data_channel, c, 1) < 0) {
			ast_log(LOG_ERROR, "Unable to add channel structure for channel: %s\n", c->name);
		}

		ast_channel_unlock(c);

		if (!ast_data_search_match(search, data_channel)) {
			ast_data_remove_node(root, data_channel);
		}
	}
	if (iter) {
		ast_channel_iterator_destroy(iter);
	}

	return 0;
}

/*!
 * \internal
 * \brief Implements the channeltypes provider.
 */
static int data_channeltypes_provider_handler(const struct ast_data_search *search,
	struct ast_data *data_root)
{
	struct chanlist *cl;
	struct ast_data *data_type;

	AST_RWLIST_RDLOCK(&backends);
	AST_RWLIST_TRAVERSE(&backends, cl, list) {
		data_type = ast_data_add_node(data_root, "type");
		if (!data_type) {
			continue;
		}
		ast_data_add_str(data_type, "name", cl->tech->type);
		ast_data_add_str(data_type, "description", cl->tech->description);
		ast_data_add_bool(data_type, "devicestate", cl->tech->devicestate ? 1 : 0);
		ast_data_add_bool(data_type, "indications", cl->tech->indicate ? 1 : 0);
		ast_data_add_bool(data_type, "transfer", cl->tech->transfer ? 1 : 0);
		ast_data_add_bool(data_type, "send_digit_begin", cl->tech->send_digit_begin ? 1 : 0);
		ast_data_add_bool(data_type, "send_digit_end", cl->tech->send_digit_end ? 1 : 0);
		ast_data_add_bool(data_type, "call", cl->tech->call ? 1 : 0);
		ast_data_add_bool(data_type, "hangup", cl->tech->hangup ? 1 : 0);
		ast_data_add_bool(data_type, "answer", cl->tech->answer ? 1 : 0);
		ast_data_add_bool(data_type, "read", cl->tech->read ? 1 : 0);
		ast_data_add_bool(data_type, "write", cl->tech->write ? 1 : 0);
		ast_data_add_bool(data_type, "send_text", cl->tech->send_text ? 1 : 0);
		ast_data_add_bool(data_type, "send_image", cl->tech->send_image ? 1 : 0);
		ast_data_add_bool(data_type, "send_html", cl->tech->send_html ? 1 : 0);
		ast_data_add_bool(data_type, "exception", cl->tech->exception ? 1 : 0);
		ast_data_add_bool(data_type, "bridge", cl->tech->bridge ? 1 : 0);
		ast_data_add_bool(data_type, "early_bridge", cl->tech->early_bridge ? 1 : 0);
		ast_data_add_bool(data_type, "fixup", cl->tech->fixup ? 1 : 0);
		ast_data_add_bool(data_type, "setoption", cl->tech->setoption ? 1 : 0);
		ast_data_add_bool(data_type, "queryoption", cl->tech->queryoption ? 1 : 0);
		ast_data_add_bool(data_type, "write_video", cl->tech->write_video ? 1 : 0);
		ast_data_add_bool(data_type, "write_text", cl->tech->write_text ? 1 : 0);
		ast_data_add_bool(data_type, "bridged_channel", cl->tech->bridged_channel ? 1 : 0);
		ast_data_add_bool(data_type, "func_channel_read", cl->tech->func_channel_read ? 1 : 0);
		ast_data_add_bool(data_type, "func_channel_write", cl->tech->func_channel_write ? 1 : 0);
		ast_data_add_bool(data_type, "get_base_channel", cl->tech->get_base_channel ? 1 : 0);
		ast_data_add_bool(data_type, "set_base_channel", cl->tech->set_base_channel ? 1 : 0);
		ast_data_add_bool(data_type, "get_pvt_uniqueid", cl->tech->get_pvt_uniqueid ? 1 : 0);
		ast_data_add_bool(data_type, "cc_callback", cl->tech->cc_callback ? 1 : 0);

		ast_data_add_codecs(data_type, "capabilities", cl->tech->capabilities);

		if (!ast_data_search_match(search, data_type)) {
			ast_data_remove_node(data_root, data_type);
		}
	}
	AST_RWLIST_UNLOCK(&backends);

	return 0;
}

/*!
 * \internal
 * \brief /asterisk/core/channels provider.
 */
static const struct ast_data_handler channels_provider = {
	.version = AST_DATA_HANDLER_VERSION,
	.get = data_channels_provider_handler
};

/*!
 * \internal
 * \brief /asterisk/core/channeltypes provider.
 */
static const struct ast_data_handler channeltypes_provider = {
	.version = AST_DATA_HANDLER_VERSION,
	.get = data_channeltypes_provider_handler
};

static const struct ast_data_entry channel_providers[] = {
	AST_DATA_ENTRY("/asterisk/core/channels", &channels_provider),
	AST_DATA_ENTRY("/asterisk/core/channeltypes", &channeltypes_provider),
};

void ast_channels_init(void)
{
	channels = ao2_container_alloc(NUM_CHANNEL_BUCKETS,
			ast_channel_hash_cb, ast_channel_cmp_cb);

	ast_cli_register_multiple(cli_channel, ARRAY_LEN(cli_channel));

	ast_data_register_multiple_core(channel_providers, ARRAY_LEN(channel_providers));

	ast_plc_reload();
}

/*! \brief Print call group and pickup group ---*/
char *ast_print_group(char *buf, int buflen, ast_group_t group)
{
	unsigned int i;
	int first = 1;
	char num[3];

	buf[0] = '\0';
	
	if (!group)	/* Return empty string if no group */
		return buf;

	for (i = 0; i <= 63; i++) {	/* Max group is 63 */
		if (group & ((ast_group_t) 1 << i)) {
	   		if (!first) {
				strncat(buf, ", ", buflen - strlen(buf) - 1);
			} else {
				first = 0;
	  		}
			snprintf(num, sizeof(num), "%u", i);
			strncat(buf, num, buflen - strlen(buf) - 1);
		}
	}
	return buf;
}

void ast_set_variables(struct ast_channel *chan, struct ast_variable *vars)
{
	struct ast_variable *cur;

	for (cur = vars; cur; cur = cur->next)
		pbx_builtin_setvar_helper(chan, cur->name, cur->value);	
}

static void *silence_generator_alloc(struct ast_channel *chan, void *data)
{
	/* just store the data pointer in the channel structure */
	return data;
}

static void silence_generator_release(struct ast_channel *chan, void *data)
{
	/* nothing to do */
}

static int silence_generator_generate(struct ast_channel *chan, void *data, int len, int samples)
{
	short buf[samples];
	struct ast_frame frame = {
		.frametype = AST_FRAME_VOICE,
		.data.ptr = buf,
		.samples = samples,
		.datalen = sizeof(buf),
	};
	ast_format_set(&frame.subclass.format, AST_FORMAT_SLINEAR, 0);

	memset(buf, 0, sizeof(buf));

	if (ast_write(chan, &frame))
		return -1;

	return 0;
}

static struct ast_generator silence_generator = {
	.alloc = silence_generator_alloc,
	.release = silence_generator_release,
	.generate = silence_generator_generate,
};

struct ast_silence_generator {
	struct ast_format old_write_format;
};

struct ast_silence_generator *ast_channel_start_silence_generator(struct ast_channel *chan)
{
	struct ast_silence_generator *state;

	if (!(state = ast_calloc(1, sizeof(*state)))) {
		return NULL;
	}

	ast_format_copy(&state->old_write_format, &chan->writeformat);

	if (ast_set_write_format_by_id(chan, AST_FORMAT_SLINEAR) < 0) {
		ast_log(LOG_ERROR, "Could not set write format to SLINEAR\n");
		ast_free(state);
		return NULL;
	}

	ast_activate_generator(chan, &silence_generator, state);

	ast_debug(1, "Started silence generator on '%s'\n", chan->name);

	return state;
}

void ast_channel_stop_silence_generator(struct ast_channel *chan, struct ast_silence_generator *state)
{
	if (!state)
		return;

	ast_deactivate_generator(chan);

	ast_debug(1, "Stopped silence generator on '%s'\n", chan->name);

	if (ast_set_write_format(chan, &state->old_write_format) < 0)
		ast_log(LOG_ERROR, "Could not return write format to its original state\n");

	ast_free(state);
}


/*! \ brief Convert channel reloadreason (ENUM) to text string for manager event */
const char *channelreloadreason2txt(enum channelreloadreason reason)
{
	switch (reason) {
	case CHANNEL_MODULE_LOAD:
		return "LOAD (Channel module load)";

	case CHANNEL_MODULE_RELOAD:
		return "RELOAD (Channel module reload)";

	case CHANNEL_CLI_RELOAD:
		return "CLIRELOAD (Channel module reload by CLI command)";

	default:
		return "MANAGERRELOAD (Channel module reload by manager)";
	}
};

/*
 * Wrappers for various ast_say_*() functions that call the full version
 * of the same functions.
 * The proper place would be say.c, but that file is optional and one
 * must be able to build asterisk even without it (using a loadable 'say'
 * implementation that only supplies the 'full' version of the functions.
 */

int ast_say_number(struct ast_channel *chan, int num,
	const char *ints, const char *language, const char *options)
{
	return ast_say_number_full(chan, num, ints, language, options, -1, -1);
}

int ast_say_enumeration(struct ast_channel *chan, int num,
	const char *ints, const char *language, const char *options)
{
	return ast_say_enumeration_full(chan, num, ints, language, options, -1, -1);
}

int ast_say_digits(struct ast_channel *chan, int num,
	const char *ints, const char *lang)
{
	return ast_say_digits_full(chan, num, ints, lang, -1, -1);
}

int ast_say_digit_str(struct ast_channel *chan, const char *str,
	const char *ints, const char *lang)
{
	return ast_say_digit_str_full(chan, str, ints, lang, -1, -1);
}

int ast_say_character_str(struct ast_channel *chan, const char *str,
	const char *ints, const char *lang)
{
	return ast_say_character_str_full(chan, str, ints, lang, -1, -1);
}

int ast_say_phonetic_str(struct ast_channel *chan, const char *str,
	const char *ints, const char *lang)
{
	return ast_say_phonetic_str_full(chan, str, ints, lang, -1, -1);
}

int ast_say_digits_full(struct ast_channel *chan, int num,
	const char *ints, const char *lang, int audiofd, int ctrlfd)
{
	char buf[256];

	snprintf(buf, sizeof(buf), "%d", num);

	return ast_say_digit_str_full(chan, buf, ints, lang, audiofd, ctrlfd);
}

void ast_connected_line_copy_from_caller(struct ast_party_connected_line *dest, const struct ast_party_caller *src)
{
	ast_party_id_copy(&dest->id, &src->id);
	ast_party_id_copy(&dest->ani, &src->ani);
	dest->ani2 = src->ani2;
}

void ast_connected_line_copy_to_caller(struct ast_party_caller *dest, const struct ast_party_connected_line *src)
{
	ast_party_id_copy(&dest->id, &src->id);
	ast_party_id_copy(&dest->ani, &src->ani);

	dest->ani2 = src->ani2;
}

void ast_channel_set_connected_line(struct ast_channel *chan, const struct ast_party_connected_line *connected, const struct ast_set_party_connected_line *update)
{
	if (&chan->connected == connected) {
		/* Don't set to self */
		return;
	}

	ast_channel_lock(chan);
	ast_party_connected_line_set(&chan->connected, connected, update);
	ast_channel_unlock(chan);
}

/*! \note Should follow struct ast_party_name */
struct ast_party_name_ies {
	/*! \brief Subscriber name ie */
	int str;
	/*! \brief Character set ie. */
	int char_set;
	/*! \brief presentation-indicator ie */
	int presentation;
	/*! \brief valid/present ie */
	int valid;
};

/*!
 * \internal
 * \since 1.8
 * \brief Build a party name information data frame component.
 *
 * \param data Buffer to fill with the frame data
 * \param datalen Size of the buffer to fill
 * \param name Party name information
 * \param label Name of particular party name
 * \param ies Data frame ie values for the party name components
 *
 * \retval -1 if error
 * \retval Amount of data buffer used
 */
static int party_name_build_data(unsigned char *data, size_t datalen, const struct ast_party_name *name, const char *label, const struct ast_party_name_ies *ies)
{
	size_t length;
	size_t pos = 0;

	/*
	 * The size of integer values must be fixed in case the frame is
	 * shipped to another machine.
	 */
	if (name->str) {
		length = strlen(name->str);
		if (datalen < pos + (sizeof(data[0]) * 2) + length) {
			ast_log(LOG_WARNING, "No space left for %s name\n", label);
			return -1;
		}
		data[pos++] = ies->str;
		data[pos++] = length;
		memcpy(data + pos, name->str, length);
		pos += length;
	}

	if (datalen < pos + (sizeof(data[0]) * 2) + 1) {
		ast_log(LOG_WARNING, "No space left for %s name char set\n", label);
		return -1;
	}
	data[pos++] = ies->char_set;
	data[pos++] = 1;
	data[pos++] = name->char_set;

	if (datalen < pos + (sizeof(data[0]) * 2) + 1) {
		ast_log(LOG_WARNING, "No space left for %s name presentation\n", label);
		return -1;
	}
	data[pos++] = ies->presentation;
	data[pos++] = 1;
	data[pos++] = name->presentation;

	if (datalen < pos + (sizeof(data[0]) * 2) + 1) {
		ast_log(LOG_WARNING, "No space left for %s name valid\n", label);
		return -1;
	}
	data[pos++] = ies->valid;
	data[pos++] = 1;
	data[pos++] = name->valid;

	return pos;
}

/*! \note Should follow struct ast_party_number */
struct ast_party_number_ies {
	/*! \brief Subscriber phone number ie */
	int str;
	/*! \brief Type-Of-Number and Numbering-Plan ie */
	int plan;
	/*! \brief presentation-indicator ie */
	int presentation;
	/*! \brief valid/present ie */
	int valid;
};

/*!
 * \internal
 * \since 1.8
 * \brief Build a party number information data frame component.
 *
 * \param data Buffer to fill with the frame data
 * \param datalen Size of the buffer to fill
 * \param number Party number information
 * \param label Name of particular party number
 * \param ies Data frame ie values for the party number components
 *
 * \retval -1 if error
 * \retval Amount of data buffer used
 */
static int party_number_build_data(unsigned char *data, size_t datalen, const struct ast_party_number *number, const char *label, const struct ast_party_number_ies *ies)
{
	size_t length;
	size_t pos = 0;

	/*
	 * The size of integer values must be fixed in case the frame is
	 * shipped to another machine.
	 */
	if (number->str) {
		length = strlen(number->str);
		if (datalen < pos + (sizeof(data[0]) * 2) + length) {
			ast_log(LOG_WARNING, "No space left for %s number\n", label);
			return -1;
		}
		data[pos++] = ies->str;
		data[pos++] = length;
		memcpy(data + pos, number->str, length);
		pos += length;
	}

	if (datalen < pos + (sizeof(data[0]) * 2) + 1) {
		ast_log(LOG_WARNING, "No space left for %s numbering plan\n", label);
		return -1;
	}
	data[pos++] = ies->plan;
	data[pos++] = 1;
	data[pos++] = number->plan;

	if (datalen < pos + (sizeof(data[0]) * 2) + 1) {
		ast_log(LOG_WARNING, "No space left for %s number presentation\n", label);
		return -1;
	}
	data[pos++] = ies->presentation;
	data[pos++] = 1;
	data[pos++] = number->presentation;

	if (datalen < pos + (sizeof(data[0]) * 2) + 1) {
		ast_log(LOG_WARNING, "No space left for %s number valid\n", label);
		return -1;
	}
	data[pos++] = ies->valid;
	data[pos++] = 1;
	data[pos++] = number->valid;

	return pos;
}

/*! \note Should follow struct ast_party_subaddress */
struct ast_party_subaddress_ies {
	/*! \brief subaddress ie. */
	int str;
	/*! \brief subaddress type ie */
	int type;
	/*! \brief odd/even indicator ie */
	int odd_even_indicator;
	/*! \brief valid/present ie */
	int valid;
};

/*!
 * \internal
 * \since 1.8
 * \brief Build a party subaddress information data frame component.
 *
 * \param data Buffer to fill with the frame data
 * \param datalen Size of the buffer to fill
 * \param subaddress Party subaddress information
 * \param label Name of particular party subaddress
 * \param ies Data frame ie values for the party subaddress components
 *
 * \retval -1 if error
 * \retval Amount of data buffer used
 */
static int party_subaddress_build_data(unsigned char *data, size_t datalen, const struct ast_party_subaddress *subaddress, const char *label, const struct ast_party_subaddress_ies *ies)
{
	size_t length;
	size_t pos = 0;

	/*
	 * The size of integer values must be fixed in case the frame is
	 * shipped to another machine.
	 */
	if (subaddress->str) {
		length = strlen(subaddress->str);
		if (datalen < pos + (sizeof(data[0]) * 2) + length) {
			ast_log(LOG_WARNING, "No space left for %s subaddress\n", label);
			return -1;
		}
		data[pos++] = ies->str;
		data[pos++] = length;
		memcpy(data + pos, subaddress->str, length);
		pos += length;
	}

	if (datalen < pos + (sizeof(data[0]) * 2) + 1) {
		ast_log(LOG_WARNING, "No space left for %s type of subaddress\n", label);
		return -1;
	}
	data[pos++] = ies->type;
	data[pos++] = 1;
	data[pos++] = subaddress->type;

	if (datalen < pos + (sizeof(data[0]) * 2) + 1) {
		ast_log(LOG_WARNING,
			"No space left for %s subaddress odd-even indicator\n", label);
		return -1;
	}
	data[pos++] = ies->odd_even_indicator;
	data[pos++] = 1;
	data[pos++] = subaddress->odd_even_indicator;

	if (datalen < pos + (sizeof(data[0]) * 2) + 1) {
		ast_log(LOG_WARNING, "No space left for %s subaddress valid\n", label);
		return -1;
	}
	data[pos++] = ies->valid;
	data[pos++] = 1;
	data[pos++] = subaddress->valid;

	return pos;
}

/*! \note Should follow struct ast_party_id */
struct ast_party_id_ies {
	/*! \brief Subscriber name ies */
	struct ast_party_name_ies name;
	/*! \brief Subscriber phone number ies */
	struct ast_party_number_ies number;
	/*! \brief Subscriber subaddress ies. */
	struct ast_party_subaddress_ies subaddress;
	/*! \brief User party id tag ie. */
	int tag;
	/*! \brief Combined name and number presentation ie. */
	int combined_presentation;
};

/*!
 * \internal
 * \since 1.8
 * \brief Build a party id information data frame component.
 *
 * \param data Buffer to fill with the frame data
 * \param datalen Size of the buffer to fill
 * \param id Party id information
 * \param label Name of particular party id
 * \param ies Data frame ie values for the party id components
 * \param update What id information to build.  NULL if all.
 *
 * \retval -1 if error
 * \retval Amount of data buffer used
 */
static int party_id_build_data(unsigned char *data, size_t datalen,
	const struct ast_party_id *id, const char *label, const struct ast_party_id_ies *ies,
	const struct ast_set_party_id *update)
{
	size_t length;
	size_t pos = 0;
	int res;

	/*
	 * The size of integer values must be fixed in case the frame is
	 * shipped to another machine.
	 */

	if (!update || update->name) {
		res = party_name_build_data(data + pos, datalen - pos, &id->name, label,
			&ies->name);
		if (res < 0) {
			return -1;
		}
		pos += res;
	}

	if (!update || update->number) {
		res = party_number_build_data(data + pos, datalen - pos, &id->number, label,
			&ies->number);
		if (res < 0) {
			return -1;
		}
		pos += res;
	}

	if (!update || update->subaddress) {
		res = party_subaddress_build_data(data + pos, datalen - pos, &id->subaddress,
			label, &ies->subaddress);
		if (res < 0) {
			return -1;
		}
		pos += res;
	}

	/* *************** Party id user tag **************************** */
	if (id->tag) {
		length = strlen(id->tag);
		if (datalen < pos + (sizeof(data[0]) * 2) + length) {
			ast_log(LOG_WARNING, "No space left for %s tag\n", label);
			return -1;
		}
		data[pos++] = ies->tag;
		data[pos++] = length;
		memcpy(data + pos, id->tag, length);
		pos += length;
	}

	/* *************** Party id combined presentation *************** */
	if (!update || update->number) {
		int presentation;

		if (!update || update->name) {
			presentation = ast_party_id_presentation(id);
		} else {
			/*
			 * We must compromise because not all the information is available
			 * to determine a combined presentation value.
			 * We will only send the number presentation instead.
			 */
			presentation = id->number.presentation;
		}

		if (datalen < pos + (sizeof(data[0]) * 2) + 1) {
			ast_log(LOG_WARNING, "No space left for %s combined presentation\n", label);
			return -1;
		}
		data[pos++] = ies->combined_presentation;
		data[pos++] = 1;
		data[pos++] = presentation;
	}

	return pos;
}

/*!
 * \brief Element identifiers for connected line indication frame data
 * \note Only add to the end of this enum.
 */
enum {
	AST_CONNECTED_LINE_NUMBER,
	AST_CONNECTED_LINE_NAME,
	AST_CONNECTED_LINE_NUMBER_PLAN,
	AST_CONNECTED_LINE_ID_PRESENTATION,/* Combined number and name presentation. */
	AST_CONNECTED_LINE_SOURCE,
	AST_CONNECTED_LINE_SUBADDRESS,
	AST_CONNECTED_LINE_SUBADDRESS_TYPE,
	AST_CONNECTED_LINE_SUBADDRESS_ODD_EVEN,
	AST_CONNECTED_LINE_SUBADDRESS_VALID,
	AST_CONNECTED_LINE_TAG,
	AST_CONNECTED_LINE_VERSION,
	AST_CONNECTED_LINE_NAME_VALID,
	AST_CONNECTED_LINE_NAME_CHAR_SET,
	AST_CONNECTED_LINE_NAME_PRESENTATION,
	AST_CONNECTED_LINE_NUMBER_VALID,
	AST_CONNECTED_LINE_NUMBER_PRESENTATION,
};

int ast_connected_line_build_data(unsigned char *data, size_t datalen, const struct ast_party_connected_line *connected, const struct ast_set_party_connected_line *update)
{
	int32_t value;
	size_t pos = 0;
	int res;

	static const struct ast_party_id_ies ies = {
		.name.str = AST_CONNECTED_LINE_NAME,
		.name.char_set = AST_CONNECTED_LINE_NAME_CHAR_SET,
		.name.presentation = AST_CONNECTED_LINE_NAME_PRESENTATION,
		.name.valid = AST_CONNECTED_LINE_NAME_VALID,

		.number.str = AST_CONNECTED_LINE_NUMBER,
		.number.plan = AST_CONNECTED_LINE_NUMBER_PLAN,
		.number.presentation = AST_CONNECTED_LINE_NUMBER_PRESENTATION,
		.number.valid = AST_CONNECTED_LINE_NUMBER_VALID,

		.subaddress.str = AST_CONNECTED_LINE_SUBADDRESS,
		.subaddress.type = AST_CONNECTED_LINE_SUBADDRESS_TYPE,
		.subaddress.odd_even_indicator = AST_CONNECTED_LINE_SUBADDRESS_ODD_EVEN,
		.subaddress.valid = AST_CONNECTED_LINE_SUBADDRESS_VALID,

		.tag = AST_CONNECTED_LINE_TAG,
		.combined_presentation = AST_CONNECTED_LINE_ID_PRESENTATION,
	};

	/*
	 * The size of integer values must be fixed in case the frame is
	 * shipped to another machine.
	 */

	/* Connected line frame version */
	if (datalen < pos + (sizeof(data[0]) * 2) + 1) {
		ast_log(LOG_WARNING, "No space left for connected line frame version\n");
		return -1;
	}
	data[pos++] = AST_CONNECTED_LINE_VERSION;
	data[pos++] = 1;
	data[pos++] = 2;/* Version 1 did not have a version ie */

	res = party_id_build_data(data + pos, datalen - pos, &connected->id,
		"connected line", &ies, update ? &update->id : NULL);
	if (res < 0) {
		return -1;
	}
	pos += res;

	/* Connected line source */
	if (datalen < pos + (sizeof(data[0]) * 2) + sizeof(value)) {
		ast_log(LOG_WARNING, "No space left for connected line source\n");
		return -1;
	}
	data[pos++] = AST_CONNECTED_LINE_SOURCE;
	data[pos++] = sizeof(value);
	value = htonl(connected->source);
	memcpy(data + pos, &value, sizeof(value));
	pos += sizeof(value);

	return pos;
}

int ast_connected_line_parse_data(const unsigned char *data, size_t datalen, struct ast_party_connected_line *connected)
{
	size_t pos;
	unsigned char ie_len;
	unsigned char ie_id;
	int32_t value;
	int frame_version = 1;
	int combined_presentation = 0;
	int got_combined_presentation = 0;/* TRUE if got a combined name and number presentation value. */

	for (pos = 0; pos < datalen; pos += ie_len) {
		if (datalen < pos + sizeof(ie_id) + sizeof(ie_len)) {
			ast_log(LOG_WARNING, "Invalid connected line update\n");
			return -1;
		}
		ie_id = data[pos++];
		ie_len = data[pos++];
		if (datalen < pos + ie_len) {
			ast_log(LOG_WARNING, "Invalid connected line update\n");
			return -1;
		}

		switch (ie_id) {
/* Connected line party frame version */
		case AST_CONNECTED_LINE_VERSION:
			if (ie_len != 1) {
				ast_log(LOG_WARNING, "Invalid connected line frame version (%u)\n",
					(unsigned) ie_len);
				break;
			}
			frame_version = data[pos];
			break;
/* Connected line party id name */
		case AST_CONNECTED_LINE_NAME:
			ast_free(connected->id.name.str);
			connected->id.name.str = ast_malloc(ie_len + 1);
			if (connected->id.name.str) {
				memcpy(connected->id.name.str, data + pos, ie_len);
				connected->id.name.str[ie_len] = 0;
			}
			break;
		case AST_CONNECTED_LINE_NAME_CHAR_SET:
			if (ie_len != 1) {
				ast_log(LOG_WARNING, "Invalid connected line name char set (%u)\n",
					(unsigned) ie_len);
				break;
			}
			connected->id.name.char_set = data[pos];
			break;
		case AST_CONNECTED_LINE_NAME_PRESENTATION:
			if (ie_len != 1) {
				ast_log(LOG_WARNING, "Invalid connected line name presentation (%u)\n",
					(unsigned) ie_len);
				break;
			}
			connected->id.name.presentation = data[pos];
			break;
		case AST_CONNECTED_LINE_NAME_VALID:
			if (ie_len != 1) {
				ast_log(LOG_WARNING, "Invalid connected line name valid (%u)\n",
					(unsigned) ie_len);
				break;
			}
			connected->id.name.valid = data[pos];
			break;
/* Connected line party id number */
		case AST_CONNECTED_LINE_NUMBER:
			ast_free(connected->id.number.str);
			connected->id.number.str = ast_malloc(ie_len + 1);
			if (connected->id.number.str) {
				memcpy(connected->id.number.str, data + pos, ie_len);
				connected->id.number.str[ie_len] = 0;
			}
			break;
		case AST_CONNECTED_LINE_NUMBER_PLAN:
			if (ie_len != 1) {
				ast_log(LOG_WARNING, "Invalid connected line numbering plan (%u)\n",
					(unsigned) ie_len);
				break;
			}
			connected->id.number.plan = data[pos];
			break;
		case AST_CONNECTED_LINE_NUMBER_PRESENTATION:
			if (ie_len != 1) {
				ast_log(LOG_WARNING, "Invalid connected line number presentation (%u)\n",
					(unsigned) ie_len);
				break;
			}
			connected->id.number.presentation = data[pos];
			break;
		case AST_CONNECTED_LINE_NUMBER_VALID:
			if (ie_len != 1) {
				ast_log(LOG_WARNING, "Invalid connected line number valid (%u)\n",
					(unsigned) ie_len);
				break;
			}
			connected->id.number.valid = data[pos];
			break;
/* Connected line party id combined presentation */
		case AST_CONNECTED_LINE_ID_PRESENTATION:
			if (ie_len != 1) {
				ast_log(LOG_WARNING, "Invalid connected line combined presentation (%u)\n",
					(unsigned) ie_len);
				break;
			}
			combined_presentation = data[pos];
			got_combined_presentation = 1;
			break;
/* Connected line party id subaddress */
		case AST_CONNECTED_LINE_SUBADDRESS:
			ast_free(connected->id.subaddress.str);
			connected->id.subaddress.str = ast_malloc(ie_len + 1);
			if (connected->id.subaddress.str) {
				memcpy(connected->id.subaddress.str, data + pos, ie_len);
				connected->id.subaddress.str[ie_len] = 0;
			}
			break;
		case AST_CONNECTED_LINE_SUBADDRESS_TYPE:
			if (ie_len != 1) {
				ast_log(LOG_WARNING, "Invalid connected line type of subaddress (%u)\n",
					(unsigned) ie_len);
				break;
			}
			connected->id.subaddress.type = data[pos];
			break;
		case AST_CONNECTED_LINE_SUBADDRESS_ODD_EVEN:
			if (ie_len != 1) {
				ast_log(LOG_WARNING,
					"Invalid connected line subaddress odd-even indicator (%u)\n",
					(unsigned) ie_len);
				break;
			}
			connected->id.subaddress.odd_even_indicator = data[pos];
			break;
		case AST_CONNECTED_LINE_SUBADDRESS_VALID:
			if (ie_len != 1) {
				ast_log(LOG_WARNING, "Invalid connected line subaddress valid (%u)\n",
					(unsigned) ie_len);
				break;
			}
			connected->id.subaddress.valid = data[pos];
			break;
/* Connected line party tag */
		case AST_CONNECTED_LINE_TAG:
			ast_free(connected->id.tag);
			connected->id.tag = ast_malloc(ie_len + 1);
			if (connected->id.tag) {
				memcpy(connected->id.tag, data + pos, ie_len);
				connected->id.tag[ie_len] = 0;
			}
			break;
/* Connected line party source */
		case AST_CONNECTED_LINE_SOURCE:
			if (ie_len != sizeof(value)) {
				ast_log(LOG_WARNING, "Invalid connected line source (%u)\n",
					(unsigned) ie_len);
				break;
			}
			memcpy(&value, data + pos, sizeof(value));
			connected->source = ntohl(value);
			break;
/* Connected line party unknown element */
		default:
			ast_debug(1, "Unknown connected line element: %u (%u)\n",
				(unsigned) ie_id, (unsigned) ie_len);
			break;
		}
	}

	switch (frame_version) {
	case 1:
		/*
		 * The other end is an earlier version that we need to adjust
		 * for compatibility.
		 */
		connected->id.name.valid = 1;
		connected->id.name.char_set = AST_PARTY_CHAR_SET_ISO8859_1;
		connected->id.number.valid = 1;
		if (got_combined_presentation) {
			connected->id.name.presentation = combined_presentation;
			connected->id.number.presentation = combined_presentation;
		}
		break;
	case 2:
		/* The other end is at the same level as we are. */
		break;
	default:
		/*
		 * The other end is newer than we are.
		 * We need to assume that they are compatible with us.
		 */
		ast_debug(1, "Connected line frame has newer version: %u\n",
			(unsigned) frame_version);
		break;
	}

	return 0;
}

void ast_channel_update_connected_line(struct ast_channel *chan, const struct ast_party_connected_line *connected, const struct ast_set_party_connected_line *update)
{
	unsigned char data[1024];	/* This should be large enough */
	size_t datalen;

	datalen = ast_connected_line_build_data(data, sizeof(data), connected, update);
	if (datalen == (size_t) -1) {
		return;
	}

	ast_indicate_data(chan, AST_CONTROL_CONNECTED_LINE, data, datalen);
}

void ast_channel_queue_connected_line_update(struct ast_channel *chan, const struct ast_party_connected_line *connected, const struct ast_set_party_connected_line *update)
{
	unsigned char data[1024];	/* This should be large enough */
	size_t datalen;

	datalen = ast_connected_line_build_data(data, sizeof(data), connected, update);
	if (datalen == (size_t) -1) {
		return;
	}

	ast_queue_control_data(chan, AST_CONTROL_CONNECTED_LINE, data, datalen);
}

void ast_channel_set_redirecting(struct ast_channel *chan, const struct ast_party_redirecting *redirecting, const struct ast_set_party_redirecting *update)
{
	if (&chan->redirecting == redirecting) {
		/* Don't set to self */
		return;
	}

	ast_channel_lock(chan);
	ast_party_redirecting_set(&chan->redirecting, redirecting, update);
	ast_channel_unlock(chan);
}

/*!
 * \brief Element identifiers for redirecting indication frame data
 * \note Only add to the end of this enum.
 */
enum {
	AST_REDIRECTING_FROM_NUMBER,
	AST_REDIRECTING_FROM_NAME,
	AST_REDIRECTING_FROM_NUMBER_PLAN,
	AST_REDIRECTING_FROM_ID_PRESENTATION,
	AST_REDIRECTING_TO_NUMBER,
	AST_REDIRECTING_TO_NAME,
	AST_REDIRECTING_TO_NUMBER_PLAN,
	AST_REDIRECTING_TO_ID_PRESENTATION,
	AST_REDIRECTING_REASON,
	AST_REDIRECTING_COUNT,
	AST_REDIRECTING_FROM_SUBADDRESS,
	AST_REDIRECTING_FROM_SUBADDRESS_TYPE,
	AST_REDIRECTING_FROM_SUBADDRESS_ODD_EVEN,
	AST_REDIRECTING_FROM_SUBADDRESS_VALID,
	AST_REDIRECTING_TO_SUBADDRESS,
	AST_REDIRECTING_TO_SUBADDRESS_TYPE,
	AST_REDIRECTING_TO_SUBADDRESS_ODD_EVEN,
	AST_REDIRECTING_TO_SUBADDRESS_VALID,
	AST_REDIRECTING_FROM_TAG,
	AST_REDIRECTING_TO_TAG,
	AST_REDIRECTING_VERSION,
	AST_REDIRECTING_FROM_NAME_VALID,
	AST_REDIRECTING_FROM_NAME_CHAR_SET,
	AST_REDIRECTING_FROM_NAME_PRESENTATION,
	AST_REDIRECTING_FROM_NUMBER_VALID,
	AST_REDIRECTING_FROM_NUMBER_PRESENTATION,
	AST_REDIRECTING_TO_NAME_VALID,
	AST_REDIRECTING_TO_NAME_CHAR_SET,
	AST_REDIRECTING_TO_NAME_PRESENTATION,
	AST_REDIRECTING_TO_NUMBER_VALID,
	AST_REDIRECTING_TO_NUMBER_PRESENTATION,
};

int ast_redirecting_build_data(unsigned char *data, size_t datalen, const struct ast_party_redirecting *redirecting, const struct ast_set_party_redirecting *update)
{
	int32_t value;
	size_t pos = 0;
	int res;

	static const struct ast_party_id_ies from_ies = {
		.name.str = AST_REDIRECTING_FROM_NAME,
		.name.char_set = AST_REDIRECTING_FROM_NAME_CHAR_SET,
		.name.presentation = AST_REDIRECTING_FROM_NAME_PRESENTATION,
		.name.valid = AST_REDIRECTING_FROM_NAME_VALID,

		.number.str = AST_REDIRECTING_FROM_NUMBER,
		.number.plan = AST_REDIRECTING_FROM_NUMBER_PLAN,
		.number.presentation = AST_REDIRECTING_FROM_NUMBER_PRESENTATION,
		.number.valid = AST_REDIRECTING_FROM_NUMBER_VALID,

		.subaddress.str = AST_REDIRECTING_FROM_SUBADDRESS,
		.subaddress.type = AST_REDIRECTING_FROM_SUBADDRESS_TYPE,
		.subaddress.odd_even_indicator = AST_REDIRECTING_FROM_SUBADDRESS_ODD_EVEN,
		.subaddress.valid = AST_REDIRECTING_FROM_SUBADDRESS_VALID,

		.tag = AST_REDIRECTING_FROM_TAG,
		.combined_presentation = AST_REDIRECTING_FROM_ID_PRESENTATION,
	};
	static const struct ast_party_id_ies to_ies = {
		.name.str = AST_REDIRECTING_TO_NAME,
		.name.char_set = AST_REDIRECTING_TO_NAME_CHAR_SET,
		.name.presentation = AST_REDIRECTING_TO_NAME_PRESENTATION,
		.name.valid = AST_REDIRECTING_TO_NAME_VALID,

		.number.str = AST_REDIRECTING_TO_NUMBER,
		.number.plan = AST_REDIRECTING_TO_NUMBER_PLAN,
		.number.presentation = AST_REDIRECTING_TO_NUMBER_PRESENTATION,
		.number.valid = AST_REDIRECTING_TO_NUMBER_VALID,

		.subaddress.str = AST_REDIRECTING_TO_SUBADDRESS,
		.subaddress.type = AST_REDIRECTING_TO_SUBADDRESS_TYPE,
		.subaddress.odd_even_indicator = AST_REDIRECTING_TO_SUBADDRESS_ODD_EVEN,
		.subaddress.valid = AST_REDIRECTING_TO_SUBADDRESS_VALID,

		.tag = AST_REDIRECTING_TO_TAG,
		.combined_presentation = AST_REDIRECTING_TO_ID_PRESENTATION,
	};

	/* Redirecting frame version */
	if (datalen < pos + (sizeof(data[0]) * 2) + 1) {
		ast_log(LOG_WARNING, "No space left for redirecting frame version\n");
		return -1;
	}
	data[pos++] = AST_REDIRECTING_VERSION;
	data[pos++] = 1;
	data[pos++] = 2;/* Version 1 did not have a version ie */

	res = party_id_build_data(data + pos, datalen - pos, &redirecting->from,
		"redirecting-from", &from_ies, update ? &update->from : NULL);
	if (res < 0) {
		return -1;
	}
	pos += res;

	res = party_id_build_data(data + pos, datalen - pos, &redirecting->to,
		"redirecting-to", &to_ies, update ? &update->to : NULL);
	if (res < 0) {
		return -1;
	}
	pos += res;

	/* Redirecting reason */
	if (datalen < pos + (sizeof(data[0]) * 2) + sizeof(value)) {
		ast_log(LOG_WARNING, "No space left for redirecting reason\n");
		return -1;
	}
	data[pos++] = AST_REDIRECTING_REASON;
	data[pos++] = sizeof(value);
	value = htonl(redirecting->reason);
	memcpy(data + pos, &value, sizeof(value));
	pos += sizeof(value);

	/* Redirecting count */
	if (datalen < pos + (sizeof(data[0]) * 2) + sizeof(value)) {
		ast_log(LOG_WARNING, "No space left for redirecting count\n");
		return -1;
	}
	data[pos++] = AST_REDIRECTING_COUNT;
	data[pos++] = sizeof(value);
	value = htonl(redirecting->count);
	memcpy(data + pos, &value, sizeof(value));
	pos += sizeof(value);

	return pos;
}

int ast_redirecting_parse_data(const unsigned char *data, size_t datalen, struct ast_party_redirecting *redirecting)
{
	size_t pos;
	unsigned char ie_len;
	unsigned char ie_id;
	int32_t value;
	int frame_version = 1;
	int from_combined_presentation = 0;
	int got_from_combined_presentation = 0;/* TRUE if got a combined name and number presentation value. */
	int to_combined_presentation = 0;
	int got_to_combined_presentation = 0;/* TRUE if got a combined name and number presentation value. */

	for (pos = 0; pos < datalen; pos += ie_len) {
		if (datalen < pos + sizeof(ie_id) + sizeof(ie_len)) {
			ast_log(LOG_WARNING, "Invalid redirecting update\n");
			return -1;
		}
		ie_id = data[pos++];
		ie_len = data[pos++];
		if (datalen < pos + ie_len) {
			ast_log(LOG_WARNING, "Invalid redirecting update\n");
			return -1;
		}

		switch (ie_id) {
/* Redirecting frame version */
		case AST_REDIRECTING_VERSION:
			if (ie_len != 1) {
				ast_log(LOG_WARNING, "Invalid redirecting frame version (%u)\n",
					(unsigned) ie_len);
				break;
			}
			frame_version = data[pos];
			break;
/* Redirecting-from party id name */
		case AST_REDIRECTING_FROM_NAME:
			ast_free(redirecting->from.name.str);
			redirecting->from.name.str = ast_malloc(ie_len + 1);
			if (redirecting->from.name.str) {
				memcpy(redirecting->from.name.str, data + pos, ie_len);
				redirecting->from.name.str[ie_len] = 0;
			}
			break;
		case AST_REDIRECTING_FROM_NAME_CHAR_SET:
			if (ie_len != 1) {
				ast_log(LOG_WARNING, "Invalid redirecting-from name char set (%u)\n",
					(unsigned) ie_len);
				break;
			}
			redirecting->from.name.char_set = data[pos];
			break;
		case AST_REDIRECTING_FROM_NAME_PRESENTATION:
			if (ie_len != 1) {
				ast_log(LOG_WARNING, "Invalid redirecting-from name presentation (%u)\n",
					(unsigned) ie_len);
				break;
			}
			redirecting->from.name.presentation = data[pos];
			break;
		case AST_REDIRECTING_FROM_NAME_VALID:
			if (ie_len != 1) {
				ast_log(LOG_WARNING, "Invalid redirecting-from name valid (%u)\n",
					(unsigned) ie_len);
				break;
			}
			redirecting->from.name.valid = data[pos];
			break;
/* Redirecting-from party id number */
		case AST_REDIRECTING_FROM_NUMBER:
			ast_free(redirecting->from.number.str);
			redirecting->from.number.str = ast_malloc(ie_len + 1);
			if (redirecting->from.number.str) {
				memcpy(redirecting->from.number.str, data + pos, ie_len);
				redirecting->from.number.str[ie_len] = 0;
			}
			break;
		case AST_REDIRECTING_FROM_NUMBER_PLAN:
			if (ie_len != 1) {
				ast_log(LOG_WARNING, "Invalid redirecting-from numbering plan (%u)\n",
					(unsigned) ie_len);
				break;
			}
			redirecting->from.number.plan = data[pos];
			break;
		case AST_REDIRECTING_FROM_NUMBER_PRESENTATION:
			if (ie_len != 1) {
				ast_log(LOG_WARNING, "Invalid redirecting-from number presentation (%u)\n",
					(unsigned) ie_len);
				break;
			}
			redirecting->from.number.presentation = data[pos];
			break;
		case AST_REDIRECTING_FROM_NUMBER_VALID:
			if (ie_len != 1) {
				ast_log(LOG_WARNING, "Invalid redirecting-from number valid (%u)\n",
					(unsigned) ie_len);
				break;
			}
			redirecting->from.number.valid = data[pos];
			break;
/* Redirecting-from party id combined presentation */
		case AST_REDIRECTING_FROM_ID_PRESENTATION:
			if (ie_len != 1) {
				ast_log(LOG_WARNING, "Invalid redirecting-from combined presentation (%u)\n",
					(unsigned) ie_len);
				break;
			}
			from_combined_presentation = data[pos];
			got_from_combined_presentation = 1;
			break;
/* Redirecting-from party id subaddress */
		case AST_REDIRECTING_FROM_SUBADDRESS:
			ast_free(redirecting->from.subaddress.str);
			redirecting->from.subaddress.str = ast_malloc(ie_len + 1);
			if (redirecting->from.subaddress.str) {
				memcpy(redirecting->from.subaddress.str, data + pos, ie_len);
				redirecting->from.subaddress.str[ie_len] = 0;
			}
			break;
		case AST_REDIRECTING_FROM_SUBADDRESS_TYPE:
			if (ie_len != 1) {
				ast_log(LOG_WARNING, "Invalid redirecting-from type of subaddress (%u)\n",
					(unsigned) ie_len);
				break;
			}
			redirecting->from.subaddress.type = data[pos];
			break;
		case AST_REDIRECTING_FROM_SUBADDRESS_ODD_EVEN:
			if (ie_len != 1) {
				ast_log(LOG_WARNING,
					"Invalid redirecting-from subaddress odd-even indicator (%u)\n",
					(unsigned) ie_len);
				break;
			}
			redirecting->from.subaddress.odd_even_indicator = data[pos];
			break;
		case AST_REDIRECTING_FROM_SUBADDRESS_VALID:
			if (ie_len != 1) {
				ast_log(LOG_WARNING, "Invalid redirecting-from subaddress valid (%u)\n",
					(unsigned) ie_len);
				break;
			}
			redirecting->from.subaddress.valid = data[pos];
			break;
/* Redirecting-from party id tag */
		case AST_REDIRECTING_FROM_TAG:
			ast_free(redirecting->from.tag);
			redirecting->from.tag = ast_malloc(ie_len + 1);
			if (redirecting->from.tag) {
				memcpy(redirecting->from.tag, data + pos, ie_len);
				redirecting->from.tag[ie_len] = 0;
			}
			break;
/* Redirecting-to party id name */
		case AST_REDIRECTING_TO_NAME:
			ast_free(redirecting->to.name.str);
			redirecting->to.name.str = ast_malloc(ie_len + 1);
			if (redirecting->to.name.str) {
				memcpy(redirecting->to.name.str, data + pos, ie_len);
				redirecting->to.name.str[ie_len] = 0;
			}
			break;
		case AST_REDIRECTING_TO_NAME_CHAR_SET:
			if (ie_len != 1) {
				ast_log(LOG_WARNING, "Invalid redirecting-to name char set (%u)\n",
					(unsigned) ie_len);
				break;
			}
			redirecting->to.name.char_set = data[pos];
			break;
		case AST_REDIRECTING_TO_NAME_PRESENTATION:
			if (ie_len != 1) {
				ast_log(LOG_WARNING, "Invalid redirecting-to name presentation (%u)\n",
					(unsigned) ie_len);
				break;
			}
			redirecting->to.name.presentation = data[pos];
			break;
		case AST_REDIRECTING_TO_NAME_VALID:
			if (ie_len != 1) {
				ast_log(LOG_WARNING, "Invalid redirecting-to name valid (%u)\n",
					(unsigned) ie_len);
				break;
			}
			redirecting->to.name.valid = data[pos];
			break;
/* Redirecting-to party id number */
		case AST_REDIRECTING_TO_NUMBER:
			ast_free(redirecting->to.number.str);
			redirecting->to.number.str = ast_malloc(ie_len + 1);
			if (redirecting->to.number.str) {
				memcpy(redirecting->to.number.str, data + pos, ie_len);
				redirecting->to.number.str[ie_len] = 0;
			}
			break;
		case AST_REDIRECTING_TO_NUMBER_PLAN:
			if (ie_len != 1) {
				ast_log(LOG_WARNING, "Invalid redirecting-to numbering plan (%u)\n",
					(unsigned) ie_len);
				break;
			}
			redirecting->to.number.plan = data[pos];
			break;
		case AST_REDIRECTING_TO_NUMBER_PRESENTATION:
			if (ie_len != 1) {
				ast_log(LOG_WARNING, "Invalid redirecting-to number presentation (%u)\n",
					(unsigned) ie_len);
				break;
			}
			redirecting->to.number.presentation = data[pos];
			break;
		case AST_REDIRECTING_TO_NUMBER_VALID:
			if (ie_len != 1) {
				ast_log(LOG_WARNING, "Invalid redirecting-to number valid (%u)\n",
					(unsigned) ie_len);
				break;
			}
			redirecting->to.number.valid = data[pos];
			break;
/* Redirecting-to party id combined presentation */
		case AST_REDIRECTING_TO_ID_PRESENTATION:
			if (ie_len != 1) {
				ast_log(LOG_WARNING, "Invalid redirecting-to combined presentation (%u)\n",
					(unsigned) ie_len);
				break;
			}
			to_combined_presentation = data[pos];
			got_to_combined_presentation = 1;
			break;
/* Redirecting-to party id subaddress */
		case AST_REDIRECTING_TO_SUBADDRESS:
			ast_free(redirecting->to.subaddress.str);
			redirecting->to.subaddress.str = ast_malloc(ie_len + 1);
			if (redirecting->to.subaddress.str) {
				memcpy(redirecting->to.subaddress.str, data + pos, ie_len);
				redirecting->to.subaddress.str[ie_len] = 0;
			}
			break;
		case AST_REDIRECTING_TO_SUBADDRESS_TYPE:
			if (ie_len != 1) {
				ast_log(LOG_WARNING, "Invalid redirecting-to type of subaddress (%u)\n",
					(unsigned) ie_len);
				break;
			}
			redirecting->to.subaddress.type = data[pos];
			break;
		case AST_REDIRECTING_TO_SUBADDRESS_ODD_EVEN:
			if (ie_len != 1) {
				ast_log(LOG_WARNING,
					"Invalid redirecting-to subaddress odd-even indicator (%u)\n",
					(unsigned) ie_len);
				break;
			}
			redirecting->to.subaddress.odd_even_indicator = data[pos];
			break;
		case AST_REDIRECTING_TO_SUBADDRESS_VALID:
			if (ie_len != 1) {
				ast_log(LOG_WARNING, "Invalid redirecting-to subaddress valid (%u)\n",
					(unsigned) ie_len);
				break;
			}
			redirecting->to.subaddress.valid = data[pos];
			break;
/* Redirecting-to party id tag */
		case AST_REDIRECTING_TO_TAG:
			ast_free(redirecting->to.tag);
			redirecting->to.tag = ast_malloc(ie_len + 1);
			if (redirecting->to.tag) {
				memcpy(redirecting->to.tag, data + pos, ie_len);
				redirecting->to.tag[ie_len] = 0;
			}
			break;
/* Redirecting reason */
		case AST_REDIRECTING_REASON:
			if (ie_len != sizeof(value)) {
				ast_log(LOG_WARNING, "Invalid redirecting reason (%u)\n",
					(unsigned) ie_len);
				break;
			}
			memcpy(&value, data + pos, sizeof(value));
			redirecting->reason = ntohl(value);
			break;
/* Redirecting count */
		case AST_REDIRECTING_COUNT:
			if (ie_len != sizeof(value)) {
				ast_log(LOG_WARNING, "Invalid redirecting count (%u)\n",
					(unsigned) ie_len);
				break;
			}
			memcpy(&value, data + pos, sizeof(value));
			redirecting->count = ntohl(value);
			break;
/* Redirecting unknown element */
		default:
			ast_debug(1, "Unknown redirecting element: %u (%u)\n",
				(unsigned) ie_id, (unsigned) ie_len);
			break;
		}
	}

	switch (frame_version) {
	case 1:
		/*
		 * The other end is an earlier version that we need to adjust
		 * for compatibility.
		 */
		redirecting->from.name.valid = 1;
		redirecting->from.name.char_set = AST_PARTY_CHAR_SET_ISO8859_1;
		redirecting->from.number.valid = 1;
		if (got_from_combined_presentation) {
			redirecting->from.name.presentation = from_combined_presentation;
			redirecting->from.number.presentation = from_combined_presentation;
		}

		redirecting->to.name.valid = 1;
		redirecting->to.name.char_set = AST_PARTY_CHAR_SET_ISO8859_1;
		redirecting->to.number.valid = 1;
		if (got_to_combined_presentation) {
			redirecting->to.name.presentation = to_combined_presentation;
			redirecting->to.number.presentation = to_combined_presentation;
		}
		break;
	case 2:
		/* The other end is at the same level as we are. */
		break;
	default:
		/*
		 * The other end is newer than we are.
		 * We need to assume that they are compatible with us.
		 */
		ast_debug(1, "Redirecting frame has newer version: %u\n",
			(unsigned) frame_version);
		break;
	}

	return 0;
}

void ast_channel_update_redirecting(struct ast_channel *chan, const struct ast_party_redirecting *redirecting, const struct ast_set_party_redirecting *update)
{
	unsigned char data[1024];	/* This should be large enough */
	size_t datalen;

	datalen = ast_redirecting_build_data(data, sizeof(data), redirecting, update);
	if (datalen == (size_t) -1) {
		return;
	}

	ast_indicate_data(chan, AST_CONTROL_REDIRECTING, data, datalen);
}

void ast_channel_queue_redirecting_update(struct ast_channel *chan, const struct ast_party_redirecting *redirecting, const struct ast_set_party_redirecting *update)
{
	unsigned char data[1024];	/* This should be large enough */
	size_t datalen;

	datalen = ast_redirecting_build_data(data, sizeof(data), redirecting, update);
	if (datalen == (size_t) -1) {
		return;
	}

	ast_queue_control_data(chan, AST_CONTROL_REDIRECTING, data, datalen);
}

int ast_channel_connected_line_macro(struct ast_channel *autoservice_chan, struct ast_channel *macro_chan, const void *connected_info, int is_caller, int is_frame)
{
	const char *macro;
	const char *macro_args;
	int retval;

	ast_channel_lock(macro_chan);
	macro = pbx_builtin_getvar_helper(macro_chan, is_caller
		? "CONNECTED_LINE_CALLER_SEND_MACRO" : "CONNECTED_LINE_CALLEE_SEND_MACRO");
	macro = ast_strdupa(S_OR(macro, ""));
	macro_args = pbx_builtin_getvar_helper(macro_chan, is_caller
		? "CONNECTED_LINE_CALLER_SEND_MACRO_ARGS" : "CONNECTED_LINE_CALLEE_SEND_MACRO_ARGS");
	macro_args = ast_strdupa(S_OR(macro_args, ""));

	if (ast_strlen_zero(macro)) {
		ast_channel_unlock(macro_chan);
		return -1;
	}

	if (is_frame) {
		const struct ast_frame *frame = connected_info;

		ast_connected_line_parse_data(frame->data.ptr, frame->datalen, &macro_chan->connected);
	} else {
		const struct ast_party_connected_line *connected = connected_info;

		ast_party_connected_line_copy(&macro_chan->connected, connected);
	}
	ast_channel_unlock(macro_chan);

	if (!(retval = ast_app_run_macro(autoservice_chan, macro_chan, macro, macro_args))) {
		ast_channel_lock(macro_chan);
		ast_channel_update_connected_line(macro_chan, &macro_chan->connected, NULL);
		ast_channel_unlock(macro_chan);
	}

	return retval;
}

int ast_channel_redirecting_macro(struct ast_channel *autoservice_chan, struct ast_channel *macro_chan, const void *redirecting_info, int is_caller, int is_frame)
{
	const char *macro;
	const char *macro_args;
	int retval;

	ast_channel_lock(macro_chan);
	macro = pbx_builtin_getvar_helper(macro_chan, is_caller
		? "REDIRECTING_CALLER_SEND_MACRO" : "REDIRECTING_CALLEE_SEND_MACRO");
	macro = ast_strdupa(S_OR(macro, ""));
	macro_args = pbx_builtin_getvar_helper(macro_chan, is_caller
		? "REDIRECTING_CALLER_SEND_MACRO_ARGS" : "REDIRECTING_CALLEE_SEND_MACRO_ARGS");
	macro_args = ast_strdupa(S_OR(macro_args, ""));

	if (ast_strlen_zero(macro)) {
		ast_channel_unlock(macro_chan);
		return -1;
	}

	if (is_frame) {
		const struct ast_frame *frame = redirecting_info;

		ast_redirecting_parse_data(frame->data.ptr, frame->datalen, &macro_chan->redirecting);
	} else {
		const struct ast_party_redirecting *redirecting = redirecting_info;

		ast_party_redirecting_copy(&macro_chan->redirecting, redirecting);
	}
	ast_channel_unlock(macro_chan);

	retval = ast_app_run_macro(autoservice_chan, macro_chan, macro, macro_args);
	if (!retval) {
		ast_channel_lock(macro_chan);
		ast_channel_update_redirecting(macro_chan, &macro_chan->redirecting, NULL);
		ast_channel_unlock(macro_chan);
	}

	return retval;
}

static void *channel_cc_params_copy(void *data)
{
	const struct ast_cc_config_params *src = data;
	struct ast_cc_config_params *dest = ast_cc_config_params_init();
	if (!dest) {
		return NULL;
	}
	ast_cc_copy_config_params(dest, src);
	return dest;
}

static void channel_cc_params_destroy(void *data)
{
	struct ast_cc_config_params *cc_params = data;
	ast_cc_config_params_destroy(cc_params);
}

static const struct ast_datastore_info cc_channel_datastore_info = {
	.type = "Call Completion",
	.duplicate = channel_cc_params_copy,
	.destroy = channel_cc_params_destroy,
};

int ast_channel_cc_params_init(struct ast_channel *chan,
		const struct ast_cc_config_params *base_params)
{
	struct ast_cc_config_params *cc_params;
	struct ast_datastore *cc_datastore;

	if (!(cc_params = ast_cc_config_params_init())) {
		return -1;
	}

	if (!(cc_datastore = ast_datastore_alloc(&cc_channel_datastore_info, NULL))) {
		ast_cc_config_params_destroy(cc_params);
		return -1;
	}

	if (base_params) {
		ast_cc_copy_config_params(cc_params, base_params);
	}
	cc_datastore->data = cc_params;
	ast_channel_datastore_add(chan, cc_datastore);
	return 0;
}

struct ast_cc_config_params *ast_channel_get_cc_config_params(struct ast_channel *chan)
{
	struct ast_datastore *cc_datastore;

	if (!(cc_datastore = ast_channel_datastore_find(chan, &cc_channel_datastore_info, NULL))) {
		/* If we can't find the datastore, it almost definitely means that the channel type being
		 * used has not had its driver modified to parse CC config parameters. The best action
		 * to take here is to create the parameters on the spot with the defaults set.
		 */
		if (ast_channel_cc_params_init(chan, NULL)) {
			return NULL;
		}
		if (!(cc_datastore = ast_channel_datastore_find(chan, &cc_channel_datastore_info, NULL))) {
			/* Should be impossible */
			return NULL;
		}
	}

	ast_assert(cc_datastore->data != NULL);
	return cc_datastore->data;
}

int ast_channel_get_device_name(struct ast_channel *chan, char *device_name, size_t name_buffer_length)
{
	int len = name_buffer_length;
	char *dash;
	if (!ast_channel_queryoption(chan, AST_OPTION_DEVICE_NAME, device_name, &len, 0)) {
		return 0;
	}

	/* Dang. Do it the old-fashioned way */
	ast_copy_string(device_name, chan->name, name_buffer_length);
	if ((dash = strrchr(device_name, '-'))) {
		*dash = '\0';
	}

	return 0;
}

int ast_channel_get_cc_agent_type(struct ast_channel *chan, char *agent_type, size_t size)
{
	int len = size;
	char *slash;

	if (!ast_channel_queryoption(chan, AST_OPTION_CC_AGENT_TYPE, agent_type, &len, 0)) {
		return 0;
	}

	ast_copy_string(agent_type, chan->name, size);
	if ((slash = strchr(agent_type, '/'))) {
		*slash = '\0';
	}
	return 0;
}

/* DO NOT PUT ADDITIONAL FUNCTIONS BELOW THIS BOUNDARY
 *
 * ONLY FUNCTIONS FOR PROVIDING BACKWARDS ABI COMPATIBILITY BELONG HERE
 *
 */

/* Provide binary compatibility for modules that call ast_channel_alloc() directly;
 * newly compiled modules will call __ast_channel_alloc() via the macros in channel.h
 */
#undef ast_channel_alloc
struct ast_channel __attribute__((format(printf, 10, 11)))
	*ast_channel_alloc(int needqueue, int state, const char *cid_num,
			   const char *cid_name, const char *acctcode,
			   const char *exten, const char *context,
			   const char *linkedid, const int amaflag,
			   const char *name_fmt, ...);
struct ast_channel *ast_channel_alloc(int needqueue, int state, const char *cid_num,
				      const char *cid_name, const char *acctcode,
				      const char *exten, const char *context,
				      const char *linkedid, const int amaflag,
				      const char *name_fmt, ...)
{
	va_list ap;
	struct ast_channel *result;


	va_start(ap, name_fmt);
	result = __ast_channel_alloc_ap(needqueue, state, cid_num, cid_name, acctcode, exten, context,
					linkedid, amaflag, __FILE__, __LINE__, __FUNCTION__, name_fmt, ap);
	va_end(ap);

	return result;
}

void ast_channel_unlink(struct ast_channel *chan)
{
	ao2_unlink(channels, chan);
}<|MERGE_RESOLUTION|>--- conflicted
+++ resolved
@@ -5389,9 +5389,6 @@
 	}
 }
 
-<<<<<<< HEAD
-struct ast_channel *ast_call_forward(struct ast_channel *caller, struct ast_channel *orig, int *timeout, struct ast_format_cap *cap, struct outgoing_helper *oh, int *outstate)
-=======
 /*!
  * \internal
  * \brief Helper function to inherit info from parent channel.
@@ -5429,8 +5426,7 @@
 	ast_channel_unlock(parent);
 }
 
-struct ast_channel *ast_call_forward(struct ast_channel *caller, struct ast_channel *orig, int *timeout, format_t format, struct outgoing_helper *oh, int *outstate)
->>>>>>> 90745b2d
+struct ast_channel *ast_call_forward(struct ast_channel *caller, struct ast_channel *orig, int *timeout, struct ast_format_cap *cap, struct outgoing_helper *oh, int *outstate)
 {
 	char tmpchan[256];
 	struct ast_channel *new_chan = NULL;
@@ -5452,11 +5448,7 @@
 		data = tmpchan;
 		type = "Local";
 	}
-<<<<<<< HEAD
-	if (!(new = ast_request(type, cap, orig, data, &cause))) {
-=======
-	if (!(new_chan = ast_request(type, format, orig, data, &cause))) {
->>>>>>> 90745b2d
+	if (!(new_chan = ast_request(type, cap, orig, data, &cause))) {
 		ast_log(LOG_NOTICE, "Unable to create channel for call forward to '%s/%s' (cause = %d)\n", type, data, cause);
 		handle_cause(cause, outstate);
 		ast_hangup(orig);
