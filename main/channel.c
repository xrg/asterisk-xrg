--- conflicted
+++ resolved
@@ -5371,9 +5371,6 @@
 		}
 	}
 
-<<<<<<< HEAD
-	ast_set_flag(ast_channel_cdr(chan), AST_CDR_FLAG_ORIGINATED);
-=======
 	/*
 	 * I seems strange to set the CallerID on an outgoing call leg
 	 * to whom we are calling, but this function's callers are doing
@@ -5384,8 +5381,7 @@
 	 */
 	ast_set_callerid(chan, cid_num, cid_name, cid_num);
 
-	ast_set_flag(chan->cdr, AST_CDR_FLAG_ORIGINATED);
->>>>>>> 6e4718dc
+	ast_set_flag(ast_channel_cdr(chan), AST_CDR_FLAG_ORIGINATED);
 	ast_party_connected_line_set_init(&connected, &chan->connected);
 	if (cid_num) {
 		connected.id.number.valid = 1;
