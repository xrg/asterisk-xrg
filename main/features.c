/*
 * Asterisk -- An open source telephony toolkit.
 *
 * Copyright (C) 1999 - 2008, Digium, Inc.
 *
 * Mark Spencer <markster@digium.com>
 *
 * See http://www.asterisk.org for more information about
 * the Asterisk project. Please do not directly contact
 * any of the maintainers of this project for assistance;
 * the project provides a web site, mailing lists and IRC
 * channels for your use.
 *
 * This program is free software, distributed under the terms of
 * the GNU General Public License Version 2. See the LICENSE file
 * at the top of the source tree.
 */

/*! \file
 *
 * \brief Routines implementing call features as call pickup, parking and transfer
 *
 * \author Mark Spencer <markster@digium.com> 
 */

/*** MODULEINFO
	<support_level>core</support_level>
 ***/

#include "asterisk.h"

ASTERISK_FILE_VERSION(__FILE__, "$Revision$")

#include "asterisk/_private.h"

#include <pthread.h>
#include <signal.h>
#include <sys/time.h>
#include <sys/signal.h>
#include <netinet/in.h>

#include "asterisk/lock.h"
#include "asterisk/file.h"
#include "asterisk/channel.h"
#include "asterisk/pbx.h"
#include "asterisk/causes.h"
#include "asterisk/module.h"
#include "asterisk/translate.h"
#include "asterisk/app.h"
#include "asterisk/say.h"
#include "asterisk/features.h"
#include "asterisk/musiconhold.h"
#include "asterisk/config.h"
#include "asterisk/cli.h"
#include "asterisk/manager.h"
#include "asterisk/utils.h"
#include "asterisk/adsi.h"
#include "asterisk/devicestate.h"
#include "asterisk/monitor.h"
#include "asterisk/audiohook.h"
#include "asterisk/global_datastores.h"
#include "asterisk/astobj2.h"
#include "asterisk/cel.h"
#include "asterisk/test.h"

/*
 * Party A - transferee
 * Party B - transferer
 * Party C - target of transfer
 *
 * DTMF attended transfer works within the channel bridge.
 * Unfortunately, when either party A or B in the channel bridge
 * hangs up, that channel is not completely hung up until the
 * transfer completes.  This is a real problem depending upon
 * the channel technology involved.
 *
 * For chan_dahdi, the channel is crippled until the hangup is
 * complete.  Either the channel is not useable (analog) or the
 * protocol disconnect messages are held up (PRI/BRI/SS7) and
 * the media is not released.
 *
 * For chan_sip, a call limit of one is going to block that
 * endpoint from any further calls until the hangup is complete.
 *
 * For party A this is a minor problem.  The party A channel
 * will only be in this condition while party B is dialing and
 * when party B and C are conferring.  The conversation between
 * party B and C is expected to be a short one.  Party B is
 * either asking a question of party C or announcing party A.
 * Also party A does not have much incentive to hangup at this
 * point.
 *
 * For party B this can be a major problem during a blonde
 * transfer.  (A blonde transfer is our term for an attended
 * transfer that is converted into a blind transfer. :))  Party
 * B could be the operator.  When party B hangs up, he assumes
 * that he is out of the original call entirely.  The party B
 * channel will be in this condition while party C is ringing,
 * while attempting to recall party B, and while waiting between
 * call attempts.
 *
 * WARNING:
 * The ATXFER_NULL_TECH conditional is a hack to fix the
 * problem.  It will replace the party B channel technology with
 * a NULL channel driver.  The consequences of this code is that
 * the 'h' extension will not be able to access any channel
 * technology specific information like SIP statistics for the
 * call.
 *
 * Uncomment the ATXFER_NULL_TECH define below to replace the
 * party B channel technology in the channel bridge to complete
 * hanging up the channel technology.
 */
//#define ATXFER_NULL_TECH	1

/*** DOCUMENTATION
	<application name="Bridge" language="en_US">
		<synopsis>
			Bridge two channels.
		</synopsis>
		<syntax>
			<parameter name="channel" required="true">
				<para>The current channel is bridged to the specified <replaceable>channel</replaceable>.</para>
			</parameter>
			<parameter name="options">
				<optionlist>
					<option name="p">
						<para>Play a courtesy tone to <replaceable>channel</replaceable>.</para>
					</option>
					<option name="h">
						<para>Allow the called party to hang up by sending the
						<replaceable>*</replaceable> DTMF digit.</para>
					</option>
					<option name="H">
						<para>Allow the calling party to hang up by pressing the
						<replaceable>*</replaceable> DTMF digit.</para>
					</option>
					<option name="k">
						<para>Allow the called party to enable parking of the call by sending
						the DTMF sequence defined for call parking in <filename>features.conf</filename>.</para>
					</option>
					<option name="K">
						<para>Allow the calling party to enable parking of the call by sending
						 the DTMF sequence defined for call parking in <filename>features.conf</filename>.</para>
					</option>
					<option name="L(x[:y][:z])">
						<para>Limit the call to <replaceable>x</replaceable> ms. Play a warning
						when <replaceable>y</replaceable> ms are left. Repeat the warning every
						<replaceable>z</replaceable> ms. The following special variables can be
						used with this option:</para>
						<variablelist>
							<variable name="LIMIT_PLAYAUDIO_CALLER">
								<para>Play sounds to the caller. yes|no (default yes)</para>
							</variable>
							<variable name="LIMIT_PLAYAUDIO_CALLEE">   
								<para>Play sounds to the callee. yes|no</para>
							</variable>
							<variable name="LIMIT_TIMEOUT_FILE">
								<para>File to play when time is up.</para>
							</variable>
							<variable name="LIMIT_CONNECT_FILE">
								<para>File to play when call begins.</para>
							</variable>
							<variable name="LIMIT_WARNING_FILE">
								<para>File to play as warning if <replaceable>y</replaceable> is
								defined. The default is to say the time remaining.</para>
							</variable>
						</variablelist>
					</option>
					<option name="S(x)">
						<para>Hang up the call after <replaceable>x</replaceable> seconds *after* the called party has answered the call.</para>
					</option>
					<option name="t">
						<para>Allow the called party to transfer the calling party by sending the
						DTMF sequence defined in <filename>features.conf</filename>.</para>
					</option>
					<option name="T">
						<para>Allow the calling party to transfer the called party by sending the
						DTMF sequence defined in <filename>features.conf</filename>.</para>
					</option>
					<option name="w">
						<para>Allow the called party to enable recording of the call by sending
						the DTMF sequence defined for one-touch recording in <filename>features.conf</filename>.</para>
					</option>
					<option name="W">
						<para>Allow the calling party to enable recording of the call by sending
						the DTMF sequence defined for one-touch recording in <filename>features.conf</filename>.</para>
					</option>
					<option name="x">
						<para>Cause the called party to be hung up after the bridge, instead of being
						restarted in the dialplan.</para>
					</option>
				</optionlist>
			</parameter>
		</syntax>
		<description>
			<para>Allows the ability to bridge two channels via the dialplan.</para>
			<para>This application sets the following channel variable upon completion:</para>
			<variablelist>
				<variable name="BRIDGERESULT">
					<para>The result of the bridge attempt as a text string.</para>
					<value name="SUCCESS" />
					<value name="FAILURE" />
					<value name="LOOP" />
					<value name="NONEXISTENT" />
					<value name="INCOMPATIBLE" />
				</variable>
			</variablelist>
		</description>
	</application>
	<application name="ParkedCall" language="en_US">
		<synopsis>
			Retrieve a parked call.
		</synopsis>
		<syntax>
			<parameter name="exten">
				<para>Parking space extension to retrieve a parked call.
				If not provided then the first available parked call in the
				parking lot will be retrieved.</para>
			</parameter>
			<parameter name="parking_lot_name">
				<para>Specify from which parking lot to retrieve a parked call.</para>
				<para>The parking lot used is selected in the following order:</para>
				<para>1) parking_lot_name option</para>
				<para>2) <variable>PARKINGLOT</variable> variable</para>
				<para>3) <literal>CHANNEL(parkinglot)</literal> function
				(Possibly preset by the channel driver.)</para>
				<para>4) Default parking lot.</para>
			</parameter>
		</syntax>
		<description>
			<para>Used to retrieve a parked call from a parking lot.</para>
			<note>
				<para>Parking lots automatically create and manage dialplan extensions in
				the parking lot context.  You do not need to explicitly use this
				application in your dialplan.  Instead, all you should do is include the
				parking lot context in your dialplan.</para>
			</note>
		</description>
		<see-also>
			<ref type="application">Park</ref>
			<ref type="application">ParkAndAnnounce</ref>
		</see-also>
	</application>
	<application name="Park" language="en_US">
		<synopsis>
			Park yourself.
		</synopsis>
		<syntax>
			<parameter name="timeout">
				<para>A custom parking timeout for this parked call. Value in milliseconds.</para>
			</parameter>
			<parameter name="return_context">
				<para>The context to return the call to after it times out.</para>
			</parameter>
			<parameter name="return_exten">
				<para>The extension to return the call to after it times out.</para>
			</parameter>
			<parameter name="return_priority">
				<para>The priority to return the call to after it times out.</para>
			</parameter>
			<parameter name="options">
				<para>A list of options for this parked call.</para>
				<optionlist>
					<option name="r">
						<para>Send ringing instead of MOH to the parked call.</para>
					</option>
					<option name="R">
						<para>Randomize the selection of a parking space.</para>
					</option>
					<option name="s">
						<para>Silence announcement of the parking space number.</para>
					</option>
				</optionlist>
			</parameter>
			<parameter name="parking_lot_name">
				<para>Specify in which parking lot to park a call.</para>
				<para>The parking lot used is selected in the following order:</para>
				<para>1) parking_lot_name option</para>
				<para>2) <variable>PARKINGLOT</variable> variable</para>
				<para>3) <literal>CHANNEL(parkinglot)</literal> function
				(Possibly preset by the channel driver.)</para>
				<para>4) Default parking lot.</para>
			</parameter>
		</syntax>
		<description>
			<para>Used to park yourself (typically in combination with a supervised
			transfer to know the parking space).</para>
			<para>If you set the <variable>PARKINGEXTEN</variable> variable to a
			parking space extension in the parking lot, Park() will attempt to park the call
			on that extension.  If the extension is already is in use then execution
			will continue at the next priority.</para>
			<para>If the <literal>parkeddynamic</literal> option is enabled in <filename>features.conf</filename>
			the following variables can be used to dynamically create new parking lots.</para>
			<para>If you set the <variable>PARKINGDYNAMIC</variable> variable and this parking lot
			exists then it will be used as a template for the newly created dynamic lot.  Otherwise,
			the default parking lot will be used.</para>
			<para>If you set the <variable>PARKINGDYNCONTEXT</variable> variable then the newly created dynamic
			parking lot will use this context.</para>
			<para>If you set the <variable>PARKINGDYNEXTEN</variable> variable then the newly created dynamic
			parking lot will use this extension to access the parking lot.</para>
			<para>If you set the <variable>PARKINGDYNPOS</variable> variable then the newly created dynamic parking lot
			will use those parking postitions.</para>
			<note>
				<para>This application must be used as the first extension priority
				to be recognized as a parking access extension.  DTMF transfers
				and some channel drivers need this distinction to operate properly.
				The parking access extension in this case is treated like a dialplan
				hint.</para>
			</note>
			<note>
				<para>Parking lots automatically create and manage dialplan extensions in
				the parking lot context.  You do not need to explicitly use this
				application in your dialplan.  Instead, all you should do is include the
				parking lot context in your dialplan.</para>
			</note>
		</description>
		<see-also>
			<ref type="application">ParkAndAnnounce</ref>
			<ref type="application">ParkedCall</ref>
		</see-also>
	</application>
	<manager name="ParkedCalls" language="en_US">
		<synopsis>
			List parked calls.
		</synopsis>
		<syntax>
			<xi:include xpointer="xpointer(/docs/manager[@name='Login']/syntax/parameter[@name='ActionID'])" />
		</syntax>
		<description>
			<para>List parked calls.</para>
		</description>
	</manager>
	<manager name="Park" language="en_US">
		<synopsis>
			Park a channel.
		</synopsis>
		<syntax>
			<xi:include xpointer="xpointer(/docs/manager[@name='Login']/syntax/parameter[@name='ActionID'])" />
			<parameter name="Channel" required="true">
				<para>Channel name to park.</para>
			</parameter>
			<parameter name="Channel2" required="true">
				<para>Channel to return to if timeout.</para>
			</parameter>
			<parameter name="Timeout">
				<para>Number of milliseconds to wait before callback.</para>
			</parameter>
			<parameter name="Parkinglot">
				<para>Specify in which parking lot to park the channel.</para>
			</parameter>
		</syntax>
		<description>
			<para>Park a channel.</para>
		</description>
	</manager>
	<manager name="Bridge" language="en_US">
		<synopsis>
			Bridge two channels already in the PBX.
		</synopsis>
		<syntax>
			<xi:include xpointer="xpointer(/docs/manager[@name='Login']/syntax/parameter[@name='ActionID'])" />
			<parameter name="Channel1" required="true">
				<para>Channel to Bridge to Channel2.</para>
			</parameter>
			<parameter name="Channel2" required="true">
				<para>Channel to Bridge to Channel1.</para>
			</parameter>
			<parameter name="Tone">
				<para>Play courtesy tone to Channel 2.</para>
				<enumlist>
					<enum name="yes" />
					<enum name="no" />
				</enumlist>
			</parameter>
		</syntax>
		<description>
			<para>Bridge together two channels already in the PBX.</para>
		</description>
	</manager>
 ***/

#define DEFAULT_PARK_TIME							45000	/*!< ms */
#define DEFAULT_PARK_EXTENSION						"700"
#define DEFAULT_TRANSFER_DIGIT_TIMEOUT				3000	/*!< ms */
#define DEFAULT_FEATURE_DIGIT_TIMEOUT				1000	/*!< ms */
#define DEFAULT_NOANSWER_TIMEOUT_ATTENDED_TRANSFER	15000	/*!< ms */
#define DEFAULT_ATXFER_DROP_CALL					0		/*!< Do not drop call. */
#define DEFAULT_ATXFER_LOOP_DELAY					10000	/*!< ms */
#define DEFAULT_ATXFER_CALLBACK_RETRIES				2

#define AST_MAX_WATCHERS 256
#define MAX_DIAL_FEATURE_OPTIONS 30

struct feature_group_exten {
	AST_LIST_ENTRY(feature_group_exten) entry;
	AST_DECLARE_STRING_FIELDS(
		AST_STRING_FIELD(exten);
	);
	struct ast_call_feature *feature;
};

struct feature_group {
	AST_LIST_ENTRY(feature_group) entry;
	AST_DECLARE_STRING_FIELDS(
		AST_STRING_FIELD(gname);
	);
	AST_LIST_HEAD_NOLOCK(, feature_group_exten) features;
};

static AST_RWLIST_HEAD_STATIC(feature_groups, feature_group);

typedef enum {
	FEATURE_INTERPRET_DETECT, /* Used by ast_feature_detect */
	FEATURE_INTERPRET_DO,     /* Used by feature_interpret */
	FEATURE_INTERPRET_CHECK,  /* Used by feature_check */
} feature_interpret_op;

static char *parkedcall = "ParkedCall";

static char pickup_ext[AST_MAX_EXTENSION];                 /*!< Call pickup extension */

/*! Parking lot access ramp dialplan usage entry. */
struct parking_dp_ramp {
	/*! Next node in the parking lot spaces dialplan list. */
	AST_LIST_ENTRY(parking_dp_ramp) node;
	/*! TRUE if the parking lot access extension is exclusive. */
	unsigned int exclusive:1;
	/*! Parking lot access extension */
	char exten[1];
};

/*! Parking lot dialplan access ramp map */
AST_LIST_HEAD_NOLOCK(parking_dp_ramp_map, parking_dp_ramp);

/*! Parking lot spaces dialplan usage entry. */
struct parking_dp_spaces {
	/*! Next node in the parking lot spaces dialplan list. */
	AST_LIST_ENTRY(parking_dp_spaces) node;
	/*! First parking space */
	int start;
	/*! Last parking space */
	int stop;
};

/*! Parking lot dialplan context space map */
AST_LIST_HEAD_NOLOCK(parking_dp_space_map, parking_dp_spaces);

/*! Parking lot context dialplan usage entry. */
struct parking_dp_context {
	/*! Next node in the parking lot contexts dialplan list. */
	AST_LIST_ENTRY(parking_dp_context) node;
	/*! Parking access extensions defined in this context. */
	struct parking_dp_ramp_map access_extens;
	/*! Parking spaces defined in this context. */
	struct parking_dp_space_map spaces;
	/*! Parking hints defined in this context. */
	struct parking_dp_space_map hints;
	/*! Parking lot context name */
	char context[1];
};

/*! Parking lot dialplan usage map. */
AST_LIST_HEAD_NOLOCK(parking_dp_map, parking_dp_context);

/*!
 * \brief Description of one parked call, added to a list while active, then removed.
 * The list belongs to a parkinglot.
 */
struct parkeduser {
	struct ast_channel *chan;                   /*!< Parked channel */
	struct timeval start;                       /*!< Time the park started */
	int parkingnum;                             /*!< Parking lot space used */
	char parkingexten[AST_MAX_EXTENSION];       /*!< If set beforehand, parking extension used for this call */
	char context[AST_MAX_CONTEXT];              /*!< Where to go if our parking time expires */
	char exten[AST_MAX_EXTENSION];
	int priority;
	int parkingtime;                            /*!< Maximum length in parking lot before return */
	/*! Method to entertain the caller when parked: AST_CONTROL_RINGING, AST_CONTROL_HOLD, or 0(none) */
	enum ast_control_frame_type hold_method;
	unsigned int notquiteyet:1;
	unsigned int options_specified:1;
	char peername[1024];
	unsigned char moh_trys;
	/*! Parking lot this entry belongs to.  Holds a parking lot reference. */
	struct ast_parkinglot *parkinglot;
	AST_LIST_ENTRY(parkeduser) list;
};

/*! Parking lot configuration options. */
struct parkinglot_cfg {
	/*! Music class used for parking */
	char mohclass[MAX_MUSICCLASS];
	/*! Extension to park calls in this parking lot. */
	char parkext[AST_MAX_EXTENSION];
	/*! Context for which parking is made accessible */
	char parking_con[AST_MAX_EXTENSION];
	/*! First available extension for parking */
	int parking_start;
	/*! Last available extension for parking */
	int parking_stop;
	/*! Default parking time in ms. */
	int parkingtime;
	/*!
	 * \brief Enable DTMF based transfers on bridge when picking up parked calls.
	 *
	 * \details
	 * none(0)
	 * AST_FEATURE_FLAG_BYCALLEE
	 * AST_FEATURE_FLAG_BYCALLER
	 * AST_FEATURE_FLAG_BYBOTH
	 */
	int parkedcalltransfers;
	/*!
	 * \brief Enable DTMF based parking on bridge when picking up parked calls.
	 *
	 * \details
	 * none(0)
	 * AST_FEATURE_FLAG_BYCALLEE
	 * AST_FEATURE_FLAG_BYCALLER
	 * AST_FEATURE_FLAG_BYBOTH
	 */
	int parkedcallreparking;
	/*!
	 * \brief Enable DTMF based hangup on a bridge when pickup up parked calls.
	 *
	 * \details
	 * none(0)
	 * AST_FEATURE_FLAG_BYCALLEE
	 * AST_FEATURE_FLAG_BYCALLER
	 * AST_FEATURE_FLAG_BYBOTH
	 */
	int parkedcallhangup;
	/*!
	 * \brief Enable DTMF based recording on a bridge when picking up parked calls.
	 *
	 * \details
	 * none(0)
	 * AST_FEATURE_FLAG_BYCALLEE
	 * AST_FEATURE_FLAG_BYCALLER
	 * AST_FEATURE_FLAG_BYBOTH
	 */
	int parkedcallrecording;

	/*! TRUE if findslot is set to next */
	unsigned int parkfindnext:1;
	/*! TRUE if the parking lot is exclusively accessed by parkext */
	unsigned int parkext_exclusive:1;
	/*! Add parking hints automatically */
	unsigned int parkaddhints:1;
	/*! TRUE if configuration is invalid and the parking lot should not be used. */
	unsigned int is_invalid:1;
};

/*! \brief Structure for parking lots which are put in a container. */
struct ast_parkinglot {
	/*! Name of the parking lot. */
	char name[AST_MAX_CONTEXT];
	/*! Parking lot user configuration. */
	struct parkinglot_cfg cfg;

	/*! Parking space to start next park search. */
	int next_parking_space;

	/*! That which bears the_mark shall be deleted if parking lot empty! (Used during reloads.) */
	unsigned int the_mark:1;
	/*! TRUE if the parking lot is disabled. */
	unsigned int disabled:1;

	/*! List of active parkings in this parkinglot */
	AST_LIST_HEAD(parkinglot_parklist, parkeduser) parkings;
};

/*! \brief The configured parking lots container. Always at least one  - the default parking lot */
static struct ao2_container *parkinglots;

/*!
 * \brief Default parking lot.
 * \note Holds a parkinglot reference.
 * \note Will not be NULL while running.
 */
static struct ast_parkinglot *default_parkinglot;

/*! Force a config reload to reload regardless of config file timestamp. */
static int force_reload_load;

static int parkedplay = 0;                                 /*!< Who to play courtesytone to when someone picks up a parked call. */
static int parkeddynamic = 0;                              /*!< Enable creation of parkinglots dynamically */
static char courtesytone[256];                             /*!< Courtesy tone used to pickup parked calls and on-touch-record */
static char xfersound[256];                                /*!< Call transfer sound */
static char xferfailsound[256];                            /*!< Call transfer failure sound */
static char pickupsound[256];                              /*!< Pickup sound */
static char pickupfailsound[256];                          /*!< Pickup failure sound */

/*!
 * \brief Context for parking dialback to parker.
 * \note The need for the context is a KLUDGE.
 *
 * \todo Might be able to eliminate the parking_con_dial context
 * kludge by running app_dial directly in its own thread to
 * simulate a PBX.
 */
static char parking_con_dial[] = "park-dial";

/*! Ensure that features.conf reloads on one thread at a time. */
AST_MUTEX_DEFINE_STATIC(features_reload_lock);

static int adsipark;

static int transferdigittimeout;
static int featuredigittimeout;
static int comebacktoorigin = 1;

static int atxfernoanswertimeout;
static unsigned int atxferdropcall;
static unsigned int atxferloopdelay;
static unsigned int atxfercallbackretries;

static char *registrar = "features";		   /*!< Registrar for operations */

/*! PARK_APP_NAME application arguments */
AST_DEFINE_APP_ARGS_TYPE(park_app_args,
	AST_APP_ARG(timeout);		/*!< Time in ms to remain in the parking lot. */
	AST_APP_ARG(return_con);	/*!< Context to return parked call if timeout. */
	AST_APP_ARG(return_ext);	/*!< Exten to return parked call if timeout. */
	AST_APP_ARG(return_pri);	/*!< Priority to return parked call if timeout. */
	AST_APP_ARG(options);		/*!< Parking option flags. */
	AST_APP_ARG(pl_name);		/*!< Parking lot name to use if present. */
	AST_APP_ARG(dummy);			/*!< Place to put any remaining args string. */
	);

/* module and CLI command definitions */
static char *parkcall = PARK_APP_NAME;

static struct ast_app *monitor_app = NULL;
static int monitor_ok = 1;

static struct ast_app *mixmonitor_app = NULL;
static int mixmonitor_ok = 1;

static struct ast_app *stopmixmonitor_app = NULL;
static int stopmixmonitor_ok = 1;

static pthread_t parking_thread;
struct ast_dial_features {
	struct ast_flags features_caller;
	struct ast_flags features_callee;
	int is_caller;
};

#if defined(ATXFER_NULL_TECH)
/*!
 * \internal
 * \brief Set the channel technology to the kill technology.
 *
 * \param chan Channel to change technology.
 *
 * \return Nothing
 */
static void set_kill_chan_tech(struct ast_channel *chan)
{
	int idx;

	ast_channel_lock(chan);

	/* Hangup the channel's physical side */
	if (chan->tech->hangup) {
		chan->tech->hangup(chan);
	}
	if (chan->tech_pvt) {
		ast_log(LOG_WARNING, "Channel '%s' may not have been hung up properly\n",
			chan->name);
		ast_free(chan->tech_pvt);
		chan->tech_pvt = NULL;
	}

	/* Install the kill technology and wake up anyone waiting on it. */
	chan->tech = &ast_kill_tech;
	for (idx = 0; idx < AST_MAX_FDS; ++idx) {
		switch (idx) {
		case AST_ALERT_FD:
		case AST_TIMING_FD:
		case AST_GENERATOR_FD:
			/* Don't clear these fd's. */
			break;
		default:
			ast_channel_set_fd(chan, idx, -1);
			break;
		}
	}
	ast_queue_frame(chan, &ast_null_frame);

	ast_channel_unlock(chan);
}
#endif	/* defined(ATXFER_NULL_TECH) */

#if defined(ATXFER_NULL_TECH)
/*!
 * \internal
 * \brief Set the channel name to something unique.
 *
 * \param chan Channel to change name.
 *
 * \return Nothing
 */
static void set_new_chan_name(struct ast_channel *chan)
{
	static int seq_num_last;
	int seq_num;
	int len;
	char *chan_name;
	char dummy[1];

	/* Create the new channel name string. */
	ast_channel_lock(chan);
	seq_num = ast_atomic_fetchadd_int(&seq_num_last, +1);
	len = snprintf(dummy, sizeof(dummy), "%s<XFER_%x>", chan->name, seq_num) + 1;
	chan_name = alloca(len);
	snprintf(chan_name, len, "%s<XFER_%x>", chan->name, seq_num);
	ast_channel_unlock(chan);

	ast_change_name(chan, chan_name);
}
#endif	/* defined(ATXFER_NULL_TECH) */

static void *dial_features_duplicate(void *data)
{
	struct ast_dial_features *df = data, *df_copy;
 
 	if (!(df_copy = ast_calloc(1, sizeof(*df)))) {
 		return NULL;
 	}
 
 	memcpy(df_copy, df, sizeof(*df));
 
 	return df_copy;
}

static void dial_features_destroy(void *data)
{
 	struct ast_dial_features *df = data;
 	if (df) {
 		ast_free(df);
 	}
}

static const struct ast_datastore_info dial_features_info = {
 	.type = "dial-features",
 	.destroy = dial_features_destroy,
 	.duplicate = dial_features_duplicate,
};
 
/* Forward declarations */
static struct ast_parkinglot *parkinglot_addref(struct ast_parkinglot *parkinglot);
static void parkinglot_unref(struct ast_parkinglot *parkinglot);
static struct ast_parkinglot *find_parkinglot(const char *name);
static struct ast_parkinglot *create_parkinglot(const char *name);
static struct ast_parkinglot *copy_parkinglot(const char *name, const struct ast_parkinglot *parkinglot);
static int parkinglot_activate(struct ast_parkinglot *parkinglot);
static int play_message_on_chan(struct ast_channel *play_to, struct ast_channel *other, const char *msg, const char *audiofile);

/*!
 * \internal
 * \brief Get the parking extension if it exists.
 *
 * \param exten_str Parking extension to see if exists.
 * \param chan Channel to autoservice while looking for exten.  (Could be NULL)
 * \param context Parking context to look in for exten.
 *
 * \retval exten on success.
 * \retval NULL on error or exten does not exist.
 */
static struct ast_exten *get_parking_exten(const char *exten_str, struct ast_channel *chan, const char *context)
{
	struct ast_exten *exten;
	struct pbx_find_info q = { .stacklen = 0 }; /* the rest is reset in pbx_find_extension */
	const char *app_at_exten;

	exten = pbx_find_extension(chan, NULL, &q, context, exten_str, 1, NULL, NULL,
		E_MATCH);
	if (!exten) {
		return NULL;
	}

	app_at_exten = ast_get_extension_app(exten);
	if (!app_at_exten || strcasecmp(PARK_APP_NAME, app_at_exten)) {
		return NULL;
	}

	return exten;
}

int ast_parking_ext_valid(const char *exten_str, struct ast_channel *chan, const char *context)
{
	return get_parking_exten(exten_str, chan, context) ? 1 : 0;
}

const char *ast_pickup_ext(void)
{
	return pickup_ext;
}

struct ast_bridge_thread_obj 
{
	struct ast_bridge_config bconfig;
	struct ast_channel *chan;
	struct ast_channel *peer;
	unsigned int return_to_pbx:1;
};

static int parkinglot_hash_cb(const void *obj, const int flags)
{
	const struct ast_parkinglot *parkinglot = obj;

	return ast_str_case_hash(parkinglot->name);
}

static int parkinglot_cmp_cb(void *obj, void *arg, int flags)
{
	struct ast_parkinglot *parkinglot = obj;
	struct ast_parkinglot *parkinglot2 = arg;

	return !strcasecmp(parkinglot->name, parkinglot2->name) ? CMP_MATCH | CMP_STOP : 0;
}

/*!
 * \brief store context, extension and priority 
 * \param chan, context, ext, pri
 */
static void set_c_e_p(struct ast_channel *chan, const char *context, const char *ext, int pri)
{
	ast_copy_string(chan->context, context, sizeof(chan->context));
	ast_copy_string(chan->exten, ext, sizeof(chan->exten));
	chan->priority = pri;
}

/*!
 * \brief Check goto on transfer
 * \param chan
 *
 * Check if channel has 'GOTO_ON_BLINDXFR' set, if not exit.
 * When found make sure the types are compatible. Check if channel is valid
 * if so start the new channel else hangup the call. 
 */
static void check_goto_on_transfer(struct ast_channel *chan) 
{
	struct ast_channel *xferchan;
	const char *val;
	char *goto_on_transfer;
	char *x;

	ast_channel_lock(chan);
	val = pbx_builtin_getvar_helper(chan, "GOTO_ON_BLINDXFR");
	if (ast_strlen_zero(val)) {
		ast_channel_unlock(chan);
		return;
	}
	goto_on_transfer = ast_strdupa(val);
	ast_channel_unlock(chan);

	ast_debug(1, "Attempting GOTO_ON_BLINDXFR=%s for %s.\n", val, chan->name);

	xferchan = ast_channel_alloc(0, AST_STATE_DOWN, 0, 0, "", "", "", chan->linkedid, 0,
		"%s", chan->name);
	if (!xferchan) {
		return;
	}

	/* Make formats okay */
	xferchan->readformat = chan->readformat;
	xferchan->writeformat = chan->writeformat;

	if (ast_channel_masquerade(xferchan, chan)) {
		/* Failed to setup masquerade. */
		ast_hangup(xferchan);
		return;
	}

	for (x = goto_on_transfer; *x; ++x) {
		if (*x == '^') {
			*x = ',';
		}
	}
	ast_parseable_goto(xferchan, goto_on_transfer);
	xferchan->_state = AST_STATE_UP;
	ast_clear_flag(xferchan, AST_FLAGS_ALL);	
	ast_channel_clear_softhangup(xferchan, AST_SOFTHANGUP_ALL);

	if (ast_do_masquerade(xferchan) || ast_pbx_start(xferchan)) {
		/* Failed to do masquerade or could not start PBX. */
		ast_hangup(xferchan);
	}
}

static struct ast_channel *feature_request_and_dial(struct ast_channel *caller,
	const char *caller_name, struct ast_channel *requestor,
	struct ast_channel *transferee, const char *type, struct ast_format_cap *cap, void *data,
	int timeout, int *outstate, const char *language);

/*!
 * \brief bridge the call 
 * \param data thread bridge.
 *
 * Set Last Data for respective channels, reset cdr for channels
 * bridge call, check if we're going back to dialplan
 * if not hangup both legs of the call
 */
static void *bridge_call_thread(void *data)
{
	struct ast_bridge_thread_obj *tobj = data;
	int res;

	tobj->chan->appl = !tobj->return_to_pbx ? "Transferred Call" : "ManagerBridge";
	tobj->chan->data = tobj->peer->name;
	tobj->peer->appl = !tobj->return_to_pbx ? "Transferred Call" : "ManagerBridge";
	tobj->peer->data = tobj->chan->name;

	ast_bridge_call(tobj->peer, tobj->chan, &tobj->bconfig);

	if (tobj->return_to_pbx) {
		if (!ast_check_hangup(tobj->peer)) {
			ast_log(LOG_VERBOSE, "putting peer %s into PBX again\n", tobj->peer->name);
			res = ast_pbx_start(tobj->peer);
			if (res != AST_PBX_SUCCESS)
				ast_log(LOG_WARNING, "FAILED continuing PBX on peer %s\n", tobj->peer->name);
		} else
			ast_hangup(tobj->peer);
		if (!ast_check_hangup(tobj->chan)) {
			ast_log(LOG_VERBOSE, "putting chan %s into PBX again\n", tobj->chan->name);
			res = ast_pbx_start(tobj->chan);
			if (res != AST_PBX_SUCCESS)
				ast_log(LOG_WARNING, "FAILED continuing PBX on chan %s\n", tobj->chan->name);
		} else
			ast_hangup(tobj->chan);
	} else {
		ast_hangup(tobj->chan);
		ast_hangup(tobj->peer);
	}

	ast_free(tobj);

	return NULL;
}

/*!
 * \brief create thread for the parked call
 * \param data
 *
 * Create thread and attributes, call bridge_call_thread
 */
static void bridge_call_thread_launch(void *data) 
{
	pthread_t thread;
	pthread_attr_t attr;
	struct sched_param sched;

	pthread_attr_init(&attr);
	pthread_attr_setdetachstate(&attr, PTHREAD_CREATE_DETACHED);
	ast_pthread_create(&thread, &attr, bridge_call_thread, data);
	pthread_attr_destroy(&attr);
	memset(&sched, 0, sizeof(sched));
	pthread_setschedparam(thread, SCHED_RR, &sched);
}

/*!
 * \brief Announce call parking by ADSI
 * \param chan .
 * \param parkingexten .
 * Create message to show for ADSI, display message.
 * \retval 0 on success.
 * \retval -1 on failure.
 */
static int adsi_announce_park(struct ast_channel *chan, char *parkingexten)
{
	int res;
	int justify[5] = {ADSI_JUST_CENT, ADSI_JUST_CENT, ADSI_JUST_CENT, ADSI_JUST_CENT};
	char tmp[256];
	char *message[5] = {NULL, NULL, NULL, NULL, NULL};

	snprintf(tmp, sizeof(tmp), "Parked on %s", parkingexten);
	message[0] = tmp;
	res = ast_adsi_load_session(chan, NULL, 0, 1);
	if (res == -1)
		return res;
	return ast_adsi_print(chan, message, justify, 1);
}

/*!
 * \brief Find parking lot name from channel
 * \note Channel needs to be locked while the returned string is in use.
 */
static const char *findparkinglotname(struct ast_channel *chan)
{
	const char *name;

	/* The channel variable overrides everything */
	name = pbx_builtin_getvar_helper(chan, "PARKINGLOT");
	if (!name && !ast_strlen_zero(chan->parkinglot)) {
		/* Use the channel's parking lot. */
		name = chan->parkinglot;
	}
	return name;
}

/*! \brief Notify metermaids that we've changed an extension */
static void notify_metermaids(const char *exten, char *context, enum ast_device_state state)
{
	ast_debug(4, "Notification of state change to metermaids %s@%s\n to state '%s'",
		exten, context, ast_devstate2str(state));

	ast_devstate_changed(state, "park:%s@%s", exten, context);
}

/*! \brief metermaids callback from devicestate.c */
static enum ast_device_state metermaidstate(const char *data)
{
	char *context;
	char *exten;

	context = ast_strdupa(data);

	exten = strsep(&context, "@");
	if (!context)
		return AST_DEVICE_INVALID;

	ast_debug(4, "Checking state of exten %s in context %s\n", exten, context);

	if (!ast_exists_extension(NULL, context, exten, 1, NULL))
		return AST_DEVICE_NOT_INUSE;

	return AST_DEVICE_INUSE;
}

/*! Options to pass to park_call_full */
enum ast_park_call_options {
	/*! Provide ringing to the parked caller instead of music on hold */
	AST_PARK_OPT_RINGING =   (1 << 0),
	/*! Randomly choose a parking spot for the caller instead of choosing
	 *  the first one that is available. */
	AST_PARK_OPT_RANDOMIZE = (1 << 1),
	/*! Do not announce the parking number */
	AST_PARK_OPT_SILENCE = (1 << 2),
};

/*! Optional additional parking options when parking a call. */
struct ast_park_call_args {
	/*! How long to wait in the parking lot before the call gets sent back
	 *  to the specified return extension (or a best guess at where it came
	 *  from if not explicitly specified). */
	int timeout;
	/*! An output parameter to store the parking space where the parked caller
	 *  was placed. */
	int *extout;
	const char *orig_chan_name;
	const char *return_con;
	const char *return_ext;
	int return_pri;
	uint32_t flags;
	/*! Parked user that has already obtained a parking space */
	struct parkeduser *pu;
	/*! \brief Parkinglot to be parked in */
	struct ast_parkinglot *parkinglot;
};

/*!
 * \internal
 * \brief Create a dynamic parking lot.
 *
 * \param name Dynamic parking lot name to create.
 * \param chan Channel to get dynamic parking lot parameters.
 *
 * \retval parkinglot on success.
 * \retval NULL on error.
 */
static struct ast_parkinglot *create_dynamic_parkinglot(const char *name, struct ast_channel *chan)
{
	const char *dyn_context;
	const char *dyn_exten;
	const char *dyn_range;
	const char *template_name;
	struct ast_parkinglot *template_parkinglot = NULL;
	struct ast_parkinglot *parkinglot;
	int dyn_start;
	int dyn_end;

	ast_channel_lock(chan);
	template_name = ast_strdupa(S_OR(pbx_builtin_getvar_helper(chan, "PARKINGDYNAMIC"), ""));
	dyn_context = ast_strdupa(S_OR(pbx_builtin_getvar_helper(chan, "PARKINGDYNCONTEXT"), ""));
	dyn_exten = ast_strdupa(S_OR(pbx_builtin_getvar_helper(chan, "PARKINGDYNEXTEN"), ""));
	dyn_range = ast_strdupa(S_OR(pbx_builtin_getvar_helper(chan, "PARKINGDYNPOS"), ""));
	ast_channel_unlock(chan);

	if (!ast_strlen_zero(template_name)) {
		template_parkinglot = find_parkinglot(template_name);
		if (!template_parkinglot) {
			ast_debug(1, "PARKINGDYNAMIC lot %s does not exist.\n",
				template_name);
		} else if (template_parkinglot->cfg.is_invalid) {
			ast_debug(1, "PARKINGDYNAMIC lot %s has invalid config.\n",
				template_name);
			parkinglot_unref(template_parkinglot);
			template_parkinglot = NULL;
		}
	}
	if (!template_parkinglot) {
		template_parkinglot = parkinglot_addref(default_parkinglot);
		ast_debug(1, "Using default parking lot for template\n");
	}

	parkinglot = copy_parkinglot(name, template_parkinglot);
	if (!parkinglot) {
		ast_log(LOG_ERROR, "Could not build dynamic parking lot!\n");
	} else {
		/* Configure the dynamic parking lot. */
		if (!ast_strlen_zero(dyn_context)) {
			ast_copy_string(parkinglot->cfg.parking_con, dyn_context,
				sizeof(parkinglot->cfg.parking_con));
		}
		if (!ast_strlen_zero(dyn_exten)) {
			ast_copy_string(parkinglot->cfg.parkext, dyn_exten,
				sizeof(parkinglot->cfg.parkext));
		}
		if (!ast_strlen_zero(dyn_range)) {
			if (sscanf(dyn_range, "%30d-%30d", &dyn_start, &dyn_end) != 2) {
				ast_log(LOG_WARNING,
					"Format for parking positions is a-b, where a and b are numbers\n");
			} else if (dyn_end < dyn_start || dyn_start <= 0 || dyn_end <= 0) {
				ast_log(LOG_WARNING,
					"Format for parking positions is a-b, where a <= b\n");
			} else {
				parkinglot->cfg.parking_start = dyn_start;
				parkinglot->cfg.parking_stop = dyn_end;
			}
		}

		/*
		 * Sanity check for dynamic parking lot configuration.
		 *
		 * XXX It may be desirable to instead check if the dynamic
		 * parking lot overlaps any existing lots like what is done for
		 * a reload.
		 */
		if (!strcmp(parkinglot->cfg.parking_con, template_parkinglot->cfg.parking_con)) {
			if (!strcmp(parkinglot->cfg.parkext, template_parkinglot->cfg.parkext)
				&& parkinglot->cfg.parkext_exclusive) {
				ast_log(LOG_WARNING,
					"Parking lot '%s' conflicts with template parking lot '%s'!\n"
					"Change either PARKINGDYNCONTEXT or PARKINGDYNEXTEN.\n",
					parkinglot->name, template_parkinglot->name);
			}
			if ((template_parkinglot->cfg.parking_start <= parkinglot->cfg.parking_start
					&& parkinglot->cfg.parking_start <= template_parkinglot->cfg.parking_stop)
				|| (template_parkinglot->cfg.parking_start <= parkinglot->cfg.parking_stop
					&& parkinglot->cfg.parking_stop <= template_parkinglot->cfg.parking_stop)
				|| (parkinglot->cfg.parking_start < template_parkinglot->cfg.parking_start
					&& template_parkinglot->cfg.parking_stop < parkinglot->cfg.parking_stop)) {
				ast_log(LOG_WARNING,
					"Parking lot '%s' parking spaces overlap template parking lot '%s'!\n"
					"Change PARKINGDYNPOS.\n",
					parkinglot->name, template_parkinglot->name);
			}
		}

		parkinglot_activate(parkinglot);
		ao2_link(parkinglots, parkinglot);
	}
	parkinglot_unref(template_parkinglot);

	return parkinglot;
}

/*!
 * \internal
 * \brief Reserve a parking space in a parking lot for a call being parked.
 *
 * \param park_me Channel being parked.
 * \param parker Channel parking the call.
 * \param args Optional additional parking options when parking a call.
 *
 * \return Parked call descriptor or NULL if failed.
 * \note The parking lot list is locked if successful.
 */
static struct parkeduser *park_space_reserve(struct ast_channel *park_me, struct ast_channel *parker, struct ast_park_call_args *args)
{
	struct parkeduser *pu;
	int i;
	int parking_space = -1;
	const char *parkinglotname;
	const char *parkingexten;
	struct parkeduser *cur;
	struct ast_parkinglot *parkinglot = NULL;

	if (args->parkinglot) {
		parkinglot = parkinglot_addref(args->parkinglot);
		parkinglotname = parkinglot->name;
	} else {
		if (parker) {
			parkinglotname = findparkinglotname(parker);
		} else { /* parker was NULL, check park_me (ParkAndAnnounce / res_agi) */
			parkinglotname = findparkinglotname(park_me);
		}
		if (!ast_strlen_zero(parkinglotname)) {
			parkinglot = find_parkinglot(parkinglotname);
		} else {
			/* Parking lot is not specified, so use the default parking lot. */
			ast_debug(4, "This could be an indication channel driver needs updating, using default lot.\n");
			parkinglot = parkinglot_addref(default_parkinglot);
		}
	}

	/* Dynamically create parkinglot */
	if (!parkinglot && parkeddynamic && !ast_strlen_zero(parkinglotname)) {
		parkinglot = create_dynamic_parkinglot(parkinglotname, park_me);
	}

	if (!parkinglot) {
		ast_log(LOG_WARNING, "Parking lot not available to park %s.\n", park_me->name);
		return NULL;
	}

	ast_debug(1, "Parking lot: %s\n", parkinglot->name);
	if (parkinglot->disabled || parkinglot->cfg.is_invalid) {
		ast_log(LOG_WARNING, "Parking lot %s is not in a useable state.\n",
			parkinglot->name);
		parkinglot_unref(parkinglot);
		return NULL;
	}

	/* Allocate memory for parking data */
	if (!(pu = ast_calloc(1, sizeof(*pu)))) {
		parkinglot_unref(parkinglot);
		return NULL;
	}

	/* Lock parking list */
	AST_LIST_LOCK(&parkinglot->parkings);

	/* Check for channel variable PARKINGEXTEN */
	parkingexten = ast_strdupa(S_OR(pbx_builtin_getvar_helper(park_me, "PARKINGEXTEN"), ""));
	if (!ast_strlen_zero(parkingexten)) {
		/*!
		 * \note The API forces us to specify a numeric parking slot, even
		 * though the architecture would tend to support non-numeric extensions
		 * (as are possible with SIP, for example).  Hence, we enforce that
		 * limitation here.  If extout was not numeric, we could permit
		 * arbitrary non-numeric extensions.
		 */
		if (sscanf(parkingexten, "%30d", &parking_space) != 1 || parking_space <= 0) {
			ast_log(LOG_WARNING, "PARKINGEXTEN='%s' is not a valid parking space.\n",
				parkingexten);
			AST_LIST_UNLOCK(&parkinglot->parkings);
			parkinglot_unref(parkinglot);
			ast_free(pu);
			return NULL;
		}

		if (parking_space < parkinglot->cfg.parking_start
			|| parkinglot->cfg.parking_stop < parking_space) {
			/*
			 * Cannot allow park because parking lots are not setup for
			 * spaces outside of the lot.  (Things like dialplan hints don't
			 * exist for outside lot space.)
			 */
			ast_log(LOG_WARNING, "PARKINGEXTEN=%d is not in %s (%d-%d).\n",
				parking_space, parkinglot->name, parkinglot->cfg.parking_start,
				parkinglot->cfg.parking_stop);
			AST_LIST_UNLOCK(&parkinglot->parkings);
			parkinglot_unref(parkinglot);
			ast_free(pu);
			return NULL;
		}

		/* Check if requested parking space is in use. */
		AST_LIST_TRAVERSE(&parkinglot->parkings, cur, list) {
			if (cur->parkingnum == parking_space) {
				ast_log(LOG_WARNING, "PARKINGEXTEN=%d is already in use in %s\n",
					parking_space, parkinglot->name);
				AST_LIST_UNLOCK(&parkinglot->parkings);
				parkinglot_unref(parkinglot);
				ast_free(pu);
				return NULL;
			}
		}
	} else {
		/* PARKINGEXTEN is empty, so find a usable extension in the lot to park the call */
		int start; /* The first slot we look in the parkinglot. It can be randomized. */
		int start_checked = 0; /* flag raised once the first slot is checked */

		/* If using randomize mode, set start to random position on parking range */
		if (ast_test_flag(args, AST_PARK_OPT_RANDOMIZE)) {
			start = ast_random() % (parkinglot->cfg.parking_stop - parkinglot->cfg.parking_start + 1);
			start += parkinglot->cfg.parking_start;
		} else if (parkinglot->cfg.parkfindnext
			&& parkinglot->cfg.parking_start <= parkinglot->next_parking_space
			&& parkinglot->next_parking_space <= parkinglot->cfg.parking_stop) {
			/* Start looking with the next parking space in the lot. */
			start = parkinglot->next_parking_space;
		} else {
			/* Otherwise, just set it to the start position. */
			start = parkinglot->cfg.parking_start;
		}

		/* free parking extension linear search: O(n^2) */
		for (i = start; ; i++) {
			/* If we are past the end, wrap around to the first parking slot*/
			if (i == parkinglot->cfg.parking_stop + 1) {
				i = parkinglot->cfg.parking_start;
			}

			if (i == start) {
				/* At this point, if start_checked, we've exhausted all the possible slots. */
				if (start_checked) {
					break;
				} else {
					start_checked = 1;
				}
			}

			/* Search the list of parked calls already in use for i. If we find it, it's in use. */
			AST_LIST_TRAVERSE(&parkinglot->parkings, cur, list) {
				if (cur->parkingnum == i) {
					break;
				}
			}
			if (!cur) {
				/* We found a parking space. */
				parking_space = i;
				break;
			}
		}
		if (parking_space == -1) {
			/* We did not find a parking space.  Lot is full. */
			ast_log(LOG_WARNING, "No more parking spaces in %s\n", parkinglot->name);
			AST_LIST_UNLOCK(&parkinglot->parkings);
			parkinglot_unref(parkinglot);
			ast_free(pu);
			return NULL;
		}
	}

	/* Prepare for next parking space search. */
	parkinglot->next_parking_space = parking_space + 1;

	snprintf(pu->parkingexten, sizeof(pu->parkingexten), "%d", parking_space);
	pu->notquiteyet = 1;
	pu->parkingnum = parking_space;
	pu->parkinglot = parkinglot;
	AST_LIST_INSERT_TAIL(&parkinglot->parkings, pu, list);

	return pu;
}

/* Park a call */
static int park_call_full(struct ast_channel *chan, struct ast_channel *peer, struct ast_park_call_args *args)
{
	struct parkeduser *pu = args->pu;
	const char *event_from;
	char app_data[AST_MAX_EXTENSION + AST_MAX_CONTEXT];

	if (pu == NULL) {
		args->pu = pu = park_space_reserve(chan, peer, args);
		if (pu == NULL) {
			return -1;
		}
	}

	chan->appl = "Parked Call";
	chan->data = NULL;

	pu->chan = chan;

	/* Put the parked channel on hold if we have two different channels */
	if (chan != peer) {
		if (ast_test_flag(args, AST_PARK_OPT_RINGING)) {
			pu->hold_method = AST_CONTROL_RINGING;
			ast_indicate(pu->chan, AST_CONTROL_RINGING);
		} else {
			pu->hold_method = AST_CONTROL_HOLD;
			ast_indicate_data(pu->chan, AST_CONTROL_HOLD, 
				S_OR(pu->parkinglot->cfg.mohclass, NULL),
				!ast_strlen_zero(pu->parkinglot->cfg.mohclass) ? strlen(pu->parkinglot->cfg.mohclass) + 1 : 0);
		}
	}
	
	pu->start = ast_tvnow();
	pu->parkingtime = (args->timeout > 0) ? args->timeout : pu->parkinglot->cfg.parkingtime;
	if (args->extout)
		*(args->extout) = pu->parkingnum;

	if (peer) { 
		/*
		 * This is so ugly that it hurts, but implementing
		 * get_base_channel() on local channels could have ugly side
		 * effects.  We could have
		 * transferer<->local,1<->local,2<->parking and we need the
		 * callback name to be that of transferer.  Since local,1/2 have
		 * the same name we can be tricky and just grab the bridged
		 * channel from the other side of the local.
		 */
		if (!strcasecmp(peer->tech->type, "Local")) {
			struct ast_channel *tmpchan, *base_peer;
			char other_side[AST_CHANNEL_NAME];
			char *c;

			ast_copy_string(other_side, S_OR(args->orig_chan_name, peer->name), sizeof(other_side));
			if ((c = strrchr(other_side, ';'))) {
				*++c = '1';
			}
			if ((tmpchan = ast_channel_get_by_name(other_side))) {
				ast_channel_lock(tmpchan);
				if ((base_peer = ast_bridged_channel(tmpchan))) {
					ast_copy_string(pu->peername, base_peer->name, sizeof(pu->peername));
				}
				ast_channel_unlock(tmpchan);
				tmpchan = ast_channel_unref(tmpchan);
			}
		} else {
			ast_copy_string(pu->peername, S_OR(args->orig_chan_name, peer->name), sizeof(pu->peername));
		}
	}

	/*
	 * Remember what had been dialed, so that if the parking
	 * expires, we try to come back to the same place
	 */
	pu->options_specified = (!ast_strlen_zero(args->return_con) || !ast_strlen_zero(args->return_ext) || args->return_pri);

	/*
	 * If extension has options specified, they override all other
	 * possibilities such as the returntoorigin flag and transferred
	 * context.  Information on extension options is lost here, so
	 * we set a flag
	 */
	ast_copy_string(pu->context, 
		S_OR(args->return_con, S_OR(chan->macrocontext, chan->context)), 
		sizeof(pu->context));
	ast_copy_string(pu->exten, 
		S_OR(args->return_ext, S_OR(chan->macroexten, chan->exten)), 
		sizeof(pu->exten));
	pu->priority = args->return_pri ? args->return_pri : 
		(chan->macropriority ? chan->macropriority : chan->priority);

	/*
	 * If parking a channel directly, don't quite yet get parking
	 * running on it.  All parking lot entries are put into the
	 * parking lot with notquiteyet on.
	 */
	if (peer != chan) {
		pu->notquiteyet = 0;
	}

	/* Wake up the (presumably select()ing) thread */
	pthread_kill(parking_thread, SIGURG);
	ast_verb(2, "Parked %s on %d (lot %s). Will timeout back to extension [%s] %s, %d in %d seconds\n",
		pu->chan->name, pu->parkingnum, pu->parkinglot->name,
		pu->context, pu->exten, pu->priority, (pu->parkingtime / 1000));

	ast_cel_report_event(pu->chan, AST_CEL_PARK_START, NULL, pu->parkinglot->name, peer);

	if (peer) {
		event_from = peer->name;
	} else {
		event_from = pbx_builtin_getvar_helper(chan, "BLINDTRANSFER");
	}

	ast_manager_event(pu->chan, EVENT_FLAG_CALL, "ParkedCall",
		"Exten: %s\r\n"
		"Channel: %s\r\n"
		"Parkinglot: %s\r\n"
		"From: %s\r\n"
		"Timeout: %ld\r\n"
		"CallerIDNum: %s\r\n"
		"CallerIDName: %s\r\n"
		"ConnectedLineNum: %s\r\n"
		"ConnectedLineName: %s\r\n"
		"Uniqueid: %s\r\n",
		pu->parkingexten, pu->chan->name, pu->parkinglot->name, event_from ? event_from : "",
		(long)pu->start.tv_sec + (long)(pu->parkingtime/1000) - (long)time(NULL),
		S_COR(pu->chan->caller.id.number.valid, pu->chan->caller.id.number.str, "<unknown>"),
		S_COR(pu->chan->caller.id.name.valid, pu->chan->caller.id.name.str, "<unknown>"),
		S_COR(pu->chan->connected.id.number.valid, pu->chan->connected.id.number.str, "<unknown>"),
		S_COR(pu->chan->connected.id.name.valid, pu->chan->connected.id.name.str, "<unknown>"),
		pu->chan->uniqueid
		);

	if (peer && adsipark && ast_adsi_available(peer)) {
		adsi_announce_park(peer, pu->parkingexten);	/* Only supports parking numbers */
		ast_adsi_unload_session(peer);
	}

	snprintf(app_data, sizeof(app_data), "%s,%s", pu->parkingexten,
		pu->parkinglot->name);
	if (ast_add_extension(pu->parkinglot->cfg.parking_con, 1, pu->parkingexten, 1,
		NULL, NULL, parkedcall, ast_strdup(app_data), ast_free_ptr, registrar)) {
		ast_log(LOG_ERROR, "Could not create parked call exten: %s@%s\n",
			pu->parkingexten, pu->parkinglot->cfg.parking_con);
	} else {
		notify_metermaids(pu->parkingexten, pu->parkinglot->cfg.parking_con, AST_DEVICE_INUSE);
	}

	AST_LIST_UNLOCK(&pu->parkinglot->parkings);

	/* Only say number if it's a number and the channel hasn't been masqueraded away */
	if (peer && !ast_test_flag(args, AST_PARK_OPT_SILENCE)
		&& (ast_strlen_zero(args->orig_chan_name) || !strcasecmp(peer->name, args->orig_chan_name))) {
		/*
		 * If a channel is masqueraded into peer while playing back the
		 * parking space number do not continue playing it back.  This
		 * is the case if an attended transfer occurs.
		 */
		ast_set_flag(peer, AST_FLAG_MASQ_NOSTREAM);
		/* Tell the peer channel the number of the parking space */
		ast_say_digits(peer, pu->parkingnum, "", peer->language);
		ast_clear_flag(peer, AST_FLAG_MASQ_NOSTREAM);
	}
	if (peer == chan) { /* pu->notquiteyet = 1 */
		/* Wake up parking thread if we're really done */
		pu->hold_method = AST_CONTROL_HOLD;
		ast_indicate_data(pu->chan, AST_CONTROL_HOLD, 
			S_OR(pu->parkinglot->cfg.mohclass, NULL),
			!ast_strlen_zero(pu->parkinglot->cfg.mohclass) ? strlen(pu->parkinglot->cfg.mohclass) + 1 : 0);
		pu->notquiteyet = 0;
		pthread_kill(parking_thread, SIGURG);
	}
	return 0;
}

/*! \brief Park a call */
int ast_park_call(struct ast_channel *chan, struct ast_channel *peer, int timeout, const char *parkexten, int *extout)
{
	struct ast_park_call_args args = {
		.timeout = timeout,
		.extout = extout,
	};

	return park_call_full(chan, peer, &args);
}

/*!
 * \param rchan the real channel to be parked
 * \param peer the channel to have the parking read to.
 * \param timeout is a timeout in milliseconds
 * \param extout is a parameter to an int that will hold the parked location, or NULL if you want.
 * \param play_announcement TRUE if to play which parking space call parked in to peer.
 * \param args Optional additional parking options when parking a call.
 *
 * \retval 0 on success.
 * \retval -1 on failure.
 */
static int masq_park_call(struct ast_channel *rchan, struct ast_channel *peer, int timeout, int *extout, int play_announcement, struct ast_park_call_args *args)
{
	struct ast_channel *chan;
	struct ast_park_call_args park_args = {0,};

	if (!args) {
		args = &park_args;
		args->timeout = timeout;
		args->extout = extout;
	}

	/* Make a new, channel that we'll use to masquerade in the real one */
	chan = ast_channel_alloc(0, AST_STATE_DOWN, 0, 0, rchan->accountcode, rchan->exten,
		rchan->context, rchan->linkedid, rchan->amaflags, "Parked/%s", rchan->name);
	if (!chan) {
		ast_log(LOG_WARNING, "Unable to create parked channel\n");
		if (!ast_test_flag(args, AST_PARK_OPT_SILENCE)) {
			if (peer == rchan) {
				/* Only have one channel to worry about. */
				ast_stream_and_wait(peer, "pbx-parkingfailed", "");
			} else if (peer) {
				/* Have two different channels to worry about. */
				play_message_on_chan(peer, rchan, "failure message", "pbx-parkingfailed");
			}
		}
		return -1;
	}

	args->pu = park_space_reserve(rchan, peer, args);
	if (!args->pu) {
		chan->hangupcause = AST_CAUSE_SWITCH_CONGESTION;
		ast_hangup(chan);
		if (!ast_test_flag(args, AST_PARK_OPT_SILENCE)) {
			if (peer == rchan) {
				/* Only have one channel to worry about. */
				ast_stream_and_wait(peer, "pbx-parkingfailed", "");
			} else if (peer) {
				/* Have two different channels to worry about. */
				play_message_on_chan(peer, rchan, "failure message", "pbx-parkingfailed");
			}
		}
		return -1;
	}

	/* Make formats okay */
	chan->readformat = rchan->readformat;
	chan->writeformat = rchan->writeformat;
	ast_channel_masquerade(chan, rchan);

	/* Setup the extensions and such */
	set_c_e_p(chan, rchan->context, rchan->exten, rchan->priority);

	/* Setup the macro extension and such */
	ast_copy_string(chan->macrocontext,rchan->macrocontext,sizeof(chan->macrocontext));
	ast_copy_string(chan->macroexten,rchan->macroexten,sizeof(chan->macroexten));
	chan->macropriority = rchan->macropriority;

	/* Manually do the masquerade to make sure it is complete. */
	ast_do_masquerade(chan);

	if (peer == rchan) {
		peer = chan;
	}

	if (peer && (!play_announcement && args == &park_args)) {
		args->orig_chan_name = ast_strdupa(peer->name);
	}

	/* parking space reserved, return code check unnecessary */
	park_call_full(chan, peer, args);

	return 0;
}

int ast_masq_park_call(struct ast_channel *rchan, struct ast_channel *peer, int timeout, int *extout)
{
	return masq_park_call(rchan, peer, timeout, extout, 0, NULL);
}

/*!
 * \brief Park call via masqueraded channel and announce parking spot on peer channel.
 *
 * \param rchan the real channel to be parked
 * \param peer the channel to have the parking read to.
 * \param args Optional additional parking options when parking a call.
 *
 * \retval 0 on success.
 * \retval -1 on failure.
 */
static int masq_park_call_announce(struct ast_channel *rchan, struct ast_channel *peer, struct ast_park_call_args *args)
{
	return masq_park_call(rchan, peer, 0, NULL, 1, args);
}

static int finishup(struct ast_channel *chan)
{
	ast_indicate(chan, AST_CONTROL_UNHOLD);

	return ast_autoservice_stop(chan);
}

/*!
 * \internal
 * \brief Builtin transfer park call helper.
 *
 * \param park_me Channel to be parked.
 * \param parker Channel parking the call.
 * \param park_exten Parking lot dialplan access ramp extension.
 *
 * \note Assumes park_me is on hold and in autoservice.
 *
 * \retval -1 on successful park.
 * \retval -1 on park_me hangup.
 * \retval AST_FEATURE_RETURN_SUCCESS on error to keep the bridge connected.
 */
static int xfer_park_call_helper(struct ast_channel *park_me, struct ast_channel *parker, struct ast_exten *park_exten)
{
	char *parse;
	const char *app_data;
	const char *pl_name;
	struct ast_park_call_args args = { 0, };
	struct park_app_args app_args;
	int res;

	app_data = ast_get_extension_app_data(park_exten);
	if (!app_data) {
		app_data = "";
	}
	parse = ast_strdupa(app_data);
	AST_STANDARD_APP_ARGS(app_args, parse);

	/* Find the parking lot */
	if (!ast_strlen_zero(app_args.pl_name)) {
		pl_name = app_args.pl_name;
	} else {
		pl_name = findparkinglotname(parker);
	}
	if (ast_strlen_zero(pl_name)) {
		/* Parking lot is not specified, so use the default parking lot. */
		args.parkinglot = parkinglot_addref(default_parkinglot);
	} else {
		args.parkinglot = find_parkinglot(pl_name);
		if (!args.parkinglot && parkeddynamic) {
			args.parkinglot = create_dynamic_parkinglot(pl_name, park_me);
		}
	}

	if (args.parkinglot) {
		/* Park the call */
		res = finishup(park_me);
		if (res) {
			/* park_me hungup on us. */
			parkinglot_unref(args.parkinglot);
			return -1;
		}
		res = masq_park_call_announce(park_me, parker, &args);
		parkinglot_unref(args.parkinglot);
	} else {
		/* Parking failed because parking lot does not exist. */
		if (!ast_test_flag(&args, AST_PARK_OPT_SILENCE)) {
			ast_stream_and_wait(parker, "pbx-parkingfailed", "");
		}
		finishup(park_me);
		res = -1;
	}

	return res ? AST_FEATURE_RETURN_SUCCESS : -1;
}

/*!
 * \brief set caller and callee according to the direction
 * \param caller, callee, peer, chan, sense
 *
 * Detect who triggered feature and set callee/caller variables accordingly
 */
static void set_peers(struct ast_channel **caller, struct ast_channel **callee,
	struct ast_channel *peer, struct ast_channel *chan, int sense)
{
	if (sense == FEATURE_SENSE_PEER) {
		*caller = peer;
		*callee = chan;
	} else {
		*callee = peer;
		*caller = chan;
	}
}

/*!
 * \brief support routing for one touch call parking
 * \param chan channel parking call
 * \param peer channel to be parked
 * \param config unsed
 * \param code unused
 * \param sense feature options
 * \param data unused
 *
 * \retval -1 on successful park.
 * \retval -1 on chan hangup.
 * \retval AST_FEATURE_RETURN_SUCCESS on error to keep the bridge connected.
 */
static int builtin_parkcall(struct ast_channel *chan, struct ast_channel *peer, struct ast_bridge_config *config, const char *code, int sense, void *data)
{
	struct ast_channel *parker;
	struct ast_channel *parkee;

	/*
	 * We used to set chan's exten and priority to "s" and 1 here,
	 * but this generates (in some cases) an invalid extension, and
	 * if "s" exists, could errantly cause execution of extensions
	 * you don't expect.  It makes more sense to let nature take its
	 * course when chan finishes, and let the pbx do its thing and
	 * hang up when the park is over.
	 */

	/* Answer if call is not up */
	if (chan->_state != AST_STATE_UP) {
		/*
		 * XXX Why are we doing this?  Both of the channels should be up
		 * since you cannot do DTMF features unless you are bridged.
		 */
		if (ast_answer(chan)) {
			return -1;
		}

		/* Sleep to allow VoIP streams to settle down */
		if (ast_safe_sleep(chan, 1000)) {
			return -1;
		}
	}

	/* one direction used to call park_call.... */
	set_peers(&parker, &parkee, peer, chan, sense);
	return masq_park_call_announce(parkee, parker, NULL)
		? AST_FEATURE_RETURN_SUCCESS : -1;
}

/*!
 * \internal
 * \brief Play file to specified channel.
 *
 * \param play_to Channel to play audiofile to.
 * \param other Channel to put in autoservice while playing file.
 * \param msg Descriptive name of message type being played.
 * \param audiofile Audio file to play.
 *
 * \retval 0 on success.
 * \retval -1 on error. (Couldn't play file, a channel hung up,...)
 */
static int play_message_on_chan(struct ast_channel *play_to, struct ast_channel *other, const char *msg, const char *audiofile)
{
	/* Put other channel in autoservice. */
	if (ast_autoservice_start(other)) {
		return -1;
	}
	ast_autoservice_ignore(other, AST_FRAME_DTMF_BEGIN);
	ast_autoservice_ignore(other, AST_FRAME_DTMF_END);
	if (ast_stream_and_wait(play_to, audiofile, "")) {
		ast_log(LOG_WARNING, "Failed to play %s '%s'!\n", msg, audiofile);
		ast_autoservice_stop(other);
		return -1;
	}
	if (ast_autoservice_stop(other)) {
		return -1;
	}
	return 0;
}

/*!
 * \internal
 * \brief Play file to specified channels.
 *
 * \param left Channel on left to play file.
 * \param right Channel on right to play file.
 * \param which Play file on indicated channels: which < 0 play left, which == 0 play both, which > 0 play right
 * \param msg Descriptive name of message type being played.
 * \param audiofile Audio file to play to channels.
 *
 * \note Plays file to the indicated channels in turn so please
 * don't use this for very long messages.
 *
 * \retval 0 on success.
 * \retval -1 on error. (Couldn't play file, channel hung up,...)
 */
static int play_message_to_chans(struct ast_channel *left, struct ast_channel *right, int which, const char *msg, const char *audiofile)
{
	/* First play the file to the left channel if requested. */
	if (which <= 0 && play_message_on_chan(left, right, msg, audiofile)) {
		return -1;
	}

	/* Then play the file to the right channel if requested. */
	if (which >= 0 && play_message_on_chan(right, left, msg, audiofile)) {
		return -1;
	}

	return 0;
}

/*!
 * \brief Play message to both caller and callee in bridged call, plays synchronously, autoservicing the
 * other channel during the message, so please don't use this for very long messages
 */
static int play_message_in_bridged_call(struct ast_channel *caller_chan, struct ast_channel *callee_chan, const char *audiofile)
{
	return play_message_to_chans(caller_chan, callee_chan, 0, "automon message",
		audiofile);
}

/*!
 * \brief Monitor a channel by DTMF
 * \param chan channel requesting monitor
 * \param peer channel to be monitored
 * \param config
 * \param code
 * \param sense feature options
 *
 * \param data
 * Check monitor app enabled, setup channels, both caller/callee chans not null
 * get TOUCH_MONITOR variable for filename if exists, exec monitor app.
 * \retval AST_FEATURE_RETURN_SUCCESS on success.
 * \retval -1 on error.
 */
static int builtin_automonitor(struct ast_channel *chan, struct ast_channel *peer, struct ast_bridge_config *config, const char *code, int sense, void *data)
{
	char *caller_chan_id = NULL, *callee_chan_id = NULL, *args = NULL, *touch_filename = NULL;
	int x = 0;
	size_t len;
	struct ast_channel *caller_chan, *callee_chan;
	const char *automon_message_start = NULL;
	const char *automon_message_stop = NULL;

	if (!monitor_ok) {
		ast_log(LOG_ERROR,"Cannot record the call. The monitor application is disabled.\n");
		return -1;
	}

	if (!monitor_app && !(monitor_app = pbx_findapp("Monitor"))) {
		monitor_ok = 0;
		ast_log(LOG_ERROR,"Cannot record the call. The monitor application is disabled.\n");
		return -1;
	}

	set_peers(&caller_chan, &callee_chan, peer, chan, sense);
	if (caller_chan) {	/* Find extra messages */
		automon_message_start = pbx_builtin_getvar_helper(caller_chan, "TOUCH_MONITOR_MESSAGE_START");
		automon_message_stop = pbx_builtin_getvar_helper(caller_chan, "TOUCH_MONITOR_MESSAGE_STOP");
	}

	if (!ast_strlen_zero(courtesytone)) {	/* Play courtesy tone if configured */
		if(play_message_in_bridged_call(caller_chan, callee_chan, courtesytone) == -1) {
			return -1;
		}
	}
	
	if (callee_chan->monitor) {
		ast_verb(4, "User hit '%s' to stop recording call.\n", code);
		if (!ast_strlen_zero(automon_message_stop)) {
			play_message_in_bridged_call(caller_chan, callee_chan, automon_message_stop);
		}
		callee_chan->monitor->stop(callee_chan, 1);
		return AST_FEATURE_RETURN_SUCCESS;
	}

	if (caller_chan && callee_chan) {
		const char *touch_format = pbx_builtin_getvar_helper(caller_chan, "TOUCH_MONITOR_FORMAT");
		const char *touch_monitor = pbx_builtin_getvar_helper(caller_chan, "TOUCH_MONITOR");
		const char *touch_monitor_prefix = pbx_builtin_getvar_helper(caller_chan, "TOUCH_MONITOR_PREFIX");

		if (!touch_format)
			touch_format = pbx_builtin_getvar_helper(callee_chan, "TOUCH_MONITOR_FORMAT");

		if (!touch_monitor)
			touch_monitor = pbx_builtin_getvar_helper(callee_chan, "TOUCH_MONITOR");
	
		if (!touch_monitor_prefix)
			touch_monitor_prefix = pbx_builtin_getvar_helper(callee_chan, "TOUCH_MONITOR_PREFIX");
	
		if (touch_monitor) {
			len = strlen(touch_monitor) + 50;
			args = alloca(len);
			touch_filename = alloca(len);
			snprintf(touch_filename, len, "%s-%ld-%s", S_OR(touch_monitor_prefix, "auto"), (long)time(NULL), touch_monitor);
			snprintf(args, len, "%s,%s,m", S_OR(touch_format, "wav"), touch_filename);
		} else {
			caller_chan_id = ast_strdupa(S_COR(caller_chan->caller.id.number.valid,
				caller_chan->caller.id.number.str, caller_chan->name));
			callee_chan_id = ast_strdupa(S_COR(callee_chan->caller.id.number.valid,
				callee_chan->caller.id.number.str, callee_chan->name));
			len = strlen(caller_chan_id) + strlen(callee_chan_id) + 50;
			args = alloca(len);
			touch_filename = alloca(len);
			snprintf(touch_filename, len, "%s-%ld-%s-%s", S_OR(touch_monitor_prefix, "auto"), (long)time(NULL), caller_chan_id, callee_chan_id);
			snprintf(args, len, "%s,%s,m", S_OR(touch_format, "wav"), touch_filename);
		}

		for(x = 0; x < strlen(args); x++) {
			if (args[x] == '/')
				args[x] = '-';
		}
		
		ast_verb(4, "User hit '%s' to record call. filename: %s\n", code, args);

		pbx_exec(callee_chan, monitor_app, args);
		pbx_builtin_setvar_helper(callee_chan, "TOUCH_MONITOR_OUTPUT", touch_filename);
		pbx_builtin_setvar_helper(caller_chan, "TOUCH_MONITOR_OUTPUT", touch_filename);

		if (!ast_strlen_zero(automon_message_start)) {	/* Play start message for both channels */
			play_message_in_bridged_call(caller_chan, callee_chan, automon_message_start);
		}
	
		return AST_FEATURE_RETURN_SUCCESS;
	}
	
	ast_log(LOG_NOTICE,"Cannot record the call. One or both channels have gone away.\n");	
	return -1;
}

static int builtin_automixmonitor(struct ast_channel *chan, struct ast_channel *peer, struct ast_bridge_config *config, const char *code, int sense, void *data)
{
	char *caller_chan_id = NULL, *callee_chan_id = NULL, *args = NULL, *touch_filename = NULL;
	int x = 0;
	size_t len;
	struct ast_channel *caller_chan, *callee_chan;
	const char *mixmonitor_spy_type = "MixMonitor";
	int count = 0;

	if (!mixmonitor_ok) {
		ast_log(LOG_ERROR,"Cannot record the call. The mixmonitor application is disabled.\n");
		return -1;
	}

	if (!(mixmonitor_app = pbx_findapp("MixMonitor"))) {
		mixmonitor_ok = 0;
		ast_log(LOG_ERROR,"Cannot record the call. The mixmonitor application is disabled.\n");
		return -1;
	}

	set_peers(&caller_chan, &callee_chan, peer, chan, sense);

	if (!ast_strlen_zero(courtesytone)) {
		if (ast_autoservice_start(callee_chan))
			return -1;
		ast_autoservice_ignore(callee_chan, AST_FRAME_DTMF_END);
		if (ast_stream_and_wait(caller_chan, courtesytone, "")) {
			ast_log(LOG_WARNING, "Failed to play courtesy tone!\n");
			ast_autoservice_stop(callee_chan);
			return -1;
		}
		if (ast_autoservice_stop(callee_chan))
			return -1;
	}

	ast_channel_lock(callee_chan);
	count = ast_channel_audiohook_count_by_source(callee_chan, mixmonitor_spy_type, AST_AUDIOHOOK_TYPE_SPY);
	ast_channel_unlock(callee_chan);

	/* This means a mixmonitor is attached to the channel, running or not is unknown. */
	if (count > 0) {
		
		ast_verb(3, "User hit '%s' to stop recording call.\n", code);

		/* Make sure they are running */
		ast_channel_lock(callee_chan);
		count = ast_channel_audiohook_count_by_source_running(callee_chan, mixmonitor_spy_type, AST_AUDIOHOOK_TYPE_SPY);
		ast_channel_unlock(callee_chan);
		if (count > 0) {
			if (!stopmixmonitor_ok) {
				ast_log(LOG_ERROR,"Cannot stop recording the call. The stopmixmonitor application is disabled.\n");
				return -1;
			}
			if (!(stopmixmonitor_app = pbx_findapp("StopMixMonitor"))) {
				stopmixmonitor_ok = 0;
				ast_log(LOG_ERROR,"Cannot stop recording the call. The stopmixmonitor application is disabled.\n");
				return -1;
			} else {
				pbx_exec(callee_chan, stopmixmonitor_app, "");
				return AST_FEATURE_RETURN_SUCCESS;
			}
		}
		
		ast_log(LOG_WARNING,"Stopped MixMonitors are attached to the channel.\n");	
	}			

	if (caller_chan && callee_chan) {
		const char *touch_format = pbx_builtin_getvar_helper(caller_chan, "TOUCH_MIXMONITOR_FORMAT");
		const char *touch_monitor = pbx_builtin_getvar_helper(caller_chan, "TOUCH_MIXMONITOR");

		if (!touch_format)
			touch_format = pbx_builtin_getvar_helper(callee_chan, "TOUCH_MIXMONITOR_FORMAT");

		if (!touch_monitor)
			touch_monitor = pbx_builtin_getvar_helper(callee_chan, "TOUCH_MIXMONITOR");

		if (touch_monitor) {
			len = strlen(touch_monitor) + 50;
			args = alloca(len);
			touch_filename = alloca(len);
			snprintf(touch_filename, len, "auto-%ld-%s", (long)time(NULL), touch_monitor);
			snprintf(args, len, "%s.%s,b", touch_filename, (touch_format) ? touch_format : "wav");
		} else {
			caller_chan_id = ast_strdupa(S_COR(caller_chan->caller.id.number.valid,
				caller_chan->caller.id.number.str, caller_chan->name));
			callee_chan_id = ast_strdupa(S_COR(callee_chan->caller.id.number.valid,
				callee_chan->caller.id.number.str, callee_chan->name));
			len = strlen(caller_chan_id) + strlen(callee_chan_id) + 50;
			args = alloca(len);
			touch_filename = alloca(len);
			snprintf(touch_filename, len, "auto-%ld-%s-%s", (long)time(NULL), caller_chan_id, callee_chan_id);
			snprintf(args, len, "%s.%s,b", touch_filename, S_OR(touch_format, "wav"));
		}

		for( x = 0; x < strlen(args); x++) {
			if (args[x] == '/')
				args[x] = '-';
		}

		ast_verb(3, "User hit '%s' to record call. filename: %s\n", code, touch_filename);

		pbx_exec(callee_chan, mixmonitor_app, args);
		pbx_builtin_setvar_helper(callee_chan, "TOUCH_MIXMONITOR_OUTPUT", touch_filename);
		pbx_builtin_setvar_helper(caller_chan, "TOUCH_MIXMONITOR_OUTPUT", touch_filename);
		return AST_FEATURE_RETURN_SUCCESS;
	
	}

	ast_log(LOG_NOTICE,"Cannot record the call. One or both channels have gone away.\n");
	return -1;

}

static int builtin_disconnect(struct ast_channel *chan, struct ast_channel *peer, struct ast_bridge_config *config, const char *code, int sense, void *data)
{
	ast_verb(4, "User hit '%s' to disconnect call.\n", code);
	return AST_FEATURE_RETURN_HANGUP;
}

/*!
 * \brief Find the context for the transfer
 * \param transferer
 * \param transferee
 * 
 * Grab the TRANSFER_CONTEXT, if fails try grabbing macrocontext.
 * \return a context string
 */
static const char *real_ctx(struct ast_channel *transferer, struct ast_channel *transferee)
{
	const char *s = pbx_builtin_getvar_helper(transferer, "TRANSFER_CONTEXT");
	if (ast_strlen_zero(s)) {
		s = pbx_builtin_getvar_helper(transferee, "TRANSFER_CONTEXT");
	}
	if (ast_strlen_zero(s)) { /* Use the non-macro context to transfer the call XXX ? */
		s = transferer->macrocontext;
	}
	if (ast_strlen_zero(s)) {
		s = transferer->context;
	}
	return s;  
}

/*!
 * \brief Blind transfer user to another extension
 * \param chan channel to be transfered
 * \param peer channel initiated blind transfer
 * \param config
 * \param code
 * \param data
 * \param sense  feature options
 * 
 * Place chan on hold, check if transferred to parkinglot extension,
 * otherwise check extension exists and transfer caller.
 * \retval AST_FEATURE_RETURN_SUCCESS.
 * \retval -1 on failure.
 */
static int builtin_blindtransfer(struct ast_channel *chan, struct ast_channel *peer, struct ast_bridge_config *config, const char *code, int sense, void *data)
{
	struct ast_channel *transferer;
	struct ast_channel *transferee;
	struct ast_exten *park_exten;
	const char *transferer_real_context;
	char xferto[256] = "";
	int res;

	ast_debug(1, "Executing Blind Transfer %s, %s (sense=%d) \n", chan->name, peer->name, sense);
	set_peers(&transferer, &transferee, peer, chan, sense);
	transferer_real_context = real_ctx(transferer, transferee);

	/* Start autoservice on transferee while we talk to the transferer */
	ast_autoservice_start(transferee);
	ast_indicate(transferee, AST_CONTROL_HOLD);

	/* Transfer */
	res = ast_stream_and_wait(transferer, "pbx-transfer", AST_DIGIT_ANY);
	if (res < 0) {
		finishup(transferee);
		return -1; /* error ? */
	}
	if (res > 0) { /* If they've typed a digit already, handle it */
		xferto[0] = (char) res;
	}

	res = ast_app_dtget(transferer, transferer_real_context, xferto, sizeof(xferto), 100, transferdigittimeout);
	if (res < 0) {  /* hangup or error, (would be 0 for invalid and 1 for valid) */
		finishup(transferee);
		return -1;
	}
	if (res == 0) {
		if (xferto[0]) {
			ast_log(LOG_WARNING, "Extension '%s' does not exist in context '%s'\n",
				xferto, transferer_real_context);
		} else {
			/* Does anyone care about this case? */
			ast_log(LOG_WARNING, "No digits dialed.\n");
		}
		ast_stream_and_wait(transferer, "pbx-invalid", "");
		finishup(transferee);
		return AST_FEATURE_RETURN_SUCCESS;
	}

	park_exten = get_parking_exten(xferto, transferer, transferer_real_context);
	if (park_exten) {
		/* We are transfering the transferee to a parking lot. */
		return xfer_park_call_helper(transferee, transferer, park_exten);
	}

	/* Do blind transfer. */
	ast_verb(3, "Blind transferring %s to '%s' (context %s) priority 1\n",
		transferee->name, xferto, transferer_real_context);
	ast_cel_report_event(transferer, AST_CEL_BLINDTRANSFER, NULL, xferto, transferee);
	pbx_builtin_setvar_helper(transferer, "BLINDTRANSFER", transferee->name);
	pbx_builtin_setvar_helper(transferee, "BLINDTRANSFER", transferer->name);
	finishup(transferee);
	if (!transferer->cdr) { /* this code should never get called (in a perfect world) */
		transferer->cdr = ast_cdr_alloc();
		if (transferer->cdr) {
			ast_cdr_init(transferer->cdr, transferer); /* initialize our channel's cdr */
			ast_cdr_start(transferer->cdr);
		}
	}
	if (transferer->cdr) {
		struct ast_cdr *swap = transferer->cdr;

		ast_debug(1,
			"transferer=%s; transferee=%s; lastapp=%s; lastdata=%s; chan=%s; dstchan=%s\n",
			transferer->name, transferee->name, transferer->cdr->lastapp,
			transferer->cdr->lastdata, transferer->cdr->channel,
			transferer->cdr->dstchannel);
		ast_debug(1, "TRANSFEREE; lastapp=%s; lastdata=%s, chan=%s; dstchan=%s\n",
			transferee->cdr->lastapp, transferee->cdr->lastdata, transferee->cdr->channel,
			transferee->cdr->dstchannel);
		ast_debug(1, "transferer_real_context=%s; xferto=%s\n",
			transferer_real_context, xferto);
		/* swap cdrs-- it will save us some time & work */
		transferer->cdr = transferee->cdr;
		transferee->cdr = swap;
	}
	if (!transferee->pbx) {
		/* Doh!  Use our handy async_goto functions */
		ast_debug(1, "About to ast_async_goto %s.\n", transferee->name);
		if (ast_async_goto(transferee, transferer_real_context, xferto, 1)) {
			ast_log(LOG_WARNING, "Async goto failed :-(\n");
		}

		/* The transferee is masqueraded and the original bridged channels can be hungup. */
		res = -1;
	} else {
		/* Set the transferee's new extension, since it exists, using transferer context */
		ast_debug(1, "About to explicit goto %s, it has a PBX.\n", transferee->name);
		ast_set_flag(transferee, AST_FLAG_BRIDGE_HANGUP_DONT); /* don't let the after-bridge code run the h-exten */
<<<<<<< HEAD
		ast_debug(1,
			"ABOUT TO AST_ASYNC_GOTO, have a pbx... set HANGUP_DONT on chan=%s\n",
			transferee->name);
		if (ast_channel_connected_line_macro(transferee, transferer, &transferer->connected, 1, 0)) {
			ast_channel_update_connected_line(transferer, &transferer->connected, NULL);
		}
=======
>>>>>>> 6b8ee3eb
		set_c_e_p(transferee, transferer_real_context, xferto, 0);

		/*
		 * Break the bridge.  The transferee needs to resume executing
		 * dialplan at the xferto location.
		 */
		res = AST_FEATURE_RETURN_SUCCESSBREAK;
	}
	check_goto_on_transfer(transferer);
	return res;
}

/*!
 * \brief make channels compatible
 * \param c
 * \param newchan
 * \retval 0 on success.
 * \retval -1 on failure.
 */
static int check_compat(struct ast_channel *c, struct ast_channel *newchan)
{
	if (ast_channel_make_compatible(c, newchan) < 0) {
		ast_log(LOG_WARNING, "Had to drop call because I couldn't make %s compatible with %s\n",
			c->name, newchan->name);
		ast_hangup(newchan);
		return -1;
	}
	return 0;
}

/*!
 * \internal
 * \brief Builtin attended transfer failed cleanup.
 * \since 10.0
 *
 * \param transferee Party A in the transfer.
 * \param transferer Party B in the transfer.
 * \param connected_line Saved connected line info about party A.
 *
 * \note The connected_line data is freed.
 *
 * \return Nothing
 */
static void atxfer_fail_cleanup(struct ast_channel *transferee, struct ast_channel *transferer, struct ast_party_connected_line *connected_line)
{
	finishup(transferee);

	/*
	 * Restore party B connected line info about party A.
	 *
	 * Party B was the caller to party C and is the last known mode
	 * for party B.
	 */
	if (ast_channel_connected_line_macro(transferee, transferer, connected_line, 1, 0)) {
		ast_channel_update_connected_line(transferer, connected_line, NULL);
	}
	ast_party_connected_line_free(connected_line);
}

/*!
 * \brief Attended transfer
 * \param chan transfered user
 * \param peer person transfering call
 * \param config
 * \param code
 * \param sense feature options
 *
 * \param data
 * Get extension to transfer to, if you cannot generate channel (or find extension)
 * return to host channel. After called channel answered wait for hangup of transferer,
 * bridge call between transfer peer (taking them off hold) to attended transfer channel.
 *
 * \return -1 on failure
 */
static int builtin_atxfer(struct ast_channel *chan, struct ast_channel *peer, struct ast_bridge_config *config, const char *code, int sense, void *data)
{
	struct ast_channel *transferer;/* Party B */
	struct ast_channel *transferee;/* Party A */
	struct ast_exten *park_exten;
	const char *transferer_real_context;
	char xferto[256] = "";
	int res;
	int outstate=0;
	struct ast_channel *newchan;
	struct ast_channel *xferchan;
	struct ast_bridge_thread_obj *tobj;
	struct ast_bridge_config bconfig;
	int l;
	struct ast_party_connected_line connected_line;
	struct ast_datastore *features_datastore;
	struct ast_dial_features *dialfeatures = NULL;
	char *transferer_tech;
	char *transferer_name;
	char *transferer_name_orig;
	char *dash;

	ast_debug(1, "Executing Attended Transfer %s, %s (sense=%d) \n", chan->name, peer->name, sense);
	set_peers(&transferer, &transferee, peer, chan, sense);
	transferer_real_context = real_ctx(transferer, transferee);

	/* Start autoservice on transferee while we talk to the transferer */
	ast_autoservice_start(transferee);
	ast_indicate(transferee, AST_CONTROL_HOLD);

	/* Transfer */
	res = ast_stream_and_wait(transferer, "pbx-transfer", AST_DIGIT_ANY);
	if (res < 0) {
		finishup(transferee);
		return -1;
	}
	if (res > 0) { /* If they've typed a digit already, handle it */
		xferto[0] = (char) res;
	}

	/* this is specific of atxfer */
	res = ast_app_dtget(transferer, transferer_real_context, xferto, sizeof(xferto), 100, transferdigittimeout);
	if (res < 0) {  /* hangup or error, (would be 0 for invalid and 1 for valid) */
		finishup(transferee);
		return -1;
	}
	l = strlen(xferto);
	if (res == 0) {
		if (l) {
			ast_log(LOG_WARNING, "Extension '%s' does not exist in context '%s'\n",
				xferto, transferer_real_context);
		} else {
			/* Does anyone care about this case? */
			ast_log(LOG_WARNING, "No digits dialed for atxfer.\n");
		}
		ast_stream_and_wait(transferer, "pbx-invalid", "");
		finishup(transferee);
		return AST_FEATURE_RETURN_SUCCESS;
	}

	park_exten = get_parking_exten(xferto, transferer, transferer_real_context);
	if (park_exten) {
		/* We are transfering the transferee to a parking lot. */
		return xfer_park_call_helper(transferee, transferer, park_exten);
	}

	/* Append context to dialed transfer number. */
	snprintf(xferto + l, sizeof(xferto) - l, "@%s/n", transferer_real_context);

	/* If we are performing an attended transfer and we have two channels involved then
	   copy sound file information to play upon attended transfer completion */
	if (transferee) {
		const char *chan1_attended_sound = pbx_builtin_getvar_helper(transferer, "ATTENDED_TRANSFER_COMPLETE_SOUND");
		const char *chan2_attended_sound = pbx_builtin_getvar_helper(transferee, "ATTENDED_TRANSFER_COMPLETE_SOUND");

		if (!ast_strlen_zero(chan1_attended_sound)) {
			pbx_builtin_setvar_helper(transferer, "BRIDGE_PLAY_SOUND", chan1_attended_sound);
		}
		if (!ast_strlen_zero(chan2_attended_sound)) {
			pbx_builtin_setvar_helper(transferee, "BRIDGE_PLAY_SOUND", chan2_attended_sound);
		}
	}

	/* Extract redial transferer information from the channel name. */
	transferer_name_orig = ast_strdupa(transferer->name);
	transferer_name = ast_strdupa(transferer_name_orig);
	transferer_tech = strsep(&transferer_name, "/");
	dash = strrchr(transferer_name, '-');
	if (dash) {
		/* Trim off channel name sequence/serial number. */
		*dash = '\0';
	}

	/* Stop autoservice so we can monitor all parties involved in the transfer. */
	if (ast_autoservice_stop(transferee) < 0) {
		ast_indicate(transferee, AST_CONTROL_UNHOLD);
		return -1;
	}

	/* Save connected line info for party B about party A in case transfer fails. */
	ast_party_connected_line_init(&connected_line);
	ast_channel_lock(transferer);
	ast_party_connected_line_copy(&connected_line, &transferer->connected);
	ast_channel_unlock(transferer);
	connected_line.source = AST_CONNECTED_LINE_UPDATE_SOURCE_TRANSFER;

	/* Dial party C */
	newchan = feature_request_and_dial(transferer, transferer_name_orig, transferer,
		transferee, "Local", transferer->nativeformats, xferto,
		atxfernoanswertimeout, &outstate, transferer->language);
	ast_debug(2, "Dial party C result: newchan:%d, outstate:%d\n", !!newchan, outstate);

	if (!ast_check_hangup(transferer)) {
		int hangup_dont = 0;

		/* Transferer (party B) is up */
		ast_debug(1, "Actually doing an attended transfer.\n");

		/* Start autoservice on transferee while the transferer deals with party C. */
		ast_autoservice_start(transferee);

		ast_indicate(transferer, -1);
		if (!newchan) {
			/* any reason besides user requested cancel and busy triggers the failed sound */
			switch (outstate) {
			case AST_CONTROL_UNHOLD:/* Caller requested cancel or party C answer timeout. */
			case AST_CONTROL_BUSY:
			case AST_CONTROL_CONGESTION:
				if (ast_stream_and_wait(transferer, xfersound, "")) {
					ast_log(LOG_WARNING, "Failed to play transfer sound!\n");
				}
				break;
			default:
				if (ast_stream_and_wait(transferer, xferfailsound, "")) {
					ast_log(LOG_WARNING, "Failed to play transfer failed sound!\n");
				}
				break;
			}
			atxfer_fail_cleanup(transferee, transferer, &connected_line);
			return AST_FEATURE_RETURN_SUCCESS;
		}

		if (check_compat(transferer, newchan)) {
			if (ast_stream_and_wait(transferer, xferfailsound, "")) {
				ast_log(LOG_WARNING, "Failed to play transfer failed sound!\n");
			}
			atxfer_fail_cleanup(transferee, transferer, &connected_line);
			return AST_FEATURE_RETURN_SUCCESS;
		}
		memset(&bconfig,0,sizeof(struct ast_bridge_config));
		ast_set_flag(&(bconfig.features_caller), AST_FEATURE_DISCONNECT);
		ast_set_flag(&(bconfig.features_callee), AST_FEATURE_DISCONNECT);

		/* ast_bridge_call clears AST_FLAG_BRIDGE_HANGUP_DONT, but we don't
		   want that to happen here because we're also in another bridge already
		 */
		if (ast_test_flag(chan, AST_FLAG_BRIDGE_HANGUP_DONT)) {
			hangup_dont = 1;
		}
		/* Let party B and party C talk as long as they want. */
		ast_bridge_call(transferer, newchan, &bconfig);
		if (hangup_dont) {
			ast_set_flag(chan, AST_FLAG_BRIDGE_HANGUP_DONT);
		}

		if (ast_check_hangup(newchan) || !ast_check_hangup(transferer)) {
			ast_hangup(newchan);
			if (ast_stream_and_wait(transferer, xfersound, "")) {
				ast_log(LOG_WARNING, "Failed to play transfer sound!\n");
			}
			atxfer_fail_cleanup(transferee, transferer, &connected_line);
			return AST_FEATURE_RETURN_SUCCESS;
		}

		/* Transferer (party B) is confirmed hung up at this point. */
		if (check_compat(transferee, newchan)) {
			finishup(transferee);
			ast_party_connected_line_free(&connected_line);
			return -1;
		}

		ast_indicate(transferee, AST_CONTROL_UNHOLD);
		if ((ast_autoservice_stop(transferee) < 0)
			|| (ast_waitfordigit(transferee, 100) < 0)
			|| (ast_waitfordigit(newchan, 100) < 0)
			|| ast_check_hangup(transferee)
			|| ast_check_hangup(newchan)) {
			ast_hangup(newchan);
			ast_party_connected_line_free(&connected_line);
			return -1;
		}
	} else if (!ast_check_hangup(transferee)) {
		/* Transferer (party B) has hung up at this point.  Doing blonde transfer. */
		ast_debug(1, "Actually doing a blonde transfer.\n");

		if (!newchan && !atxferdropcall) {
			/* Party C is not available, try to call party B back. */
			unsigned int tries = 0;

			if (ast_strlen_zero(transferer_name) || ast_strlen_zero(transferer_tech)) {
				ast_log(LOG_WARNING,
					"Transferer channel name: '%s' cannot be used for callback.\n",
					transferer_name_orig);
				ast_indicate(transferee, AST_CONTROL_UNHOLD);
				ast_party_connected_line_free(&connected_line);
				return -1;
			}

			tries = 0;
			for (;;) {
				/* Try to get party B back. */
				ast_debug(1, "We're trying to callback %s/%s\n",
					transferer_tech, transferer_name);
				newchan = feature_request_and_dial(transferer, transferer_name_orig,
					transferee, transferee, transferer_tech,
					transferee->nativeformats, transferer_name,
					atxfernoanswertimeout, &outstate, transferer->language);
				ast_debug(2, "Dial party B result: newchan:%d, outstate:%d\n",
					!!newchan, outstate);
				if (newchan || ast_check_hangup(transferee)) {
					break;
				}

				++tries;
				if (atxfercallbackretries <= tries) {
					/* No more callback tries remaining. */
					break;
				}

				if (atxferloopdelay) {
					/* Transfer failed, sleeping */
					ast_debug(1, "Sleeping for %d ms before retrying atxfer.\n",
						atxferloopdelay);
					ast_safe_sleep(transferee, atxferloopdelay);
					if (ast_check_hangup(transferee)) {
						ast_party_connected_line_free(&connected_line);
						return -1;
					}
				}

				/* Retry dialing party C. */
				ast_debug(1, "We're retrying to call %s/%s\n", "Local", xferto);
				newchan = feature_request_and_dial(transferer, transferer_name_orig,
					transferer, transferee, "Local",
					transferee->nativeformats, xferto,
					atxfernoanswertimeout, &outstate, transferer->language);
				ast_debug(2, "Redial party C result: newchan:%d, outstate:%d\n",
					!!newchan, outstate);
				if (newchan || ast_check_hangup(transferee)) {
					break;
				}
			}
		}
		ast_indicate(transferee, AST_CONTROL_UNHOLD);
		if (!newchan) {
			/* No party C or could not callback party B. */
			ast_party_connected_line_free(&connected_line);
			return -1;
		}

		/* newchan is up, we should prepare transferee and bridge them */
		if (ast_check_hangup(newchan)) {
			ast_hangup(newchan);
			ast_party_connected_line_free(&connected_line);
			return -1;
		}
		if (check_compat(transferee, newchan)) {
			ast_party_connected_line_free(&connected_line);
			return -1;
		}
	} else {
		/*
		 * Both the transferer and transferee have hungup.  If newchan
		 * is up, hang it up as it has no one to talk to.
		 */
		ast_debug(1, "Everyone is hungup.\n");
		if (newchan) {
			ast_hangup(newchan);
		}
		ast_party_connected_line_free(&connected_line);
		return -1;
	}

	/* Initiate the channel transfer of party A to party C (or recalled party B). */
	ast_cel_report_event(transferee, AST_CEL_ATTENDEDTRANSFER, NULL, NULL, newchan);

	xferchan = ast_channel_alloc(0, AST_STATE_DOWN, 0, 0, "", "", "", transferee->linkedid, 0, "Transfered/%s", transferee->name);
	if (!xferchan) {
		ast_hangup(newchan);
		ast_party_connected_line_free(&connected_line);
		return -1;
	}

	/* Give party A a momentary ringback tone during transfer. */
	xferchan->visible_indication = AST_CONTROL_RINGING;

	/* Make formats okay */
	xferchan->readformat = transferee->readformat;
	xferchan->writeformat = transferee->writeformat;

	ast_channel_masquerade(xferchan, transferee);
	ast_explicit_goto(xferchan, transferee->context, transferee->exten, transferee->priority);
	xferchan->_state = AST_STATE_UP;
	ast_clear_flag(xferchan, AST_FLAGS_ALL);

	/* Do the masquerade manually to make sure that is is completed. */
	ast_do_masquerade(xferchan);

	newchan->_state = AST_STATE_UP;
	ast_clear_flag(newchan, AST_FLAGS_ALL);
	tobj = ast_calloc(1, sizeof(*tobj));
	if (!tobj) {
		ast_hangup(xferchan);
		ast_hangup(newchan);
		ast_party_connected_line_free(&connected_line);
		return -1;
	}

	ast_channel_lock(newchan);
	if ((features_datastore = ast_channel_datastore_find(newchan, &dial_features_info, NULL))) {
		dialfeatures = features_datastore->data;
	}
	ast_channel_unlock(newchan);

	if (dialfeatures) {
		/* newchan should always be the callee and shows up as callee in dialfeatures, but for some reason
		   I don't currently understand, the abilities of newchan seem to be stored on the caller side */
		ast_copy_flags(&(config->features_callee), &(dialfeatures->features_caller), AST_FLAGS_ALL);
		dialfeatures = NULL;
	}

	ast_channel_lock(xferchan);
	if ((features_datastore = ast_channel_datastore_find(xferchan, &dial_features_info, NULL))) {
		dialfeatures = features_datastore->data;
	}
	ast_channel_unlock(xferchan);

	if (dialfeatures) {
		ast_copy_flags(&(config->features_caller), &(dialfeatures->features_caller), AST_FLAGS_ALL);
	}

	tobj->chan = newchan;
	tobj->peer = xferchan;
	tobj->bconfig = *config;

	if (tobj->bconfig.end_bridge_callback_data_fixup) {
		tobj->bconfig.end_bridge_callback_data_fixup(&tobj->bconfig, tobj->peer, tobj->chan);
	}

	/*
	 * xferchan is transferee, and newchan is the transfer target
	 * So...in a transfer, who is the caller and who is the callee?
	 *
	 * When the call is originally made, it is clear who is caller and callee.
	 * When a transfer occurs, it is my humble opinion that the transferee becomes
	 * the caller, and the transfer target is the callee.
	 *
	 * The problem is that these macros were set with the intention of the original
	 * caller and callee taking those roles.  A transfer can totally mess things up,
	 * to be technical.  What sucks even more is that you can't effectively change
	 * the macros in the dialplan during the call from the transferer to the transfer
	 * target because the transferee is stuck with whatever role he originally had.
	 *
	 * I think the answer here is just to make sure that it is well documented that
	 * during a transfer, the transferee is the "caller" and the transfer target
	 * is the "callee."
	 *
	 * This means that if party B calls party A, and party B transfers party A to
	 * party C, then A has switched roles for the call.  Now party A will have the
	 * caller macro called on his channel instead of the callee macro.
	 *
	 * Luckily, the method by which the party B to party C bridge is
	 * launched above ensures that the transferee is the "chan" on
	 * the bridge and the transfer target is the "peer," so my idea
	 * for the roles post-transfer does not require extensive code
	 * changes.
	 */

	/* Transfer party C connected line to party A */
	ast_channel_lock(transferer);
	/*
	 * Due to a limitation regarding when callerID is set on a Local channel,
	 * we use the transferer's connected line information here.
	 */
	ast_party_connected_line_copy(&connected_line, &transferer->connected);
	ast_channel_unlock(transferer);
	connected_line.source = AST_CONNECTED_LINE_UPDATE_SOURCE_TRANSFER;
	if (ast_channel_connected_line_macro(newchan, xferchan, &connected_line, 1, 0)) {
		ast_channel_update_connected_line(xferchan, &connected_line, NULL);
	}

	/* Transfer party A connected line to party C */
	ast_channel_lock(xferchan);
	ast_connected_line_copy_from_caller(&connected_line, &xferchan->caller);
	ast_channel_unlock(xferchan);
	connected_line.source = AST_CONNECTED_LINE_UPDATE_SOURCE_TRANSFER;
	if (ast_channel_connected_line_macro(xferchan, newchan, &connected_line, 0, 0)) {
		ast_channel_update_connected_line(newchan, &connected_line, NULL);
	}

	if (ast_stream_and_wait(newchan, xfersound, ""))
		ast_log(LOG_WARNING, "Failed to play transfer sound!\n");
	bridge_call_thread_launch(tobj);

	ast_party_connected_line_free(&connected_line);
	return -1;/* The transferee is masqueraded and the original bridged channels can be hungup. */
}

/* add atxfer and automon as undefined so you can only use em if you configure them */
#define FEATURES_COUNT ARRAY_LEN(builtin_features)

AST_RWLOCK_DEFINE_STATIC(features_lock);

static struct ast_call_feature builtin_features[] = {
	{ AST_FEATURE_REDIRECT, "Blind Transfer", "blindxfer", "#", "#", builtin_blindtransfer, AST_FEATURE_FLAG_NEEDSDTMF, "" },
	{ AST_FEATURE_REDIRECT, "Attended Transfer", "atxfer", "", "", builtin_atxfer, AST_FEATURE_FLAG_NEEDSDTMF, "" },
	{ AST_FEATURE_AUTOMON, "One Touch Monitor", "automon", "", "", builtin_automonitor, AST_FEATURE_FLAG_NEEDSDTMF, "" },
	{ AST_FEATURE_DISCONNECT, "Disconnect Call", "disconnect", "*", "*", builtin_disconnect, AST_FEATURE_FLAG_NEEDSDTMF, "" },
	{ AST_FEATURE_PARKCALL, "Park Call", "parkcall", "", "", builtin_parkcall, AST_FEATURE_FLAG_NEEDSDTMF, "" },
	{ AST_FEATURE_AUTOMIXMON, "One Touch MixMonitor", "automixmon", "", "", builtin_automixmonitor, AST_FEATURE_FLAG_NEEDSDTMF, "" },
};


static AST_RWLIST_HEAD_STATIC(feature_list, ast_call_feature);

/*! \brief register new feature into feature_list*/
void ast_register_feature(struct ast_call_feature *feature)
{
	if (!feature) {
		ast_log(LOG_NOTICE,"You didn't pass a feature!\n");
		return;
	}
  
	AST_RWLIST_WRLOCK(&feature_list);
	AST_RWLIST_INSERT_HEAD(&feature_list,feature,feature_entry);
	AST_RWLIST_UNLOCK(&feature_list);

	ast_verb(2, "Registered Feature '%s'\n",feature->sname);
}

/*! 
 * \brief Add new feature group
 * \param fgname feature group name.
 *
 * Add new feature group to the feature group list insert at head of list.
 * \note This function MUST be called while feature_groups is locked.
 */
static struct feature_group *register_group(const char *fgname)
{
	struct feature_group *fg;

	if (!fgname) {
		ast_log(LOG_NOTICE, "You didn't pass a new group name!\n");
		return NULL;
	}

	if (!(fg = ast_calloc_with_stringfields(1, struct feature_group, 128))) {
		return NULL;
	}

	ast_string_field_set(fg, gname, fgname);

	AST_LIST_INSERT_HEAD(&feature_groups, fg, entry);

	ast_verb(2, "Registered group '%s'\n", fg->gname);

	return fg;
}

/*! 
 * \brief Add feature to group
 * \param fg feature group
 * \param exten
 * \param feature feature to add.
 *
 * Check fg and feature specified, add feature to list
 * \note This function MUST be called while feature_groups is locked. 
 */
static void register_group_feature(struct feature_group *fg, const char *exten, struct ast_call_feature *feature)
{
	struct feature_group_exten *fge;

	if (!fg) {
		ast_log(LOG_NOTICE, "You didn't pass a group!\n");
		return;
	}

	if (!feature) {
		ast_log(LOG_NOTICE, "You didn't pass a feature!\n");
		return;
	}

	if (!(fge = ast_calloc_with_stringfields(1, struct feature_group_exten, 128))) {
		return;
	}

	ast_string_field_set(fge, exten, S_OR(exten, feature->exten));

	fge->feature = feature;

	AST_LIST_INSERT_HEAD(&fg->features, fge, entry);

	ast_verb(2, "Registered feature '%s' for group '%s' at exten '%s'\n",
					feature->sname, fg->gname, fge->exten);
}

void ast_unregister_feature(struct ast_call_feature *feature)
{
	if (!feature) {
		return;
	}

	AST_RWLIST_WRLOCK(&feature_list);
	AST_RWLIST_REMOVE(&feature_list, feature, feature_entry);
	AST_RWLIST_UNLOCK(&feature_list);

	ast_free(feature);
}

/*! \brief Remove all features in the list */
static void ast_unregister_features(void)
{
	struct ast_call_feature *feature;

	AST_RWLIST_WRLOCK(&feature_list);
	while ((feature = AST_RWLIST_REMOVE_HEAD(&feature_list, feature_entry))) {
		ast_free(feature);
	}
	AST_RWLIST_UNLOCK(&feature_list);
}

/*! \brief find a call feature by name */
static struct ast_call_feature *find_dynamic_feature(const char *name)
{
	struct ast_call_feature *tmp;

	AST_RWLIST_TRAVERSE(&feature_list, tmp, feature_entry) {
		if (!strcasecmp(tmp->sname, name)) {
			break;
		}
	}

	return tmp;
}

/*! \brief Remove all feature groups in the list */
static void ast_unregister_groups(void)
{
	struct feature_group *fg;
	struct feature_group_exten *fge;

	AST_RWLIST_WRLOCK(&feature_groups);
	while ((fg = AST_LIST_REMOVE_HEAD(&feature_groups, entry))) {
		while ((fge = AST_LIST_REMOVE_HEAD(&fg->features, entry))) {
			ast_string_field_free_memory(fge);
			ast_free(fge);
		}

		ast_string_field_free_memory(fg);
		ast_free(fg);
	}
	AST_RWLIST_UNLOCK(&feature_groups);
}

/*! 
 * \brief Find a group by name 
 * \param name feature name
 * \retval feature group on success.
 * \retval NULL on failure.
 */
static struct feature_group *find_group(const char *name)
{
	struct feature_group *fg = NULL;

	AST_LIST_TRAVERSE(&feature_groups, fg, entry) {
		if (!strcasecmp(fg->gname, name))
			break;
	}

	return fg;
}

void ast_rdlock_call_features(void)
{
	ast_rwlock_rdlock(&features_lock);
}

void ast_unlock_call_features(void)
{
	ast_rwlock_unlock(&features_lock);
}

struct ast_call_feature *ast_find_call_feature(const char *name)
{
	int x;
	for (x = 0; x < FEATURES_COUNT; x++) {
		if (!strcasecmp(name, builtin_features[x].sname))
			return &builtin_features[x];
	}
	return NULL;
}

/*!
 * \brief exec an app by feature 
 * \param chan,peer,config,code,sense,data
 *
 * Find a feature, determine which channel activated
 * \retval AST_FEATURE_RETURN_NO_HANGUP_PEER
 * \retval -1 error.
 * \retval -2 when an application cannot be found.
 */
static int feature_exec_app(struct ast_channel *chan, struct ast_channel *peer, struct ast_bridge_config *config, const char *code, int sense, void *data)
{
	struct ast_app *app;
	struct ast_call_feature *feature = data;
	struct ast_channel *work, *idle;
	int res;

	if (!feature) { /* shouldn't ever happen! */
		ast_log(LOG_NOTICE, "Found feature before, but at execing we've lost it??\n");
		return -1; 
	}

	if (sense == FEATURE_SENSE_CHAN) {
		if (!ast_test_flag(feature, AST_FEATURE_FLAG_BYCALLER))
			return AST_FEATURE_RETURN_KEEPTRYING;
		if (ast_test_flag(feature, AST_FEATURE_FLAG_ONSELF)) {
			work = chan;
			idle = peer;
		} else {
			work = peer;
			idle = chan;
		}
	} else {
		if (!ast_test_flag(feature, AST_FEATURE_FLAG_BYCALLEE))
			return AST_FEATURE_RETURN_KEEPTRYING;
		if (ast_test_flag(feature, AST_FEATURE_FLAG_ONSELF)) {
			work = peer;
			idle = chan;
		} else {
			work = chan;
			idle = peer;
		}
	}

	if (!(app = pbx_findapp(feature->app))) {
		ast_log(LOG_WARNING, "Could not find application (%s)\n", feature->app);
		return -2;
	}

	ast_autoservice_start(idle);
	ast_autoservice_ignore(idle, AST_FRAME_DTMF_END);
	
	if(work && idle) {
		pbx_builtin_setvar_helper(work, "DYNAMIC_PEERNAME", idle->name);
		pbx_builtin_setvar_helper(idle, "DYNAMIC_PEERNAME", work->name);
		pbx_builtin_setvar_helper(work, "DYNAMIC_FEATURENAME", feature->sname);
		pbx_builtin_setvar_helper(idle, "DYNAMIC_FEATURENAME", feature->sname);
	}

	if (!ast_strlen_zero(feature->moh_class))
		ast_moh_start(idle, feature->moh_class, NULL);

	res = pbx_exec(work, app, feature->app_args);

	if (!ast_strlen_zero(feature->moh_class))
		ast_moh_stop(idle);

	ast_autoservice_stop(idle);

	if (res) {
		return AST_FEATURE_RETURN_SUCCESSBREAK;
	}
	return AST_FEATURE_RETURN_SUCCESS;	/*! \todo XXX should probably return res */
}

static void unmap_features(void)
{
	int x;

	ast_rwlock_wrlock(&features_lock);
	for (x = 0; x < FEATURES_COUNT; x++)
		strcpy(builtin_features[x].exten, builtin_features[x].default_exten);
	ast_rwlock_unlock(&features_lock);
}

static int remap_feature(const char *name, const char *value)
{
	int x, res = -1;

	ast_rwlock_wrlock(&features_lock);
	for (x = 0; x < FEATURES_COUNT; x++) {
		if (strcasecmp(builtin_features[x].sname, name))
			continue;

		ast_copy_string(builtin_features[x].exten, value, sizeof(builtin_features[x].exten));
		res = 0;
		break;
	}
	ast_rwlock_unlock(&features_lock);

	return res;
}

/*!
 * \brief Helper function for feature_interpret and ast_feature_detect
 * \param chan,peer,config,code,sense,dynamic_features_buf,features,operation,feature
 *
 * Lock features list, browse for code, unlock list
 * If a feature is found and the operation variable is set, that feature's
 * operation is executed.  The first feature found is copied to the feature parameter.
 * \retval res on success.
 * \retval -1 on failure.
 */
static int feature_interpret_helper(struct ast_channel *chan, struct ast_channel *peer,
	struct ast_bridge_config *config, const char *code, int sense, char *dynamic_features_buf,
	struct ast_flags *features, feature_interpret_op operation, struct ast_call_feature *feature)
{
	int x;
	struct feature_group *fg = NULL;
	struct feature_group_exten *fge;
	struct ast_call_feature *tmpfeature;
	char *tmp, *tok;
	int res = AST_FEATURE_RETURN_PASSDIGITS;
	int feature_detected = 0;

	if (!(peer && chan && config) && operation == FEATURE_INTERPRET_DO) {
		return -1; /* can not run feature operation */
	}

	ast_rwlock_rdlock(&features_lock);
	for (x = 0; x < FEATURES_COUNT; x++) {
		if ((ast_test_flag(features, builtin_features[x].feature_mask)) &&
		    !ast_strlen_zero(builtin_features[x].exten)) {
			/* Feature is up for consideration */
			if (!strcmp(builtin_features[x].exten, code)) {
				ast_debug(3, "Feature detected: fname=%s sname=%s exten=%s\n", builtin_features[x].fname, builtin_features[x].sname, builtin_features[x].exten);
				if (operation == FEATURE_INTERPRET_CHECK) {
					res = AST_FEATURE_RETURN_SUCCESS; /* We found something */
				} else if (operation == FEATURE_INTERPRET_DO) {
					res = builtin_features[x].operation(chan, peer, config, code, sense, NULL);
				}
				if (feature) {
					memcpy(feature, &builtin_features[x], sizeof(feature));
				}
				feature_detected = 1;
				break;
			} else if (!strncmp(builtin_features[x].exten, code, strlen(code))) {
				if (res == AST_FEATURE_RETURN_PASSDIGITS) {
					res = AST_FEATURE_RETURN_STOREDIGITS;
				}
			}
		}
	}
	ast_rwlock_unlock(&features_lock);

	if (ast_strlen_zero(dynamic_features_buf) || feature_detected) {
		return res;
	}

	tmp = dynamic_features_buf;

	while ((tok = strsep(&tmp, "#"))) {
		AST_RWLIST_RDLOCK(&feature_groups);

		fg = find_group(tok);

		if (fg) {
			AST_LIST_TRAVERSE(&fg->features, fge, entry) {
				if (!strcmp(fge->exten, code)) {
					if (operation) {
						res = fge->feature->operation(chan, peer, config, code, sense, fge->feature);
					}
					memcpy(feature, fge->feature, sizeof(feature));
					if (res != AST_FEATURE_RETURN_KEEPTRYING) {
						AST_RWLIST_UNLOCK(&feature_groups);
						break;
					}
					res = AST_FEATURE_RETURN_PASSDIGITS;
				} else if (!strncmp(fge->exten, code, strlen(code))) {
					res = AST_FEATURE_RETURN_STOREDIGITS;
				}
			}
			if (fge) {
				break;
			}
		}

		AST_RWLIST_UNLOCK(&feature_groups);

		AST_RWLIST_RDLOCK(&feature_list);

		if (!(tmpfeature = find_dynamic_feature(tok))) {
			AST_RWLIST_UNLOCK(&feature_list);
			continue;
		}

		/* Feature is up for consideration */
		if (!strcmp(tmpfeature->exten, code)) {
			ast_verb(3, " Feature Found: %s exten: %s\n",tmpfeature->sname, tok);
			if (operation == FEATURE_INTERPRET_CHECK) {
				res = AST_FEATURE_RETURN_SUCCESS; /* We found something */
			} else if (operation == FEATURE_INTERPRET_DO) {
				res = tmpfeature->operation(chan, peer, config, code, sense, tmpfeature);
			}
			if (feature) {
				memcpy(feature, tmpfeature, sizeof(feature));
			}
			if (res != AST_FEATURE_RETURN_KEEPTRYING) {
				AST_RWLIST_UNLOCK(&feature_list);
				break;
			}
			res = AST_FEATURE_RETURN_PASSDIGITS;
		} else if (!strncmp(tmpfeature->exten, code, strlen(code)))
			res = AST_FEATURE_RETURN_STOREDIGITS;

		AST_RWLIST_UNLOCK(&feature_list);
	}

	return res;
}

/*!
 * \brief Check the dynamic features
 * \param chan,peer,config,code,sense
 *
 * \retval res on success.
 * \retval -1 on failure.
 */
static int feature_interpret(struct ast_channel *chan, struct ast_channel *peer, struct ast_bridge_config *config, const char *code, int sense) {

	char dynamic_features_buf[128];
	const char *peer_dynamic_features, *chan_dynamic_features;
	struct ast_flags features;
	struct ast_call_feature feature;
	if (sense == FEATURE_SENSE_CHAN) {
		ast_copy_flags(&features, &(config->features_caller), AST_FLAGS_ALL);
	}
	else {
		ast_copy_flags(&features, &(config->features_callee), AST_FLAGS_ALL);
	}

	ast_channel_lock(peer);
	peer_dynamic_features = ast_strdupa(S_OR(pbx_builtin_getvar_helper(peer, "DYNAMIC_FEATURES"),""));
	ast_channel_unlock(peer);

	ast_channel_lock(chan);
	chan_dynamic_features = ast_strdupa(S_OR(pbx_builtin_getvar_helper(chan, "DYNAMIC_FEATURES"),""));
	ast_channel_unlock(chan);

	snprintf(dynamic_features_buf, sizeof(dynamic_features_buf), "%s%s%s", S_OR(chan_dynamic_features, ""), chan_dynamic_features && peer_dynamic_features ? "#" : "", S_OR(peer_dynamic_features,""));

	ast_debug(3, "Feature interpret: chan=%s, peer=%s, code=%s, sense=%d, features=%d, dynamic=%s\n", chan->name, peer->name, code, sense, features.flags, dynamic_features_buf);

	return feature_interpret_helper(chan, peer, config, code, sense, dynamic_features_buf, &features, FEATURE_INTERPRET_DO, &feature);
}


int ast_feature_detect(struct ast_channel *chan, struct ast_flags *features, const char *code, struct ast_call_feature *feature) {

	return feature_interpret_helper(chan, NULL, NULL, code, 0, NULL, features, FEATURE_INTERPRET_DETECT, feature);
}

/*! \brief Check if a feature exists */
static int feature_check(struct ast_channel *chan, struct ast_flags *features, char *code) {
	char *chan_dynamic_features;
	ast_channel_lock(chan);
	chan_dynamic_features = ast_strdupa(S_OR(pbx_builtin_getvar_helper(chan, "DYNAMIC_FEATURES"),""));
	ast_channel_unlock(chan);

	return feature_interpret_helper(chan, NULL, NULL, code, 0, chan_dynamic_features, features, FEATURE_INTERPRET_CHECK, NULL);
}

static void set_config_flags(struct ast_channel *chan, struct ast_channel *peer, struct ast_bridge_config *config)
{
	int x;

	ast_clear_flag(config, AST_FLAGS_ALL);

	ast_rwlock_rdlock(&features_lock);
	for (x = 0; x < FEATURES_COUNT; x++) {
		if (!ast_test_flag(builtin_features + x, AST_FEATURE_FLAG_NEEDSDTMF))
			continue;

		if (ast_test_flag(&(config->features_caller), builtin_features[x].feature_mask))
			ast_set_flag(config, AST_BRIDGE_DTMF_CHANNEL_0);

		if (ast_test_flag(&(config->features_callee), builtin_features[x].feature_mask))
			ast_set_flag(config, AST_BRIDGE_DTMF_CHANNEL_1);
	}
	ast_rwlock_unlock(&features_lock);

	if (chan && peer && !(ast_test_flag(config, AST_BRIDGE_DTMF_CHANNEL_0) && ast_test_flag(config, AST_BRIDGE_DTMF_CHANNEL_1))) {
		const char *dynamic_features = pbx_builtin_getvar_helper(chan, "DYNAMIC_FEATURES");

		if (dynamic_features) {
			char *tmp = ast_strdupa(dynamic_features);
			char *tok;
			struct ast_call_feature *feature;

			/* while we have a feature */
			while ((tok = strsep(&tmp, "#"))) {
				struct feature_group *fg;

				AST_RWLIST_RDLOCK(&feature_groups);
				AST_RWLIST_TRAVERSE(&feature_groups, fg, entry) {
					struct feature_group_exten *fge;

					AST_LIST_TRAVERSE(&fg->features, fge, entry) {
						if (ast_test_flag(fge->feature, AST_FEATURE_FLAG_BYCALLER)) {
							ast_set_flag(config, AST_BRIDGE_DTMF_CHANNEL_0);
						}
						if (ast_test_flag(fge->feature, AST_FEATURE_FLAG_BYCALLEE)) {
							ast_set_flag(config, AST_BRIDGE_DTMF_CHANNEL_1);
						}
					}
				}
				AST_RWLIST_UNLOCK(&feature_groups);

				AST_RWLIST_RDLOCK(&feature_list);
				if ((feature = find_dynamic_feature(tok)) && ast_test_flag(feature, AST_FEATURE_FLAG_NEEDSDTMF)) {
					if (ast_test_flag(feature, AST_FEATURE_FLAG_BYCALLER)) {
						ast_set_flag(config, AST_BRIDGE_DTMF_CHANNEL_0);
					}
					if (ast_test_flag(feature, AST_FEATURE_FLAG_BYCALLEE)) {
						ast_set_flag(config, AST_BRIDGE_DTMF_CHANNEL_1);
					}
				}
				AST_RWLIST_UNLOCK(&feature_list);
			}
		}
	}
}

/*!
 * \internal
 * \brief Get feature and dial.
 *
 * \param caller Channel to represent as the calling channel for the dialed channel.
 * \param caller_name Original caller channel name.
 * \param requestor Channel to say is requesting the dial (usually the caller).
 * \param transferee Channel that the dialed channel will be transferred to.
 * \param type Channel technology type to dial.
 * \param format Codec formats for dialed channel.
 * \param data Dialed channel extra parameters for ast_request() and ast_call().
 * \param timeout Time limit for dialed channel to answer in ms. Must be greater than zero.
 * \param outstate Status of dialed channel if unsuccessful.
 * \param language Language of the caller.
 *
 * \note
 * outstate can be:
 * 0, AST_CONTROL_BUSY, AST_CONTROL_CONGESTION,
 * AST_CONTROL_ANSWER, or AST_CONTROL_UNHOLD.  If
 * AST_CONTROL_UNHOLD then the caller channel cancelled the
 * transfer or the dialed channel did not answer before the
 * timeout.
 *
 * \details
 * Request channel, set channel variables, initiate call,
 * check if they want to disconnect, go into loop, check if timeout has elapsed,
 * check if person to be transfered hung up, check for answer break loop,
 * set cdr return channel.
 *
 * \retval Channel Connected channel for transfer.
 * \retval NULL on failure to get third party connected.
 *
 * \note This is similar to __ast_request_and_dial() in channel.c
 */
static struct ast_channel *feature_request_and_dial(struct ast_channel *caller,
	const char *caller_name, struct ast_channel *requestor,
	struct ast_channel *transferee, const char *type, struct ast_format_cap *cap, void *data,
	int timeout, int *outstate, const char *language)
{
	int state = 0;
	int cause = 0;
	int to;
	int caller_hungup;
	int transferee_hungup;
	struct ast_channel *chan;
	struct ast_channel *monitor_chans[3];
	struct ast_channel *active_channel;
	int res;
	int ready = 0;
	struct timeval started;
	int x, len = 0;
	char *disconnect_code = NULL, *dialed_code = NULL;
	struct ast_format_cap *tmp_cap;
	struct ast_format best_audio_fmt;
	struct ast_frame *f;
	AST_LIST_HEAD_NOLOCK(, ast_frame) deferred_frames;

	tmp_cap = ast_format_cap_alloc_nolock();
	if (!tmp_cap) {
		if (outstate) {
			*outstate = 0;
		}
		return NULL;
	}
	ast_best_codec(cap, &best_audio_fmt);
	ast_format_cap_add(tmp_cap, &best_audio_fmt);

	caller_hungup = ast_check_hangup(caller);

	if (!(chan = ast_request(type, tmp_cap, requestor, data, &cause))) {
		ast_log(LOG_NOTICE, "Unable to request channel %s/%s\n", type, (char *)data);
		switch (cause) {
		case AST_CAUSE_BUSY:
			state = AST_CONTROL_BUSY;
			break;
		case AST_CAUSE_CONGESTION:
			state = AST_CONTROL_CONGESTION;
			break;
		default:
			state = 0;
			break;
		}
		goto done;
	}

	ast_string_field_set(chan, language, language);
	ast_channel_inherit_variables(caller, chan);
	pbx_builtin_setvar_helper(chan, "TRANSFERERNAME", caller_name);

	ast_channel_lock(chan);
	ast_connected_line_copy_from_caller(&chan->connected, &requestor->caller);
	ast_channel_unlock(chan);

	if (ast_call(chan, data, timeout)) {
		ast_log(LOG_NOTICE, "Unable to call channel %s/%s\n", type, (char *)data);
		switch (chan->hangupcause) {
		case AST_CAUSE_BUSY:
			state = AST_CONTROL_BUSY;
			break;
		case AST_CAUSE_CONGESTION:
			state = AST_CONTROL_CONGESTION;
			break;
		default:
			state = 0;
			break;
		}
		goto done;
	}

	/* support dialing of the featuremap disconnect code while performing an attended tranfer */
	ast_rwlock_rdlock(&features_lock);
	for (x = 0; x < FEATURES_COUNT; x++) {
		if (strcasecmp(builtin_features[x].sname, "disconnect"))
			continue;

		disconnect_code = builtin_features[x].exten;
		len = strlen(disconnect_code) + 1;
		dialed_code = alloca(len);
		memset(dialed_code, 0, len);
		break;
	}
	ast_rwlock_unlock(&features_lock);
	x = 0;
	started = ast_tvnow();
	to = timeout;
	AST_LIST_HEAD_INIT_NOLOCK(&deferred_frames);

	ast_poll_channel_add(caller, chan);

	transferee_hungup = 0;
	while (!ast_check_hangup(transferee) && (chan->_state != AST_STATE_UP)) {
		int num_chans = 0;

		monitor_chans[num_chans++] = transferee;
		monitor_chans[num_chans++] = chan;
		if (!caller_hungup) {
			if (ast_check_hangup(caller)) {
				caller_hungup = 1;

#if defined(ATXFER_NULL_TECH)
				/* Change caller's name to ensure that it will remain unique. */
				set_new_chan_name(caller);

				/*
				 * Get rid of caller's physical technology so it is free for
				 * other calls.
				 */
				set_kill_chan_tech(caller);
#endif	/* defined(ATXFER_NULL_TECH) */
			} else {
				/* caller is not hungup so monitor it. */
				monitor_chans[num_chans++] = caller;
			}
		}

		/* see if the timeout has been violated */
		if (ast_tvdiff_ms(ast_tvnow(), started) > timeout) {
			state = AST_CONTROL_UNHOLD;
			ast_log(LOG_NOTICE, "We exceeded our AT-timeout for %s\n", chan->name);
			break; /*doh! timeout*/
		}

		active_channel = ast_waitfor_n(monitor_chans, num_chans, &to);
		if (!active_channel)
			continue;

		f = NULL;
		if (transferee == active_channel) {
			struct ast_frame *dup_f;

			f = ast_read(transferee);
			if (f == NULL) { /*doh! where'd he go?*/
				transferee_hungup = 1;
				state = 0;
				break;
			}
			if (ast_is_deferrable_frame(f)) {
				dup_f = ast_frisolate(f);
				if (dup_f) {
					if (dup_f == f) {
						f = NULL;
					}
					AST_LIST_INSERT_HEAD(&deferred_frames, dup_f, frame_list);
				}
			}
		} else if (chan == active_channel) {
			if (!ast_strlen_zero(chan->call_forward)) {
				state = 0;
				chan = ast_call_forward(caller, chan, NULL, tmp_cap, NULL, &state);
				if (!chan) {
					break;
				}
				continue;
			}
			f = ast_read(chan);
			if (f == NULL) { /*doh! where'd he go?*/
				switch (chan->hangupcause) {
				case AST_CAUSE_BUSY:
					state = AST_CONTROL_BUSY;
					break;
				case AST_CAUSE_CONGESTION:
					state = AST_CONTROL_CONGESTION;
					break;
				default:
					state = 0;
					break;
				}
				break;
			}

			if (f->frametype == AST_FRAME_CONTROL) {
				if (f->subclass.integer == AST_CONTROL_RINGING) {
					ast_verb(3, "%s is ringing\n", chan->name);
					ast_indicate(caller, AST_CONTROL_RINGING);
				} else if (f->subclass.integer == AST_CONTROL_BUSY) {
					state = f->subclass.integer;
					ast_verb(3, "%s is busy\n", chan->name);
					ast_indicate(caller, AST_CONTROL_BUSY);
					ast_frfree(f);
					break;
				} else if (f->subclass.integer == AST_CONTROL_INCOMPLETE) {
					ast_verb(3, "%s dialed incomplete extension %s; ignoring\n", chan->name, chan->exten);
				} else if (f->subclass.integer == AST_CONTROL_CONGESTION) {
					state = f->subclass.integer;
					ast_verb(3, "%s is congested\n", chan->name);
					ast_indicate(caller, AST_CONTROL_CONGESTION);
					ast_frfree(f);
					break;
				} else if (f->subclass.integer == AST_CONTROL_ANSWER) {
					/* This is what we are hoping for */
					state = f->subclass.integer;
					ast_frfree(f);
					ready=1;
					break;
				} else if (f->subclass.integer == AST_CONTROL_CONNECTED_LINE) {
					if (caller_hungup) {
						struct ast_party_connected_line connected;

						/* Just save it for the transfer. */
						ast_party_connected_line_set_init(&connected, &caller->connected);
						res = ast_connected_line_parse_data(f->data.ptr, f->datalen,
							&connected);
						if (!res) {
							ast_channel_set_connected_line(caller, &connected, NULL);
						}
						ast_party_connected_line_free(&connected);
					} else {
						ast_autoservice_start(transferee);
						if (ast_channel_connected_line_macro(chan, caller, f, 1, 1)) {
							ast_indicate_data(caller, AST_CONTROL_CONNECTED_LINE,
								f->data.ptr, f->datalen);
						}
						ast_autoservice_stop(transferee);
					}
				} else if (f->subclass.integer == AST_CONTROL_REDIRECTING) {
					if (!caller_hungup) {
						ast_autoservice_start(transferee);
						if (ast_channel_redirecting_macro(chan, caller, f, 1, 1)) {
							ast_indicate_data(caller, AST_CONTROL_REDIRECTING,
								f->data.ptr, f->datalen);
						}
						ast_autoservice_stop(transferee);
					}
				} else if (f->subclass.integer != -1 && f->subclass.integer != AST_CONTROL_PROGRESS) {
					ast_log(LOG_NOTICE, "Don't know what to do about control frame: %d\n", f->subclass.integer);
				}
				/* else who cares */
			} else if (f->frametype == AST_FRAME_VOICE || f->frametype == AST_FRAME_VIDEO) {
				ast_write(caller, f);
			}
		} else if (caller == active_channel) {
			f = ast_read(caller);
			if (f) {
				if (f->frametype == AST_FRAME_DTMF) {
					dialed_code[x++] = f->subclass.integer;
					dialed_code[x] = '\0';
					if (strlen(dialed_code) == len) {
						x = 0;
					} else if (x && strncmp(dialed_code, disconnect_code, x)) {
						x = 0;
						dialed_code[x] = '\0';
					}
					if (*dialed_code && !strcmp(dialed_code, disconnect_code)) {
						/* Caller Canceled the call */
						state = AST_CONTROL_UNHOLD;
						ast_frfree(f);
						break;
					}
				} else if (f->frametype == AST_FRAME_VOICE || f->frametype == AST_FRAME_VIDEO) {
					ast_write(chan, f);
				}
			}
		}
		if (f)
			ast_frfree(f);
	} /* end while */

	ast_poll_channel_del(caller, chan);

	/*
	 * We need to free all the deferred frames, but we only need to
	 * queue the deferred frames if no hangup was received.
	 */
	ast_channel_lock(transferee);
	transferee_hungup = (transferee_hungup || ast_check_hangup(transferee));
	while ((f = AST_LIST_REMOVE_HEAD(&deferred_frames, frame_list))) {
		if (!transferee_hungup) {
			ast_queue_frame_head(transferee, f);
		}
		ast_frfree(f);
	}
	ast_channel_unlock(transferee);

done:
	ast_indicate(caller, -1);
	if (chan && (ready || chan->_state == AST_STATE_UP)) {
		state = AST_CONTROL_ANSWER;
	} else if (chan) {
		ast_hangup(chan);
		chan = NULL;
	}

	tmp_cap = ast_format_cap_destroy(tmp_cap);

	if (outstate)
		*outstate = state;

	return chan;
}

void ast_channel_log(char *title, struct ast_channel *chan);

void ast_channel_log(char *title, struct ast_channel *chan) /* for debug, this is handy enough to justify keeping it in the source */
{
       ast_log(LOG_NOTICE, "______ %s (%lx)______\n", title, (unsigned long)chan);
       ast_log(LOG_NOTICE, "CHAN: name: %s;  appl: %s; data: %s; contxt: %s;  exten: %s; pri: %d;\n",
		       chan->name, chan->appl, chan->data, chan->context, chan->exten, chan->priority);
       ast_log(LOG_NOTICE, "CHAN: acctcode: %s;  dialcontext: %s; amaflags: %x; maccontxt: %s;  macexten: %s; macpri: %d;\n",
		       chan->accountcode, chan->dialcontext, chan->amaflags, chan->macrocontext, chan->macroexten, chan->macropriority);
       ast_log(LOG_NOTICE, "CHAN: masq: %p;  masqr: %p; _bridge: %p; uniqueID: %s; linkedID:%s\n",
		       chan->masq, chan->masqr,
		       chan->_bridge, chan->uniqueid, chan->linkedid);
       if (chan->masqr)
	       ast_log(LOG_NOTICE, "CHAN: masquerading as: %s;  cdr: %p;\n",
		               chan->masqr->name, chan->masqr->cdr);
       if (chan->_bridge)
	       ast_log(LOG_NOTICE, "CHAN: Bridged to %s\n", chan->_bridge->name);

	ast_log(LOG_NOTICE, "===== done ====\n");
}

/*!
 * \brief return the first unlocked cdr in a possible chain
 */
static struct ast_cdr *pick_unlocked_cdr(struct ast_cdr *cdr)
{
	struct ast_cdr *cdr_orig = cdr;
	while (cdr) {
		if (!ast_test_flag(cdr,AST_CDR_FLAG_LOCKED))
			return cdr;
		cdr = cdr->next;
	}
	return cdr_orig; /* everybody LOCKED or some other weirdness, like a NULL */
}

static void set_bridge_features_on_config(struct ast_bridge_config *config, const char *features)
{
	const char *feature;

	if (ast_strlen_zero(features)) {
		return;
	}

	for (feature = features; *feature; feature++) {
		switch (*feature) {
		case 'T' :
		case 't' :
			ast_set_flag(&(config->features_caller), AST_FEATURE_REDIRECT);
			break;
		case 'K' :
		case 'k' :
			ast_set_flag(&(config->features_caller), AST_FEATURE_PARKCALL);
			break;
		case 'H' :
		case 'h' :
			ast_set_flag(&(config->features_caller), AST_FEATURE_DISCONNECT);
			break;
		case 'W' :
		case 'w' :
			ast_set_flag(&(config->features_caller), AST_FEATURE_AUTOMON);
			break;
		default :
			ast_log(LOG_WARNING, "Skipping unknown feature code '%c'\n", *feature);
		}
	}
}

static void add_features_datastores(struct ast_channel *caller, struct ast_channel *callee, struct ast_bridge_config *config)
{
	struct ast_datastore *ds_callee_features = NULL, *ds_caller_features = NULL;
	struct ast_dial_features *callee_features = NULL, *caller_features = NULL;

	ast_channel_lock(caller);
	ds_caller_features = ast_channel_datastore_find(caller, &dial_features_info, NULL);
	ast_channel_unlock(caller);
	if (!ds_caller_features) {
		if (!(ds_caller_features = ast_datastore_alloc(&dial_features_info, NULL))) {
			ast_log(LOG_WARNING, "Unable to create channel datastore for caller features. Aborting!\n");
			return;
		}
		if (!(caller_features = ast_calloc(1, sizeof(*caller_features)))) {
			ast_log(LOG_WARNING, "Unable to allocate memory for callee feature flags. Aborting!\n");
			ast_datastore_free(ds_caller_features);
			return;
		}
		ds_caller_features->inheritance = DATASTORE_INHERIT_FOREVER;
		caller_features->is_caller = 1;
		ast_copy_flags(&(caller_features->features_callee), &(config->features_callee), AST_FLAGS_ALL);
		ast_copy_flags(&(caller_features->features_caller), &(config->features_caller), AST_FLAGS_ALL);
		ds_caller_features->data = caller_features;
		ast_channel_lock(caller);
		ast_channel_datastore_add(caller, ds_caller_features);
		ast_channel_unlock(caller);
	} else {
		/* If we don't return here, then when we do a builtin_atxfer we will copy the disconnect
		 * flags over from the atxfer to the caller */
		return;
	}

	ast_channel_lock(callee);
	ds_callee_features = ast_channel_datastore_find(callee, &dial_features_info, NULL);
	ast_channel_unlock(callee);
	if (!ds_callee_features) {
		if (!(ds_callee_features = ast_datastore_alloc(&dial_features_info, NULL))) {
			ast_log(LOG_WARNING, "Unable to create channel datastore for callee features. Aborting!\n");
			return;
		}
		if (!(callee_features = ast_calloc(1, sizeof(*callee_features)))) {
			ast_log(LOG_WARNING, "Unable to allocate memory for callee feature flags. Aborting!\n");
			ast_datastore_free(ds_callee_features);
			return;
		}
		ds_callee_features->inheritance = DATASTORE_INHERIT_FOREVER;
		callee_features->is_caller = 0;
		ast_copy_flags(&(callee_features->features_callee), &(config->features_caller), AST_FLAGS_ALL);
		ast_copy_flags(&(callee_features->features_caller), &(config->features_callee), AST_FLAGS_ALL);
		ds_callee_features->data = callee_features;
		ast_channel_lock(callee);
		ast_channel_datastore_add(callee, ds_callee_features);
		ast_channel_unlock(callee);
	}

	return;
}

static void clear_dialed_interfaces(struct ast_channel *chan)
{
	struct ast_datastore *di_datastore;

	ast_channel_lock(chan);
	if ((di_datastore = ast_channel_datastore_find(chan, &dialed_interface_info, NULL))) {
		if (option_debug) {
			ast_log(LOG_DEBUG, "Removing dialed interfaces datastore on %s since we're bridging\n", chan->name);
		}
		if (!ast_channel_datastore_remove(chan, di_datastore)) {
			ast_datastore_free(di_datastore);
		}
	}
	ast_channel_unlock(chan);
}

/*!
 * \brief bridge the call and set CDR
 *
 * \param chan The bridge considers this channel the caller.
 * \param peer The bridge considers this channel the callee.
 * \param config Configuration for this bridge.
 *
 * Set start time, check for two channels,check if monitor on
 * check for feature activation, create new CDR
 * \retval res on success.
 * \retval -1 on failure to bridge.
 */
int ast_bridge_call(struct ast_channel *chan, struct ast_channel *peer, struct ast_bridge_config *config)
{
	/* Copy voice back and forth between the two channels.  Give the peer
	   the ability to transfer calls with '#<extension' syntax. */
	struct ast_frame *f;
	struct ast_channel *who;
	char chan_featurecode[FEATURE_MAX_LEN + 1]="";
	char peer_featurecode[FEATURE_MAX_LEN + 1]="";
	char orig_channame[AST_CHANNEL_NAME];
	char orig_peername[AST_CHANNEL_NAME];
	int res;
	int diff;
	int hasfeatures=0;
	int hadfeatures=0;
	int autoloopflag;
	int sendingdtmfdigit = 0;
	int we_disabled_peer_cdr = 0;
	struct ast_option_header *aoh;
	struct ast_cdr *bridge_cdr = NULL;
	struct ast_cdr *chan_cdr = chan->cdr; /* the proper chan cdr, if there are forked cdrs */
	struct ast_cdr *peer_cdr = peer->cdr; /* the proper chan cdr, if there are forked cdrs */
	struct ast_cdr *new_chan_cdr = NULL; /* the proper chan cdr, if there are forked cdrs */
	struct ast_cdr *new_peer_cdr = NULL; /* the proper chan cdr, if there are forked cdrs */
	struct ast_silence_generator *silgen = NULL;
	const char *h_context;

	if (chan && peer) {
		pbx_builtin_setvar_helper(chan, "BRIDGEPEER", peer->name);
		pbx_builtin_setvar_helper(peer, "BRIDGEPEER", chan->name);
	} else if (chan) {
		pbx_builtin_setvar_helper(chan, "BLINDTRANSFER", NULL);
	}

	set_bridge_features_on_config(config, pbx_builtin_getvar_helper(chan, "BRIDGE_FEATURES"));
	add_features_datastores(chan, peer, config);

	/* This is an interesting case.  One example is if a ringing channel gets redirected to
	 * an extension that picks up a parked call.  This will make sure that the call taken
	 * out of parking gets told that the channel it just got bridged to is still ringing. */
	if (chan->_state == AST_STATE_RINGING && peer->visible_indication != AST_CONTROL_RINGING) {
		ast_indicate(peer, AST_CONTROL_RINGING);
	}

	if (monitor_ok) {
		const char *monitor_exec;
		struct ast_channel *src = NULL;
		if (!monitor_app) {
			if (!(monitor_app = pbx_findapp("Monitor")))
				monitor_ok=0;
		}
		if ((monitor_exec = pbx_builtin_getvar_helper(chan, "AUTO_MONITOR"))) 
			src = chan;
		else if ((monitor_exec = pbx_builtin_getvar_helper(peer, "AUTO_MONITOR")))
			src = peer;
		if (monitor_app && src) {
			char *tmp = ast_strdupa(monitor_exec);
			pbx_exec(src, monitor_app, tmp);
		}
	}

	set_config_flags(chan, peer, config);

	/* Answer if need be */
	if (chan->_state != AST_STATE_UP) {
		if (ast_raw_answer(chan, 1)) {
			return -1;
		}
	}

#ifdef FOR_DEBUG
	/* show the two channels and cdrs involved in the bridge for debug & devel purposes */
	ast_channel_log("Pre-bridge CHAN Channel info", chan);
	ast_channel_log("Pre-bridge PEER Channel info", peer);
#endif
	/* two channels are being marked as linked here */
	ast_channel_set_linkgroup(chan,peer);

	/* copy the userfield from the B-leg to A-leg if applicable */
	if (chan->cdr && peer->cdr && !ast_strlen_zero(peer->cdr->userfield)) {
		char tmp[256];
		if (!ast_strlen_zero(chan->cdr->userfield)) {
			snprintf(tmp, sizeof(tmp), "%s;%s", chan->cdr->userfield, peer->cdr->userfield);
			ast_cdr_appenduserfield(chan, tmp);
		} else
			ast_cdr_setuserfield(chan, peer->cdr->userfield);
		/* Don't delete the CDR; just disable it. */
		ast_set_flag(peer->cdr, AST_CDR_FLAG_POST_DISABLED);
		we_disabled_peer_cdr = 1;
	}
	ast_copy_string(orig_channame,chan->name,sizeof(orig_channame));
	ast_copy_string(orig_peername,peer->name,sizeof(orig_peername));

	if (!chan_cdr || (chan_cdr && !ast_test_flag(chan_cdr, AST_CDR_FLAG_POST_DISABLED))) {
		
		if (chan_cdr) {
			ast_set_flag(chan_cdr, AST_CDR_FLAG_MAIN);
			ast_cdr_update(chan);
			bridge_cdr = ast_cdr_dup_unique_swap(chan_cdr);
			/* rip any forked CDR's off of the chan_cdr and attach
			 * them to the bridge_cdr instead */
			bridge_cdr->next = chan_cdr->next;
			chan_cdr->next = NULL;
			ast_copy_string(bridge_cdr->lastapp, S_OR(chan->appl, ""), sizeof(bridge_cdr->lastapp));
			ast_copy_string(bridge_cdr->lastdata, S_OR(chan->data, ""), sizeof(bridge_cdr->lastdata));
			if (peer_cdr && !ast_strlen_zero(peer_cdr->userfield)) {
				ast_copy_string(bridge_cdr->userfield, peer_cdr->userfield, sizeof(bridge_cdr->userfield));
			}
			ast_cdr_setaccount(peer, chan->accountcode);

		} else {
			/* better yet, in a xfer situation, find out why the chan cdr got zapped (pun unintentional) */
			bridge_cdr = ast_cdr_alloc(); /* this should be really, really rare/impossible? */
			ast_copy_string(bridge_cdr->channel, chan->name, sizeof(bridge_cdr->channel));
			ast_copy_string(bridge_cdr->dstchannel, peer->name, sizeof(bridge_cdr->dstchannel));
			ast_copy_string(bridge_cdr->uniqueid, chan->uniqueid, sizeof(bridge_cdr->uniqueid));
			ast_copy_string(bridge_cdr->lastapp, S_OR(chan->appl, ""), sizeof(bridge_cdr->lastapp));
			ast_copy_string(bridge_cdr->lastdata, S_OR(chan->data, ""), sizeof(bridge_cdr->lastdata));
			ast_cdr_setcid(bridge_cdr, chan);
			bridge_cdr->disposition = (chan->_state == AST_STATE_UP) ?  AST_CDR_ANSWERED : AST_CDR_NULL;
			bridge_cdr->amaflags = chan->amaflags ? chan->amaflags :  ast_default_amaflags;
			ast_copy_string(bridge_cdr->accountcode, chan->accountcode, sizeof(bridge_cdr->accountcode));
			/* Destination information */
			ast_copy_string(bridge_cdr->dst, chan->exten, sizeof(bridge_cdr->dst));
			ast_copy_string(bridge_cdr->dcontext, chan->context, sizeof(bridge_cdr->dcontext));
			if (peer_cdr) {
				bridge_cdr->start = peer_cdr->start;
				ast_copy_string(bridge_cdr->userfield, peer_cdr->userfield, sizeof(bridge_cdr->userfield));
			} else {
				ast_cdr_start(bridge_cdr);
			}
		}
		ast_debug(4, "bridge answer set, chan answer set\n");
		/* peer_cdr->answer will be set when a macro runs on the peer;
		   in that case, the bridge answer will be delayed while the
		   macro plays on the peer channel. The peer answered the call
		   before the macro started playing. To the phone system,
		   this is billable time for the call, even tho the caller
		   hears nothing but ringing while the macro does its thing. */

		/* Another case where the peer cdr's time will be set, is when
		   A self-parks by pickup up phone and dialing 700, then B
		   picks up A by dialing its parking slot; there may be more 
		   practical paths that get the same result, tho... in which
		   case you get the previous answer time from the Park... which
		   is before the bridge's start time, so I added in the 
		   tvcmp check to the if below */

		if (peer_cdr && !ast_tvzero(peer_cdr->answer) && ast_tvcmp(peer_cdr->answer, bridge_cdr->start) >= 0) {
			ast_cdr_setanswer(bridge_cdr, peer_cdr->answer);
			ast_cdr_setdisposition(bridge_cdr, peer_cdr->disposition);
			if (chan_cdr) {
				ast_cdr_setanswer(chan_cdr, peer_cdr->answer);
				ast_cdr_setdisposition(chan_cdr, peer_cdr->disposition);
			}
		} else {
			ast_cdr_answer(bridge_cdr);
			if (chan_cdr) {
				ast_cdr_answer(chan_cdr); /* for the sake of cli status checks */
			}
		}
		if (ast_test_flag(chan,AST_FLAG_BRIDGE_HANGUP_DONT) && (chan_cdr || peer_cdr)) {
			if (chan_cdr) {
				ast_set_flag(chan_cdr, AST_CDR_FLAG_BRIDGED);
			}
			if (peer_cdr) {
				ast_set_flag(peer_cdr, AST_CDR_FLAG_BRIDGED);
			}
		}
		/* the DIALED flag may be set if a dialed channel is transfered
		 * and then bridged to another channel.  In order for the
		 * bridge CDR to be written, the DIALED flag must not be
		 * present. */
		ast_clear_flag(bridge_cdr, AST_CDR_FLAG_DIALED);
	}
	ast_cel_report_event(chan, AST_CEL_BRIDGE_START, NULL, NULL, NULL);

	/* If we are bridging a call, stop worrying about forwarding loops. We presume that if
	 * a call is being bridged, that the humans in charge know what they're doing. If they
	 * don't, well, what can we do about that? */
	clear_dialed_interfaces(chan);
	clear_dialed_interfaces(peer);

	for (;;) {
		struct ast_channel *other;	/* used later */
	
		res = ast_channel_bridge(chan, peer, config, &f, &who);

		if (ast_test_flag(chan, AST_FLAG_ZOMBIE)
			|| ast_test_flag(peer, AST_FLAG_ZOMBIE)) {
			/* Zombies are present time to leave! */
			res = -1;
			if (f) {
				ast_frfree(f);
			}
			goto before_you_go;
		}

		/* When frame is not set, we are probably involved in a situation
		   where we've timed out.
		   When frame is set, we'll come this code twice; once for DTMF_BEGIN
		   and also for DTMF_END. If we flow into the following 'if' for both, then 
		   our wait times are cut in half, as both will subtract from the
		   feature_timer. Not good!
		*/
		if (config->feature_timer && (!f || f->frametype == AST_FRAME_DTMF_END)) {
			/* Update feature timer for next pass */
			diff = ast_tvdiff_ms(ast_tvnow(), config->feature_start_time);
			if (res == AST_BRIDGE_RETRY) {
				/* The feature fully timed out but has not been updated. Skip
				 * the potential round error from the diff calculation and
				 * explicitly set to expired. */
				config->feature_timer = -1;
			} else {
				config->feature_timer -= diff;
			}

			if (hasfeatures) {
				if (config->feature_timer <= 0) {
					/* Not *really* out of time, just out of time for
					   digits to come in for features. */
					ast_debug(1, "Timed out for feature!\n");
					if (!ast_strlen_zero(peer_featurecode)) {
						ast_dtmf_stream(chan, peer, peer_featurecode, 0, f->len);
						memset(peer_featurecode, 0, sizeof(peer_featurecode));
					}
					if (!ast_strlen_zero(chan_featurecode)) {
						ast_dtmf_stream(peer, chan, chan_featurecode, 0, f->len);
						memset(chan_featurecode, 0, sizeof(chan_featurecode));
					}
					if (f)
						ast_frfree(f);
					hasfeatures = !ast_strlen_zero(chan_featurecode) || !ast_strlen_zero(peer_featurecode);
					if (!hasfeatures) {
						/* No more digits expected - reset the timer */
						config->feature_timer = 0;
					}
					hadfeatures = hasfeatures;
					/* Continue as we were */
					continue;
				} else if (!f) {
					/* The bridge returned without a frame and there is a feature in progress.
					 * However, we don't think the feature has quite yet timed out, so just
					 * go back into the bridge. */
					continue;
 				}
			} else {
				if (config->feature_timer <=0) {
					/* We ran out of time */
					config->feature_timer = 0;
					who = chan;
					if (f)
						ast_frfree(f);
					f = NULL;
					res = 0;
				}
			}
		}
		if (res < 0) {
			if (!ast_test_flag(chan, AST_FLAG_ZOMBIE) && !ast_test_flag(peer, AST_FLAG_ZOMBIE) && !ast_check_hangup(chan) && !ast_check_hangup(peer)) {
				ast_log(LOG_WARNING, "Bridge failed on channels %s and %s\n", chan->name, peer->name);
			}
			goto before_you_go;
		}
		
		if (!f || (f->frametype == AST_FRAME_CONTROL &&
				(f->subclass.integer == AST_CONTROL_HANGUP || f->subclass.integer == AST_CONTROL_BUSY ||
					f->subclass.integer == AST_CONTROL_CONGESTION))) {
			res = -1;
			break;
		}
		/* many things should be sent to the 'other' channel */
		other = (who == chan) ? peer : chan;
		if (f->frametype == AST_FRAME_CONTROL) {
			switch (f->subclass.integer) {
			case AST_CONTROL_RINGING:
			case AST_CONTROL_FLASH:
			case AST_CONTROL_MCID:
			case -1:
				ast_indicate(other, f->subclass.integer);
				break;
			case AST_CONTROL_CONNECTED_LINE:
				if (!ast_channel_connected_line_macro(who, other, f, who != chan, 1)) {
					break;
				}
				ast_indicate_data(other, f->subclass.integer, f->data.ptr, f->datalen);
				break;
			case AST_CONTROL_REDIRECTING:
				if (!ast_channel_redirecting_macro(who, other, f, who != chan, 1)) {
					break;
				}
				ast_indicate_data(other, f->subclass.integer, f->data.ptr, f->datalen);
				break;
			case AST_CONTROL_AOC:
			case AST_CONTROL_HOLD:
			case AST_CONTROL_UNHOLD:
				ast_indicate_data(other, f->subclass.integer, f->data.ptr, f->datalen);
				break;
			case AST_CONTROL_OPTION:
				aoh = f->data.ptr;
				/* Forward option Requests, but only ones we know are safe
				 * These are ONLY sent by chan_iax2 and I'm not convinced that
				 * they are useful. I haven't deleted them entirely because I
				 * just am not sure of the ramifications of removing them. */
				if (aoh && aoh->flag == AST_OPTION_FLAG_REQUEST) {
				   	switch (ntohs(aoh->option)) {
					case AST_OPTION_TONE_VERIFY:
					case AST_OPTION_TDD:
					case AST_OPTION_RELAXDTMF:
					case AST_OPTION_AUDIO_MODE:
					case AST_OPTION_DIGIT_DETECT:
					case AST_OPTION_FAX_DETECT:
						ast_channel_setoption(other, ntohs(aoh->option), aoh->data, 
							f->datalen - sizeof(struct ast_option_header), 0);
					}
				}
				break;
			}
		} else if (f->frametype == AST_FRAME_DTMF_BEGIN) {
			struct ast_flags *cfg;
			char dtmfcode[2] = { f->subclass.integer, };
			size_t featurelen;

			if (who == chan) {
				featurelen = strlen(chan_featurecode);
				cfg = &(config->features_caller);
			} else {
				featurelen = strlen(peer_featurecode);
				cfg = &(config->features_callee);
			}
			/* Take a peek if this (possibly) matches a feature. If not, just pass this
			 * DTMF along untouched. If this is not the first digit of a multi-digit code
			 * then we need to fall through and stream the characters if it matches */
			if (featurelen == 0
				&& feature_check(chan, cfg, &dtmfcode[0]) == AST_FEATURE_RETURN_PASSDIGITS) {
				if (option_debug > 3) {
					ast_log(LOG_DEBUG, "Passing DTMF through, since it is not a feature code\n");
				}
				ast_write(other, f);
				sendingdtmfdigit = 1;
			} else {
				/* If ast_opt_transmit_silence is set, then we need to make sure we are
				 * transmitting something while we hold on to the DTMF waiting for a
				 * feature. */
				if (!silgen && ast_opt_transmit_silence) {
					silgen = ast_channel_start_silence_generator(other);
				}
				if (option_debug > 3) {
					ast_log(LOG_DEBUG, "Not passing DTMF through, since it may be a feature code\n");
				}
			}
		} else if (f->frametype == AST_FRAME_DTMF_END) {
			char *featurecode;
			int sense;
			unsigned int dtmfduration = f->len;

			hadfeatures = hasfeatures;
			/* This cannot overrun because the longest feature is one shorter than our buffer */
			if (who == chan) {
				sense = FEATURE_SENSE_CHAN;
				featurecode = chan_featurecode;
			} else  {
				sense = FEATURE_SENSE_PEER;
				featurecode = peer_featurecode;
			}

			if (sendingdtmfdigit == 1) {
				/* We let the BEGIN go through happily, so let's not bother with the END,
				 * since we already know it's not something we bother with */
				ast_write(other, f);
				sendingdtmfdigit = 0;
			} else {
				/*! append the event to featurecode. we rely on the string being zero-filled, and
				 * not overflowing it. 
				 * \todo XXX how do we guarantee the latter ?
				 */
				featurecode[strlen(featurecode)] = f->subclass.integer;
				/* Get rid of the frame before we start doing "stuff" with the channels */
				ast_frfree(f);
				f = NULL;
				if (silgen) {
					ast_channel_stop_silence_generator(other, silgen);
					silgen = NULL;
				}
				config->feature_timer = 0;
				res = feature_interpret(chan, peer, config, featurecode, sense);
				switch(res) {
				case AST_FEATURE_RETURN_PASSDIGITS:
					ast_dtmf_stream(other, who, featurecode, 0, dtmfduration);
					/* Fall through */
				case AST_FEATURE_RETURN_SUCCESS:
					memset(featurecode, 0, sizeof(chan_featurecode));
					break;
				}
				if (res >= AST_FEATURE_RETURN_PASSDIGITS) {
					res = 0;
				} else {
					break;
				}
				hasfeatures = !ast_strlen_zero(chan_featurecode) || !ast_strlen_zero(peer_featurecode);
				if (hadfeatures && !hasfeatures) {
					/* Feature completed or timed out */
					config->feature_timer = 0;
				} else if (hasfeatures) {
					if (config->timelimit) {
						/* No warning next time - we are waiting for feature code */
						ast_set_flag(config, AST_FEATURE_WARNING_ACTIVE);
					}
					config->feature_start_time = ast_tvnow();
					config->feature_timer = featuredigittimeout;
					ast_debug(1, "Set feature timer to %ld ms\n", config->feature_timer);
				}
			}
		}
		if (f)
			ast_frfree(f);
	}
	ast_cel_report_event(chan, AST_CEL_BRIDGE_END, NULL, NULL, NULL);

before_you_go:
	/* Just in case something weird happened and we didn't clean up the silence generator... */
	if (silgen) {
		ast_channel_stop_silence_generator(who == chan ? peer : chan, silgen);
		silgen = NULL;
	}

	if (ast_test_flag(chan,AST_FLAG_BRIDGE_HANGUP_DONT)) {
		ast_clear_flag(chan,AST_FLAG_BRIDGE_HANGUP_DONT); /* its job is done */
		if (bridge_cdr) {
			ast_cdr_discard(bridge_cdr);
			/* QUESTION: should we copy bridge_cdr fields to the peer before we throw it away? */
		}
		return res; /* if we shouldn't do the h-exten, we shouldn't do the bridge cdr, either! */
	}

	if (config->end_bridge_callback) {
		config->end_bridge_callback(config->end_bridge_callback_data);
	}

	/* run the hangup exten on the chan object IFF it was NOT involved in a parking situation 
	 * if it were, then chan belongs to a different thread now, and might have been hung up long
     * ago.
	 */
	if (ast_test_flag(&config->features_caller, AST_FEATURE_NO_H_EXTEN)) {
		h_context = NULL;
	} else if (ast_exists_extension(chan, chan->context, "h", 1,
		S_COR(chan->caller.id.number.valid, chan->caller.id.number.str, NULL))) {
		h_context = chan->context;
	} else if (!ast_strlen_zero(chan->macrocontext)
		&& ast_exists_extension(chan, chan->macrocontext, "h", 1,
			S_COR(chan->caller.id.number.valid, chan->caller.id.number.str, NULL))) {
		h_context = chan->macrocontext;
	} else {
		h_context = NULL;
	}
	if (h_context) {
		struct ast_cdr *swapper = NULL;
		char savelastapp[AST_MAX_EXTENSION];
		char savelastdata[AST_MAX_EXTENSION];
		char save_context[AST_MAX_CONTEXT];
		char save_exten[AST_MAX_EXTENSION];
		int  save_prio;
		int  found = 0;	/* set if we find at least one match */
		int  spawn_error = 0;
		
		autoloopflag = ast_test_flag(chan, AST_FLAG_IN_AUTOLOOP);
		ast_set_flag(chan, AST_FLAG_IN_AUTOLOOP);
		if (bridge_cdr && ast_opt_end_cdr_before_h_exten) {
			ast_cdr_end(bridge_cdr);
		}

		/* swap the bridge cdr and the chan cdr for a moment, and let the endbridge
		   dialplan code operate on it */
		ast_channel_lock(chan);
		if (bridge_cdr) {
			swapper = chan->cdr;
			ast_copy_string(savelastapp, bridge_cdr->lastapp, sizeof(bridge_cdr->lastapp));
			ast_copy_string(savelastdata, bridge_cdr->lastdata, sizeof(bridge_cdr->lastdata));
			chan->cdr = bridge_cdr;
		}
		ast_copy_string(save_context, chan->context, sizeof(save_context));
		ast_copy_string(save_exten, chan->exten, sizeof(save_exten));
		save_prio = chan->priority;
		if (h_context != chan->context) {
			ast_copy_string(chan->context, h_context, sizeof(chan->context));
		}
		ast_copy_string(chan->exten, "h", sizeof(chan->exten));
		chan->priority = 1;
		ast_channel_unlock(chan);

		while ((spawn_error = ast_spawn_extension(chan, chan->context, chan->exten,
			chan->priority,
			S_COR(chan->caller.id.number.valid, chan->caller.id.number.str, NULL),
			&found, 1)) == 0) {
			chan->priority++;
		}
		if (found && spawn_error) {
			/* Something bad happened, or a hangup has been requested. */
			ast_debug(1, "Spawn extension (%s,%s,%d) exited non-zero on '%s'\n", chan->context, chan->exten, chan->priority, chan->name);
			ast_verb(2, "Spawn extension (%s, %s, %d) exited non-zero on '%s'\n", chan->context, chan->exten, chan->priority, chan->name);
		}

		/* swap it back */
		ast_channel_lock(chan);
		ast_copy_string(chan->context, save_context, sizeof(chan->context));
		ast_copy_string(chan->exten, save_exten, sizeof(chan->exten));
		chan->priority = save_prio;
		if (bridge_cdr) {
			if (chan->cdr == bridge_cdr) {
				chan->cdr = swapper;
			} else {
				bridge_cdr = NULL;
			}
		}
		/* An "h" exten has been run, so indicate that one has been run. */
		ast_set_flag(chan, AST_FLAG_BRIDGE_HANGUP_RUN);
		ast_channel_unlock(chan);

		/* protect the lastapp/lastdata against the effects of the hangup/dialplan code */
		if (bridge_cdr) {
			ast_copy_string(bridge_cdr->lastapp, savelastapp, sizeof(bridge_cdr->lastapp));
			ast_copy_string(bridge_cdr->lastdata, savelastdata, sizeof(bridge_cdr->lastdata));
		}
		ast_set2_flag(chan, autoloopflag, AST_FLAG_IN_AUTOLOOP);
	}
	
	/* obey the NoCDR() wishes. -- move the DISABLED flag to the bridge CDR if it was set on the channel during the bridge... */
	new_chan_cdr = pick_unlocked_cdr(chan->cdr); /* the proper chan cdr, if there are forked cdrs */
	if (bridge_cdr && new_chan_cdr && ast_test_flag(new_chan_cdr, AST_CDR_FLAG_POST_DISABLED))
		ast_set_flag(bridge_cdr, AST_CDR_FLAG_POST_DISABLED);

	/* we can post the bridge CDR at this point */
	if (bridge_cdr) {
		ast_cdr_end(bridge_cdr);
		ast_cdr_detach(bridge_cdr);
	}
	
	/* do a specialized reset on the beginning channel
	   CDR's, if they still exist, so as not to mess up
	   issues in future bridges;
	   
	   Here are the rules of the game:
	   1. The chan and peer channel pointers will not change
	      during the life of the bridge.
	   2. But, in transfers, the channel names will change.
	      between the time the bridge is started, and the
	      time the channel ends. 
	      Usually, when a channel changes names, it will
	      also change CDR pointers.
	   3. Usually, only one of the two channels (chan or peer)
	      will change names.
	   4. Usually, if a channel changes names during a bridge,
	      it is because of a transfer. Usually, in these situations,
	      it is normal to see 2 bridges running simultaneously, and
	      it is not unusual to see the two channels that change
	      swapped between bridges.
	   5. After a bridge occurs, we have 2 or 3 channels' CDRs
	      to attend to; if the chan or peer changed names,
	      we have the before and after attached CDR's.
	*/

	if (new_chan_cdr) {
		struct ast_channel *chan_ptr = NULL;

		if (strcasecmp(orig_channame, chan->name) != 0) { 
			/* old channel */
			if ((chan_ptr = ast_channel_get_by_name(orig_channame))) {
				ast_channel_lock(chan_ptr);
				if (!ast_bridged_channel(chan_ptr)) {
					struct ast_cdr *cur;
					for (cur = chan_ptr->cdr; cur; cur = cur->next) {
						if (cur == chan_cdr) {
							break;
						}
					}
					if (cur) {
						ast_cdr_specialized_reset(chan_cdr, 0);
					}
				}
				ast_channel_unlock(chan_ptr);
				chan_ptr = ast_channel_unref(chan_ptr);
			}
			/* new channel */
			ast_cdr_specialized_reset(new_chan_cdr, 0);
		} else {
			ast_cdr_specialized_reset(chan->cdr, 0); /* nothing changed, reset the chan cdr  */
		}
	}

	{
		struct ast_channel *chan_ptr = NULL;
		new_peer_cdr = pick_unlocked_cdr(peer->cdr); /* the proper chan cdr, if there are forked cdrs */
		if (new_chan_cdr && ast_test_flag(new_chan_cdr, AST_CDR_FLAG_POST_DISABLED) && new_peer_cdr && !ast_test_flag(new_peer_cdr, AST_CDR_FLAG_POST_DISABLED))
			ast_set_flag(new_peer_cdr, AST_CDR_FLAG_POST_DISABLED); /* DISABLED is viral-- it will propagate across a bridge */
		if (strcasecmp(orig_peername, peer->name) != 0) { 
			/* old channel */
			if ((chan_ptr = ast_channel_get_by_name(orig_peername))) {
				ast_channel_lock(chan_ptr);
				if (!ast_bridged_channel(chan_ptr)) {
					struct ast_cdr *cur;
					for (cur = chan_ptr->cdr; cur; cur = cur->next) {
						if (cur == peer_cdr) {
							break;
						}
					}
					if (cur) {
						ast_cdr_specialized_reset(peer_cdr, 0);
					}
				}
				ast_channel_unlock(chan_ptr);
				chan_ptr = ast_channel_unref(chan_ptr);
			}
			/* new channel */
			if (new_peer_cdr) {
				ast_cdr_specialized_reset(new_peer_cdr, 0);
			}
		} else {
			if (we_disabled_peer_cdr) {
				ast_clear_flag(peer->cdr, AST_CDR_FLAG_POST_DISABLED);
			}
			ast_cdr_specialized_reset(peer->cdr, 0); /* nothing changed, reset the peer cdr  */
		}
	}
	
	return res;
}

/*! \brief Output parking event to manager */
static void post_manager_event(const char *s, struct parkeduser *pu)
{
	manager_event(EVENT_FLAG_CALL, s,
		"Exten: %s\r\n"
		"Channel: %s\r\n"
		"Parkinglot: %s\r\n"
		"CallerIDNum: %s\r\n"
		"CallerIDName: %s\r\n"
		"ConnectedLineNum: %s\r\n"
		"ConnectedLineName: %s\r\n"
		"UniqueID: %s\r\n",
		pu->parkingexten, 
		pu->chan->name,
		pu->parkinglot->name,
		S_COR(pu->chan->caller.id.number.valid, pu->chan->caller.id.number.str, "<unknown>"),
		S_COR(pu->chan->caller.id.name.valid, pu->chan->caller.id.name.str, "<unknown>"),
		S_COR(pu->chan->connected.id.number.valid, pu->chan->connected.id.number.str, "<unknown>"),
		S_COR(pu->chan->connected.id.name.valid, pu->chan->connected.id.name.str, "<unknown>"),
		pu->chan->uniqueid
		);
}

static char *callback_dialoptions(struct ast_flags *features_callee, struct ast_flags *features_caller, char *options, size_t len)
{
	int i = 0;
	enum {
		OPT_CALLEE_REDIRECT   = 't',
		OPT_CALLER_REDIRECT   = 'T',
		OPT_CALLEE_AUTOMON    = 'w',
		OPT_CALLER_AUTOMON    = 'W',
		OPT_CALLEE_DISCONNECT = 'h',
		OPT_CALLER_DISCONNECT = 'H',
		OPT_CALLEE_PARKCALL   = 'k',
		OPT_CALLER_PARKCALL   = 'K',
	};

	memset(options, 0, len);
	if (ast_test_flag(features_caller, AST_FEATURE_REDIRECT) && i < len) {
		options[i++] = OPT_CALLER_REDIRECT;
	}
	if (ast_test_flag(features_caller, AST_FEATURE_AUTOMON) && i < len) {
		options[i++] = OPT_CALLER_AUTOMON;
	}
	if (ast_test_flag(features_caller, AST_FEATURE_DISCONNECT) && i < len) {
		options[i++] = OPT_CALLER_DISCONNECT;
	}
	if (ast_test_flag(features_caller, AST_FEATURE_PARKCALL) && i < len) {
		options[i++] = OPT_CALLER_PARKCALL;
	}

	if (ast_test_flag(features_callee, AST_FEATURE_REDIRECT) && i < len) {
		options[i++] = OPT_CALLEE_REDIRECT;
	}
	if (ast_test_flag(features_callee, AST_FEATURE_AUTOMON) && i < len) {
		options[i++] = OPT_CALLEE_AUTOMON;
	}
	if (ast_test_flag(features_callee, AST_FEATURE_DISCONNECT) && i < len) {
		options[i++] = OPT_CALLEE_DISCONNECT;
	}
	if (ast_test_flag(features_callee, AST_FEATURE_PARKCALL) && i < len) {
		options[i++] = OPT_CALLEE_PARKCALL;
	}

	return options;
}

/*!
 * \internal
 * \brief Run management on a parked call.
 *
 * \note The parkinglot parkings list is locked on entry.
 *
 * \retval TRUE if the parking completed.
 */
static int manage_parked_call(struct parkeduser *pu, const struct pollfd *pfds, int nfds, struct pollfd **new_pfds, int *new_nfds, int *ms)
{
	struct ast_channel *chan = pu->chan;	/* shorthand */
	int tms;        /* timeout for this item */
	int x;          /* fd index in channel */
	int parking_complete = 0;

	tms = ast_tvdiff_ms(ast_tvnow(), pu->start);
	if (tms > pu->parkingtime) {
		/*
		 * Call has been parked too long.
		 * Stop entertaining the caller.
		 */
		switch (pu->hold_method) {
		case AST_CONTROL_HOLD:
			ast_indicate(pu->chan, AST_CONTROL_UNHOLD);
			break;
		case AST_CONTROL_RINGING:
			ast_indicate(pu->chan, -1);
			break;
		default:
			break;
		}
		pu->hold_method = 0;

		/* Get chan, exten from derived kludge */
		if (pu->peername[0]) {
			char *peername;
			char *dash;
			char *peername_flat; /* using something like DAHDI/52 for an extension name is NOT a good idea */
			int i;

			peername = ast_strdupa(pu->peername);
			dash = strrchr(peername, '-');
			if (dash) {
				*dash = '\0';
			}

			peername_flat = ast_strdupa(peername);
			for (i = 0; peername_flat[i]; i++) {
				if (peername_flat[i] == '/') {
					peername_flat[i] = '_';
				}
			}

			if (!ast_context_find_or_create(NULL, NULL, parking_con_dial, registrar)) {
				ast_log(LOG_ERROR,
					"Parking dial context '%s' does not exist and unable to create\n",
					parking_con_dial);
			} else {
				char returnexten[AST_MAX_EXTENSION];
				struct ast_datastore *features_datastore;
				struct ast_dial_features *dialfeatures;

				if (!strncmp(peername, "Parked/", 7)) {
					peername += 7;
				}

				ast_channel_lock(chan);
				features_datastore = ast_channel_datastore_find(chan, &dial_features_info,
					NULL);
				if (features_datastore && (dialfeatures = features_datastore->data)) {
					char buf[MAX_DIAL_FEATURE_OPTIONS] = {0,};

					snprintf(returnexten, sizeof(returnexten), "%s,30,%s", peername,
						callback_dialoptions(&(dialfeatures->features_callee),
							&(dialfeatures->features_caller), buf, sizeof(buf)));
				} else { /* Existing default */
					ast_log(LOG_NOTICE, "Dial features not found on %s, using default!\n",
						chan->name);
					snprintf(returnexten, sizeof(returnexten), "%s,30,t", peername);
				}
				ast_channel_unlock(chan);

				if (ast_add_extension(parking_con_dial, 1, peername_flat, 1, NULL, NULL,
					"Dial", ast_strdup(returnexten), ast_free_ptr, registrar)) {
					ast_log(LOG_ERROR,
						"Could not create parking return dial exten: %s@%s\n",
						peername_flat, parking_con_dial);
				}
			}
			if (pu->options_specified) {
				/*
				 * Park() was called with overriding return arguments, respect
				 * those arguments.
				 */
				set_c_e_p(chan, pu->context, pu->exten, pu->priority);
			} else if (comebacktoorigin) {
				set_c_e_p(chan, parking_con_dial, peername_flat, 1);
			} else {
				char parkingslot[AST_MAX_EXTENSION];

				snprintf(parkingslot, sizeof(parkingslot), "%d", pu->parkingnum);
				pbx_builtin_setvar_helper(chan, "PARKINGSLOT", parkingslot);
				set_c_e_p(chan, "parkedcallstimeout", peername_flat, 1);
			}
		} else {
			/*
			 * They've been waiting too long, send them back to where they
			 * came.  Theoretically they should have their original
			 * extensions and such, but we copy to be on the safe side.
			 */
			set_c_e_p(chan, pu->context, pu->exten, pu->priority);
		}
		post_manager_event("ParkedCallTimeOut", pu);
		ast_cel_report_event(pu->chan, AST_CEL_PARK_END, NULL, "ParkedCallTimeOut", NULL);

		ast_verb(2, "Timeout for %s parked on %d (%s). Returning to %s,%s,%d\n",
			pu->chan->name, pu->parkingnum, pu->parkinglot->name, pu->chan->context,
			pu->chan->exten, pu->chan->priority);

		/* Start up the PBX, or hang them up */
		if (ast_pbx_start(chan))  {
			ast_log(LOG_WARNING,
				"Unable to restart the PBX for user on '%s', hanging them up...\n",
				pu->chan->name);
			ast_hangup(chan);
		}

		/* And take them out of the parking lot */
		parking_complete = 1;
	} else {	/* still within parking time, process descriptors */
		for (x = 0; x < AST_MAX_FDS; x++) {
			struct ast_frame *f;
			int y;

			if (chan->fds[x] == -1) {
				continue;	/* nothing on this descriptor */
			}

			for (y = 0; y < nfds; y++) {
				if (pfds[y].fd == chan->fds[x]) {
					/* Found poll record! */
					break;
				}
			}
			if (y == nfds) {
				/* Not found */
				continue;
			}

			if (!(pfds[y].revents & (POLLIN | POLLERR | POLLPRI))) {
				/* Next x */
				continue;
			}

			if (pfds[y].revents & POLLPRI) {
				ast_set_flag(chan, AST_FLAG_EXCEPTION);
			} else {
				ast_clear_flag(chan, AST_FLAG_EXCEPTION);
			}
			chan->fdno = x;

			/* See if they need servicing */
			f = ast_read(pu->chan);
			/* Hangup? */
			if (!f || (f->frametype == AST_FRAME_CONTROL
				&& f->subclass.integer == AST_CONTROL_HANGUP)) {
				if (f) {
					ast_frfree(f);
				}
				post_manager_event("ParkedCallGiveUp", pu);
				ast_cel_report_event(pu->chan, AST_CEL_PARK_END, NULL, "ParkedCallGiveUp",
					NULL);

				/* There's a problem, hang them up */
				ast_verb(2, "%s got tired of being parked\n", chan->name);
				ast_hangup(chan);

				/* And take them out of the parking lot */
				parking_complete = 1;
				break;
			} else {
				/* XXX Maybe we could do something with packets, like dial "0" for operator or something XXX */
				ast_frfree(f);
				if (pu->hold_method == AST_CONTROL_HOLD
					&& pu->moh_trys < 3
					&& !chan->generatordata) {
					ast_debug(1,
						"MOH on parked call stopped by outside source.  Restarting on channel %s.\n",
						chan->name);
					ast_indicate_data(chan, AST_CONTROL_HOLD,
						S_OR(pu->parkinglot->cfg.mohclass, NULL),
						(!ast_strlen_zero(pu->parkinglot->cfg.mohclass)
							? strlen(pu->parkinglot->cfg.mohclass) + 1 : 0));
					pu->moh_trys++;
				}
				goto std;	/* XXX Ick: jumping into an else statement??? XXX */
			}
		} /* End for */
		if (x >= AST_MAX_FDS) {
std:		for (x = 0; x < AST_MAX_FDS; x++) {	/* mark fds for next round */
				if (chan->fds[x] > -1) {
					void *tmp = ast_realloc(*new_pfds,
						(*new_nfds + 1) * sizeof(struct pollfd));

					if (!tmp) {
						continue;
					}
					*new_pfds = tmp;
					(*new_pfds)[*new_nfds].fd = chan->fds[x];
					(*new_pfds)[*new_nfds].events = POLLIN | POLLERR | POLLPRI;
					(*new_pfds)[*new_nfds].revents = 0;
					(*new_nfds)++;
				}
			}
			/* Keep track of our shortest wait */
			if (tms < *ms || *ms < 0) {
				*ms = tms;
			}
		}
	}

	return parking_complete;
}

/*! \brief Run management on parkinglots, called once per parkinglot */
static void manage_parkinglot(struct ast_parkinglot *curlot, const struct pollfd *pfds, int nfds, struct pollfd **new_pfds, int *new_nfds, int *ms)
{
	struct parkeduser *pu;
	struct ast_context *con;

	/* Lock parkings list */
	AST_LIST_LOCK(&curlot->parkings);
	AST_LIST_TRAVERSE_SAFE_BEGIN(&curlot->parkings, pu, list) {
		if (pu->notquiteyet) { /* Pretend this one isn't here yet */
			continue;
		}
		if (manage_parked_call(pu, pfds, nfds, new_pfds, new_nfds, ms)) {
			/* Parking is complete for this call so remove it from the parking lot. */
			con = ast_context_find(pu->parkinglot->cfg.parking_con);
			if (con) {
				if (ast_context_remove_extension2(con, pu->parkingexten, 1, NULL, 0)) {
					ast_log(LOG_WARNING,
						"Whoa, failed to remove the parking extension %s@%s!\n",
						pu->parkingexten, pu->parkinglot->cfg.parking_con);
				}
				notify_metermaids(pu->parkingexten, pu->parkinglot->cfg.parking_con,
					AST_DEVICE_NOT_INUSE);
			} else {
				ast_log(LOG_WARNING,
					"Whoa, parking lot '%s' context '%s' does not exist.\n",
					pu->parkinglot->name, pu->parkinglot->cfg.parking_con);
			}
			AST_LIST_REMOVE_CURRENT(list);
			parkinglot_unref(pu->parkinglot);
			ast_free(pu);
		}
	}
	AST_LIST_TRAVERSE_SAFE_END;
	AST_LIST_UNLOCK(&curlot->parkings);
}

/*! 
 * \brief Take care of parked calls and unpark them if needed 
 * \param ignore unused var.
 * 
 * Start inf loop, lock parking lot, check if any parked channels have gone above timeout
 * if so, remove channel from parking lot and return it to the extension that parked it.
 * Check if parked channel decided to hangup, wait until next FD via select().
 */
static void *do_parking_thread(void *ignore)
{
	struct pollfd *pfds = NULL, *new_pfds = NULL;
	int nfds = 0, new_nfds = 0;

	for (;;) {
		struct ao2_iterator iter;
		struct ast_parkinglot *curlot;
		int ms = -1;	/* poll2 timeout, uninitialized */

		iter = ao2_iterator_init(parkinglots, 0);
		while ((curlot = ao2_iterator_next(&iter))) {
			manage_parkinglot(curlot, pfds, nfds, &new_pfds, &new_nfds, &ms);
			ao2_ref(curlot, -1);
		}
		ao2_iterator_destroy(&iter);

		/* Recycle */
		ast_free(pfds);
		pfds = new_pfds;
		nfds = new_nfds;
		new_pfds = NULL;
		new_nfds = 0;

		/* Wait for something to happen */
		ast_poll(pfds, nfds, ms);
		pthread_testcancel();
	}
	/* If this WERE reached, we'd need to free(pfds) */
	return NULL;	/* Never reached */
}

/*! \brief Find parkinglot by name */
static struct ast_parkinglot *find_parkinglot(const char *name)
{
	struct ast_parkinglot *parkinglot;

	if (ast_strlen_zero(name)) {
		return NULL;
	}

	parkinglot = ao2_find(parkinglots, (void *) name, 0);
	if (parkinglot) {
		ast_debug(1, "Found Parking lot: %s\n", parkinglot->name);
	}

	return parkinglot;
}

/*! \brief Copy parkinglot and store it with new name */
static struct ast_parkinglot *copy_parkinglot(const char *name, const struct ast_parkinglot *parkinglot)
{
	struct ast_parkinglot *copylot;

	if ((copylot = find_parkinglot(name))) { /* Parkinglot with that name already exists */
		ao2_ref(copylot, -1);
		return NULL;
	}

	copylot = create_parkinglot(name);
	if (!copylot) {
		return NULL;
	}

	ast_debug(1, "Building parking lot %s\n", name);

	/* Copy the source parking lot configuration. */
	copylot->cfg = parkinglot->cfg;

	return copylot;
}

AST_APP_OPTIONS(park_call_options, BEGIN_OPTIONS
	AST_APP_OPTION('r', AST_PARK_OPT_RINGING),
	AST_APP_OPTION('R', AST_PARK_OPT_RANDOMIZE),
	AST_APP_OPTION('s', AST_PARK_OPT_SILENCE),
END_OPTIONS );

/*! \brief Park a call */
static int park_call_exec(struct ast_channel *chan, const char *data)
{
	/* Cache the original channel name in case we get masqueraded in the middle
	 * of a park--it is still theoretically possible for a transfer to happen before
	 * we get here, but it is _really_ unlikely */
	char *orig_chan_name = ast_strdupa(chan->name);
	struct ast_park_call_args args = {
		.orig_chan_name = orig_chan_name,
	};
	struct ast_flags flags = { 0 };
	char orig_exten[AST_MAX_EXTENSION];
	int orig_priority;
	int res;
	const char *pl_name;
	char *parse;
	struct park_app_args app_args;

	/* Answer if call is not up */
	if (chan->_state != AST_STATE_UP) {
		if (ast_answer(chan)) {
			return -1;
		}

		/* Sleep to allow VoIP streams to settle down */
		if (ast_safe_sleep(chan, 1000)) {
			return -1;
		}
	}

	/* Process the dialplan application options. */
	parse = ast_strdupa(data);
	AST_STANDARD_APP_ARGS(app_args, parse);

	if (!ast_strlen_zero(app_args.timeout)) {
		if (sscanf(app_args.timeout, "%30d", &args.timeout) != 1) {
			ast_log(LOG_WARNING, "Invalid timeout '%s' provided\n", app_args.timeout);
			args.timeout = 0;
		}
	}
	if (!ast_strlen_zero(app_args.return_con)) {
		args.return_con = app_args.return_con;
	}
	if (!ast_strlen_zero(app_args.return_ext)) {
		args.return_ext = app_args.return_ext;
	}
	if (!ast_strlen_zero(app_args.return_pri)) {
		if (sscanf(app_args.return_pri, "%30d", &args.return_pri) != 1) {
			ast_log(LOG_WARNING, "Invalid priority '%s' specified\n", app_args.return_pri);
			args.return_pri = 0;
		}
	}

	ast_app_parse_options(park_call_options, &flags, NULL, app_args.options);
	args.flags = flags.flags;

	/*
	 * Setup the exten/priority to be s/1 since we don't know where
	 * this call should return.
	 */
	ast_copy_string(orig_exten, chan->exten, sizeof(orig_exten));
	orig_priority = chan->priority;
	strcpy(chan->exten, "s");
	chan->priority = 1;

	/* Park the call */
	if (!ast_strlen_zero(app_args.pl_name)) {
		pl_name = app_args.pl_name;
	} else {
		pl_name = findparkinglotname(chan);
	}
	if (ast_strlen_zero(pl_name)) {
		/* Parking lot is not specified, so use the default parking lot. */
		args.parkinglot = parkinglot_addref(default_parkinglot);
	} else {
		args.parkinglot = find_parkinglot(pl_name);
		if (!args.parkinglot && parkeddynamic) {
			args.parkinglot = create_dynamic_parkinglot(pl_name, chan);
		}
	}
	if (args.parkinglot) {
		res = masq_park_call_announce(chan, chan, &args);
		parkinglot_unref(args.parkinglot);
	} else {
		/* Parking failed because the parking lot does not exist. */
		if (!ast_test_flag(&args, AST_PARK_OPT_SILENCE)) {
			ast_stream_and_wait(chan, "pbx-parkingfailed", "");
		}
		res = -1;
	}
	if (res) {
		/* Park failed, try to continue in the dialplan. */
		ast_copy_string(chan->exten, orig_exten, sizeof(chan->exten));
		chan->priority = orig_priority;
		res = 0;
	} else {
		/* Park succeeded. */
		res = 1;
	}

	return res;
}

/*! \brief Pickup parked call */
static int parked_call_exec(struct ast_channel *chan, const char *data)
{
	int res = 0;
	struct ast_channel *peer = NULL;
	struct parkeduser *pu;
	struct ast_context *con;
	char *parse;
	const char *pl_name;
	int park = 0;
	struct ast_bridge_config config;
	struct ast_parkinglot *parkinglot;
	AST_DECLARE_APP_ARGS(app_args,
		AST_APP_ARG(pl_space);	/*!< Parking lot space to retrieve if present. */
		AST_APP_ARG(pl_name);	/*!< Parking lot name to use if present. */
		AST_APP_ARG(dummy);		/*!< Place to put any remaining args string. */
	);

	parse = ast_strdupa(data);
	AST_STANDARD_APP_ARGS(app_args, parse);

	if (!ast_strlen_zero(app_args.pl_space)) {
		if (sscanf(app_args.pl_space, "%30u", &park) != 1) {
			ast_log(LOG_WARNING, "Specified parking extension not a number: %s\n",
				app_args.pl_space);
			park = -1;
		}
	}

	if (!ast_strlen_zero(app_args.pl_name)) {
		pl_name = app_args.pl_name;
	} else {
		pl_name = findparkinglotname(chan);
	}
	if (ast_strlen_zero(pl_name)) {
		/* Parking lot is not specified, so use the default parking lot. */
		parkinglot = parkinglot_addref(default_parkinglot);
	} else {
		parkinglot = find_parkinglot(pl_name);
		if (!parkinglot) {
			/* It helps to answer the channel if not already up. :) */
			if (chan->_state != AST_STATE_UP) {
				ast_answer(chan);
			}
			if (ast_stream_and_wait(chan, "pbx-invalidpark", "")) {
				ast_log(LOG_WARNING, "ast_streamfile of %s failed on %s\n",
					"pbx-invalidpark", chan->name);
			}
			ast_log(LOG_WARNING,
				"Channel %s tried to retrieve parked call from unknown parking lot '%s'\n",
				chan->name, pl_name);
			return -1;
		}
	}

	AST_LIST_LOCK(&parkinglot->parkings);
	AST_LIST_TRAVERSE_SAFE_BEGIN(&parkinglot->parkings, pu, list) {
		if ((ast_strlen_zero(app_args.pl_space) || pu->parkingnum == park)
			&& !pu->notquiteyet && !pu->chan->pbx) {
			/* The parking space has a call and can be picked up now. */
			AST_LIST_REMOVE_CURRENT(list);
			break;
		}
	}
	AST_LIST_TRAVERSE_SAFE_END;
	if (pu) {
		/* Found a parked call to pickup. */
		peer = pu->chan;
		con = ast_context_find(parkinglot->cfg.parking_con);
		if (con) {
			if (ast_context_remove_extension2(con, pu->parkingexten, 1, NULL, 0)) {
				ast_log(LOG_WARNING, "Whoa, failed to remove the extension!\n");
			} else {
				notify_metermaids(pu->parkingexten, parkinglot->cfg.parking_con, AST_DEVICE_NOT_INUSE);
			}
		} else {
			ast_log(LOG_WARNING, "Whoa, no parking context?\n");
		}

		ast_cel_report_event(pu->chan, AST_CEL_PARK_END, NULL, "UnParkedCall", chan);
		ast_manager_event(pu->chan, EVENT_FLAG_CALL, "UnParkedCall",
			"Exten: %s\r\n"
			"Channel: %s\r\n"
			"From: %s\r\n"
			"CallerIDNum: %s\r\n"
			"CallerIDName: %s\r\n"
			"ConnectedLineNum: %s\r\n"
			"ConnectedLineName: %s\r\n",
			pu->parkingexten, pu->chan->name, chan->name,
			S_COR(pu->chan->caller.id.number.valid, pu->chan->caller.id.number.str, "<unknown>"),
			S_COR(pu->chan->caller.id.name.valid, pu->chan->caller.id.name.str, "<unknown>"),
			S_COR(pu->chan->connected.id.number.valid, pu->chan->connected.id.number.str, "<unknown>"),
			S_COR(pu->chan->connected.id.name.valid, pu->chan->connected.id.name.str, "<unknown>")
			);

		/* Stop entertaining the caller. */
		switch (pu->hold_method) {
		case AST_CONTROL_HOLD:
			ast_indicate(pu->chan, AST_CONTROL_UNHOLD);
			break;
		case AST_CONTROL_RINGING:
			ast_indicate(pu->chan, -1);
			break;
		default:
			break;
		}
		pu->hold_method = 0;

		parkinglot_unref(pu->parkinglot);
		ast_free(pu);
	}
	AST_LIST_UNLOCK(&parkinglot->parkings);

	if (peer) {
		/* Update connected line between retrieving call and parked call. */
		struct ast_party_connected_line connected;

		ast_party_connected_line_init(&connected);

		/* Send our caller-id to peer. */
		ast_channel_lock(chan);
		ast_connected_line_copy_from_caller(&connected, &chan->caller);
		ast_channel_unlock(chan);
		connected.source = AST_CONNECTED_LINE_UPDATE_SOURCE_ANSWER;
		if (ast_channel_connected_line_macro(chan, peer, &connected, 0, 0)) {
			ast_channel_update_connected_line(peer, &connected, NULL);
		}

		/*
		 * Get caller-id from peer.
		 *
		 * Update the retrieving call before it is answered if possible
		 * for best results.  Some phones do not support updating the
		 * connected line information after connection.
		 */
		ast_channel_lock(peer);
		ast_connected_line_copy_from_caller(&connected, &peer->caller);
		ast_channel_unlock(peer);
		connected.source = AST_CONNECTED_LINE_UPDATE_SOURCE_ANSWER;
		if (ast_channel_connected_line_macro(peer, chan, &connected, 1, 0)) {
			ast_channel_update_connected_line(chan, &connected, NULL);
		}

		ast_party_connected_line_free(&connected);
	}

	/* JK02: it helps to answer the channel if not already up */
	if (chan->_state != AST_STATE_UP) {
		ast_answer(chan);
	}

	if (peer) {
		struct ast_datastore *features_datastore;
		struct ast_dial_features *dialfeatures = NULL;

		/* Play a courtesy to the source(s) configured to prefix the bridge connecting */
		if (!ast_strlen_zero(courtesytone)) {
			static const char msg[] = "courtesy tone";

			switch (parkedplay) {
			case 0:/* Courtesy tone to pickup chan */
				res = play_message_to_chans(chan, peer, -1, msg, courtesytone);
				break;
			case 1:/* Courtesy tone to parked chan */
				res = play_message_to_chans(chan, peer, 1, msg, courtesytone);
				break;
			case 2:/* Courtesy tone to both chans */
				res = play_message_to_chans(chan, peer, 0, msg, courtesytone);
				break;
			default:
				res = 0;
				break;
			}
			if (res) {
				ast_hangup(peer);
				parkinglot_unref(parkinglot);
				return -1;
			}
		}

		res = ast_channel_make_compatible(chan, peer);
		if (res < 0) {
			ast_log(LOG_WARNING, "Could not make channels %s and %s compatible for bridge\n", chan->name, peer->name);
			ast_hangup(peer);
			parkinglot_unref(parkinglot);
			return -1;
		}
		/* This runs sorta backwards, since we give the incoming channel control, as if it
		   were the person called. */
		ast_verb(3, "Channel %s connected to parked call %d\n", chan->name, park);

		pbx_builtin_setvar_helper(chan, "PARKEDCHANNEL", peer->name);
		ast_cdr_setdestchan(chan->cdr, peer->name);
		memset(&config, 0, sizeof(struct ast_bridge_config));

		/* Get datastore for peer and apply it's features to the callee side of the bridge config */
		ast_channel_lock(peer);
		if ((features_datastore = ast_channel_datastore_find(peer, &dial_features_info, NULL))) {
			dialfeatures = features_datastore->data;
		}

		/*
		 * When the datastores for both caller and callee are created,
		 * both the callee and caller channels use the features_caller
		 * flag variable to represent themselves.  With that said, the
		 * config.features_callee flags should be copied from the
		 * datastore's caller feature flags regardless if peer was a
		 * callee or caller.
		 */
		if (dialfeatures) {
			ast_copy_flags(&(config.features_callee), &(dialfeatures->features_caller), AST_FLAGS_ALL);
		}
		ast_channel_unlock(peer);

		if ((parkinglot->cfg.parkedcalltransfers == AST_FEATURE_FLAG_BYCALLEE) || (parkinglot->cfg.parkedcalltransfers == AST_FEATURE_FLAG_BYBOTH)) {
			ast_set_flag(&(config.features_callee), AST_FEATURE_REDIRECT);
		}
		if ((parkinglot->cfg.parkedcalltransfers == AST_FEATURE_FLAG_BYCALLER) || (parkinglot->cfg.parkedcalltransfers == AST_FEATURE_FLAG_BYBOTH)) {
			ast_set_flag(&(config.features_caller), AST_FEATURE_REDIRECT);
		}
		if ((parkinglot->cfg.parkedcallreparking == AST_FEATURE_FLAG_BYCALLEE) || (parkinglot->cfg.parkedcallreparking == AST_FEATURE_FLAG_BYBOTH)) {
			ast_set_flag(&(config.features_callee), AST_FEATURE_PARKCALL);
		}
		if ((parkinglot->cfg.parkedcallreparking == AST_FEATURE_FLAG_BYCALLER) || (parkinglot->cfg.parkedcallreparking == AST_FEATURE_FLAG_BYBOTH)) {
			ast_set_flag(&(config.features_caller), AST_FEATURE_PARKCALL);
		}
		if ((parkinglot->cfg.parkedcallhangup == AST_FEATURE_FLAG_BYCALLEE) || (parkinglot->cfg.parkedcallhangup == AST_FEATURE_FLAG_BYBOTH)) {
			ast_set_flag(&(config.features_callee), AST_FEATURE_DISCONNECT);
		}
		if ((parkinglot->cfg.parkedcallhangup == AST_FEATURE_FLAG_BYCALLER) || (parkinglot->cfg.parkedcallhangup == AST_FEATURE_FLAG_BYBOTH)) {
			ast_set_flag(&(config.features_caller), AST_FEATURE_DISCONNECT);
		}
		if ((parkinglot->cfg.parkedcallrecording == AST_FEATURE_FLAG_BYCALLEE) || (parkinglot->cfg.parkedcallrecording == AST_FEATURE_FLAG_BYBOTH)) {
			ast_set_flag(&(config.features_callee), AST_FEATURE_AUTOMON);
		}
		if ((parkinglot->cfg.parkedcallrecording == AST_FEATURE_FLAG_BYCALLER) || (parkinglot->cfg.parkedcallrecording == AST_FEATURE_FLAG_BYBOTH)) {
			ast_set_flag(&(config.features_caller), AST_FEATURE_AUTOMON);
		}

		res = ast_bridge_call(chan, peer, &config);

		pbx_builtin_setvar_helper(chan, "PARKEDCHANNEL", peer->name);
		ast_cdr_setdestchan(chan->cdr, peer->name);

		/* Simulate the PBX hanging up */
		ast_hangup(peer);
	} else {
		if (ast_stream_and_wait(chan, "pbx-invalidpark", "")) {
			ast_log(LOG_WARNING, "ast_streamfile of %s failed on %s\n", "pbx-invalidpark",
				chan->name);
		}
		ast_verb(3, "Channel %s tried to retrieve nonexistent parked call %d\n",
			chan->name, park);
	}

	parkinglot_unref(parkinglot);
	return -1;
}

/*!
 * \brief Unreference parkinglot object.
 */
static void parkinglot_unref(struct ast_parkinglot *parkinglot) 
{
	ast_debug(3, "Multiparking: %s refcount now %d\n", parkinglot->name,
		ao2_ref(parkinglot, 0) - 1);
	ao2_ref(parkinglot, -1);
}

static struct ast_parkinglot *parkinglot_addref(struct ast_parkinglot *parkinglot)
{
	int refcount;

	refcount = ao2_ref(parkinglot, +1);
	ast_debug(3, "Multiparking: %s refcount now %d\n", parkinglot->name, refcount + 1);
	return parkinglot;
}

/*! \brief Destroy a parking lot */
static void parkinglot_destroy(void *obj)
{
	struct ast_parkinglot *doomed = obj;

	/*
	 * No need to destroy parked calls here because any parked call
	 * holds a parking lot reference.  Therefore the parkings list
	 * must be empty.
	 */
	ast_assert(AST_LIST_EMPTY(&doomed->parkings));
	AST_LIST_HEAD_DESTROY(&doomed->parkings);
}

/*! \brief Allocate parking lot structure */
static struct ast_parkinglot *create_parkinglot(const char *name)
{
	struct ast_parkinglot *newlot;

	if (ast_strlen_zero(name)) { /* No name specified */
		return NULL;
	}

	newlot = ao2_alloc(sizeof(*newlot), parkinglot_destroy);
	if (!newlot)
		return NULL;
	
	ast_copy_string(newlot->name, name, sizeof(newlot->name));
	newlot->cfg.is_invalid = 1;/* No config is set yet. */
	AST_LIST_HEAD_INIT(&newlot->parkings);

	return newlot;
}

/*! 
 * \brief Add parking hints for all defined parking spaces.
 * \param context Dialplan context to add the hints.
 * \param start Starting space in parkinglot.
 * \param stop Ending space in parkinglot.
 */
static void park_add_hints(const char *context, int start, int stop)
{
	int numext;
	char device[AST_MAX_EXTENSION];
	char exten[10];

	for (numext = start; numext <= stop; numext++) {
		snprintf(exten, sizeof(exten), "%d", numext);
		snprintf(device, sizeof(device), "park:%s@%s", exten, context);
		ast_add_extension(context, 1, exten, PRIORITY_HINT, NULL, NULL, device, NULL, NULL, registrar);
	}
}

/*! Default configuration for default parking lot. */
static const struct parkinglot_cfg parkinglot_cfg_default_default = {
	.mohclass = "default",
	.parkext = DEFAULT_PARK_EXTENSION,
	.parking_con = "parkedcalls",
	.parking_start = 701,
	.parking_stop = 750,
	.parkingtime = DEFAULT_PARK_TIME,
};

/*! Default configuration for normal parking lots. */
static const struct parkinglot_cfg parkinglot_cfg_default = {
	.parkext = DEFAULT_PARK_EXTENSION,
	.parkingtime = DEFAULT_PARK_TIME,
};

/*!
 * \internal
 * \brief Set parking lot feature flag configuration value.
 *
 * \param pl_name Parking lot name for diagnostic messages.
 * \param param Parameter value to set.
 * \param var Current configuration variable item.
 *
 * \return Nothing
 */
static void parkinglot_feature_flag_cfg(const char *pl_name, int *param, struct ast_variable *var)
{
	ast_debug(1, "Setting parking lot %s %s to %s\n", pl_name, var->name, var->value);
	if (!strcasecmp(var->value, "both")) {
		*param = AST_FEATURE_FLAG_BYBOTH;
	} else if (!strcasecmp(var->value, "caller")) {
		*param = AST_FEATURE_FLAG_BYCALLER;
	} else if (!strcasecmp(var->value, "callee")) {
		*param = AST_FEATURE_FLAG_BYCALLEE;
	}
}

/*!
 * \internal
 * \brief Read parking lot configuration.
 *
 * \param pl_name Parking lot name for diagnostic messages.
 * \param cfg Parking lot config to update that is already initialized with defaults.
 * \param var Config variable list.
 *
 * \retval 0 on success.
 * \retval -1 on error.
 */
static int parkinglot_config_read(const char *pl_name, struct parkinglot_cfg *cfg, struct ast_variable *var)
{
	int error = 0;

	while (var) {
		if (!strcasecmp(var->name, "context")) {
			ast_copy_string(cfg->parking_con, var->value, sizeof(cfg->parking_con));
		} else if (!strcasecmp(var->name, "parkext")) {
			ast_copy_string(cfg->parkext, var->value, sizeof(cfg->parkext));
		} else if (!strcasecmp(var->name, "parkext_exclusive")) {
			cfg->parkext_exclusive = ast_true(var->value);
		} else if (!strcasecmp(var->name, "parkinghints")) {
			cfg->parkaddhints = ast_true(var->value);
		} else if (!strcasecmp(var->name, "parkedmusicclass")) {
			ast_copy_string(cfg->mohclass, var->value, sizeof(cfg->mohclass));
		} else if (!strcasecmp(var->name, "parkingtime")) {
			int parkingtime = 0;

			if ((sscanf(var->value, "%30d", &parkingtime) != 1) || parkingtime < 1) {
				ast_log(LOG_WARNING, "%s is not a valid parkingtime\n", var->value);
				error = -1;
			} else {
				cfg->parkingtime = parkingtime * 1000;
			}
		} else if (!strcasecmp(var->name, "parkpos")) {
			int start = 0;
			int end = 0;

			if (sscanf(var->value, "%30d-%30d", &start, &end) != 2) {
				ast_log(LOG_WARNING,
					"Format for parking positions is a-b, where a and b are numbers at line %d of %s\n",
					var->lineno, var->file);
				error = -1;
			} else if (end < start || start <= 0 || end <= 0) {
				ast_log(LOG_WARNING, "Parking range is invalid. Must be a <= b, at line %d of %s\n",
					var->lineno, var->file);
				error = -1;
			} else {
				cfg->parking_start = start;
				cfg->parking_stop = end;
			}
		} else if (!strcasecmp(var->name, "findslot")) {
			cfg->parkfindnext = (!strcasecmp(var->value, "next"));
		} else if (!strcasecmp(var->name, "parkedcalltransfers")) {
			parkinglot_feature_flag_cfg(pl_name, &cfg->parkedcalltransfers, var);
		} else if (!strcasecmp(var->name, "parkedcallreparking")) {
			parkinglot_feature_flag_cfg(pl_name, &cfg->parkedcallreparking, var);
		} else if (!strcasecmp(var->name, "parkedcallhangup")) {
			parkinglot_feature_flag_cfg(pl_name, &cfg->parkedcallhangup, var);
		} else if (!strcasecmp(var->name, "parkedcallrecording")) {
			parkinglot_feature_flag_cfg(pl_name, &cfg->parkedcallrecording, var);
		}
		var = var->next;
	}

	/* Check for configuration errors */
	if (ast_strlen_zero(cfg->parking_con)) {
		ast_log(LOG_WARNING, "Parking lot %s needs context\n", pl_name);
		error = -1;
	}
	if (ast_strlen_zero(cfg->parkext)) {
		ast_log(LOG_WARNING, "Parking lot %s needs parkext\n", pl_name);
		error = -1;
	}
	if (!cfg->parking_start) {
		ast_log(LOG_WARNING, "Parking lot %s needs parkpos\n", pl_name);
		error = -1;
	}
	if (error) {
		cfg->is_invalid = 1;
	}

	return error;
}

/*!
 * \internal
 * \brief Activate the given parkinglot.
 *
 * \param parkinglot Parking lot to activate.
 *
 * \details
 * Insert into the dialplan the context, parking lot access
 * extension, and optional dialplan hints.
 *
 * \retval 0 on success.
 * \retval -1 on error.
 */
static int parkinglot_activate(struct ast_parkinglot *parkinglot)
{
	int disabled = 0;
	char app_data[5 + AST_MAX_CONTEXT];

	/* Create Park option list.  Must match with struct park_app_args options. */
	if (parkinglot->cfg.parkext_exclusive) {
		/* Specify the parking lot this parking extension parks calls. */
		snprintf(app_data, sizeof(app_data), ",,,,,%s", parkinglot->name);
	} else {
		/* The dialplan must specify which parking lot to use. */
		app_data[0] = '\0';
	}

	/* Create context */
	if (!ast_context_find_or_create(NULL, NULL, parkinglot->cfg.parking_con, registrar)) {
		ast_log(LOG_ERROR, "Parking context '%s' does not exist and unable to create\n",
			parkinglot->cfg.parking_con);
		disabled = 1;

	/* Add a parking extension into the context */
	} else if (ast_add_extension(parkinglot->cfg.parking_con, 1, parkinglot->cfg.parkext,
		1, NULL, NULL, parkcall, ast_strdup(app_data), ast_free_ptr, registrar)) {
		ast_log(LOG_ERROR, "Could not create parking lot %s access exten %s@%s\n",
			parkinglot->name, parkinglot->cfg.parkext, parkinglot->cfg.parking_con);
		disabled = 1;
	} else {
		/* Add parking hints */
		if (parkinglot->cfg.parkaddhints) {
			park_add_hints(parkinglot->cfg.parking_con, parkinglot->cfg.parking_start,
				parkinglot->cfg.parking_stop);
		}

		/*
		 * XXX Not sure why we should need to notify the metermaids for
		 * this exten.  It was originally done for the default parking
		 * lot entry exten only but should be done for all entry extens
		 * if we do it for one.
		 */
		/* Notify metermaids about parking lot entry exten state. */
		notify_metermaids(parkinglot->cfg.parkext, parkinglot->cfg.parking_con,
			AST_DEVICE_INUSE);
	}

	parkinglot->disabled = disabled;
	return disabled ? -1 : 0;
}

/*! \brief Build parkinglot from configuration and chain it in if it doesn't already exist */
static struct ast_parkinglot *build_parkinglot(const char *pl_name, struct ast_variable *var)
{
	struct ast_parkinglot *parkinglot;
	const struct parkinglot_cfg *cfg_defaults;
	struct parkinglot_cfg new_cfg;
	int cfg_error;
	int oldparkinglot = 0;

	parkinglot = find_parkinglot(pl_name);
	if (parkinglot) {
		oldparkinglot = 1;
	} else {
		parkinglot = create_parkinglot(pl_name);
		if (!parkinglot) {
			return NULL;
		}
	}
	if (!strcmp(parkinglot->name, DEFAULT_PARKINGLOT)) {
		cfg_defaults = &parkinglot_cfg_default_default;
	} else {
		cfg_defaults = &parkinglot_cfg_default;
	}
	new_cfg = *cfg_defaults;

	ast_debug(1, "Building parking lot %s\n", parkinglot->name);

	ao2_lock(parkinglot);

	/* Do some config stuff */
	cfg_error = parkinglot_config_read(parkinglot->name, &new_cfg, var);
	if (oldparkinglot) {
		if (cfg_error) {
			/* Bad configuration read.  Keep using the original config. */
			ast_log(LOG_WARNING, "Changes to parking lot %s are discarded.\n",
				parkinglot->name);
			cfg_error = 0;
		} else if (!AST_LIST_EMPTY(&parkinglot->parkings)
			&& memcmp(&new_cfg, &parkinglot->cfg, sizeof(parkinglot->cfg))) {
			/* Try reloading later when parking lot is empty. */
			ast_log(LOG_WARNING,
				"Parking lot %s has parked calls.  Parking lot changes discarded.\n",
				parkinglot->name);
			force_reload_load = 1;
		} else {
			/* Accept the new config */
			parkinglot->cfg = new_cfg;
		}
	} else {
		/* Load the initial parking lot config. */
		parkinglot->cfg = new_cfg;
	}
	parkinglot->the_mark = 0;

	ao2_unlock(parkinglot);

	if (cfg_error) {
		/* Only new parking lots could have config errors here. */
		ast_log(LOG_WARNING, "New parking lot %s is discarded.\n", parkinglot->name);
		parkinglot_unref(parkinglot);
		return NULL;
	}

	/* Move it into the list, if it wasn't already there */
	if (!oldparkinglot) {
		ao2_link(parkinglots, parkinglot);
	}
	parkinglot_unref(parkinglot);

	return parkinglot;
}

/*!
 * \internal
 * \brief Process an applicationmap section config line.
 *
 * \param var Config variable line.
 *
 * \return Nothing
 */
static void process_applicationmap_line(struct ast_variable *var)
{
	char *tmp_val = ast_strdupa(var->value);
	char *activateon;
	struct ast_call_feature *feature;
	AST_DECLARE_APP_ARGS(args,
		AST_APP_ARG(exten);
		AST_APP_ARG(activatedby);
		AST_APP_ARG(app);
		AST_APP_ARG(app_args);
		AST_APP_ARG(moh_class);
	);

	AST_STANDARD_APP_ARGS(args, tmp_val);
	if (strchr(args.app, '(')) {
		/* New syntax */
		args.moh_class = args.app_args;
		args.app_args = strchr(args.app, '(');
		*args.app_args++ = '\0';
		if (args.app_args[strlen(args.app_args) - 1] == ')') {
			args.app_args[strlen(args.app_args) - 1] = '\0';
		}
	}

	activateon = strsep(&args.activatedby, "/");

	/*! \todo XXX var_name or app_args ? */
	if (ast_strlen_zero(args.app)
		|| ast_strlen_zero(args.exten)
		|| ast_strlen_zero(activateon)
		|| ast_strlen_zero(var->name)) {
		ast_log(LOG_NOTICE,
			"Please check the feature Mapping Syntax, either extension, name, or app aren't provided %s %s %s %s\n",
			args.app, args.exten, activateon, var->name);
		return;
	}

	AST_RWLIST_RDLOCK(&feature_list);
	if (find_dynamic_feature(var->name)) {
		AST_RWLIST_UNLOCK(&feature_list);
		ast_log(LOG_WARNING, "Dynamic Feature '%s' specified more than once!\n",
			var->name);
		return;
	}
	AST_RWLIST_UNLOCK(&feature_list);

	if (!(feature = ast_calloc(1, sizeof(*feature)))) {
		return;
	}

	ast_copy_string(feature->sname, var->name, FEATURE_SNAME_LEN);
	ast_copy_string(feature->app, args.app, FEATURE_APP_LEN);
	ast_copy_string(feature->exten, args.exten, FEATURE_EXTEN_LEN);

	if (args.app_args) {
		ast_copy_string(feature->app_args, args.app_args, FEATURE_APP_ARGS_LEN);
	}

	if (args.moh_class) {
		ast_copy_string(feature->moh_class, args.moh_class, FEATURE_MOH_LEN);
	}

	ast_copy_string(feature->exten, args.exten, sizeof(feature->exten));
	feature->operation = feature_exec_app;
	ast_set_flag(feature, AST_FEATURE_FLAG_NEEDSDTMF);

	/* Allow caller and callee to be specified for backwards compatability */
	if (!strcasecmp(activateon, "self") || !strcasecmp(activateon, "caller")) {
		ast_set_flag(feature, AST_FEATURE_FLAG_ONSELF);
	} else if (!strcasecmp(activateon, "peer") || !strcasecmp(activateon, "callee")) {
		ast_set_flag(feature, AST_FEATURE_FLAG_ONPEER);
	} else {
		ast_log(LOG_NOTICE, "Invalid 'ActivateOn' specification for feature '%s',"
			" must be 'self', or 'peer'\n", var->name);
		return;
	}

	if (ast_strlen_zero(args.activatedby)) {
		ast_set_flag(feature, AST_FEATURE_FLAG_BYBOTH);
	} else if (!strcasecmp(args.activatedby, "caller")) {
		ast_set_flag(feature, AST_FEATURE_FLAG_BYCALLER);
	} else if (!strcasecmp(args.activatedby, "callee")) {
		ast_set_flag(feature, AST_FEATURE_FLAG_BYCALLEE);
	} else if (!strcasecmp(args.activatedby, "both")) {
		ast_set_flag(feature, AST_FEATURE_FLAG_BYBOTH);
	} else {
		ast_log(LOG_NOTICE, "Invalid 'ActivatedBy' specification for feature '%s',"
			" must be 'caller', or 'callee', or 'both'\n", var->name);
		return;
	}

	ast_register_feature(feature);

	ast_verb(2, "Mapping Feature '%s' to app '%s(%s)' with code '%s'\n",
		var->name, args.app, args.app_args, args.exten);
}

static int process_config(struct ast_config *cfg)
{
	int i;
	struct ast_variable *var = NULL;
	struct feature_group *fg = NULL;
	char *ctg; 
	static const char * const categories[] = { 
		/* Categories in features.conf that are not
		 * to be parsed as group categories
		 */
		"general",
		"featuremap",
		"applicationmap"
	};

	/* Set general features global defaults. */
	featuredigittimeout = DEFAULT_FEATURE_DIGIT_TIMEOUT;

	/* Set global call pickup defaults. */
	strcpy(pickup_ext, "*8");
	pickupsound[0] = '\0';
	pickupfailsound[0] = '\0';

	/* Set global call transfer defaults. */
	strcpy(xfersound, "beep");
	strcpy(xferfailsound, "beeperr");
	transferdigittimeout = DEFAULT_TRANSFER_DIGIT_TIMEOUT;
	atxfernoanswertimeout = DEFAULT_NOANSWER_TIMEOUT_ATTENDED_TRANSFER;
	atxferloopdelay = DEFAULT_ATXFER_LOOP_DELAY;
	atxferdropcall = DEFAULT_ATXFER_DROP_CALL;
	atxfercallbackretries = DEFAULT_ATXFER_CALLBACK_RETRIES;

	/* Set global call parking defaults. */
	comebacktoorigin = 1;
	courtesytone[0] = '\0';
	parkedplay = 0;
	adsipark = 0;
	parkeddynamic = 0;

	var = ast_variable_browse(cfg, "general");
	build_parkinglot(DEFAULT_PARKINGLOT, var);
	for (; var; var = var->next) {
		if (!strcasecmp(var->name, "parkeddynamic")) {
			parkeddynamic = ast_true(var->value);
		} else if (!strcasecmp(var->name, "adsipark")) {
			adsipark = ast_true(var->value);
		} else if (!strcasecmp(var->name, "transferdigittimeout")) {
			if ((sscanf(var->value, "%30d", &transferdigittimeout) != 1) || (transferdigittimeout < 1)) {
				ast_log(LOG_WARNING, "%s is not a valid transferdigittimeout\n", var->value);
				transferdigittimeout = DEFAULT_TRANSFER_DIGIT_TIMEOUT;
			} else {
				transferdigittimeout = transferdigittimeout * 1000;
			}
		} else if (!strcasecmp(var->name, "featuredigittimeout")) {
			if ((sscanf(var->value, "%30d", &featuredigittimeout) != 1) || (featuredigittimeout < 1)) {
				ast_log(LOG_WARNING, "%s is not a valid featuredigittimeout\n", var->value);
				featuredigittimeout = DEFAULT_FEATURE_DIGIT_TIMEOUT;
			}
		} else if (!strcasecmp(var->name, "atxfernoanswertimeout")) {
			if ((sscanf(var->value, "%30d", &atxfernoanswertimeout) != 1) || (atxfernoanswertimeout < 1)) {
				ast_log(LOG_WARNING, "%s is not a valid atxfernoanswertimeout\n", var->value);
				atxfernoanswertimeout = DEFAULT_NOANSWER_TIMEOUT_ATTENDED_TRANSFER;
			} else {
				atxfernoanswertimeout = atxfernoanswertimeout * 1000;
			}
		} else if (!strcasecmp(var->name, "atxferloopdelay")) {
			if ((sscanf(var->value, "%30u", &atxferloopdelay) != 1)) {
				ast_log(LOG_WARNING, "%s is not a valid atxferloopdelay\n", var->value);
				atxferloopdelay = DEFAULT_ATXFER_LOOP_DELAY;
			} else {
				atxferloopdelay *= 1000;
			}
		} else if (!strcasecmp(var->name, "atxferdropcall")) {
			atxferdropcall = ast_true(var->value);
		} else if (!strcasecmp(var->name, "atxfercallbackretries")) {
			if ((sscanf(var->value, "%30u", &atxfercallbackretries) != 1)) {
				ast_log(LOG_WARNING, "%s is not a valid atxfercallbackretries\n", var->value);
				atxfercallbackretries = DEFAULT_ATXFER_CALLBACK_RETRIES;
			}
		} else if (!strcasecmp(var->name, "courtesytone")) {
			ast_copy_string(courtesytone, var->value, sizeof(courtesytone));
		}  else if (!strcasecmp(var->name, "parkedplay")) {
			if (!strcasecmp(var->value, "both")) {
				parkedplay = 2;
			} else if (!strcasecmp(var->value, "parked")) {
				parkedplay = 1;
			} else {
				parkedplay = 0;
			}
		} else if (!strcasecmp(var->name, "xfersound")) {
			ast_copy_string(xfersound, var->value, sizeof(xfersound));
		} else if (!strcasecmp(var->name, "xferfailsound")) {
			ast_copy_string(xferfailsound, var->value, sizeof(xferfailsound));
		} else if (!strcasecmp(var->name, "pickupexten")) {
			ast_copy_string(pickup_ext, var->value, sizeof(pickup_ext));
		} else if (!strcasecmp(var->name, "pickupsound")) {
			ast_copy_string(pickupsound, var->value, sizeof(pickupsound));
		} else if (!strcasecmp(var->name, "pickupfailsound")) {
			ast_copy_string(pickupfailsound, var->value, sizeof(pickupfailsound));
		} else if (!strcasecmp(var->name, "comebacktoorigin")) {
			comebacktoorigin = ast_true(var->value);
		}
	}

	unmap_features();
	for (var = ast_variable_browse(cfg, "featuremap"); var; var = var->next) {
		if (remap_feature(var->name, var->value)) {
			ast_log(LOG_NOTICE, "Unknown feature '%s'\n", var->name);
		}
	}

	/* Map a key combination to an application */
	ast_unregister_features();
	for (var = ast_variable_browse(cfg, "applicationmap"); var; var = var->next) {
		process_applicationmap_line(var);
	}

	ast_unregister_groups();
	AST_RWLIST_WRLOCK(&feature_groups);

	ctg = NULL;
	while ((ctg = ast_category_browse(cfg, ctg))) {
		/* Is this a parkinglot definition ? */
		if (!strncasecmp(ctg, "parkinglot_", strlen("parkinglot_"))) {
			ast_debug(2, "Found configuration section %s, assume parking context\n", ctg);
			if (!build_parkinglot(ctg, ast_variable_browse(cfg, ctg))) {
				ast_log(LOG_ERROR, "Could not build parking lot %s. Configuration error.\n", ctg);
			} else {
				ast_debug(1, "Configured parking context %s\n", ctg);
			}
			continue;
		}

		/* No, check if it's a group */
		for (i = 0; i < ARRAY_LEN(categories); i++) {
			if (!strcasecmp(categories[i], ctg)) {
				break;
			}
		}
		if (i < ARRAY_LEN(categories)) {
			continue;
		}

		if (!(fg = register_group(ctg))) {
			continue;
		}

		for (var = ast_variable_browse(cfg, ctg); var; var = var->next) {
			struct ast_call_feature *feature;

			AST_RWLIST_RDLOCK(&feature_list);
			if (!(feature = find_dynamic_feature(var->name)) && 
			    !(feature = ast_find_call_feature(var->name))) {
				AST_RWLIST_UNLOCK(&feature_list);
				ast_log(LOG_WARNING, "Feature '%s' was not found.\n", var->name);
				continue;
			}
			AST_RWLIST_UNLOCK(&feature_list);

			register_group_feature(fg, var->value, feature);
		}
	}

	AST_RWLIST_UNLOCK(&feature_groups);

	return 0;
}

/*!
 * \internal
 * \brief Destroy the given dialplan usage context.
 *
 * \param doomed Parking lot usage context to destroy.
 *
 * \return Nothing
 */
static void destroy_dialplan_usage_context(struct parking_dp_context *doomed)
{
	struct parking_dp_ramp *ramp;
	struct parking_dp_spaces *spaces;

	while ((ramp = AST_LIST_REMOVE_HEAD(&doomed->access_extens, node))) {
		ast_free(ramp);
	}
	while ((spaces = AST_LIST_REMOVE_HEAD(&doomed->spaces, node))) {
		ast_free(spaces);
	}
	while ((spaces = AST_LIST_REMOVE_HEAD(&doomed->hints, node))) {
		ast_free(spaces);
	}
	ast_free(doomed);
}

/*!
 * \internal
 * \brief Destroy the given dialplan usage map.
 *
 * \param doomed Parking lot usage map to destroy.
 *
 * \return Nothing
 */
static void destroy_dialplan_usage_map(struct parking_dp_map *doomed)
{
	struct parking_dp_context *item;

	while ((item = AST_LIST_REMOVE_HEAD(doomed, node))) {
		destroy_dialplan_usage_context(item);
	}
}

/*!
 * \internal
 * \brief Create a new parking lot ramp dialplan usage node.
 *
 * \param exten Parking lot access ramp extension.
 * \param exclusive TRUE if the parking lot access ramp extension is exclusive.
 *
 * \retval New usage ramp node on success.
 * \retval NULL on error.
 */
static struct parking_dp_ramp *build_dialplan_useage_ramp(const char *exten, int exclusive)
{
	struct parking_dp_ramp *ramp_node;

	ramp_node = ast_calloc(1, sizeof(*ramp_node) + strlen(exten));
	if (!ramp_node) {
		return NULL;
	}
	ramp_node->exclusive = exclusive;
	strcpy(ramp_node->exten, exten);
	return ramp_node;
}

/*!
 * \internal
 * \brief Add parking lot access ramp to the context ramp usage map.
 *
 * \param ramp_map Current parking lot context ramp usage map.
 * \param exten Parking lot access ramp extension to add.
 * \param exclusive TRUE if the parking lot access ramp extension is exclusive.
 * \param lot Parking lot supplying reference data.
 * \param complain TRUE if to complain of parking lot ramp conflicts.
 *
 * \retval 0 on success.  The ramp_map is updated.
 * \retval -1 on failure.
 */
static int usage_context_add_ramp(struct parking_dp_ramp_map *ramp_map, const char *exten, int exclusive, struct ast_parkinglot *lot, int complain)
{
	struct parking_dp_ramp *cur_ramp;
	struct parking_dp_ramp *new_ramp;
	int cmp;

	/* Make sure that exclusive is only 0 or 1 */
	if (exclusive) {
		exclusive = 1;
	}

	AST_LIST_TRAVERSE_SAFE_BEGIN(ramp_map, cur_ramp, node) {
		cmp = strcmp(exten, cur_ramp->exten);
		if (cmp > 0) {
			/* The parking lot ramp goes after this node. */
			continue;
		}
		if (cmp == 0) {
			/* The ramp is already in the map. */
			if (complain && (cur_ramp->exclusive || exclusive)) {
				ast_log(LOG_WARNING,
					"Parking lot '%s' parkext %s@%s used by another parking lot.\n",
					lot->name, exten, lot->cfg.parking_con);
			}
			return 0;
		}
		/* The new parking lot ramp goes before this node. */
		new_ramp = build_dialplan_useage_ramp(exten, exclusive);
		if (!new_ramp) {
			return -1;
		}
		AST_LIST_INSERT_BEFORE_CURRENT(new_ramp, node);
		return 0;
	}
	AST_LIST_TRAVERSE_SAFE_END;

	/* New parking lot access ramp goes on the end. */
	new_ramp = build_dialplan_useage_ramp(exten, exclusive);
	if (!new_ramp) {
		return -1;
	}
	AST_LIST_INSERT_TAIL(ramp_map, new_ramp, node);
	return 0;
}

/*!
 * \internal
 * \brief Create a new parking lot spaces dialplan usage node.
 *
 * \param start First parking lot space to add.
 * \param stop Last parking lot space to add.
 *
 * \retval New usage ramp node on success.
 * \retval NULL on error.
 */
static struct parking_dp_spaces *build_dialplan_useage_spaces(int start, int stop)
{
	struct parking_dp_spaces *spaces_node;

	spaces_node = ast_calloc(1, sizeof(*spaces_node));
	if (!spaces_node) {
		return NULL;
	}
	spaces_node->start = start;
	spaces_node->stop = stop;
	return spaces_node;
}

/*!
 * \internal
 * \brief Add parking lot spaces to the context space usage map.
 *
 * \param space_map Current parking lot context space usage map.
 * \param start First parking lot space to add.
 * \param stop Last parking lot space to add.
 * \param lot Parking lot supplying reference data.
 * \param complain TRUE if to complain of parking lot spaces conflicts.
 *
 * \retval 0 on success.  The space_map is updated.
 * \retval -1 on failure.
 */
static int usage_context_add_spaces(struct parking_dp_space_map *space_map, int start, int stop, struct ast_parkinglot *lot, int complain)
{
	struct parking_dp_spaces *cur_node;
	struct parking_dp_spaces *expand_node;
	struct parking_dp_spaces *new_node;

	expand_node = NULL;
	AST_LIST_TRAVERSE_SAFE_BEGIN(space_map, cur_node, node) {
		/* NOTE: stop + 1 to combine immediately adjacent nodes into one. */
		if (expand_node) {
			/* The previous node is expanding to possibly eat following nodes. */
			if (expand_node->stop + 1 < cur_node->start) {
				/* Current node is completely after expanding node. */
				return 0;
			}

			if (complain
				&& ((cur_node->start <= start && start <= cur_node->stop)
					|| (cur_node->start <= stop && stop <= cur_node->stop)
					|| (start < cur_node->start && cur_node->stop < stop))) {
				/* Only complain once per range add. */
				complain = 0;
				ast_log(LOG_WARNING,
					"Parking lot '%s' parkpos %d-%d@%s overlaps another parking lot.\n",
					lot->name, start, stop, lot->cfg.parking_con);
			}

			/* Current node is eaten by the expanding node. */
			if (expand_node->stop < cur_node->stop) {
				expand_node->stop = cur_node->stop;
			}
			AST_LIST_REMOVE_CURRENT(node);
			ast_free(cur_node);
			continue;
		}

		if (cur_node->stop + 1 < start) {
			/* New range is completely after current node. */
			continue;
		}
		if (stop + 1 < cur_node->start) {
			/* New range is completely before current node. */
			new_node = build_dialplan_useage_spaces(start, stop);
			if (!new_node) {
				return -1;
			}
			AST_LIST_INSERT_BEFORE_CURRENT(new_node, node);
			return 0;
		}

		if (complain
			&& ((cur_node->start <= start && start <= cur_node->stop)
				|| (cur_node->start <= stop && stop <= cur_node->stop)
				|| (start < cur_node->start && cur_node->stop < stop))) {
			/* Only complain once per range add. */
			complain = 0;
			ast_log(LOG_WARNING,
				"Parking lot '%s' parkpos %d-%d@%s overlaps another parking lot.\n",
				lot->name, start, stop, lot->cfg.parking_con);
		}

		/* Current node range overlaps or is immediately adjacent to new range. */
		if (start < cur_node->start) {
			/* Expand the current node in the front. */
			cur_node->start = start;
		}
		if (stop <= cur_node->stop) {
			/* Current node is not expanding in the rear. */
			return 0;
		}
		cur_node->stop = stop;
		expand_node = cur_node;
	}
	AST_LIST_TRAVERSE_SAFE_END;

	if (expand_node) {
		/*
		 * The previous node expanded and either ate all following nodes
		 * or it was the last node.
		 */
		return 0;
	}

	/* New range goes on the end. */
	new_node = build_dialplan_useage_spaces(start, stop);
	if (!new_node) {
		return -1;
	}
	AST_LIST_INSERT_TAIL(space_map, new_node, node);
	return 0;
}

/*!
 * \internal
 * \brief Add parking lot spaces to the context dialplan usage node.
 *
 * \param ctx_node Usage node to add parking lot spaces.
 * \param lot Parking lot to add data to ctx_node.
 * \param complain TRUE if to complain of parking lot ramp and spaces conflicts.
 *
 * \retval 0 on success.
 * \retval -1 on error.
 */
static int dialplan_usage_add_parkinglot_data(struct parking_dp_context *ctx_node, struct ast_parkinglot *lot, int complain)
{
	if (usage_context_add_ramp(&ctx_node->access_extens, lot->cfg.parkext,
		lot->cfg.parkext_exclusive, lot, complain)) {
		return -1;
	}
	if (usage_context_add_spaces(&ctx_node->spaces, lot->cfg.parking_start,
		lot->cfg.parking_stop, lot, complain)) {
		return -1;
	}
	if (lot->cfg.parkaddhints
		&& usage_context_add_spaces(&ctx_node->hints, lot->cfg.parking_start,
			lot->cfg.parking_stop, lot, 0)) {
		return -1;
	}
	return 0;
}

/*!
 * \internal
 * \brief Create a new parking lot context dialplan usage node.
 *
 * \param lot Parking lot to create a new dialplan usage from.
 *
 * \retval New usage context node on success.
 * \retval NULL on error.
 */
static struct parking_dp_context *build_dialplan_useage_context(struct ast_parkinglot *lot)
{
	struct parking_dp_context *ctx_node;

	ctx_node = ast_calloc(1, sizeof(*ctx_node) + strlen(lot->cfg.parking_con));
	if (!ctx_node) {
		return NULL;
	}
	if (dialplan_usage_add_parkinglot_data(ctx_node, lot, 0)) {
		destroy_dialplan_usage_context(ctx_node);
		return NULL;
	}
	strcpy(ctx_node->context, lot->cfg.parking_con);
	return ctx_node;
}

/*!
 * \internal
 * \brief Add the given parking lot dialplan usage to the dialplan usage map.
 *
 * \param usage_map Parking lot usage map to add the given parking lot.
 * \param lot Parking lot to add dialplan usage.
 * \param complain TRUE if to complain of parking lot ramp and spaces conflicts.
 *
 * \retval 0 on success.
 * \retval -1 on error.
 */
static int dialplan_usage_add_parkinglot(struct parking_dp_map *usage_map, struct ast_parkinglot *lot, int complain)
{
	struct parking_dp_context *cur_ctx;
	struct parking_dp_context *new_ctx;
	int cmp;

	AST_LIST_TRAVERSE_SAFE_BEGIN(usage_map, cur_ctx, node) {
		cmp = strcmp(lot->cfg.parking_con, cur_ctx->context);
		if (cmp > 0) {
			/* The parking lot context goes after this node. */
			continue;
		}
		if (cmp == 0) {
			/* This is the node we will add parking lot spaces to the map. */
			return dialplan_usage_add_parkinglot_data(cur_ctx, lot, complain);
		}
		/* The new parking lot context goes before this node. */
		new_ctx = build_dialplan_useage_context(lot);
		if (!new_ctx) {
			return -1;
		}
		AST_LIST_INSERT_BEFORE_CURRENT(new_ctx, node);
		return 0;
	}
	AST_LIST_TRAVERSE_SAFE_END;

	/* New parking lot context goes on the end. */
	new_ctx = build_dialplan_useage_context(lot);
	if (!new_ctx) {
		return -1;
	}
	AST_LIST_INSERT_TAIL(usage_map, new_ctx, node);
	return 0;
}

/*!
 * \internal
 * \brief Build the dialplan usage map of the current parking lot container.
 *
 * \param usage_map Parking lot usage map.  Must already be initialized.
 * \param complain TRUE if to complain of parking lot ramp and spaces conflicts.
 *
 * \retval 0 on success.  The usage_map is filled in.
 * \retval -1 on failure.  Built usage_map is incomplete.
 */
static int build_dialplan_useage_map(struct parking_dp_map *usage_map, int complain)
{
	int status = 0;
	struct ao2_iterator iter;
	struct ast_parkinglot *curlot;

	/* For all parking lots */
	iter = ao2_iterator_init(parkinglots, 0);
	for (; (curlot = ao2_iterator_next(&iter)); ao2_ref(curlot, -1)) {
		/* Add the parking lot to the map. */
		if (dialplan_usage_add_parkinglot(usage_map, curlot, complain)) {
			ao2_ref(curlot, -1);
			status = -1;
			break;
		}
	}
	ao2_iterator_destroy(&iter);

	return status;
}

/*!
 * \internal
 * \brief Remove the given extension if it exists.
 *
 * \param context Dialplan database context name.
 * \param exten Extension to remove.
 * \param priority Extension priority to remove.
 *
 * \return Nothing
 */
static void remove_exten_if_exist(const char *context, const char *exten, int priority)
{
	struct pbx_find_info q = { .stacklen = 0 }; /* the rest is reset in pbx_find_extension */

	if (pbx_find_extension(NULL, NULL, &q, context, exten, priority, NULL, NULL,
		E_MATCH)) {
		ast_debug(1, "Removing unneeded parking lot exten: %s@%s priority:%d\n",
			context, exten, priority);
		ast_context_remove_extension(context, exten, priority, registrar);
	}
}

/*!
 * \internal
 * \brief Remove unused parking lot access ramp items.
 *
 * \param context Dialplan database context name.
 * \param old_ramps Before configuration reload access ramp usage map.
 * \param new_ramps After configuration reload access ramp usage map.
 *
 * \details
 * Remove access ramp items that were in the old context but not in the
 * new context.
 *
 * \return Nothing
 */
static void remove_dead_ramp_usage(const char *context, struct parking_dp_ramp_map *old_ramps, struct parking_dp_ramp_map *new_ramps)
{
	struct parking_dp_ramp *old_ramp;
	struct parking_dp_ramp *new_ramp;
	int cmp;

	old_ramp = AST_LIST_FIRST(old_ramps);
	new_ramp = AST_LIST_FIRST(new_ramps);

	while (new_ramp) {
		if (!old_ramp) {
			/* No old ramps left, so no dead ramps can remain. */
			return;
		}
		cmp = strcmp(old_ramp->exten, new_ramp->exten);
		if (cmp < 0) {
			/* New map does not have old ramp. */
			remove_exten_if_exist(context, old_ramp->exten, 1);
			old_ramp = AST_LIST_NEXT(old_ramp, node);
			continue;
		}
		if (cmp == 0) {
			/* Old and new map have this ramp. */
			old_ramp = AST_LIST_NEXT(old_ramp, node);
		} else {
			/* Old map does not have new ramp. */
		}
		new_ramp = AST_LIST_NEXT(new_ramp, node);
	}

	/* Any old ramps left must be dead. */
	for (; old_ramp; old_ramp = AST_LIST_NEXT(old_ramp, node)) {
		remove_exten_if_exist(context, old_ramp->exten, 1);
	}
}

/*!
 * \internal
 * \brief Destroy the given parking space.
 *
 * \param context Dialplan database context name.
 * \param space Parking space.
 *
 * \return Nothing
 */
static void destroy_space(const char *context, int space)
{
	char exten[AST_MAX_EXTENSION];

	/* Destroy priorities of the parking space that we registered. */
	snprintf(exten, sizeof(exten), "%d", space);
	remove_exten_if_exist(context, exten, PRIORITY_HINT);
	remove_exten_if_exist(context, exten, 1);
}

/*!
 * \internal
 * \brief Remove unused parking lot space items.
 *
 * \param context Dialplan database context name.
 * \param old_spaces Before configuration reload parking space usage map.
 * \param new_spaces After configuration reload parking space usage map.
 * \param destroy_space Function to destroy parking space item.
 *
 * \details
 * Remove parking space items that were in the old context but
 * not in the new context.
 *
 * \return Nothing
 */
static void remove_dead_spaces_usage(const char *context,
	struct parking_dp_space_map *old_spaces, struct parking_dp_space_map *new_spaces,
	void (*destroy_space)(const char *context, int space))
{
	struct parking_dp_spaces *old_range;
	struct parking_dp_spaces *new_range;
	int space;/*!< Current position in the current old range. */
	int stop;

	old_range = AST_LIST_FIRST(old_spaces);
	new_range = AST_LIST_FIRST(new_spaces);
	space = -1;

	while (old_range) {
		if (space < old_range->start) {
			space = old_range->start;
		}
		if (new_range) {
			if (space < new_range->start) {
				/* Current position in old range starts before new range. */
				if (old_range->stop < new_range->start) {
					/* Old range ends before new range. */
					stop = old_range->stop;
					old_range = AST_LIST_NEXT(old_range, node);
				} else {
					/* Tail of old range overlaps new range. */
					stop = new_range->start - 1;
				}
			} else if (/* new_range->start <= space && */ space <= new_range->stop) {
				/* Current position in old range overlaps new range. */
				if (old_range->stop <= new_range->stop) {
					/* Old range ends at or before new range. */
					old_range = AST_LIST_NEXT(old_range, node);
				} else {
					/* Old range extends beyond end of new range. */
					space = new_range->stop + 1;
					new_range = AST_LIST_NEXT(new_range, node);
				}
				continue;
			} else /* if (new_range->stop < space) */ {
				/* Current position in old range starts after new range. */
				new_range = AST_LIST_NEXT(new_range, node);
				continue;
			}
		} else {
			/* No more new ranges.  All remaining old spaces are dead. */
			stop = old_range->stop;
			old_range = AST_LIST_NEXT(old_range, node);
		}

		/* Destroy dead parking spaces. */
		for (; space <= stop; ++space) {
			destroy_space(context, space);
		}
	}
}

/*!
 * \internal
 * \brief Remove unused parking lot context items.
 *
 * \param context Dialplan database context name.
 * \param old_ctx Before configuration reload context usage map.
 * \param new_ctx After configuration reload context usage map.
 *
 * \details
 * Remove context usage items that were in the old context but not in the
 * new context.
 *
 * \return Nothing
 */
static void remove_dead_context_usage(const char *context, struct parking_dp_context *old_ctx, struct parking_dp_context *new_ctx)
{
	remove_dead_ramp_usage(context, &old_ctx->access_extens, &new_ctx->access_extens);
	remove_dead_spaces_usage(context, &old_ctx->spaces, &new_ctx->spaces, destroy_space);
#if 0
	/* I don't think we should destroy hints if the parking space still exists. */
	remove_dead_spaces_usage(context, &old_ctx->hints, &new_ctx->hints, destroy_space_hint);
#endif
}

/*!
 * \internal
 * \brief Remove unused parking lot dialplan items.
 *
 * \param old_map Before configuration reload dialplan usage map.
 * \param new_map After configuration reload dialplan usage map.
 *
 * \details
 * Remove dialplan items that were in the old map but not in the
 * new map.
 *
 * \return Nothing
 */
static void remove_dead_dialplan_useage(struct parking_dp_map *old_map, struct parking_dp_map *new_map)
{
	struct parking_dp_context *old_ctx;
	struct parking_dp_context *new_ctx;
	struct ast_context *con;
	int cmp;

	old_ctx = AST_LIST_FIRST(old_map);
	new_ctx = AST_LIST_FIRST(new_map);

	while (new_ctx) {
		if (!old_ctx) {
			/* No old contexts left, so no dead stuff can remain. */
			return;
		}
		cmp = strcmp(old_ctx->context, new_ctx->context);
		if (cmp < 0) {
			/* New map does not have old map context. */
			con = ast_context_find(old_ctx->context);
			if (con) {
				ast_context_destroy(con, registrar);
			}
			old_ctx = AST_LIST_NEXT(old_ctx, node);
			continue;
		}
		if (cmp == 0) {
			/* Old and new map have this context. */
			remove_dead_context_usage(old_ctx->context, old_ctx, new_ctx);
			old_ctx = AST_LIST_NEXT(old_ctx, node);
		} else {
			/* Old map does not have new map context. */
		}
		new_ctx = AST_LIST_NEXT(new_ctx, node);
	}

	/* Any old contexts left must be dead. */
	for (; old_ctx; old_ctx = AST_LIST_NEXT(old_ctx, node)) {
		con = ast_context_find(old_ctx->context);
		if (con) {
			ast_context_destroy(con, registrar);
		}
	}
}

static int parkinglot_markall_cb(void *obj, void *arg, int flags)
{
	struct ast_parkinglot *parkinglot = obj;

	parkinglot->the_mark = 1;
	return 0;
}

static int parkinglot_is_marked_cb(void *obj, void *arg, int flags)
{
	struct ast_parkinglot *parkinglot = obj;

	if (parkinglot->the_mark) {
		if (AST_LIST_EMPTY(&parkinglot->parkings)) {
			/* This parking lot can actually be deleted. */
			return CMP_MATCH;
		}
		/* Try reloading later when parking lot is empty. */
		ast_log(LOG_WARNING,
			"Parking lot %s has parked calls.  Could not remove.\n",
			parkinglot->name);
		parkinglot->disabled = 1;
		force_reload_load = 1;
	}

	return 0;
}

static int parkinglot_activate_cb(void *obj, void *arg, int flags)
{
	struct ast_parkinglot *parkinglot = obj;

	if (parkinglot->the_mark) {
		/*
		 * Don't activate a parking lot that still bears the_mark since
		 * it is effectively deleted.
		 */
		return 0;
	}

	if (parkinglot_activate(parkinglot)) {
		/*
		 * The parking lot failed to activate.  Allow reloading later to
		 * see if that fixes it.
		 */
		force_reload_load = 1;
		ast_log(LOG_WARNING, "Parking lot %s not open for business.\n", parkinglot->name);
	} else {
		ast_debug(1, "Parking lot %s now open for business. (parkpos %d-%d)\n",
			parkinglot->name, parkinglot->cfg.parking_start,
			parkinglot->cfg.parking_stop);
	}

	return 0;
}

static int load_config(int reload)
{
	struct ast_flags config_flags = {
		reload && !force_reload_load ? CONFIG_FLAG_FILEUNCHANGED : 0 };
	struct ast_config *cfg;
	struct parking_dp_map old_usage_map = AST_LIST_HEAD_NOLOCK_INIT_VALUE;
	struct parking_dp_map new_usage_map = AST_LIST_HEAD_NOLOCK_INIT_VALUE;

	/* We are reloading now and have already determined if we will force the reload. */
	force_reload_load = 0;

	if (!default_parkinglot) {
		/* Must create the default default parking lot */
		default_parkinglot = build_parkinglot(DEFAULT_PARKINGLOT, NULL);
		if (!default_parkinglot) {
			ast_log(LOG_ERROR, "Configuration of default default parking lot failed.\n");
			return -1;
		}
		ast_debug(1, "Configuration of default default parking lot done.\n");
		parkinglot_addref(default_parkinglot);
	}

	cfg = ast_config_load2("features.conf", "features", config_flags);
	if (cfg == CONFIG_STATUS_FILEUNCHANGED) {
		/* No sense in asking for reload trouble if nothing changed. */
		ast_debug(1, "features.conf did not change.\n");
		return 0;
	}
	if (cfg == CONFIG_STATUS_FILEMISSING
		|| cfg == CONFIG_STATUS_FILEINVALID) {
		ast_log(LOG_WARNING, "Could not load features.conf\n");
		return 0;
	}

	/* Save current parking lot dialplan needs. */
	if (build_dialplan_useage_map(&old_usage_map, 0)) {
		destroy_dialplan_usage_map(&old_usage_map);

		/* Allow reloading later to see if conditions have improved. */
		force_reload_load = 1;
		return -1;
	}

	ao2_t_callback(parkinglots, OBJ_NODATA, parkinglot_markall_cb, NULL,
		"callback to mark all parking lots");
	process_config(cfg);
	ast_config_destroy(cfg);
	ao2_t_callback(parkinglots, OBJ_NODATA | OBJ_UNLINK, parkinglot_is_marked_cb, NULL,
		"callback to remove marked parking lots");

	/* Save updated parking lot dialplan needs. */
	if (build_dialplan_useage_map(&new_usage_map, 1)) {
		/*
		 * Yuck, if this failure caused any parking lot dialplan items
		 * to be lost, they will likely remain lost until Asterisk is
		 * restarted.
		 */
		destroy_dialplan_usage_map(&old_usage_map);
		destroy_dialplan_usage_map(&new_usage_map);
		return -1;
	}

	/* Remove no longer needed parking lot dialplan usage. */
	remove_dead_dialplan_useage(&old_usage_map, &new_usage_map);

	destroy_dialplan_usage_map(&old_usage_map);
	destroy_dialplan_usage_map(&new_usage_map);

	ao2_t_callback(parkinglots, OBJ_NODATA, parkinglot_activate_cb, NULL,
		"callback to activate all parking lots");

	return 0;
}

/*!
 * \brief CLI command to list configured features
 * \param e
 * \param cmd
 * \param a
 *
 * \retval CLI_SUCCESS on success.
 * \retval NULL when tab completion is used.
 */
static char *handle_feature_show(struct ast_cli_entry *e, int cmd, struct ast_cli_args *a)
{
	int i;
	struct ast_call_feature *feature;
	struct ao2_iterator iter;
	struct ast_parkinglot *curlot;
#define HFS_FORMAT "%-25s %-7s %-7s\n"

	switch (cmd) {
	
	case CLI_INIT:
		e->command = "features show";
		e->usage =
			"Usage: features show\n"
			"       Lists configured features\n";
		return NULL;
	case CLI_GENERATE:
		return NULL;
	}

	ast_cli(a->fd, HFS_FORMAT, "Builtin Feature", "Default", "Current");
	ast_cli(a->fd, HFS_FORMAT, "---------------", "-------", "-------");

	ast_cli(a->fd, HFS_FORMAT, "Pickup", "*8", ast_pickup_ext());          /* default hardcoded above, so we'll hardcode it here */

	ast_rwlock_rdlock(&features_lock);
	for (i = 0; i < FEATURES_COUNT; i++)
		ast_cli(a->fd, HFS_FORMAT, builtin_features[i].fname, builtin_features[i].default_exten, builtin_features[i].exten);
	ast_rwlock_unlock(&features_lock);

	ast_cli(a->fd, "\n");
	ast_cli(a->fd, HFS_FORMAT, "Dynamic Feature", "Default", "Current");
	ast_cli(a->fd, HFS_FORMAT, "---------------", "-------", "-------");
	if (AST_RWLIST_EMPTY(&feature_list)) {
		ast_cli(a->fd, "(none)\n");
	} else {
		AST_RWLIST_RDLOCK(&feature_list);
		AST_RWLIST_TRAVERSE(&feature_list, feature, feature_entry) {
			ast_cli(a->fd, HFS_FORMAT, feature->sname, "no def", feature->exten);
		}
		AST_RWLIST_UNLOCK(&feature_list);
	}

	ast_cli(a->fd, "\nFeature Groups:\n");
	ast_cli(a->fd, "---------------\n");
	if (AST_RWLIST_EMPTY(&feature_groups)) {
		ast_cli(a->fd, "(none)\n");
	} else {
		struct feature_group *fg;
		struct feature_group_exten *fge;

		AST_RWLIST_RDLOCK(&feature_groups);
		AST_RWLIST_TRAVERSE(&feature_groups, fg, entry) {
			ast_cli(a->fd, "===> Group: %s\n", fg->gname);
			AST_LIST_TRAVERSE(&fg->features, fge, entry) {
				ast_cli(a->fd, "===> --> %s (%s)\n", fge->feature->sname, fge->exten);
			}
		}
		AST_RWLIST_UNLOCK(&feature_groups);
	}

	iter = ao2_iterator_init(parkinglots, 0);
	while ((curlot = ao2_iterator_next(&iter))) {
		ast_cli(a->fd, "\nCall parking (Parking lot: %s)\n", curlot->name);
		ast_cli(a->fd, "------------\n");
		ast_cli(a->fd,"%-22s:      %s\n", "Parking extension", curlot->cfg.parkext);
		ast_cli(a->fd,"%-22s:      %s\n", "Parking context", curlot->cfg.parking_con);
		ast_cli(a->fd,"%-22s:      %d-%d\n", "Parked call extensions",
			curlot->cfg.parking_start, curlot->cfg.parking_stop);
		ast_cli(a->fd,"%-22s:      %d ms\n", "Parkingtime", curlot->cfg.parkingtime);
		ast_cli(a->fd,"%-22s:      %s\n", "MusicOnHold class", curlot->cfg.mohclass);
		ast_cli(a->fd,"%-22s:      %s\n", "Enabled", AST_CLI_YESNO(!curlot->disabled));
		ast_cli(a->fd,"\n");
		ao2_ref(curlot, -1);
	}
	ao2_iterator_destroy(&iter);

	return CLI_SUCCESS;
}

int ast_features_reload(void)
{
	struct ast_context *con;
	int res;

	ast_mutex_lock(&features_reload_lock);/* Searialize reloading features.conf */

	/*
	 * Always destroy the parking_con_dial context to remove buildup
	 * of recalled extensions in the context.  At worst, the parked
	 * call gets hungup attempting to run an invalid extension when
	 * we are trying to callback the parker or the preset return
	 * extension.  This is a small window of opportunity on an
	 * execution chain that is not expected to happen very often.
	 */
	con = ast_context_find(parking_con_dial);
	if (con) {
		ast_context_destroy(con, registrar);
	}

	res = load_config(1);
	ast_mutex_unlock(&features_reload_lock);

	return res;
}

static char *handle_features_reload(struct ast_cli_entry *e, int cmd, struct ast_cli_args *a)
{
	switch (cmd) {	
	case CLI_INIT:
		e->command = "features reload";
		e->usage =
			"Usage: features reload\n"
			"       Reloads configured call features from features.conf\n";
		return NULL;
	case CLI_GENERATE:
		return NULL;
	}
	ast_features_reload();

	return CLI_SUCCESS;
}

/*!
 * \brief Actual bridge
 * \param chan
 * \param tmpchan
 * 
 * Stop hold music, lock both channels, masq channels,
 * after bridge return channel to next priority.
 */
static void do_bridge_masquerade(struct ast_channel *chan, struct ast_channel *tmpchan)
{
	ast_moh_stop(chan);
	ast_channel_lock_both(chan, tmpchan);
	ast_setstate(tmpchan, chan->_state);
	tmpchan->readformat = chan->readformat;
	tmpchan->writeformat = chan->writeformat;
	ast_channel_unlock(chan);
	ast_channel_unlock(tmpchan);

	ast_channel_masquerade(tmpchan, chan);

	/* must be done without any channel locks held */
	ast_do_masquerade(tmpchan);

	/* when returning from bridge, the channel will continue at the next priority */
	ast_explicit_goto(tmpchan, chan->context, chan->exten, chan->priority + 1);
}

/*!
 * \brief Bridge channels together
 * \param s
 * \param m
 * 
 * Make sure valid channels were specified, 
 * send errors if any of the channels could not be found/locked, answer channels if needed,
 * create the placeholder channels and grab the other channels 
 * make the channels compatible, send error if we fail doing so 
 * setup the bridge thread object and start the bridge.
 * 
 * \retval 0 on success or on incorrect use.
 * \retval 1 on failure to bridge channels.
 */
static int action_bridge(struct mansession *s, const struct message *m)
{
	const char *channela = astman_get_header(m, "Channel1");
	const char *channelb = astman_get_header(m, "Channel2");
	const char *playtone = astman_get_header(m, "Tone");
	struct ast_channel *chana = NULL, *chanb = NULL, *chans[2];
	struct ast_channel *tmpchana = NULL, *tmpchanb = NULL;
	struct ast_bridge_thread_obj *tobj = NULL;

	/* make sure valid channels were specified */
	if (ast_strlen_zero(channela) || ast_strlen_zero(channelb)) {
		astman_send_error(s, m, "Missing channel parameter in request");
		return 0;
	}

	/* Start with chana */
	chana = ast_channel_get_by_name_prefix(channela, strlen(channela));

	/* send errors if any of the channels could not be found/locked */
	if (!chana) {
		char buf[256];
		snprintf(buf, sizeof(buf), "Channel1 does not exists: %s", channela);
		astman_send_error(s, m, buf);
		return 0;
	}

	/* Answer the channels if needed */
	if (chana->_state != AST_STATE_UP)
		ast_answer(chana);

	/* create the placeholder channels and grab the other channels */
	if (!(tmpchana = ast_channel_alloc(0, AST_STATE_DOWN, NULL, NULL, NULL, 
		NULL, NULL, chana->linkedid, 0, "Bridge/%s", chana->name))) {
		astman_send_error(s, m, "Unable to create temporary channel!");
		chana = ast_channel_unref(chana);
		return 1;
	}

	do_bridge_masquerade(chana, tmpchana);

	chana = ast_channel_unref(chana);

	/* now do chanb */
	chanb = ast_channel_get_by_name_prefix(channelb, strlen(channelb));
	/* send errors if any of the channels could not be found/locked */
	if (!chanb) {
		char buf[256];
		snprintf(buf, sizeof(buf), "Channel2 does not exists: %s", channelb);
		ast_hangup(tmpchana);
		astman_send_error(s, m, buf);
		return 0;
	}

	/* Answer the channels if needed */
	if (chanb->_state != AST_STATE_UP)
		ast_answer(chanb);

	/* create the placeholder channels and grab the other channels */
	if (!(tmpchanb = ast_channel_alloc(0, AST_STATE_DOWN, NULL, NULL, NULL, 
		NULL, NULL, chanb->linkedid, 0, "Bridge/%s", chanb->name))) {
		astman_send_error(s, m, "Unable to create temporary channels!");
		ast_hangup(tmpchana);
		chanb = ast_channel_unref(chanb);
		return 1;
	}

	do_bridge_masquerade(chanb, tmpchanb);

	chanb = ast_channel_unref(chanb);

	/* make the channels compatible, send error if we fail doing so */
	if (ast_channel_make_compatible(tmpchana, tmpchanb)) {
		ast_log(LOG_WARNING, "Could not make channels %s and %s compatible for manager bridge\n", tmpchana->name, tmpchanb->name);
		astman_send_error(s, m, "Could not make channels compatible for manager bridge");
		ast_hangup(tmpchana);
		ast_hangup(tmpchanb);
		return 1;
	}

	/* setup the bridge thread object and start the bridge */
	if (!(tobj = ast_calloc(1, sizeof(*tobj)))) {
		ast_log(LOG_WARNING, "Unable to spawn a new bridge thread on %s and %s: %s\n", tmpchana->name, tmpchanb->name, strerror(errno));
		astman_send_error(s, m, "Unable to spawn a new bridge thread");
		ast_hangup(tmpchana);
		ast_hangup(tmpchanb);
		return 1;
	}

	tobj->chan = tmpchana;
	tobj->peer = tmpchanb;
	tobj->return_to_pbx = 1;

	if (ast_true(playtone)) {
		if (!ast_strlen_zero(xfersound) && !ast_streamfile(tmpchanb, xfersound, tmpchanb->language)) {
			if (ast_waitstream(tmpchanb, "") < 0)
				ast_log(LOG_WARNING, "Failed to play a courtesy tone on chan %s\n", tmpchanb->name);
		}
	}

	chans[0] = tmpchana;
	chans[1] = tmpchanb;

	ast_manager_event_multichan(EVENT_FLAG_CALL, "BridgeAction", 2, chans,
				"Response: Success\r\n"
				"Channel1: %s\r\n"
				"Channel2: %s\r\n", tmpchana->name, tmpchanb->name);

	bridge_call_thread_launch(tobj);

	astman_send_ack(s, m, "Launched bridge thread with success");

	return 0;
}

/*!
 * \brief CLI command to list parked calls
 * \param e 
 * \param cmd
 * \param a
 *  
 * Check right usage, lock parking lot, display parked calls, unlock parking lot list.
 * \retval CLI_SUCCESS on success.
 * \retval CLI_SHOWUSAGE on incorrect number of arguments.
 * \retval NULL when tab completion is used.
 */
static char *handle_parkedcalls(struct ast_cli_entry *e, int cmd, struct ast_cli_args *a)
{
	struct parkeduser *cur;
	int numparked = 0;
	struct ao2_iterator iter;
	struct ast_parkinglot *curlot;

	switch (cmd) {
	case CLI_INIT:
		e->command = "parkedcalls show";
		e->usage =
			"Usage: parkedcalls show\n"
			"       List currently parked calls\n";
		return NULL;
	case CLI_GENERATE:
		return NULL;
	}

	if (a->argc > e->args)
		return CLI_SHOWUSAGE;

	ast_cli(a->fd, "%-10s %-25s (%-15s %-12s %4s) %s\n", "Num", "Channel",
		"Context", "Extension", "Pri", "Timeout");

	iter = ao2_iterator_init(parkinglots, 0);
	while ((curlot = ao2_iterator_next(&iter))) {
		int lotparked = 0;

		/* subtract ref for iterator and for configured parking lot */
		ast_cli(a->fd, "*** Parking lot: %s (%d)\n", curlot->name,
			ao2_ref(curlot, 0) - 2 - (curlot == default_parkinglot));

		AST_LIST_LOCK(&curlot->parkings);
		AST_LIST_TRAVERSE(&curlot->parkings, cur, list) {
			ast_cli(a->fd, "%-10.10s %-25s (%-15s %-12s %4d) %6lds\n",
				cur->parkingexten, cur->chan->name, cur->context, cur->exten,
				cur->priority,
				(long) (cur->start.tv_sec + (cur->parkingtime / 1000) - time(NULL)));
			++lotparked;
		}
		AST_LIST_UNLOCK(&curlot->parkings);
		if (lotparked) {
			numparked += lotparked;
			ast_cli(a->fd, "   %d parked call%s in parking lot %s\n", lotparked,
				ESS(lotparked), curlot->name);
		}

		ao2_ref(curlot, -1);
	}
	ao2_iterator_destroy(&iter);

	ast_cli(a->fd, "---\n%d parked call%s in total.\n", numparked, ESS(numparked));

	return CLI_SUCCESS;
}

static struct ast_cli_entry cli_features[] = {
	AST_CLI_DEFINE(handle_feature_show, "Lists configured features"),
	AST_CLI_DEFINE(handle_features_reload, "Reloads configured features"),
	AST_CLI_DEFINE(handle_parkedcalls, "List currently parked calls"),
};

/*! 
 * \brief Dump parking lot status
 * \param s
 * \param m
 * 
 * Lock parking lot, iterate list and append parked calls status, unlock parking lot.
 * \return Always RESULT_SUCCESS 
 */
static int manager_parking_status(struct mansession *s, const struct message *m)
{
	struct parkeduser *cur;
	const char *id = astman_get_header(m, "ActionID");
	char idText[256] = "";
	struct ao2_iterator iter;
	struct ast_parkinglot *curlot;
	int numparked = 0;

	if (!ast_strlen_zero(id))
		snprintf(idText, sizeof(idText), "ActionID: %s\r\n", id);

	astman_send_ack(s, m, "Parked calls will follow");

	iter = ao2_iterator_init(parkinglots, 0);
	while ((curlot = ao2_iterator_next(&iter))) {
		AST_LIST_LOCK(&curlot->parkings);
		AST_LIST_TRAVERSE(&curlot->parkings, cur, list) {
			astman_append(s, "Event: ParkedCall\r\n"
				"Parkinglot: %s\r\n"
				"Exten: %d\r\n"
				"Channel: %s\r\n"
				"From: %s\r\n"
				"Timeout: %ld\r\n"
				"CallerIDNum: %s\r\n"
				"CallerIDName: %s\r\n"
				"ConnectedLineNum: %s\r\n"
				"ConnectedLineName: %s\r\n"
				"%s"
				"\r\n",
				curlot->name,
				cur->parkingnum, cur->chan->name, cur->peername,
				(long) cur->start.tv_sec + (long) (cur->parkingtime / 1000) - (long) time(NULL),
				S_COR(cur->chan->caller.id.number.valid, cur->chan->caller.id.number.str, ""),	/* XXX in other places it is <unknown> */
				S_COR(cur->chan->caller.id.name.valid, cur->chan->caller.id.name.str, ""),
				S_COR(cur->chan->connected.id.number.valid, cur->chan->connected.id.number.str, ""),	/* XXX in other places it is <unknown> */
				S_COR(cur->chan->connected.id.name.valid, cur->chan->connected.id.name.str, ""),
				idText);
			++numparked;
		}
		AST_LIST_UNLOCK(&curlot->parkings);
		ao2_ref(curlot, -1);
	}
	ao2_iterator_destroy(&iter);

	astman_append(s,
		"Event: ParkedCallsComplete\r\n"
		"Total: %d\r\n"
		"%s"
		"\r\n",
		numparked, idText);

	return RESULT_SUCCESS;
}

/*!
 * \brief Create manager event for parked calls
 * \param s
 * \param m
 *
 * Get channels involved in park, create event.
 * \return Always 0
 *
 * \note ADSI is not compatible with this AMI action for the
 * same reason ch2 can no longer announce the parking space.
 */
static int manager_park(struct mansession *s, const struct message *m)
{
	const char *channel = astman_get_header(m, "Channel");
	const char *channel2 = astman_get_header(m, "Channel2");
	const char *timeout = astman_get_header(m, "Timeout");
	const char *parkinglotname = astman_get_header(m, "Parkinglot");
	char buf[BUFSIZ];
	int res = 0;
	struct ast_channel *ch1, *ch2;
	struct ast_park_call_args args = {
			/*
			 * Don't say anything to ch2 since AMI is a third party parking
			 * a call and we will likely crash if we do.
			 *
			 * XXX When the AMI action was originally implemented, the
			 * parking space was announced to ch2.  Unfortunately, grabbing
			 * the ch2 lock and holding it while the announcement is played
			 * was not really a good thing to do to begin with since it
			 * could hold up the system.  Also holding the lock is no longer
			 * possible with a masquerade.
			 *
			 * Restoring the announcement to ch2 is not easily doable for
			 * the following reasons:
			 *
			 * 1) The AMI manager is not the thread processing ch2.
			 *
			 * 2) ch2 could be the same as ch1, bridged to ch1, or some
			 * random uninvolved channel.
			 */
			.flags = AST_PARK_OPT_SILENCE,
		};

	if (ast_strlen_zero(channel)) {
		astman_send_error(s, m, "Channel not specified");
		return 0;
	}

	if (ast_strlen_zero(channel2)) {
		astman_send_error(s, m, "Channel2 not specified");
		return 0;
	}

	if (!ast_strlen_zero(timeout)) {
		if (sscanf(timeout, "%30d", &args.timeout) != 1) {
			astman_send_error(s, m, "Invalid timeout value.");
			return 0;
		}
	}

	if (!(ch1 = ast_channel_get_by_name(channel))) {
		snprintf(buf, sizeof(buf), "Channel does not exist: %s", channel);
		astman_send_error(s, m, buf);
		return 0;
	}

	if (!(ch2 = ast_channel_get_by_name(channel2))) {
		snprintf(buf, sizeof(buf), "Channel does not exist: %s", channel2);
		astman_send_error(s, m, buf);
		ast_channel_unref(ch1);
		return 0;
	}

	if (!ast_strlen_zero(parkinglotname)) {
		args.parkinglot = find_parkinglot(parkinglotname);
	}

	res = masq_park_call(ch1, ch2, 0, NULL, 0, &args);
	if (!res) {
		ast_softhangup(ch2, AST_SOFTHANGUP_EXPLICIT);
		astman_send_ack(s, m, "Park successful");
	} else {
		astman_send_error(s, m, "Park failure");
	}

	if (args.parkinglot) {
		parkinglot_unref(args.parkinglot);
	}
	ch1 = ast_channel_unref(ch1);
	ch2 = ast_channel_unref(ch2);

	return 0;
}

/*!
 * The presence of this datastore on the channel indicates that
 * someone is attemting to pickup or has picked up the channel.
 * The purpose is to prevent a race between two channels
 * attempting to pickup the same channel.
 */
static const struct ast_datastore_info pickup_active = {
 	.type = "pickup-active",
};

int ast_can_pickup(struct ast_channel *chan)
{
	if (!chan->pbx && !chan->masq && !ast_test_flag(chan, AST_FLAG_ZOMBIE)
		&& (chan->_state == AST_STATE_RINGING
			|| chan->_state == AST_STATE_RING
			/*
			 * Check the down state as well because some SIP devices do not
			 * give 180 ringing when they can just give 183 session progress
			 * instead.  Issue 14005.  (Some ISDN switches as well for that
			 * matter.)
			 */
			|| chan->_state == AST_STATE_DOWN)
		&& !ast_channel_datastore_find(chan, &pickup_active, NULL)) {
		return 1;
	}
	return 0;
}

static int find_channel_by_group(void *obj, void *arg, void *data, int flags)
{
	struct ast_channel *target = obj;/*!< Potential pickup target */
	struct ast_channel *chan = data;/*!< Channel wanting to pickup call */

	ast_channel_lock(target);
	if (chan != target && (chan->pickupgroup & target->callgroup)
		&& ast_can_pickup(target)) {
		/* Return with the channel still locked on purpose */
		return CMP_MATCH | CMP_STOP;
	}
	ast_channel_unlock(target);

	return 0;
}

/*!
 * \brief Pickup a call
 * \param chan channel that initiated pickup.
 *
 * Walk list of channels, checking it is not itself, channel is pbx one,
 * check that the callgroup for both channels are the same and the channel is ringing.
 * Answer calling channel, flag channel as answered on queue, masq channels together.
 */
int ast_pickup_call(struct ast_channel *chan)
{
	struct ast_channel *target;/*!< Potential pickup target */
	int res = -1;
	ast_debug(1, "pickup attempt by %s\n", chan->name);

	/* The found channel is already locked. */
	target = ast_channel_callback(find_channel_by_group, NULL, chan, 0);
	if (target) {
		ast_log(LOG_NOTICE, "pickup %s attempt by %s\n", target->name, chan->name);

		res = ast_do_pickup(chan, target);
		ast_channel_unlock(target);
		if (!res) {
			if (!ast_strlen_zero(pickupsound)) {
				pbx_builtin_setvar_helper(target, "BRIDGE_PLAY_SOUND", pickupsound);
			}
		} else {
			ast_log(LOG_WARNING, "pickup %s failed by %s\n", target->name, chan->name);
		}
		target = ast_channel_unref(target);
	}

	if (res < 0) {
		ast_debug(1, "No call pickup possible... for %s\n", chan->name);
		if (!ast_strlen_zero(pickupfailsound)) {
			ast_answer(chan);
			ast_stream_and_wait(chan, pickupfailsound, "");
		}
	}

	return res;
}

int ast_do_pickup(struct ast_channel *chan, struct ast_channel *target)
{
	struct ast_party_connected_line connected_caller;
	struct ast_channel *chans[2] = { chan, target };
	struct ast_datastore *ds_pickup;
	const char *chan_name;/*!< A masquerade changes channel names. */
	const char *target_name;/*!< A masquerade changes channel names. */
	int res = -1;

	target_name = ast_strdupa(target->name);
	ast_debug(1, "Call pickup on '%s' by '%s'\n", target_name, chan->name);

	/* Mark the target to block any call pickup race. */
	ds_pickup = ast_datastore_alloc(&pickup_active, NULL);
	if (!ds_pickup) {
		ast_log(LOG_WARNING,
			"Unable to create channel datastore on '%s' for call pickup\n", target_name);
		return -1;
	}
	ast_channel_datastore_add(target, ds_pickup);

	ast_party_connected_line_init(&connected_caller);
	ast_party_connected_line_copy(&connected_caller, &target->connected);
	ast_channel_unlock(target);/* The pickup race is avoided so we do not need the lock anymore. */
	connected_caller.source = AST_CONNECTED_LINE_UPDATE_SOURCE_ANSWER;
	if (ast_channel_connected_line_macro(NULL, chan, &connected_caller, 0, 0)) {
		ast_channel_update_connected_line(chan, &connected_caller, NULL);
	}
	ast_party_connected_line_free(&connected_caller);

	ast_channel_lock(chan);
	chan_name = ast_strdupa(chan->name);
	ast_connected_line_copy_from_caller(&connected_caller, &chan->caller);
	ast_channel_unlock(chan);
	connected_caller.source = AST_CONNECTED_LINE_UPDATE_SOURCE_ANSWER;
	ast_channel_queue_connected_line_update(chan, &connected_caller, NULL);
	ast_party_connected_line_free(&connected_caller);

	ast_cel_report_event(target, AST_CEL_PICKUP, NULL, NULL, chan);

	if (ast_answer(chan)) {
		ast_log(LOG_WARNING, "Unable to answer '%s'\n", chan_name);
		goto pickup_failed;
	}

	if (ast_queue_control(chan, AST_CONTROL_ANSWER)) {
		ast_log(LOG_WARNING, "Unable to queue answer on '%s'\n", chan_name);
		goto pickup_failed;
	}
	
	/* setting this flag to generate a reason header in the cancel message to the ringing channel */
	ast_set_flag(chan, AST_FLAG_ANSWERED_ELSEWHERE);

	if (ast_channel_masquerade(target, chan)) {
		ast_log(LOG_WARNING, "Unable to masquerade '%s' into '%s'\n", chan_name,
			target_name);
		goto pickup_failed;
	}

	/* If you want UniqueIDs, set channelvars in manager.conf to CHANNEL(uniqueid) */
	ast_manager_event_multichan(EVENT_FLAG_CALL, "Pickup", 2, chans,
		"Channel: %s\r\n"
		"TargetChannel: %s\r\n",
		chan_name, target_name);

	/* Do the masquerade manually to make sure that it is completed. */
	ast_do_masquerade(target);
	res = 0;

pickup_failed:
	ast_channel_lock(target);
	if (!ast_channel_datastore_remove(target, ds_pickup)) {
		ast_datastore_free(ds_pickup);
	}

	return res;
}

static char *app_bridge = "Bridge";

enum {
	BRIDGE_OPT_PLAYTONE = (1 << 0),
	OPT_CALLEE_HANGUP =	(1 << 1),
	OPT_CALLER_HANGUP =	(1 << 2),
	OPT_DURATION_LIMIT = (1 << 3),
	OPT_DURATION_STOP =	(1 << 4),
	OPT_CALLEE_TRANSFER = (1 << 5),
	OPT_CALLER_TRANSFER = (1 << 6),
	OPT_CALLEE_MONITOR = (1 << 7),
	OPT_CALLER_MONITOR = (1 << 8),
	OPT_CALLEE_PARK = (1 << 9),
	OPT_CALLER_PARK = (1 << 10),
	OPT_CALLEE_KILL = (1 << 11),
};
 
enum {
	OPT_ARG_DURATION_LIMIT = 0,
	OPT_ARG_DURATION_STOP,
	/* note: this entry _MUST_ be the last one in the enum */
	OPT_ARG_ARRAY_SIZE,
};

AST_APP_OPTIONS(bridge_exec_options, BEGIN_OPTIONS
	AST_APP_OPTION('p', BRIDGE_OPT_PLAYTONE),
	AST_APP_OPTION('h', OPT_CALLEE_HANGUP),
	AST_APP_OPTION('H', OPT_CALLER_HANGUP),
	AST_APP_OPTION('k', OPT_CALLEE_PARK),
	AST_APP_OPTION('K', OPT_CALLER_PARK),
	AST_APP_OPTION_ARG('L', OPT_DURATION_LIMIT, OPT_ARG_DURATION_LIMIT),
	AST_APP_OPTION_ARG('S', OPT_DURATION_STOP, OPT_ARG_DURATION_STOP),
	AST_APP_OPTION('t', OPT_CALLEE_TRANSFER),
	AST_APP_OPTION('T', OPT_CALLER_TRANSFER),
	AST_APP_OPTION('w', OPT_CALLEE_MONITOR),
	AST_APP_OPTION('W', OPT_CALLER_MONITOR),
	AST_APP_OPTION('x', OPT_CALLEE_KILL),
END_OPTIONS );

int ast_bridge_timelimit(struct ast_channel *chan, struct ast_bridge_config *config,
	char *parse, struct timeval *calldurationlimit)
{
	char *stringp = ast_strdupa(parse);
	char *limit_str, *warning_str, *warnfreq_str;
	const char *var;
	int play_to_caller = 0, play_to_callee = 0;
	int delta;

	limit_str = strsep(&stringp, ":");
	warning_str = strsep(&stringp, ":");
	warnfreq_str = strsep(&stringp, ":");

	config->timelimit = atol(limit_str);
	if (warning_str)
		config->play_warning = atol(warning_str);
	if (warnfreq_str)
		config->warning_freq = atol(warnfreq_str);

	if (!config->timelimit) {
		ast_log(LOG_WARNING, "Bridge does not accept L(%s), hanging up.\n", limit_str);
		config->timelimit = config->play_warning = config->warning_freq = 0;
		config->warning_sound = NULL;
		return -1; /* error */
	} else if ( (delta = config->play_warning - config->timelimit) > 0) {
		int w = config->warning_freq;

		/*
		 * If the first warning is requested _after_ the entire call
		 * would end, and no warning frequency is requested, then turn
		 * off the warning. If a warning frequency is requested, reduce
		 * the 'first warning' time by that frequency until it falls
		 * within the call's total time limit.
		 *
		 * Graphically:
		 *                timelim->|    delta        |<-playwarning
		 *      0__________________|_________________|
		 *                       | w  |    |    |    |
		 *
		 * so the number of intervals to cut is 1+(delta-1)/w
		 */
		if (w == 0) {
			config->play_warning = 0;
		} else {
			config->play_warning -= w * ( 1 + (delta-1)/w );
			if (config->play_warning < 1)
				config->play_warning = config->warning_freq = 0;
		}
	}
	
	ast_channel_lock(chan);

	var = pbx_builtin_getvar_helper(chan, "LIMIT_PLAYAUDIO_CALLER");
	play_to_caller = var ? ast_true(var) : 1;

	var = pbx_builtin_getvar_helper(chan, "LIMIT_PLAYAUDIO_CALLEE");
	play_to_callee = var ? ast_true(var) : 0;

	if (!play_to_caller && !play_to_callee)
		play_to_caller = 1;

	var = pbx_builtin_getvar_helper(chan, "LIMIT_WARNING_FILE");
	config->warning_sound = !ast_strlen_zero(var) ? ast_strdup(var) : ast_strdup("timeleft");

	/* The code looking at config wants a NULL, not just "", to decide
	 * that the message should not be played, so we replace "" with NULL.
	 * Note, pbx_builtin_getvar_helper _can_ return NULL if the variable is
	 * not found.
	 */

	var = pbx_builtin_getvar_helper(chan, "LIMIT_TIMEOUT_FILE");
	config->end_sound = !ast_strlen_zero(var) ? ast_strdup(var) : NULL;

	var = pbx_builtin_getvar_helper(chan, "LIMIT_CONNECT_FILE");
	config->start_sound = !ast_strlen_zero(var) ? ast_strdup(var) : NULL;

	ast_channel_unlock(chan);

	/* undo effect of S(x) in case they are both used */
	calldurationlimit->tv_sec = 0;
	calldurationlimit->tv_usec = 0;

	/* more efficient to do it like S(x) does since no advanced opts */
	if (!config->play_warning && !config->start_sound && !config->end_sound && config->timelimit) {
		calldurationlimit->tv_sec = config->timelimit / 1000;
		calldurationlimit->tv_usec = (config->timelimit % 1000) * 1000;
		ast_verb(3, "Setting call duration limit to %.3lf seconds.\n",
			calldurationlimit->tv_sec + calldurationlimit->tv_usec / 1000000.0);
		config->timelimit = play_to_caller = play_to_callee =
		config->play_warning = config->warning_freq = 0;
	} else {
		ast_verb(4, "Limit Data for this call:\n");
		ast_verb(4, "timelimit      = %ld ms (%.3lf s)\n", config->timelimit, config->timelimit / 1000.0);
		ast_verb(4, "play_warning   = %ld ms (%.3lf s)\n", config->play_warning, config->play_warning / 1000.0);
		ast_verb(4, "play_to_caller = %s\n", play_to_caller ? "yes" : "no");
		ast_verb(4, "play_to_callee = %s\n", play_to_callee ? "yes" : "no");
		ast_verb(4, "warning_freq   = %ld ms (%.3lf s)\n", config->warning_freq, config->warning_freq / 1000.0);
		ast_verb(4, "start_sound    = %s\n", S_OR(config->start_sound, ""));
		ast_verb(4, "warning_sound  = %s\n", config->warning_sound);
		ast_verb(4, "end_sound      = %s\n", S_OR(config->end_sound, ""));
	}
	if (play_to_caller)
		ast_set_flag(&(config->features_caller), AST_FEATURE_PLAY_WARNING);
	if (play_to_callee)
		ast_set_flag(&(config->features_callee), AST_FEATURE_PLAY_WARNING);
	return 0;
}


/*!
 * \brief Bridge channels
 * \param chan
 * \param data channel to bridge with.
 * 
 * Split data, check we aren't bridging with ourself, check valid channel,
 * answer call if not already, check compatible channels, setup bridge config
 * now bridge call, if transfered party hangs up return to PBX extension.
 */
static int bridge_exec(struct ast_channel *chan, const char *data)
{
	struct ast_channel *current_dest_chan, *final_dest_chan, *chans[2];
	char *tmp_data  = NULL;
	struct ast_flags opts = { 0, };
	struct ast_bridge_config bconfig = { { 0, }, };
	char *opt_args[OPT_ARG_ARRAY_SIZE];
	struct timeval calldurationlimit = { 0, };

	AST_DECLARE_APP_ARGS(args,
		AST_APP_ARG(dest_chan);
		AST_APP_ARG(options);
	);
	
	if (ast_strlen_zero(data)) {
		ast_log(LOG_WARNING, "Bridge require at least 1 argument specifying the other end of the bridge\n");
		return -1;
	}

	tmp_data = ast_strdupa(data);
	AST_STANDARD_APP_ARGS(args, tmp_data);
	if (!ast_strlen_zero(args.options))
		ast_app_parse_options(bridge_exec_options, &opts, opt_args, args.options);

	/* avoid bridge with ourselves */
	if (!strcmp(chan->name, args.dest_chan)) {
		ast_log(LOG_WARNING, "Unable to bridge channel %s with itself\n", chan->name);
		ast_manager_event(chan, EVENT_FLAG_CALL, "BridgeExec",
					"Response: Failed\r\n"
					"Reason: Unable to bridge channel to itself\r\n"
					"Channel1: %s\r\n"
					"Channel2: %s\r\n",
					chan->name, args.dest_chan);
		pbx_builtin_setvar_helper(chan, "BRIDGERESULT", "LOOP");
		return 0;
	}

	/* make sure we have a valid end point */
	if (!(current_dest_chan = ast_channel_get_by_name_prefix(args.dest_chan,
			strlen(args.dest_chan)))) {
		ast_log(LOG_WARNING, "Bridge failed because channel %s does not exists or we "
			"cannot get its lock\n", args.dest_chan);
		ast_manager_event(chan, EVENT_FLAG_CALL, "BridgeExec",
					"Response: Failed\r\n"
					"Reason: Cannot grab end point\r\n"
					"Channel1: %s\r\n"
					"Channel2: %s\r\n", chan->name, args.dest_chan);
		pbx_builtin_setvar_helper(chan, "BRIDGERESULT", "NONEXISTENT");
		return 0;
	}

	/* answer the channel if needed */
	if (current_dest_chan->_state != AST_STATE_UP) {
		ast_answer(current_dest_chan);
	}

	/* try to allocate a place holder where current_dest_chan will be placed */
	if (!(final_dest_chan = ast_channel_alloc(0, AST_STATE_DOWN, NULL, NULL, NULL, 
		NULL, NULL, current_dest_chan->linkedid, 0, "Bridge/%s", current_dest_chan->name))) {
		ast_log(LOG_WARNING, "Cannot create placeholder channel for chan %s\n", args.dest_chan);
		ast_manager_event(chan, EVENT_FLAG_CALL, "BridgeExec",
					"Response: Failed\r\n"
					"Reason: cannot create placeholder\r\n"
					"Channel1: %s\r\n"
					"Channel2: %s\r\n", chan->name, args.dest_chan);
	}

	do_bridge_masquerade(current_dest_chan, final_dest_chan);

	chans[0] = current_dest_chan;
	chans[1] = final_dest_chan;

	/* now current_dest_chan is a ZOMBIE and with softhangup set to 1 and final_dest_chan is our end point */
	/* try to make compatible, send error if we fail */
	if (ast_channel_make_compatible(chan, final_dest_chan) < 0) {
		ast_log(LOG_WARNING, "Could not make channels %s and %s compatible for bridge\n", chan->name, final_dest_chan->name);
		ast_manager_event_multichan(EVENT_FLAG_CALL, "BridgeExec", 2, chans,
					"Response: Failed\r\n"
					"Reason: Could not make channels compatible for bridge\r\n"
					"Channel1: %s\r\n"
					"Channel2: %s\r\n", chan->name, final_dest_chan->name);
		ast_hangup(final_dest_chan); /* may be we should return this channel to the PBX? */
		pbx_builtin_setvar_helper(chan, "BRIDGERESULT", "INCOMPATIBLE");
		current_dest_chan = ast_channel_unref(current_dest_chan);
		return 0;
	}

	/* Report that the bridge will be successfull */
	ast_manager_event_multichan(EVENT_FLAG_CALL, "BridgeExec", 2, chans,
				"Response: Success\r\n"
				"Channel1: %s\r\n"
				"Channel2: %s\r\n", chan->name, final_dest_chan->name);

	/* we have 2 valid channels to bridge, now it is just a matter of setting up the bridge config and starting the bridge */	
	if (ast_test_flag(&opts, BRIDGE_OPT_PLAYTONE) && !ast_strlen_zero(xfersound)) {
		if (!ast_streamfile(final_dest_chan, xfersound, final_dest_chan->language)) {
			if (ast_waitstream(final_dest_chan, "") < 0)
				ast_log(LOG_WARNING, "Failed to play courtesy tone on %s\n", final_dest_chan->name);
		}
	}
	
	current_dest_chan = ast_channel_unref(current_dest_chan);
	
	if (ast_test_flag(&opts, OPT_DURATION_LIMIT) && !ast_strlen_zero(opt_args[OPT_ARG_DURATION_LIMIT])) {
		if (ast_bridge_timelimit(chan, &bconfig, opt_args[OPT_ARG_DURATION_LIMIT], &calldurationlimit))
			goto done;
	}

	if (ast_test_flag(&opts, OPT_CALLEE_TRANSFER))
		ast_set_flag(&(bconfig.features_callee), AST_FEATURE_REDIRECT);
	if (ast_test_flag(&opts, OPT_CALLER_TRANSFER))
		ast_set_flag(&(bconfig.features_caller), AST_FEATURE_REDIRECT);
	if (ast_test_flag(&opts, OPT_CALLEE_HANGUP))
		ast_set_flag(&(bconfig.features_callee), AST_FEATURE_DISCONNECT);
	if (ast_test_flag(&opts, OPT_CALLER_HANGUP))
		ast_set_flag(&(bconfig.features_caller), AST_FEATURE_DISCONNECT);
	if (ast_test_flag(&opts, OPT_CALLEE_MONITOR))
		ast_set_flag(&(bconfig.features_callee), AST_FEATURE_AUTOMON);
	if (ast_test_flag(&opts, OPT_CALLER_MONITOR))
		ast_set_flag(&(bconfig.features_caller), AST_FEATURE_AUTOMON);
	if (ast_test_flag(&opts, OPT_CALLEE_PARK))
		ast_set_flag(&(bconfig.features_callee), AST_FEATURE_PARKCALL);
	if (ast_test_flag(&opts, OPT_CALLER_PARK))
		ast_set_flag(&(bconfig.features_caller), AST_FEATURE_PARKCALL);

	ast_bridge_call(chan, final_dest_chan, &bconfig);

	/* the bridge has ended, set BRIDGERESULT to SUCCESS. If the other channel has not been hung up, return it to the PBX */
	pbx_builtin_setvar_helper(chan, "BRIDGERESULT", "SUCCESS");
	if (!ast_check_hangup(final_dest_chan) && !ast_test_flag(&opts, OPT_CALLEE_KILL)) {
		ast_debug(1, "starting new PBX in %s,%s,%d for chan %s\n",
			final_dest_chan->context, final_dest_chan->exten,
			final_dest_chan->priority, final_dest_chan->name);

		if (ast_pbx_start(final_dest_chan) != AST_PBX_SUCCESS) {
			ast_log(LOG_WARNING, "FAILED continuing PBX on dest chan %s\n", final_dest_chan->name);
			ast_hangup(final_dest_chan);
		} else
			ast_debug(1, "SUCCESS continuing PBX on chan %s\n", final_dest_chan->name);
	} else {
		ast_debug(1, "hangup chan %s since the other endpoint has hung up or the x flag was passed\n", final_dest_chan->name);
		ast_hangup(final_dest_chan);
	}
done:
	if (bconfig.warning_sound) {
		ast_free((char *)bconfig.warning_sound);
	}
	if (bconfig.end_sound) {
		ast_free((char *)bconfig.end_sound);
	}
	if (bconfig.start_sound) {
		ast_free((char *)bconfig.start_sound);
	}

	return 0;
}

#if defined(TEST_FRAMEWORK)
/*!
 * \internal
 * \brief Convert parking spaces map list to a comma separated string.
 *
 * \param str String buffer to fill.
 * \param spaces Parking spaces map list to convert.
 *
 * \return Nothing
 */
static void create_spaces_str(struct ast_str **str, struct parking_dp_space_map *spaces)
{
	const char *comma;
	struct parking_dp_spaces *cur;

	ast_str_reset(*str);
	comma = "";
	AST_LIST_TRAVERSE(spaces, cur, node) {
		if (cur->start == cur->stop) {
			ast_str_append(str, 0, "%s%d", comma, cur->start);
		} else {
			ast_str_append(str, 0, "%s%d-%d", comma, cur->start, cur->stop);
		}
		comma = ",";
	}
}
#endif	/* defined(TEST_FRAMEWORK) */

#if defined(TEST_FRAMEWORK)
/*!
 * \internal
 * \brief Compare parking spaces map to what is expected.
 *
 * \param test Unit test context.
 * \param spaces Parking spaces map list to check.
 * \param expected String to compare with.
 * \param what What is being compared.
 *
 * \retval 0 successful compare.
 * \retval nonzero if failed to compare.
 */
static int check_spaces(struct ast_test *test, struct parking_dp_space_map *spaces, const char *expected, const char *what)
{
	int cmp;
	struct ast_str *str = ast_str_alloca(1024);

	create_spaces_str(&str, spaces);
	cmp = strcmp(expected, ast_str_buffer(str));
	if (cmp) {
		ast_test_status_update(test,
			"Unexpected parking space map for %s. Expect:'%s' Got:'%s'\n",
			what, expected, ast_str_buffer(str));
	}
	return cmp;
}
#endif	/* defined(TEST_FRAMEWORK) */

#if defined(TEST_FRAMEWORK)
/*!
 * \internal
 * \brief Add a dead space to the dead spaces list.
 *
 * \param context Dead spaces list ptr pretending to be a context name ptr.
 * \param space Dead space to add to the list.
 *
 * \return Nothing
 */
static void test_add_dead_space(const char *context, int space)
{
	struct parking_dp_space_map *dead_spaces = (struct parking_dp_space_map *) context;

	usage_context_add_spaces(dead_spaces, space, space, NULL, 0);
}
#endif	/* defined(TEST_FRAMEWORK) */

#if defined(TEST_FRAMEWORK)
struct test_map {
	const char *ramp;
	int start;
	int stop;
	const char *expect;
};

/*!
 * \internal
 * \brief Build a parking lot dialplan usage test map from a table.
 *
 * \param test Unit test context.
 * \param lot Parking lot to use to build test usage map.
 * \param table_name Name of passed in table.
 * \param table Usage information to put in the usage map.
 * \param num_entries Number of entries in the table.
 *
 * \retval Created context node on success.
 * \retval NULL on error.
 */
static struct parking_dp_context *test_build_maps(struct ast_test *test,
	struct ast_parkinglot *lot, const char *table_name, const struct test_map *table,
	size_t num_entries)
{
	struct parking_dp_context *ctx_node;
	int cur_index = 0;
	char what[40];

	snprintf(what, sizeof(what), "%s[%d]", table_name, cur_index);
	ast_copy_string(lot->cfg.parkext, table->ramp, sizeof(lot->cfg.parkext));
	lot->cfg.parking_start = table->start;
	lot->cfg.parking_stop = table->stop;
	ctx_node = build_dialplan_useage_context(lot);
	if (!ctx_node) {
		ast_test_status_update(test, "Failed to create parking lot context map for %s\n",
			what);
		return NULL;
	}
	if (check_spaces(test, &ctx_node->spaces, table->expect, what)) {
		destroy_dialplan_usage_context(ctx_node);
		return NULL;
	}
	while (--num_entries) {
		++cur_index;
		++table;
		snprintf(what, sizeof(what), "%s[%d]", table_name, cur_index);
		ast_copy_string(lot->cfg.parkext, table->ramp, sizeof(lot->cfg.parkext));
		lot->cfg.parking_start = table->start;
		lot->cfg.parking_stop = table->stop;
		if (dialplan_usage_add_parkinglot_data(ctx_node, lot, 1)) {
			ast_test_status_update(test, "Failed to add parking lot data for %s\n", what);
			destroy_dialplan_usage_context(ctx_node);
			return NULL;
		}
		if (check_spaces(test, &ctx_node->spaces, table->expect, what)) {
			destroy_dialplan_usage_context(ctx_node);
			return NULL;
		}
	}
	return ctx_node;
}

static const struct test_map test_old_ctx[] = {
	/* The following order of building ctx is important to test adding items to the lists. */
	{ "702", 14, 15, "14-15" },
	{ "700", 10, 11, "10-11,14-15" },
	{ "701", 18, 19, "10-11,14-15,18-19" },
	{ "703", 12, 13, "10-15,18-19" },
	{ "704", 16, 17, "10-19" },

	/* Parking ramp and space conflicts are intended with these lines. */
	{ "704", 9, 19, "9-19" },
	{ "704", 9, 20, "9-20" },
	{ "704", 8, 21, "8-21" },

	/* Add more spaces to ctx to test removing dead parking spaces. */
	{ "705", 23, 25, "8-21,23-25" },
	{ "706", 28, 31, "8-21,23-25,28-31" },
	{ "707", 33, 34, "8-21,23-25,28-31,33-34" },
	{ "708", 38, 40, "8-21,23-25,28-31,33-34,38-40" },
	{ "709", 42, 43, "8-21,23-25,28-31,33-34,38-40,42-43" },
};

static const struct test_map test_new_ctx[] = {
	{ "702", 4, 5, "4-5" },
	{ "704", 24, 26, "4-5,24-26" },
	{ "709", 29, 30, "4-5,24-26,29-30" },
	{ "710", 32, 35, "4-5,24-26,29-30,32-35" },
	{ "711", 37, 39, "4-5,24-26,29-30,32-35,37-39" },
};
#endif	/* defined(TEST_FRAMEWORK) */

#if defined(TEST_FRAMEWORK)
/*!
 * \internal
 * \brief Test parking dialplan usage map code.
 *
 * \param test Unit test context.
 *
 * \retval 0 on success.
 * \retval -1 on error.
 */
static int test_dialplan_usage_map(struct ast_test *test)
{
	struct parking_dp_context *old_ctx;
	struct parking_dp_context *new_ctx;
	struct ast_parkinglot *lot;
	struct parking_dp_spaces *spaces;
	struct parking_dp_space_map dead_spaces = AST_LIST_HEAD_NOLOCK_INIT_VALUE;
	int res;

	ast_test_status_update(test, "Test parking dialplan usage map code\n");

	lot = create_parkinglot("test_lot");
	if (!lot) {
		return -1;
	}
	ast_copy_string(lot->cfg.parking_con, "test-ctx", sizeof(lot->cfg.parking_con));
	lot->cfg.parkext_exclusive = 1;

	ast_test_status_update(test,
		"Build old_ctx map\n");
	ast_log(LOG_NOTICE, "6 Ramp and space conflict warnings are expected.\n");
	old_ctx = test_build_maps(test, lot, "test_old_ctx", test_old_ctx,
		ARRAY_LEN(test_old_ctx));
	if (!old_ctx) {
		ao2_ref(lot, -1);
		return -1;
	}

	ast_test_status_update(test, "Build new_ctx map\n");
	new_ctx = test_build_maps(test, lot, "test_new_ctx", test_new_ctx,
		ARRAY_LEN(test_new_ctx));
	if (!new_ctx) {
		res = -1;
		goto fail_old_ctx;
	}

	ast_test_status_update(test, "Test removing dead parking spaces\n");
	remove_dead_spaces_usage((void *) &dead_spaces, &old_ctx->spaces,
		&new_ctx->spaces, test_add_dead_space);
	if (check_spaces(test, &dead_spaces, "8-21,23,28,31,40,42-43", "dead_spaces")) {
		res = -1;
		goto fail_dead_spaces;
	}

	res = 0;

fail_dead_spaces:
	while ((spaces = AST_LIST_REMOVE_HEAD(&dead_spaces, node))) {
		ast_free(spaces);
	}
	destroy_dialplan_usage_context(new_ctx);

fail_old_ctx:
	destroy_dialplan_usage_context(old_ctx);
	ao2_ref(lot, -1);
	return res;
}
#endif	/* defined(TEST_FRAMEWORK) */

#if defined(TEST_FRAMEWORK)
static int fake_fixup(struct ast_channel *clonechan, struct ast_channel *original)
{
	return 0;
}
#endif	/* defined(TEST_FRAMEWORK) */

#if defined(TEST_FRAMEWORK)
static struct ast_channel *create_test_channel(const struct ast_channel_tech *fake_tech)
{
	struct ast_channel *test_channel1;
	struct ast_format tmp_fmt;

	if (!(test_channel1 = ast_channel_alloc(0, AST_STATE_DOWN, NULL, NULL, NULL,
		NULL, NULL, 0, 0, "TestChannel1"))) {
		ast_log(LOG_WARNING, "Whoa, test channel creation failed.\n");
		return NULL;
	}

	/* normally this is done in the channel driver */
	ast_format_cap_add(test_channel1->nativeformats, ast_format_set(&tmp_fmt, AST_FORMAT_GSM, 0));

	ast_format_set(&test_channel1->writeformat, AST_FORMAT_GSM, 0);
	ast_format_set(&test_channel1->rawwriteformat, AST_FORMAT_GSM, 0);
	ast_format_set(&test_channel1->readformat, AST_FORMAT_GSM, 0);
	ast_format_set(&test_channel1->rawreadformat, AST_FORMAT_GSM, 0);

	test_channel1->tech = fake_tech;

	return test_channel1;
}
#endif	/* defined(TEST_FRAMEWORK) */

#if defined(TEST_FRAMEWORK)
static int unpark_test_channel(struct ast_channel *toremove, struct ast_park_call_args *args)
{
	struct ast_context *con;
	struct parkeduser *pu_toremove;
	int res = 0;

	args->pu->notquiteyet = 1; /* go ahead and stop processing the test parking */

	AST_LIST_LOCK(&args->pu->parkinglot->parkings);
	AST_LIST_TRAVERSE_SAFE_BEGIN(&args->pu->parkinglot->parkings, pu_toremove, list) {
		if (pu_toremove == args->pu) {
			AST_LIST_REMOVE_CURRENT(list);
			break;
		}
	}
	AST_LIST_TRAVERSE_SAFE_END;
	AST_LIST_UNLOCK(&args->pu->parkinglot->parkings);

	if (!pu_toremove) {
		ast_log(LOG_WARNING, "Whoa, could not find parking test call!\n");
		return -1;
	}

	con = ast_context_find(args->pu->parkinglot->cfg.parking_con);
	if (con) {
		if (ast_context_remove_extension2(con, args->pu->parkingexten, 1, NULL, 0)) {
			ast_log(LOG_WARNING, "Whoa, failed to remove the parking extension!\n");
			res = -1;
		} else {
			notify_metermaids(args->pu->parkingexten,
				pu_toremove->parkinglot->cfg.parking_con, AST_DEVICE_NOT_INUSE);
		}
	} else {
		ast_log(LOG_WARNING, "Whoa, no parking context?\n");
		res = -1;
	}

	parkinglot_unref(pu_toremove->parkinglot);
	ast_free(pu_toremove);
	args->pu = NULL;

	if (!res && toremove) {
		ast_hangup(toremove);
	}
	return res;
}
#endif	/* defined(TEST_FRAMEWORK) */

#if defined(TEST_FRAMEWORK)
AST_TEST_DEFINE(features_test)
{
	struct ast_channel *test_channel1 = NULL;
	struct ast_channel *parked_chan = NULL;
	struct ast_parkinglot *dynlot;
	struct ast_park_call_args args = {
		.timeout = DEFAULT_PARK_TIME,
	};

	int res = 0;

	static const struct ast_channel_tech fake_tech = {
		.fixup = fake_fixup, /* silence warning from masquerade */
	};

	static const char unique_lot_1[] = "myuniquetestparkinglot314";
	static const char unique_lot_2[] = "myuniquetestparkinglot3141592654";
	static const char unique_context_1[] = "myuniquetestcontext314";
	static const char unique_context_2[] = "myuniquetestcontext3141592654";
	static const char parkinglot_parkext[] = "750";
	static const char parkinglot_range[] = "751-760";

	switch (cmd) {
	case TEST_INIT:
		info->name = "features_test";
		info->category = "/main/features/";
		info->summary = "Features unit test";
		info->description =
			"Tests whether parking respects PARKINGLOT settings";
		return AST_TEST_NOT_RUN;
	case TEST_EXECUTE:
		break;
	}

	if (test_dialplan_usage_map(test)) {
		res = -1;
		goto exit_features_test;
	}

	/* changing a config option is a bad practice, but must be done in this case */
	parkeddynamic = 1;

	ast_test_status_update(test, "Test parking functionality with defaults\n");
	if (!(test_channel1 = create_test_channel(&fake_tech))) {
		res = -1;
		goto exit_features_test;
	}
	if (park_call_full(test_channel1, NULL, &args)) {
		res = -1;
		goto exit_features_test;
	}
	if (unpark_test_channel(test_channel1, &args)) {
		res = -1;
		goto exit_features_test;
	}


	ast_test_status_update(test, "Check that certain parking options are respected\n");
	if (!(test_channel1 = create_test_channel(&fake_tech))) {
		res = -1;
		goto exit_features_test;
	}
	pbx_builtin_setvar_helper(test_channel1, "PARKINGLOT", unique_lot_1);
	pbx_builtin_setvar_helper(test_channel1, "PARKINGDYNCONTEXT", unique_context_1);
	pbx_builtin_setvar_helper(test_channel1, "PARKINGDYNEXTEN", parkinglot_parkext);
	pbx_builtin_setvar_helper(test_channel1, "PARKINGDYNPOS", parkinglot_range);
	if (park_call_full(test_channel1, NULL, &args)) {
		res = -1;
		goto exit_features_test;
	}
	/* grab newly created parking lot for destruction in the end */
	dynlot = args.pu->parkinglot;
	if (args.pu->parkingnum != 751
		|| strcmp(dynlot->name, unique_lot_1)
		|| strcmp(dynlot->cfg.parking_con, unique_context_1)
		|| strcmp(dynlot->cfg.parkext, parkinglot_parkext)
		|| dynlot->cfg.parking_start != 751
		|| dynlot->cfg.parking_stop != 760) {
		ast_test_status_update(test, "Parking settings were not respected\n");
		ast_test_status_update(test, "Dyn-name:%s\n", dynlot->name);
		ast_test_status_update(test, "Dyn-context:%s\n", dynlot->cfg.parking_con);
		ast_test_status_update(test, "Dyn-parkext:%s\n", dynlot->cfg.parkext);
		ast_test_status_update(test, "Dyn-parkpos:%d-%d\n", dynlot->cfg.parking_start,
			dynlot->cfg.parking_stop);
		ast_test_status_update(test, "Parked in space:%d\n", args.pu->parkingnum);
		if (!unpark_test_channel(test_channel1, &args)) {
			test_channel1 = NULL;
		}
		res = -1;
		goto exit_features_test;
	} else {
		ast_test_status_update(test, "Parking settings for non-masquerading park verified\n");
	}
	if (unpark_test_channel(test_channel1, &args)) {
		res = -1;
		goto exit_features_test;
	}


	ast_test_status_update(test, "Check #2 that certain parking options are respected\n");
	if (!(test_channel1 = create_test_channel(&fake_tech))) {
		res = -1;
		goto exit_features_test;
	}
	pbx_builtin_setvar_helper(test_channel1, "PARKINGLOT", unique_lot_2);
	pbx_builtin_setvar_helper(test_channel1, "PARKINGDYNCONTEXT", unique_context_2);
	pbx_builtin_setvar_helper(test_channel1, "PARKINGDYNEXTEN", parkinglot_parkext);
	pbx_builtin_setvar_helper(test_channel1, "PARKINGDYNPOS", parkinglot_range);
	if (masq_park_call(test_channel1, NULL, 0, NULL, 0, &args)) {
		res = -1;
		goto exit_features_test;
	}
	/* hangup zombie channel */
	ast_hangup(test_channel1);
	test_channel1 = NULL;

	dynlot = args.pu->parkinglot;
	if (args.pu->parkingnum != 751
		|| strcmp(dynlot->name, unique_lot_2)
		|| strcmp(dynlot->cfg.parking_con, unique_context_2)
		|| strcmp(dynlot->cfg.parkext, parkinglot_parkext)
		|| dynlot->cfg.parking_start != 751
		|| dynlot->cfg.parking_stop != 760) {
		ast_test_status_update(test, "Parking settings were not respected\n");
		ast_test_status_update(test, "Dyn-name:%s\n", dynlot->name);
		ast_test_status_update(test, "Dyn-context:%s\n", dynlot->cfg.parking_con);
		ast_test_status_update(test, "Dyn-parkext:%s\n", dynlot->cfg.parkext);
		ast_test_status_update(test, "Dyn-parkpos:%d-%d\n", dynlot->cfg.parking_start,
			dynlot->cfg.parking_stop);
		ast_test_status_update(test, "Parked in space:%d\n", args.pu->parkingnum);
		res = -1;
	} else {
		ast_test_status_update(test, "Parking settings for masquerading park verified\n");
	}

	/* find the real channel */
	parked_chan = ast_channel_get_by_name("TestChannel1");
	if (unpark_test_channel(parked_chan, &args)) {
		if (parked_chan) {
			ast_hangup(parked_chan);
		}
		res = -1;
	}


exit_features_test:

	if (test_channel1) {
		ast_hangup(test_channel1);
	}

	force_reload_load = 1;
	ast_features_reload();
	return res ? AST_TEST_FAIL : AST_TEST_PASS;
}
#endif	/* defined(TEST_FRAMEWORK) */

int ast_features_init(void)
{
	int res;

	parkinglots = ao2_container_alloc(7, parkinglot_hash_cb, parkinglot_cmp_cb);
	if (!parkinglots) {
		return -1;
	}

	res = load_config(0);
	if (res) {
		return res;
	}
	ast_cli_register_multiple(cli_features, ARRAY_LEN(cli_features));
	ast_pthread_create(&parking_thread, NULL, do_parking_thread, NULL);
	ast_register_application2(app_bridge, bridge_exec, NULL, NULL, NULL);
	res = ast_register_application2(parkedcall, parked_call_exec, NULL, NULL, NULL);
	if (!res)
		res = ast_register_application2(parkcall, park_call_exec, NULL, NULL, NULL);
	if (!res) {
		ast_manager_register_xml("ParkedCalls", 0, manager_parking_status);
		ast_manager_register_xml("Park", EVENT_FLAG_CALL, manager_park);
		ast_manager_register_xml("Bridge", EVENT_FLAG_CALL, action_bridge);
	}

	res |= ast_devstate_prov_add("Park", metermaidstate);
#if defined(TEST_FRAMEWORK)
	res |= AST_TEST_REGISTER(features_test);
#endif	/* defined(TEST_FRAMEWORK) */

	return res;
}<|MERGE_RESOLUTION|>--- conflicted
+++ resolved
@@ -2215,15 +2215,6 @@
 		/* Set the transferee's new extension, since it exists, using transferer context */
 		ast_debug(1, "About to explicit goto %s, it has a PBX.\n", transferee->name);
 		ast_set_flag(transferee, AST_FLAG_BRIDGE_HANGUP_DONT); /* don't let the after-bridge code run the h-exten */
-<<<<<<< HEAD
-		ast_debug(1,
-			"ABOUT TO AST_ASYNC_GOTO, have a pbx... set HANGUP_DONT on chan=%s\n",
-			transferee->name);
-		if (ast_channel_connected_line_macro(transferee, transferer, &transferer->connected, 1, 0)) {
-			ast_channel_update_connected_line(transferer, &transferer->connected, NULL);
-		}
-=======
->>>>>>> 6b8ee3eb
 		set_c_e_p(transferee, transferer_real_context, xferto, 0);
 
 		/*
