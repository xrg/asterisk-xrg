--- conflicted
+++ resolved
@@ -894,11 +894,7 @@
 
 static struct ast_channel *feature_request_and_dial(struct ast_channel *caller,
 	const char *caller_name, struct ast_channel *requestor,
-<<<<<<< HEAD
 	struct ast_channel *transferee, const char *type, struct ast_format_cap *cap, void *data,
-=======
-	struct ast_channel *transferee, const char *type, format_t format, void *data,
->>>>>>> 8c6d8176
 	int timeout, int *outstate, const char *language);
 
 /*!
@@ -1890,7 +1886,6 @@
 	 * course when chan finishes, and let the pbx do its thing and
 	 * hang up when the park is over.
 	 */
-<<<<<<< HEAD
 
 	/* Answer if call is not up */
 	if (chan->_state != AST_STATE_UP) {
@@ -1902,19 +1897,6 @@
 			return -1;
 		}
 
-=======
-
-	/* Answer if call is not up */
-	if (chan->_state != AST_STATE_UP) {
-		/*
-		 * XXX Why are we doing this?  Both of the channels should be up
-		 * since you cannot do DTMF features unless you are bridged.
-		 */
-		if (ast_answer(chan)) {
-			return -1;
-		}
-
->>>>>>> 8c6d8176
 		/* Sleep to allow VoIP streams to settle down */
 		if (ast_safe_sleep(chan, 1000)) {
 			return -1;
@@ -2391,11 +2373,7 @@
 /*!
  * \internal
  * \brief Builtin attended transfer failed cleanup.
-<<<<<<< HEAD
  * \since 10.0
-=======
- * \since 1.10
->>>>>>> 8c6d8176
  *
  * \param transferee Party A in the transfer.
  * \param transferer Party B in the transfer.
@@ -2544,11 +2522,7 @@
 
 	/* Dial party C */
 	newchan = feature_request_and_dial(transferer, transferer_name_orig, transferer,
-<<<<<<< HEAD
 		transferee, "Local", transferer->nativeformats, xferto,
-=======
-		transferee, "Local", ast_best_codec(transferer->nativeformats), xferto,
->>>>>>> 8c6d8176
 		atxfernoanswertimeout, &outstate, transferer->language);
 	ast_debug(2, "Dial party C result: newchan:%d, outstate:%d\n", !!newchan, outstate);
 
@@ -2655,11 +2629,7 @@
 					transferer_tech, transferer_name);
 				newchan = feature_request_and_dial(transferer, transferer_name_orig,
 					transferee, transferee, transferer_tech,
-<<<<<<< HEAD
 					transferee->nativeformats, transferer_name,
-=======
-					ast_best_codec(transferee->nativeformats), transferer_name,
->>>>>>> 8c6d8176
 					atxfernoanswertimeout, &outstate, transferer->language);
 				ast_debug(2, "Dial party B result: newchan:%d, outstate:%d\n",
 					!!newchan, outstate);
@@ -2688,11 +2658,7 @@
 				ast_debug(1, "We're retrying to call %s/%s\n", "Local", xferto);
 				newchan = feature_request_and_dial(transferer, transferer_name_orig,
 					transferer, transferee, "Local",
-<<<<<<< HEAD
 					transferee->nativeformats, xferto,
-=======
-					ast_best_codec(transferee->nativeformats), xferto,
->>>>>>> 8c6d8176
 					atxfernoanswertimeout, &outstate, transferer->language);
 				ast_debug(2, "Redial party C result: newchan:%d, outstate:%d\n",
 					!!newchan, outstate);
@@ -3418,11 +3384,7 @@
  */
 static struct ast_channel *feature_request_and_dial(struct ast_channel *caller,
 	const char *caller_name, struct ast_channel *requestor,
-<<<<<<< HEAD
 	struct ast_channel *transferee, const char *type, struct ast_format_cap *cap, void *data,
-=======
-	struct ast_channel *transferee, const char *type, format_t format, void *data,
->>>>>>> 8c6d8176
 	int timeout, int *outstate, const char *language)
 {
 	int state = 0;
@@ -3455,11 +3417,7 @@
 
 	caller_hungup = ast_check_hangup(caller);
 
-<<<<<<< HEAD
 	if (!(chan = ast_request(type, tmp_cap, requestor, data, &cause))) {
-=======
-	if (!(chan = ast_request(type, format, requestor, data, &cause))) {
->>>>>>> 8c6d8176
 		ast_log(LOG_NOTICE, "Unable to request channel %s/%s\n", type, (char *)data);
 		switch (cause) {
 		case AST_CAUSE_BUSY:
@@ -3726,7 +3684,6 @@
 {
        ast_log(LOG_NOTICE, "______ %s (%lx)______\n", title, (unsigned long)chan);
        ast_log(LOG_NOTICE, "CHAN: name: %s;  appl: %s; data: %s; contxt: %s;  exten: %s; pri: %d;\n",
-<<<<<<< HEAD
 		       chan->name, chan->appl, chan->data, chan->context, chan->exten, chan->priority);
        ast_log(LOG_NOTICE, "CHAN: acctcode: %s;  dialcontext: %s; amaflags: %x; maccontxt: %s;  macexten: %s; macpri: %d;\n",
 		       chan->accountcode, chan->dialcontext, chan->amaflags, chan->macrocontext, chan->macroexten, chan->macropriority);
@@ -3738,19 +3695,6 @@
 		               chan->masqr->name, chan->masqr->cdr);
        if (chan->_bridge)
 	       ast_log(LOG_NOTICE, "CHAN: Bridged to %s\n", chan->_bridge->name);
-=======
-                       chan->name, chan->appl, chan->data, chan->context, chan->exten, chan->priority);
-       ast_log(LOG_NOTICE, "CHAN: acctcode: %s;  dialcontext: %s; amaflags: %x; maccontxt: %s;  macexten: %s; macpri: %d;\n",
-                       chan->accountcode, chan->dialcontext, chan->amaflags, chan->macrocontext, chan->macroexten, chan->macropriority);
-       ast_log(LOG_NOTICE, "CHAN: masq: %p;  masqr: %p; _bridge: %p; uniqueID: %s; linkedID:%s\n",
-                       chan->masq, chan->masqr,
-                       chan->_bridge, chan->uniqueid, chan->linkedid);
-       if (chan->masqr)
-               ast_log(LOG_NOTICE, "CHAN: masquerading as: %s;  cdr: %p;\n",
-                               chan->masqr->name, chan->masqr->cdr);
-       if (chan->_bridge)
-               ast_log(LOG_NOTICE, "CHAN: Bridged to %s\n", chan->_bridge->name);
->>>>>>> 8c6d8176
 
 	ast_log(LOG_NOTICE, "===== done ====\n");
 }
@@ -5522,7 +5466,6 @@
 		ast_log(LOG_ERROR, "Parking context '%s' does not exist and unable to create\n",
 			parkinglot->cfg.parking_con);
 		disabled = 1;
-<<<<<<< HEAD
 
 	/* Add a parking extension into the context */
 	} else if (ast_add_extension(parkinglot->cfg.parking_con, 1, parkinglot->cfg.parkext,
@@ -5537,22 +5480,6 @@
 				parkinglot->cfg.parking_stop);
 		}
 
-=======
-
-	/* Add a parking extension into the context */
-	} else if (ast_add_extension(parkinglot->cfg.parking_con, 1, parkinglot->cfg.parkext,
-		1, NULL, NULL, parkcall, ast_strdup(app_data), ast_free_ptr, registrar)) {
-		ast_log(LOG_ERROR, "Could not create parking lot %s access exten %s@%s\n",
-			parkinglot->name, parkinglot->cfg.parkext, parkinglot->cfg.parking_con);
-		disabled = 1;
-	} else {
-		/* Add parking hints */
-		if (parkinglot->cfg.parkaddhints) {
-			park_add_hints(parkinglot->cfg.parking_con, parkinglot->cfg.parking_start,
-				parkinglot->cfg.parking_stop);
-		}
-
->>>>>>> 8c6d8176
 		/*
 		 * XXX Not sure why we should need to notify the metermaids for
 		 * this exten.  It was originally done for the default parking
@@ -5590,7 +5517,6 @@
 		cfg_defaults = &parkinglot_cfg_default_default;
 	} else {
 		cfg_defaults = &parkinglot_cfg_default;
-<<<<<<< HEAD
 	}
 	new_cfg = *cfg_defaults;
 
@@ -5631,48 +5557,6 @@
 		parkinglot_unref(parkinglot);
 		return NULL;
 	}
-=======
-	}
-	new_cfg = *cfg_defaults;
-
-	ast_debug(1, "Building parking lot %s\n", parkinglot->name);
-
-	ao2_lock(parkinglot);
-
-	/* Do some config stuff */
-	cfg_error = parkinglot_config_read(parkinglot->name, &new_cfg, var);
-	if (oldparkinglot) {
-		if (cfg_error) {
-			/* Bad configuration read.  Keep using the original config. */
-			ast_log(LOG_WARNING, "Changes to parking lot %s are discarded.\n",
-				parkinglot->name);
-			cfg_error = 0;
-		} else if (!AST_LIST_EMPTY(&parkinglot->parkings)
-			&& memcmp(&new_cfg, &parkinglot->cfg, sizeof(parkinglot->cfg))) {
-			/* Try reloading later when parking lot is empty. */
-			ast_log(LOG_WARNING,
-				"Parking lot %s has parked calls.  Parking lot changes discarded.\n",
-				parkinglot->name);
-			force_reload_load = 1;
-		} else {
-			/* Accept the new config */
-			parkinglot->cfg = new_cfg;
-		}
-	} else {
-		/* Load the initial parking lot config. */
-		parkinglot->cfg = new_cfg;
-	}
-	parkinglot->the_mark = 0;
-
-	ao2_unlock(parkinglot);
-
-	if (cfg_error) {
-		/* Only new parking lots could have config errors here. */
-		ast_log(LOG_WARNING, "New parking lot %s is discarded.\n", parkinglot->name);
-		parkinglot_unref(parkinglot);
-		return NULL;
-	}
->>>>>>> 8c6d8176
 
 	/* Move it into the list, if it wasn't already there */
 	if (!oldparkinglot) {
@@ -5918,11 +5802,7 @@
 			} else {
 				ast_debug(1, "Configured parking context %s\n", ctg);
 			}
-<<<<<<< HEAD
 			continue;
-=======
-			continue;	
->>>>>>> 8c6d8176
 		}
 
 		/* No, check if it's a group */
@@ -6338,7 +6218,6 @@
 		}
 	}
 	ao2_iterator_destroy(&iter);
-<<<<<<< HEAD
 
 	return status;
 }
@@ -6388,57 +6267,6 @@
 	old_ramp = AST_LIST_FIRST(old_ramps);
 	new_ramp = AST_LIST_FIRST(new_ramps);
 
-=======
-
-	return status;
-}
-
-/*!
- * \internal
- * \brief Remove the given extension if it exists.
- *
- * \param context Dialplan database context name.
- * \param exten Extension to remove.
- * \param priority Extension priority to remove.
- *
- * \return Nothing
- */
-static void remove_exten_if_exist(const char *context, const char *exten, int priority)
-{
-	struct pbx_find_info q = { .stacklen = 0 }; /* the rest is reset in pbx_find_extension */
-
-	if (pbx_find_extension(NULL, NULL, &q, context, exten, priority, NULL, NULL,
-		E_MATCH)) {
-		ast_debug(1, "Removing unneeded parking lot exten: %s@%s priority:%d\n",
-			context, exten, priority);
-		ast_context_remove_extension(context, exten, priority, registrar);
-	}
-}
-
-/*!
- * \internal
- * \brief Remove unused parking lot access ramp items.
- *
- * \param context Dialplan database context name.
- * \param old_ramps Before configuration reload access ramp usage map.
- * \param new_ramps After configuration reload access ramp usage map.
- *
- * \details
- * Remove access ramp items that were in the old context but not in the
- * new context.
- *
- * \return Nothing
- */
-static void remove_dead_ramp_usage(const char *context, struct parking_dp_ramp_map *old_ramps, struct parking_dp_ramp_map *new_ramps)
-{
-	struct parking_dp_ramp *old_ramp;
-	struct parking_dp_ramp *new_ramp;
-	int cmp;
-
-	old_ramp = AST_LIST_FIRST(old_ramps);
-	new_ramp = AST_LIST_FIRST(new_ramps);
-
->>>>>>> 8c6d8176
 	while (new_ramp) {
 		if (!old_ramp) {
 			/* No old ramps left, so no dead ramps can remain. */
@@ -7724,11 +7552,7 @@
 		ast_set_flag(&(bconfig.features_caller), AST_FEATURE_DISCONNECT);
 	if (ast_test_flag(&opts, OPT_CALLEE_MONITOR))
 		ast_set_flag(&(bconfig.features_callee), AST_FEATURE_AUTOMON);
-<<<<<<< HEAD
 	if (ast_test_flag(&opts, OPT_CALLER_MONITOR))
-=======
-	if (ast_test_flag(&opts, OPT_CALLER_MONITOR)) 
->>>>>>> 8c6d8176
 		ast_set_flag(&(bconfig.features_caller), AST_FEATURE_AUTOMON);
 	if (ast_test_flag(&opts, OPT_CALLEE_PARK))
 		ast_set_flag(&(bconfig.features_callee), AST_FEATURE_PARKCALL);
@@ -7740,13 +7564,8 @@
 	/* the bridge has ended, set BRIDGERESULT to SUCCESS. If the other channel has not been hung up, return it to the PBX */
 	pbx_builtin_setvar_helper(chan, "BRIDGERESULT", "SUCCESS");
 	if (!ast_check_hangup(final_dest_chan) && !ast_test_flag(&opts, OPT_CALLEE_KILL)) {
-<<<<<<< HEAD
 		ast_debug(1, "starting new PBX in %s,%s,%d for chan %s\n",
 			final_dest_chan->context, final_dest_chan->exten,
-=======
-		ast_debug(1, "starting new PBX in %s,%s,%d for chan %s\n", 
-			final_dest_chan->context, final_dest_chan->exten, 
->>>>>>> 8c6d8176
 			final_dest_chan->priority, final_dest_chan->name);
 
 		if (ast_pbx_start(final_dest_chan) != AST_PBX_SUCCESS) {
@@ -8020,10 +7839,7 @@
 static struct ast_channel *create_test_channel(const struct ast_channel_tech *fake_tech)
 {
 	struct ast_channel *test_channel1;
-<<<<<<< HEAD
 	struct ast_format tmp_fmt;
-=======
->>>>>>> 8c6d8176
 
 	if (!(test_channel1 = ast_channel_alloc(0, AST_STATE_DOWN, NULL, NULL, NULL,
 		NULL, NULL, 0, 0, "TestChannel1"))) {
@@ -8032,7 +7848,6 @@
 	}
 
 	/* normally this is done in the channel driver */
-<<<<<<< HEAD
 	ast_format_cap_add(test_channel1->nativeformats, ast_format_set(&tmp_fmt, AST_FORMAT_GSM, 0));
 
 	ast_format_set(&test_channel1->writeformat, AST_FORMAT_GSM, 0);
@@ -8040,13 +7855,6 @@
 	ast_format_set(&test_channel1->readformat, AST_FORMAT_GSM, 0);
 	ast_format_set(&test_channel1->rawreadformat, AST_FORMAT_GSM, 0);
 
-=======
-	test_channel1->nativeformats = AST_FORMAT_GSM;
-	test_channel1->writeformat = AST_FORMAT_GSM;
-	test_channel1->rawwriteformat = AST_FORMAT_GSM;
-	test_channel1->readformat = AST_FORMAT_GSM;
-	test_channel1->rawreadformat = AST_FORMAT_GSM;
->>>>>>> 8c6d8176
 	test_channel1->tech = fake_tech;
 
 	return test_channel1;
