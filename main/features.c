/*
 * Asterisk -- An open source telephony toolkit.
 *
 * Copyright (C) 1999 - 2008, Digium, Inc.
 *
 * Mark Spencer <markster@digium.com>
 *
 * See http://www.asterisk.org for more information about
 * the Asterisk project. Please do not directly contact
 * any of the maintainers of this project for assistance;
 * the project provides a web site, mailing lists and IRC
 * channels for your use.
 *
 * This program is free software, distributed under the terms of
 * the GNU General Public License Version 2. See the LICENSE file
 * at the top of the source tree.
 */

/*! \file
 *
 * \brief Routines implementing call features as call pickup, parking and transfer
 *
 * \author Mark Spencer <markster@digium.com> 
 */

/*** MODULEINFO
	<support_level>core</support_level>
 ***/

#include "asterisk.h"

ASTERISK_FILE_VERSION(__FILE__, "$Revision$")

#include "asterisk/_private.h"

#include <pthread.h>
#include <signal.h>
#include <sys/time.h>
#include <sys/signal.h>
#include <netinet/in.h>

#include "asterisk/lock.h"
#include "asterisk/file.h"
#include "asterisk/channel.h"
#include "asterisk/pbx.h"
#include "asterisk/causes.h"
#include "asterisk/module.h"
#include "asterisk/translate.h"
#include "asterisk/app.h"
#include "asterisk/say.h"
#include "asterisk/features.h"
#include "asterisk/musiconhold.h"
#include "asterisk/config.h"
#include "asterisk/cli.h"
#include "asterisk/manager.h"
#include "asterisk/utils.h"
#include "asterisk/adsi.h"
#include "asterisk/devicestate.h"
#include "asterisk/monitor.h"
#include "asterisk/audiohook.h"
#include "asterisk/global_datastores.h"
#include "asterisk/astobj2.h"
#include "asterisk/cel.h"
#include "asterisk/test.h"

/*
 * Party A - transferee
 * Party B - transferer
 * Party C - target of transfer
 *
 * DTMF attended transfer works within the channel bridge.
 * Unfortunately, when either party A or B in the channel bridge
 * hangs up, that channel is not completely hung up until the
 * transfer completes.  This is a real problem depending upon
 * the channel technology involved.
 *
 * For chan_dahdi, the channel is crippled until the hangup is
 * complete.  Either the channel is not useable (analog) or the
 * protocol disconnect messages are held up (PRI/BRI/SS7) and
 * the media is not released.
 *
 * For chan_sip, a call limit of one is going to block that
 * endpoint from any further calls until the hangup is complete.
 *
 * For party A this is a minor problem.  The party A channel
 * will only be in this condition while party B is dialing and
 * when party B and C are conferring.  The conversation between
 * party B and C is expected to be a short one.  Party B is
 * either asking a question of party C or announcing party A.
 * Also party A does not have much incentive to hangup at this
 * point.
 *
 * For party B this can be a major problem during a blonde
 * transfer.  (A blonde transfer is our term for an attended
 * transfer that is converted into a blind transfer. :))  Party
 * B could be the operator.  When party B hangs up, he assumes
 * that he is out of the original call entirely.  The party B
 * channel will be in this condition while party C is ringing,
 * while attempting to recall party B, and while waiting between
 * call attempts.
 *
 * WARNING:
 * The ATXFER_NULL_TECH conditional is a hack to fix the
 * problem.  It will replace the party B channel technology with
 * a NULL channel driver.  The consequences of this code is that
 * the 'h' extension will not be able to access any channel
 * technology specific information like SIP statistics for the
 * call.
 *
 * Uncomment the ATXFER_NULL_TECH define below to replace the
 * party B channel technology in the channel bridge to complete
 * hanging up the channel technology.
 */
//#define ATXFER_NULL_TECH	1

/*** DOCUMENTATION
	<application name="Bridge" language="en_US">
		<synopsis>
			Bridge two channels.
		</synopsis>
		<syntax>
			<parameter name="channel" required="true">
				<para>The current channel is bridged to the specified <replaceable>channel</replaceable>.</para>
			</parameter>
			<parameter name="options">
				<optionlist>
					<option name="p">
						<para>Play a courtesy tone to <replaceable>channel</replaceable>.</para>
					</option>
					<option name="h">
						<para>Allow the called party to hang up by sending the
						<replaceable>*</replaceable> DTMF digit.</para>
					</option>
					<option name="H">
						<para>Allow the calling party to hang up by pressing the
						<replaceable>*</replaceable> DTMF digit.</para>
					</option>
					<option name="k">
						<para>Allow the called party to enable parking of the call by sending
						the DTMF sequence defined for call parking in <filename>features.conf</filename>.</para>
					</option>
					<option name="K">
						<para>Allow the calling party to enable parking of the call by sending
						 the DTMF sequence defined for call parking in <filename>features.conf</filename>.</para>
					</option>
					<option name="L(x[:y][:z])">
						<para>Limit the call to <replaceable>x</replaceable> ms. Play a warning
						when <replaceable>y</replaceable> ms are left. Repeat the warning every
						<replaceable>z</replaceable> ms. The following special variables can be
						used with this option:</para>
						<variablelist>
							<variable name="LIMIT_PLAYAUDIO_CALLER">
								<para>Play sounds to the caller. yes|no (default yes)</para>
							</variable>
							<variable name="LIMIT_PLAYAUDIO_CALLEE">   
								<para>Play sounds to the callee. yes|no</para>
							</variable>
							<variable name="LIMIT_TIMEOUT_FILE">
								<para>File to play when time is up.</para>
							</variable>
							<variable name="LIMIT_CONNECT_FILE">
								<para>File to play when call begins.</para>
							</variable>
							<variable name="LIMIT_WARNING_FILE">
								<para>File to play as warning if <replaceable>y</replaceable> is
								defined. The default is to say the time remaining.</para>
							</variable>
						</variablelist>
					</option>
					<option name="S(x)">
						<para>Hang up the call after <replaceable>x</replaceable> seconds *after* the called party has answered the call.</para>
					</option>
					<option name="t">
						<para>Allow the called party to transfer the calling party by sending the
						DTMF sequence defined in <filename>features.conf</filename>.</para>
					</option>
					<option name="T">
						<para>Allow the calling party to transfer the called party by sending the
						DTMF sequence defined in <filename>features.conf</filename>.</para>
					</option>
					<option name="w">
						<para>Allow the called party to enable recording of the call by sending
						the DTMF sequence defined for one-touch recording in <filename>features.conf</filename>.</para>
					</option>
					<option name="W">
						<para>Allow the calling party to enable recording of the call by sending
						the DTMF sequence defined for one-touch recording in <filename>features.conf</filename>.</para>
					</option>
					<option name="x">
						<para>Cause the called party to be hung up after the bridge, instead of being
						restarted in the dialplan.</para>
					</option>
				</optionlist>
			</parameter>
		</syntax>
		<description>
			<para>Allows the ability to bridge two channels via the dialplan.</para>
			<para>This application sets the following channel variable upon completion:</para>
			<variablelist>
				<variable name="BRIDGERESULT">
					<para>The result of the bridge attempt as a text string.</para>
					<value name="SUCCESS" />
					<value name="FAILURE" />
					<value name="LOOP" />
					<value name="NONEXISTENT" />
					<value name="INCOMPATIBLE" />
				</variable>
			</variablelist>
		</description>
	</application>
	<application name="ParkedCall" language="en_US">
		<synopsis>
			Retrieve a parked call.
		</synopsis>
		<syntax>
			<parameter name="exten">
				<para>Parking space extension to retrieve a parked call.
				If not provided then the first available parked call in the
				parking lot will be retrieved.</para>
			</parameter>
			<parameter name="parking_lot_name">
				<para>Specify from which parking lot to retrieve a parked call.</para>
				<para>The parking lot used is selected in the following order:</para>
				<para>1) parking_lot_name option</para>
				<para>2) <variable>PARKINGLOT</variable> variable</para>
				<para>3) <literal>CHANNEL(parkinglot)</literal> function
				(Possibly preset by the channel driver.)</para>
				<para>4) Default parking lot.</para>
			</parameter>
		</syntax>
		<description>
			<para>Used to retrieve a parked call from a parking lot.</para>
			<note>
				<para>Parking lots automatically create and manage dialplan extensions in
				the parking lot context.  You do not need to explicitly use this
				application in your dialplan.  Instead, all you should do is include the
				parking lot context in your dialplan.</para>
			</note>
		</description>
		<see-also>
			<ref type="application">Park</ref>
			<ref type="application">ParkAndAnnounce</ref>
		</see-also>
	</application>
	<application name="Park" language="en_US">
		<synopsis>
			Park yourself.
		</synopsis>
		<syntax>
			<parameter name="timeout">
				<para>A custom parking timeout for this parked call. Value in milliseconds.</para>
			</parameter>
			<parameter name="return_context">
				<para>The context to return the call to after it times out.</para>
			</parameter>
			<parameter name="return_exten">
				<para>The extension to return the call to after it times out.</para>
			</parameter>
			<parameter name="return_priority">
				<para>The priority to return the call to after it times out.</para>
			</parameter>
			<parameter name="options">
				<para>A list of options for this parked call.</para>
				<optionlist>
					<option name="r">
						<para>Send ringing instead of MOH to the parked call.</para>
					</option>
					<option name="R">
						<para>Randomize the selection of a parking space.</para>
					</option>
					<option name="s">
						<para>Silence announcement of the parking space number.</para>
					</option>
				</optionlist>
			</parameter>
			<parameter name="parking_lot_name">
				<para>Specify in which parking lot to park a call.</para>
				<para>The parking lot used is selected in the following order:</para>
				<para>1) parking_lot_name option</para>
				<para>2) <variable>PARKINGLOT</variable> variable</para>
				<para>3) <literal>CHANNEL(parkinglot)</literal> function
				(Possibly preset by the channel driver.)</para>
				<para>4) Default parking lot.</para>
			</parameter>
		</syntax>
		<description>
			<para>Used to park yourself (typically in combination with a supervised
			transfer to know the parking space).</para>
			<para>If you set the <variable>PARKINGEXTEN</variable> variable to a
			parking space extension in the parking lot, Park() will attempt to park the call
			on that extension.  If the extension is already is in use then execution
			will continue at the next priority.</para>
			<para>If the <literal>parkeddynamic</literal> option is enabled in <filename>features.conf</filename>
			the following variables can be used to dynamically create new parking lots.</para>
			<para>If you set the <variable>PARKINGDYNAMIC</variable> variable and this parking lot
			exists then it will be used as a template for the newly created dynamic lot.  Otherwise,
			the default parking lot will be used.</para>
			<para>If you set the <variable>PARKINGDYNCONTEXT</variable> variable then the newly created dynamic
			parking lot will use this context.</para>
			<para>If you set the <variable>PARKINGDYNEXTEN</variable> variable then the newly created dynamic
			parking lot will use this extension to access the parking lot.</para>
			<para>If you set the <variable>PARKINGDYNPOS</variable> variable then the newly created dynamic parking lot
			will use those parking postitions.</para>
			<note>
				<para>This application must be used as the first extension priority
				to be recognized as a parking access extension.  DTMF transfers
				and some channel drivers need this distinction to operate properly.
				The parking access extension in this case is treated like a dialplan
				hint.</para>
			</note>
			<note>
				<para>Parking lots automatically create and manage dialplan extensions in
				the parking lot context.  You do not need to explicitly use this
				application in your dialplan.  Instead, all you should do is include the
				parking lot context in your dialplan.</para>
			</note>
		</description>
		<see-also>
			<ref type="application">ParkAndAnnounce</ref>
			<ref type="application">ParkedCall</ref>
		</see-also>
	</application>
	<manager name="ParkedCalls" language="en_US">
		<synopsis>
			List parked calls.
		</synopsis>
		<syntax>
			<xi:include xpointer="xpointer(/docs/manager[@name='Login']/syntax/parameter[@name='ActionID'])" />
		</syntax>
		<description>
			<para>List parked calls.</para>
		</description>
	</manager>
	<manager name="Park" language="en_US">
		<synopsis>
			Park a channel.
		</synopsis>
		<syntax>
			<xi:include xpointer="xpointer(/docs/manager[@name='Login']/syntax/parameter[@name='ActionID'])" />
			<parameter name="Channel" required="true">
				<para>Channel name to park.</para>
			</parameter>
			<parameter name="Channel2" required="true">
				<para>Channel to return to if timeout.</para>
			</parameter>
			<parameter name="Timeout">
				<para>Number of milliseconds to wait before callback.</para>
			</parameter>
			<parameter name="Parkinglot">
				<para>Specify in which parking lot to park the channel.</para>
			</parameter>
		</syntax>
		<description>
			<para>Park a channel.</para>
		</description>
	</manager>
	<manager name="Bridge" language="en_US">
		<synopsis>
			Bridge two channels already in the PBX.
		</synopsis>
		<syntax>
			<xi:include xpointer="xpointer(/docs/manager[@name='Login']/syntax/parameter[@name='ActionID'])" />
			<parameter name="Channel1" required="true">
				<para>Channel to Bridge to Channel2.</para>
			</parameter>
			<parameter name="Channel2" required="true">
				<para>Channel to Bridge to Channel1.</para>
			</parameter>
			<parameter name="Tone">
				<para>Play courtesy tone to Channel 2.</para>
				<enumlist>
					<enum name="yes" />
					<enum name="no" />
				</enumlist>
			</parameter>
		</syntax>
		<description>
			<para>Bridge together two channels already in the PBX.</para>
		</description>
	</manager>
 ***/

#define DEFAULT_PARK_TIME							45000	/*!< ms */
#define DEFAULT_PARK_EXTENSION						"700"
#define DEFAULT_TRANSFER_DIGIT_TIMEOUT				3000	/*!< ms */
#define DEFAULT_FEATURE_DIGIT_TIMEOUT				1000	/*!< ms */
#define DEFAULT_NOANSWER_TIMEOUT_ATTENDED_TRANSFER	15000	/*!< ms */
#define DEFAULT_ATXFER_DROP_CALL					0		/*!< Do not drop call. */
#define DEFAULT_ATXFER_LOOP_DELAY					10000	/*!< ms */
#define DEFAULT_ATXFER_CALLBACK_RETRIES				2
#define DEFAULT_COMEBACK_CONTEXT					"parkedcallstimeout"
#define DEFAULT_COMEBACK_TO_ORIGIN					1
#define DEFAULT_COMEBACK_DIAL_TIME					30

#define AST_MAX_WATCHERS 256
#define MAX_DIAL_FEATURE_OPTIONS 30

struct feature_group_exten {
	AST_LIST_ENTRY(feature_group_exten) entry;
	AST_DECLARE_STRING_FIELDS(
		AST_STRING_FIELD(exten);
	);
	struct ast_call_feature *feature;
};

struct feature_group {
	AST_LIST_ENTRY(feature_group) entry;
	AST_DECLARE_STRING_FIELDS(
		AST_STRING_FIELD(gname);
	);
	AST_LIST_HEAD_NOLOCK(, feature_group_exten) features;
};

static AST_RWLIST_HEAD_STATIC(feature_groups, feature_group);

typedef enum {
	FEATURE_INTERPRET_DETECT, /* Used by ast_feature_detect */
	FEATURE_INTERPRET_DO,     /* Used by feature_interpret */
	FEATURE_INTERPRET_CHECK,  /* Used by feature_check */
} feature_interpret_op;

static const char *parkedcall = "ParkedCall";

static char pickup_ext[AST_MAX_EXTENSION];                 /*!< Call pickup extension */

/*! Parking lot access ramp dialplan usage entry. */
struct parking_dp_ramp {
	/*! Next node in the parking lot spaces dialplan list. */
	AST_LIST_ENTRY(parking_dp_ramp) node;
	/*! TRUE if the parking lot access extension is exclusive. */
	unsigned int exclusive:1;
	/*! Parking lot access extension */
	char exten[1];
};

/*! Parking lot dialplan access ramp map */
AST_LIST_HEAD_NOLOCK(parking_dp_ramp_map, parking_dp_ramp);

/*! Parking lot spaces dialplan usage entry. */
struct parking_dp_spaces {
	/*! Next node in the parking lot spaces dialplan list. */
	AST_LIST_ENTRY(parking_dp_spaces) node;
	/*! First parking space */
	int start;
	/*! Last parking space */
	int stop;
};

/*! Parking lot dialplan context space map */
AST_LIST_HEAD_NOLOCK(parking_dp_space_map, parking_dp_spaces);

/*! Parking lot context dialplan usage entry. */
struct parking_dp_context {
	/*! Next node in the parking lot contexts dialplan list. */
	AST_LIST_ENTRY(parking_dp_context) node;
	/*! Parking access extensions defined in this context. */
	struct parking_dp_ramp_map access_extens;
	/*! Parking spaces defined in this context. */
	struct parking_dp_space_map spaces;
	/*! Parking hints defined in this context. */
	struct parking_dp_space_map hints;
	/*! Parking lot context name */
	char context[1];
};

/*! Parking lot dialplan usage map. */
AST_LIST_HEAD_NOLOCK(parking_dp_map, parking_dp_context);

/*!
 * \brief Description of one parked call, added to a list while active, then removed.
 * The list belongs to a parkinglot.
 */
struct parkeduser {
	struct ast_channel *chan;                   /*!< Parked channel */
	struct timeval start;                       /*!< Time the park started */
	int parkingnum;                             /*!< Parking lot space used */
	char parkingexten[AST_MAX_EXTENSION];       /*!< If set beforehand, parking extension used for this call */
	char context[AST_MAX_CONTEXT];              /*!< Where to go if our parking time expires */
	char exten[AST_MAX_EXTENSION];
	int priority;
	int parkingtime;                            /*!< Maximum length in parking lot before return */
	/*! Method to entertain the caller when parked: AST_CONTROL_RINGING, AST_CONTROL_HOLD, or 0(none) */
	enum ast_control_frame_type hold_method;
	unsigned int notquiteyet:1;
	unsigned int options_specified:1;
	char peername[AST_CHANNEL_NAME];
	unsigned char moh_trys;
	/*! Parking lot this entry belongs to.  Holds a parking lot reference. */
	struct ast_parkinglot *parkinglot;
	AST_LIST_ENTRY(parkeduser) list;
};

/*! Parking lot configuration options. */
struct parkinglot_cfg {
	/*! Music class used for parking */
	char mohclass[MAX_MUSICCLASS];
	/*! Extension to park calls in this parking lot. */
	char parkext[AST_MAX_EXTENSION];
	/*! Context for which parking is made accessible */
	char parking_con[AST_MAX_CONTEXT];
	/*! Context that timed-out parked calls are called back on when comebacktoorigin=no */
	char comebackcontext[AST_MAX_CONTEXT];
	/*! First available extension for parking */
	int parking_start;
	/*! Last available extension for parking */
	int parking_stop;
	/*! Default parking time in ms. */
	int parkingtime;
	/*!
	 * \brief Enable DTMF based transfers on bridge when picking up parked calls.
	 *
	 * \details
	 * none(0)
	 * AST_FEATURE_FLAG_BYCALLEE
	 * AST_FEATURE_FLAG_BYCALLER
	 * AST_FEATURE_FLAG_BYBOTH
	 */
	int parkedcalltransfers;
	/*!
	 * \brief Enable DTMF based parking on bridge when picking up parked calls.
	 *
	 * \details
	 * none(0)
	 * AST_FEATURE_FLAG_BYCALLEE
	 * AST_FEATURE_FLAG_BYCALLER
	 * AST_FEATURE_FLAG_BYBOTH
	 */
	int parkedcallreparking;
	/*!
	 * \brief Enable DTMF based hangup on a bridge when pickup up parked calls.
	 *
	 * \details
	 * none(0)
	 * AST_FEATURE_FLAG_BYCALLEE
	 * AST_FEATURE_FLAG_BYCALLER
	 * AST_FEATURE_FLAG_BYBOTH
	 */
	int parkedcallhangup;
	/*!
	 * \brief Enable DTMF based recording on a bridge when picking up parked calls.
	 *
	 * \details
	 * none(0)
	 * AST_FEATURE_FLAG_BYCALLEE
	 * AST_FEATURE_FLAG_BYCALLER
	 * AST_FEATURE_FLAG_BYBOTH
	 */
	int parkedcallrecording;

	/*! Time in seconds to dial the device that parked a timedout parked call */
	unsigned int comebackdialtime;
	/*! TRUE if findslot is set to next */
	unsigned int parkfindnext:1;
	/*! TRUE if the parking lot is exclusively accessed by parkext */
	unsigned int parkext_exclusive:1;
	/*! Add parking hints automatically */
	unsigned int parkaddhints:1;
	/*! TRUE if configuration is invalid and the parking lot should not be used. */
	unsigned int is_invalid:1;
	/*! TRUE if a timed out parked call goes back to the parker */
	unsigned int comebacktoorigin:1;
};

/*! \brief Structure for parking lots which are put in a container. */
struct ast_parkinglot {
	/*! Name of the parking lot. */
	char name[AST_MAX_CONTEXT];
	/*! Parking lot user configuration. */
	struct parkinglot_cfg cfg;

	/*! Parking space to start next park search. */
	int next_parking_space;

	/*! That which bears the_mark shall be deleted if parking lot empty! (Used during reloads.) */
	unsigned int the_mark:1;
	/*! TRUE if the parking lot is disabled. */
	unsigned int disabled:1;

	/*! List of active parkings in this parkinglot */
	AST_LIST_HEAD(parkinglot_parklist, parkeduser) parkings;
};

/*! \brief The configured parking lots container. Always at least one  - the default parking lot */
static struct ao2_container *parkinglots;

/*!
 * \brief Default parking lot.
 * \note Holds a parkinglot reference.
 * \note Will not be NULL while running.
 */
static struct ast_parkinglot *default_parkinglot;

/*! Force a config reload to reload regardless of config file timestamp. */
static int force_reload_load;

static int parkedplay = 0;                                 /*!< Who to play courtesytone to when someone picks up a parked call. */
static int parkeddynamic = 0;                              /*!< Enable creation of parkinglots dynamically */
static char courtesytone[256];                             /*!< Courtesy tone used to pickup parked calls and on-touch-record */
static char xfersound[256];                                /*!< Call transfer sound */
static char xferfailsound[256];                            /*!< Call transfer failure sound */
static char pickupsound[256];                              /*!< Pickup sound */
static char pickupfailsound[256];                          /*!< Pickup failure sound */

/*!
 * \brief Context for parking dialback to parker.
 * \note The need for the context is a KLUDGE.
 *
 * \todo Might be able to eliminate the parking_con_dial context
 * kludge by running app_dial directly in its own thread to
 * simulate a PBX.
 */
static char parking_con_dial[] = "park-dial";

/*! Ensure that features.conf reloads on one thread at a time. */
AST_MUTEX_DEFINE_STATIC(features_reload_lock);

static int adsipark;

static int transferdigittimeout;
static int featuredigittimeout;

static int atxfernoanswertimeout;
static unsigned int atxferdropcall;
static unsigned int atxferloopdelay;
static unsigned int atxfercallbackretries;

static char *registrar = "features";		   /*!< Registrar for operations */

/*! PARK_APP_NAME application arguments */
AST_DEFINE_APP_ARGS_TYPE(park_app_args,
	AST_APP_ARG(timeout);		/*!< Time in ms to remain in the parking lot. */
	AST_APP_ARG(return_con);	/*!< Context to return parked call if timeout. */
	AST_APP_ARG(return_ext);	/*!< Exten to return parked call if timeout. */
	AST_APP_ARG(return_pri);	/*!< Priority to return parked call if timeout. */
	AST_APP_ARG(options);		/*!< Parking option flags. */
	AST_APP_ARG(pl_name);		/*!< Parking lot name to use if present. */
	AST_APP_ARG(dummy);			/*!< Place to put any remaining args string. */
	);

/* module and CLI command definitions */
static const char *parkcall = "Park";

static struct ast_app *monitor_app = NULL;
static int monitor_ok = 1;

static struct ast_app *mixmonitor_app = NULL;
static int mixmonitor_ok = 1;

static struct ast_app *stopmixmonitor_app = NULL;
static int stopmixmonitor_ok = 1;

static pthread_t parking_thread;
struct ast_dial_features {
	struct ast_flags features_caller;
	struct ast_flags features_callee;
	int is_caller;
};

#if defined(ATXFER_NULL_TECH)
/*!
 * \internal
 * \brief Set the channel technology to the kill technology.
 *
 * \param chan Channel to change technology.
 *
 * \return Nothing
 */
static void set_kill_chan_tech(struct ast_channel *chan)
{
	int idx;

	ast_channel_lock(chan);

	/* Hangup the channel's physical side */
	if (ast_channel_tech(chan)->hangup) {
		ast_channel_tech(chan)->hangup(chan);
	}
	if (ast_channel_tech_pvt(chan)) {
		ast_log(LOG_WARNING, "Channel '%s' may not have been hung up properly\n",
			ast_channel_name(chan));
		ast_free(ast_channel_tech_pvt(chan));
		ast_channel_tech_pvt_set(chan, NULL);
	}

	/* Install the kill technology and wake up anyone waiting on it. */
	ast_channel_tech_set(chan, &ast_kill_tech);
	for (idx = 0; idx < AST_MAX_FDS; ++idx) {
		switch (idx) {
		case AST_ALERT_FD:
		case AST_TIMING_FD:
		case AST_GENERATOR_FD:
			/* Don't clear these fd's. */
			break;
		default:
			ast_channel_set_fd(chan, idx, -1);
			break;
		}
	}
	ast_queue_frame(chan, &ast_null_frame);

	ast_channel_unlock(chan);
}
#endif	/* defined(ATXFER_NULL_TECH) */

#if defined(ATXFER_NULL_TECH)
/*!
 * \internal
 * \brief Set the channel name to something unique.
 *
 * \param chan Channel to change name.
 *
 * \return Nothing
 */
static void set_new_chan_name(struct ast_channel *chan)
{
	static int seq_num_last;
	int seq_num;
	int len;
	char *chan_name;
	char dummy[1];

	/* Create the new channel name string. */
	ast_channel_lock(chan);
	seq_num = ast_atomic_fetchadd_int(&seq_num_last, +1);
	len = snprintf(dummy, sizeof(dummy), "%s<XFER_%x>", ast_channel_name(chan), seq_num) + 1;
	chan_name = alloca(len);
	snprintf(chan_name, len, "%s<XFER_%x>", ast_channel_name(chan), seq_num);
	ast_channel_unlock(chan);

	ast_change_name(chan, chan_name);
}
#endif	/* defined(ATXFER_NULL_TECH) */

static void *dial_features_duplicate(void *data)
{
	struct ast_dial_features *df = data, *df_copy;
 
 	if (!(df_copy = ast_calloc(1, sizeof(*df)))) {
 		return NULL;
 	}
 
 	memcpy(df_copy, df, sizeof(*df));
 
 	return df_copy;
}

static void dial_features_destroy(void *data)
{
 	struct ast_dial_features *df = data;
 	if (df) {
 		ast_free(df);
 	}
}

static const struct ast_datastore_info dial_features_info = {
 	.type = "dial-features",
 	.destroy = dial_features_destroy,
 	.duplicate = dial_features_duplicate,
};
 
/* Forward declarations */
static struct ast_parkinglot *parkinglot_addref(struct ast_parkinglot *parkinglot);
static void parkinglot_unref(struct ast_parkinglot *parkinglot);
static struct ast_parkinglot *find_parkinglot(const char *name);
static struct ast_parkinglot *create_parkinglot(const char *name);
static struct ast_parkinglot *copy_parkinglot(const char *name, const struct ast_parkinglot *parkinglot);
static int parkinglot_activate(struct ast_parkinglot *parkinglot);
static int play_message_on_chan(struct ast_channel *play_to, struct ast_channel *other, const char *msg, const char *audiofile);

/*!
 * \internal
 * \brief Get the parking extension if it exists.
 *
 * \param exten_str Parking extension to see if exists.
 * \param chan Channel to autoservice while looking for exten.  (Could be NULL)
 * \param context Parking context to look in for exten.
 *
 * \retval exten on success.
 * \retval NULL on error or exten does not exist.
 */
static struct ast_exten *get_parking_exten(const char *exten_str, struct ast_channel *chan, const char *context)
{
	struct ast_exten *exten;
	struct pbx_find_info q = { .stacklen = 0 }; /* the rest is reset in pbx_find_extension */
	const char *app_at_exten;

	ast_debug(4, "Checking if %s@%s is a parking exten\n", exten_str, context);
	exten = pbx_find_extension(chan, NULL, &q, context, exten_str, 1, NULL, NULL,
		E_MATCH);
	if (!exten) {
		return NULL;
	}

	app_at_exten = ast_get_extension_app(exten);
	if (!app_at_exten || strcasecmp(parkcall, app_at_exten)) {
		return NULL;
	}

	return exten;
}

int ast_parking_ext_valid(const char *exten_str, struct ast_channel *chan, const char *context)
{
	return get_parking_exten(exten_str, chan, context) ? 1 : 0;
}

const char *ast_pickup_ext(void)
{
	return pickup_ext;
}

struct ast_bridge_thread_obj 
{
	struct ast_bridge_config bconfig;
	struct ast_channel *chan;
	struct ast_channel *peer;
	unsigned int return_to_pbx:1;
};

static int parkinglot_hash_cb(const void *obj, const int flags)
{
	const struct ast_parkinglot *parkinglot = obj;

	return ast_str_case_hash(parkinglot->name);
}

static int parkinglot_cmp_cb(void *obj, void *arg, int flags)
{
	struct ast_parkinglot *parkinglot = obj;
	struct ast_parkinglot *parkinglot2 = arg;

	return !strcasecmp(parkinglot->name, parkinglot2->name) ? CMP_MATCH | CMP_STOP : 0;
}

/*!
 * \brief store context, extension and priority 
 * \param chan, context, ext, pri
 */
static void set_c_e_p(struct ast_channel *chan, const char *context, const char *ext, int pri)
{
	ast_channel_context_set(chan, context);
	ast_channel_exten_set(chan, ext);
	ast_channel_priority_set(chan, pri);
}

/*!
 * \brief Check goto on transfer
 * \param chan
 *
 * Check if channel has 'GOTO_ON_BLINDXFR' set, if not exit.
 * When found make sure the types are compatible. Check if channel is valid
 * if so start the new channel else hangup the call. 
 */
static void check_goto_on_transfer(struct ast_channel *chan) 
{
	struct ast_channel *xferchan;
	const char *val;
	char *goto_on_transfer;
	char *x;

	ast_channel_lock(chan);
	val = pbx_builtin_getvar_helper(chan, "GOTO_ON_BLINDXFR");
	if (ast_strlen_zero(val)) {
		ast_channel_unlock(chan);
		return;
	}
	goto_on_transfer = ast_strdupa(val);
	ast_channel_unlock(chan);

	ast_debug(1, "Attempting GOTO_ON_BLINDXFR=%s for %s.\n", val, ast_channel_name(chan));

	xferchan = ast_channel_alloc(0, AST_STATE_DOWN, 0, 0, "", "", "", ast_channel_linkedid(chan), 0,
		"%s", ast_channel_name(chan));
	if (!xferchan) {
		return;
	}

	/* Make formats okay */
	ast_format_copy(ast_channel_readformat(xferchan), ast_channel_readformat(chan));
	ast_format_copy(ast_channel_writeformat(xferchan), ast_channel_writeformat(chan));

	if (ast_channel_masquerade(xferchan, chan)) {
		/* Failed to setup masquerade. */
		ast_hangup(xferchan);
		return;
	}

	for (x = goto_on_transfer; *x; ++x) {
		if (*x == '^') {
			*x = ',';
		}
	}
	ast_parseable_goto(xferchan, goto_on_transfer);
	ast_channel_state_set(xferchan, AST_STATE_UP);
	ast_clear_flag(ast_channel_flags(xferchan), AST_FLAGS_ALL);	
	ast_channel_clear_softhangup(xferchan, AST_SOFTHANGUP_ALL);

	if (ast_do_masquerade(xferchan) || ast_pbx_start(xferchan)) {
		/* Failed to do masquerade or could not start PBX. */
		ast_hangup(xferchan);
	}
}

static struct ast_channel *feature_request_and_dial(struct ast_channel *caller,
	const char *caller_name, struct ast_channel *requestor,
	struct ast_channel *transferee, const char *type, struct ast_format_cap *cap, const char *addr,
	int timeout, int *outstate, const char *language);

/*!
 * \brief bridge the call 
 * \param data thread bridge.
 *
 * Set Last Data for respective channels, reset cdr for channels
 * bridge call, check if we're going back to dialplan
 * if not hangup both legs of the call
 */
static void *bridge_call_thread(void *data)
{
	struct ast_bridge_thread_obj *tobj = data;
	int res;

	ast_channel_appl_set(tobj->chan, !tobj->return_to_pbx ? "Transferred Call" : "ManagerBridge");
	ast_channel_data_set(tobj->chan, ast_channel_name(tobj->peer));
	ast_channel_appl_set(tobj->peer, !tobj->return_to_pbx ? "Transferred Call" : "ManagerBridge");
	ast_channel_data_set(tobj->peer, ast_channel_name(tobj->chan));

	ast_bridge_call(tobj->peer, tobj->chan, &tobj->bconfig);

	if (tobj->return_to_pbx) {
		if (!ast_check_hangup(tobj->peer)) {
			ast_log(LOG_VERBOSE, "putting peer %s into PBX again\n", ast_channel_name(tobj->peer));
			res = ast_pbx_start(tobj->peer);
			if (res != AST_PBX_SUCCESS)
				ast_log(LOG_WARNING, "FAILED continuing PBX on peer %s\n", ast_channel_name(tobj->peer));
		} else
			ast_hangup(tobj->peer);
		if (!ast_check_hangup(tobj->chan)) {
			ast_log(LOG_VERBOSE, "putting chan %s into PBX again\n", ast_channel_name(tobj->chan));
			res = ast_pbx_start(tobj->chan);
			if (res != AST_PBX_SUCCESS)
				ast_log(LOG_WARNING, "FAILED continuing PBX on chan %s\n", ast_channel_name(tobj->chan));
		} else
			ast_hangup(tobj->chan);
	} else {
		ast_hangup(tobj->chan);
		ast_hangup(tobj->peer);
	}

	ast_free(tobj);

	return NULL;
}

/*!
 * \brief create thread for the parked call
 * \param data
 *
 * Create thread and attributes, call bridge_call_thread
 */
static void bridge_call_thread_launch(void *data) 
{
	pthread_t thread;
	pthread_attr_t attr;
	struct sched_param sched;

	pthread_attr_init(&attr);
	pthread_attr_setdetachstate(&attr, PTHREAD_CREATE_DETACHED);
	ast_pthread_create(&thread, &attr, bridge_call_thread, data);
	pthread_attr_destroy(&attr);
	memset(&sched, 0, sizeof(sched));
	pthread_setschedparam(thread, SCHED_RR, &sched);
}

/*!
 * \brief Announce call parking by ADSI
 * \param chan .
 * \param parkingexten .
 * Create message to show for ADSI, display message.
 * \retval 0 on success.
 * \retval -1 on failure.
 */
static int adsi_announce_park(struct ast_channel *chan, char *parkingexten)
{
	int res;
	int justify[5] = {ADSI_JUST_CENT, ADSI_JUST_CENT, ADSI_JUST_CENT, ADSI_JUST_CENT};
	char tmp[256];
	char *message[5] = {NULL, NULL, NULL, NULL, NULL};

	snprintf(tmp, sizeof(tmp), "Parked on %s", parkingexten);
	message[0] = tmp;
	res = ast_adsi_load_session(chan, NULL, 0, 1);
	if (res == -1)
		return res;
	return ast_adsi_print(chan, message, justify, 1);
}

/*!
 * \brief Find parking lot name from channel
 * \note Channel needs to be locked while the returned string is in use.
 */
static const char *findparkinglotname(struct ast_channel *chan)
{
	const char *name;

	/* The channel variable overrides everything */
	name = pbx_builtin_getvar_helper(chan, "PARKINGLOT");
	if (!name && !ast_strlen_zero(ast_channel_parkinglot(chan))) {
		/* Use the channel's parking lot. */
		name = ast_channel_parkinglot(chan);
	}
	return name;
}

/*! \brief Notify metermaids that we've changed an extension */
static void notify_metermaids(const char *exten, char *context, enum ast_device_state state)
{
	ast_debug(4, "Notification of state change to metermaids %s@%s\n to state '%s'",
		exten, context, ast_devstate2str(state));

	ast_devstate_changed(state, "park:%s@%s", exten, context);
}

/*! \brief metermaids callback from devicestate.c */
static enum ast_device_state metermaidstate(const char *data)
{
	char *context;
	char *exten;

	context = ast_strdupa(data);

	exten = strsep(&context, "@");
	if (!context)
		return AST_DEVICE_INVALID;

	ast_debug(4, "Checking state of exten %s in context %s\n", exten, context);

	if (!ast_exists_extension(NULL, context, exten, 1, NULL))
		return AST_DEVICE_NOT_INUSE;

	return AST_DEVICE_INUSE;
}

/*! Options to pass to park_call_full */
enum ast_park_call_options {
	/*! Provide ringing to the parked caller instead of music on hold */
	AST_PARK_OPT_RINGING =   (1 << 0),
	/*! Randomly choose a parking spot for the caller instead of choosing
	 *  the first one that is available. */
	AST_PARK_OPT_RANDOMIZE = (1 << 1),
	/*! Do not announce the parking number */
	AST_PARK_OPT_SILENCE = (1 << 2),
};

/*! Optional additional parking options when parking a call. */
struct ast_park_call_args {
	/*! How long to wait in the parking lot before the call gets sent back
	 *  to the specified return extension (or a best guess at where it came
	 *  from if not explicitly specified). */
	int timeout;
	/*! An output parameter to store the parking space where the parked caller
	 *  was placed. */
	int *extout;
	const char *orig_chan_name;
	const char *return_con;
	const char *return_ext;
	int return_pri;
	uint32_t flags;
	/*! Parked user that has already obtained a parking space */
	struct parkeduser *pu;
	/*! \brief Parkinglot to be parked in */
	struct ast_parkinglot *parkinglot;
};

/*!
 * \internal
 * \brief Create a dynamic parking lot.
 *
 * \param name Dynamic parking lot name to create.
 * \param chan Channel to get dynamic parking lot parameters.
 *
 * \retval parkinglot on success.
 * \retval NULL on error.
 */
static struct ast_parkinglot *create_dynamic_parkinglot(const char *name, struct ast_channel *chan)
{
	const char *dyn_context;
	const char *dyn_exten;
	const char *dyn_range;
	const char *template_name;
	struct ast_parkinglot *template_parkinglot = NULL;
	struct ast_parkinglot *parkinglot;
	int dyn_start;
	int dyn_end;

	ast_channel_lock(chan);
	template_name = ast_strdupa(S_OR(pbx_builtin_getvar_helper(chan, "PARKINGDYNAMIC"), ""));
	dyn_context = ast_strdupa(S_OR(pbx_builtin_getvar_helper(chan, "PARKINGDYNCONTEXT"), ""));
	dyn_exten = ast_strdupa(S_OR(pbx_builtin_getvar_helper(chan, "PARKINGDYNEXTEN"), ""));
	dyn_range = ast_strdupa(S_OR(pbx_builtin_getvar_helper(chan, "PARKINGDYNPOS"), ""));
	ast_channel_unlock(chan);

	if (!ast_strlen_zero(template_name)) {
		template_parkinglot = find_parkinglot(template_name);
		if (!template_parkinglot) {
			ast_debug(1, "PARKINGDYNAMIC lot %s does not exist.\n",
				template_name);
		} else if (template_parkinglot->cfg.is_invalid) {
			ast_debug(1, "PARKINGDYNAMIC lot %s has invalid config.\n",
				template_name);
			parkinglot_unref(template_parkinglot);
			template_parkinglot = NULL;
		}
	}
	if (!template_parkinglot) {
		template_parkinglot = parkinglot_addref(default_parkinglot);
		ast_debug(1, "Using default parking lot for template\n");
	}

	parkinglot = copy_parkinglot(name, template_parkinglot);
	if (!parkinglot) {
		ast_log(LOG_ERROR, "Could not build dynamic parking lot!\n");
	} else {
		/* Configure the dynamic parking lot. */
		if (!ast_strlen_zero(dyn_context)) {
			ast_copy_string(parkinglot->cfg.parking_con, dyn_context,
				sizeof(parkinglot->cfg.parking_con));
		}
		if (!ast_strlen_zero(dyn_exten)) {
			ast_copy_string(parkinglot->cfg.parkext, dyn_exten,
				sizeof(parkinglot->cfg.parkext));
		}
		if (!ast_strlen_zero(dyn_range)) {
			if (sscanf(dyn_range, "%30d-%30d", &dyn_start, &dyn_end) != 2) {
				ast_log(LOG_WARNING,
					"Format for parking positions is a-b, where a and b are numbers\n");
			} else if (dyn_end < dyn_start || dyn_start <= 0 || dyn_end <= 0) {
				ast_log(LOG_WARNING,
					"Format for parking positions is a-b, where a <= b\n");
			} else {
				parkinglot->cfg.parking_start = dyn_start;
				parkinglot->cfg.parking_stop = dyn_end;
			}
		}

		/*
		 * Sanity check for dynamic parking lot configuration.
		 *
		 * XXX It may be desirable to instead check if the dynamic
		 * parking lot overlaps any existing lots like what is done for
		 * a reload.
		 */
		if (!strcmp(parkinglot->cfg.parking_con, template_parkinglot->cfg.parking_con)) {
			if (!strcmp(parkinglot->cfg.parkext, template_parkinglot->cfg.parkext)
				&& parkinglot->cfg.parkext_exclusive) {
				ast_log(LOG_WARNING,
					"Parking lot '%s' conflicts with template parking lot '%s'!\n"
					"Change either PARKINGDYNCONTEXT or PARKINGDYNEXTEN.\n",
					parkinglot->name, template_parkinglot->name);
			}
			if ((template_parkinglot->cfg.parking_start <= parkinglot->cfg.parking_start
					&& parkinglot->cfg.parking_start <= template_parkinglot->cfg.parking_stop)
				|| (template_parkinglot->cfg.parking_start <= parkinglot->cfg.parking_stop
					&& parkinglot->cfg.parking_stop <= template_parkinglot->cfg.parking_stop)
				|| (parkinglot->cfg.parking_start < template_parkinglot->cfg.parking_start
					&& template_parkinglot->cfg.parking_stop < parkinglot->cfg.parking_stop)) {
				ast_log(LOG_WARNING,
					"Parking lot '%s' parking spaces overlap template parking lot '%s'!\n"
					"Change PARKINGDYNPOS.\n",
					parkinglot->name, template_parkinglot->name);
			}
		}

		parkinglot_activate(parkinglot);
		ao2_link(parkinglots, parkinglot);
	}
	parkinglot_unref(template_parkinglot);

	return parkinglot;
}

/*!
 * \internal
 * \brief Abort parking a call that has not completed parking yet.
 *
 * \param pu Parked user item to clean up.
 *
 * \note The parking lot parkings list is locked on entry.
 *
 * \return Nothing
 */
static void park_space_abort(struct parkeduser *pu)
{
	struct ast_parkinglot *parkinglot;

	parkinglot = pu->parkinglot;

	/* Put back the parking space just allocated. */
	--parkinglot->next_parking_space;

	AST_LIST_REMOVE(&parkinglot->parkings, pu, list);

	AST_LIST_UNLOCK(&parkinglot->parkings);
	parkinglot_unref(parkinglot);
	ast_free(pu);
}

/*!
 * \internal
 * \brief Reserve a parking space in a parking lot for a call being parked.
 *
 * \param park_me Channel being parked.
 * \param parker Channel parking the call.
 * \param args Optional additional parking options when parking a call.
 *
 * \return Parked call descriptor or NULL if failed.
 * \note The parking lot list is locked if successful.
 */
static struct parkeduser *park_space_reserve(struct ast_channel *park_me, struct ast_channel *parker, struct ast_park_call_args *args)
{
	struct parkeduser *pu;
	int i;
	int parking_space = -1;
	const char *parkinglotname;
	const char *parkingexten;
	struct parkeduser *cur;
	struct ast_parkinglot *parkinglot = NULL;

	if (args->parkinglot) {
		parkinglot = parkinglot_addref(args->parkinglot);
		parkinglotname = parkinglot->name;
	} else {
		if (parker) {
			parkinglotname = findparkinglotname(parker);
		} else { /* parker was NULL, check park_me (ParkAndAnnounce / res_agi) */
			parkinglotname = findparkinglotname(park_me);
		}
		if (!ast_strlen_zero(parkinglotname)) {
			parkinglot = find_parkinglot(parkinglotname);
		} else {
			/* Parking lot is not specified, so use the default parking lot. */
			ast_debug(4, "This could be an indication channel driver needs updating, using default lot.\n");
			parkinglot = parkinglot_addref(default_parkinglot);
		}
	}

	/* Dynamically create parkinglot */
	if (!parkinglot && parkeddynamic && !ast_strlen_zero(parkinglotname)) {
		parkinglot = create_dynamic_parkinglot(parkinglotname, park_me);
	}

	if (!parkinglot) {
		ast_log(LOG_WARNING, "Parking lot not available to park %s.\n", ast_channel_name(park_me));
		return NULL;
	}

	ast_debug(1, "Parking lot: %s\n", parkinglot->name);
	if (parkinglot->disabled || parkinglot->cfg.is_invalid) {
		ast_log(LOG_WARNING, "Parking lot %s is not in a useable state.\n",
			parkinglot->name);
		parkinglot_unref(parkinglot);
		return NULL;
	}

	/* Allocate memory for parking data */
	if (!(pu = ast_calloc(1, sizeof(*pu)))) {
		parkinglot_unref(parkinglot);
		return NULL;
	}

	/* Lock parking list */
	AST_LIST_LOCK(&parkinglot->parkings);

	/* Check for channel variable PARKINGEXTEN */
	parkingexten = ast_strdupa(S_OR(pbx_builtin_getvar_helper(park_me, "PARKINGEXTEN"), ""));
	if (!ast_strlen_zero(parkingexten)) {
		/*!
		 * \note The API forces us to specify a numeric parking slot, even
		 * though the architecture would tend to support non-numeric extensions
		 * (as are possible with SIP, for example).  Hence, we enforce that
		 * limitation here.  If extout was not numeric, we could permit
		 * arbitrary non-numeric extensions.
		 */
		if (sscanf(parkingexten, "%30d", &parking_space) != 1 || parking_space <= 0) {
			ast_log(LOG_WARNING, "PARKINGEXTEN='%s' is not a valid parking space.\n",
				parkingexten);
			AST_LIST_UNLOCK(&parkinglot->parkings);
			parkinglot_unref(parkinglot);
			ast_free(pu);
			return NULL;
		}

		if (parking_space < parkinglot->cfg.parking_start
			|| parkinglot->cfg.parking_stop < parking_space) {
			/*
			 * Cannot allow park because parking lots are not setup for
			 * spaces outside of the lot.  (Things like dialplan hints don't
			 * exist for outside lot space.)
			 */
			ast_log(LOG_WARNING, "PARKINGEXTEN=%d is not in %s (%d-%d).\n",
				parking_space, parkinglot->name, parkinglot->cfg.parking_start,
				parkinglot->cfg.parking_stop);
			AST_LIST_UNLOCK(&parkinglot->parkings);
			parkinglot_unref(parkinglot);
			ast_free(pu);
			return NULL;
		}

		/* Check if requested parking space is in use. */
		AST_LIST_TRAVERSE(&parkinglot->parkings, cur, list) {
			if (cur->parkingnum == parking_space) {
				ast_log(LOG_WARNING, "PARKINGEXTEN=%d is already in use in %s\n",
					parking_space, parkinglot->name);
				AST_LIST_UNLOCK(&parkinglot->parkings);
				parkinglot_unref(parkinglot);
				ast_free(pu);
				return NULL;
			}
		}
	} else {
		/* PARKINGEXTEN is empty, so find a usable extension in the lot to park the call */
		int start; /* The first slot we look in the parkinglot. It can be randomized. */
		int start_checked = 0; /* flag raised once the first slot is checked */

		/* If using randomize mode, set start to random position on parking range */
		if (ast_test_flag(args, AST_PARK_OPT_RANDOMIZE)) {
			start = ast_random() % (parkinglot->cfg.parking_stop - parkinglot->cfg.parking_start + 1);
			start += parkinglot->cfg.parking_start;
		} else if (parkinglot->cfg.parkfindnext
			&& parkinglot->cfg.parking_start <= parkinglot->next_parking_space
			&& parkinglot->next_parking_space <= parkinglot->cfg.parking_stop) {
			/* Start looking with the next parking space in the lot. */
			start = parkinglot->next_parking_space;
		} else {
			/* Otherwise, just set it to the start position. */
			start = parkinglot->cfg.parking_start;
		}

		/* free parking extension linear search: O(n^2) */
		for (i = start; ; i++) {
			/* If we are past the end, wrap around to the first parking slot*/
			if (i == parkinglot->cfg.parking_stop + 1) {
				i = parkinglot->cfg.parking_start;
			}

			if (i == start) {
				/* At this point, if start_checked, we've exhausted all the possible slots. */
				if (start_checked) {
					break;
				} else {
					start_checked = 1;
				}
			}

			/* Search the list of parked calls already in use for i. If we find it, it's in use. */
			AST_LIST_TRAVERSE(&parkinglot->parkings, cur, list) {
				if (cur->parkingnum == i) {
					break;
				}
			}
			if (!cur) {
				/* We found a parking space. */
				parking_space = i;
				break;
			}
		}
		if (parking_space == -1) {
			/* We did not find a parking space.  Lot is full. */
			ast_log(LOG_WARNING, "No more parking spaces in %s\n", parkinglot->name);
			AST_LIST_UNLOCK(&parkinglot->parkings);
			parkinglot_unref(parkinglot);
			ast_free(pu);
			return NULL;
		}
	}

	/* Prepare for next parking space search. */
	parkinglot->next_parking_space = parking_space + 1;

	snprintf(pu->parkingexten, sizeof(pu->parkingexten), "%d", parking_space);
	pu->notquiteyet = 1;
	pu->parkingnum = parking_space;
	pu->parkinglot = parkinglot;
	AST_LIST_INSERT_TAIL(&parkinglot->parkings, pu, list);

	return pu;
}

/* Park a call */
static int park_call_full(struct ast_channel *chan, struct ast_channel *peer, struct ast_park_call_args *args)
{
	struct parkeduser *pu = args->pu;
	const char *event_from;		/*!< Channel name that is parking the call. */
	char app_data[AST_MAX_EXTENSION + AST_MAX_CONTEXT];

	if (pu == NULL) {
		args->pu = pu = park_space_reserve(chan, peer, args);
		if (pu == NULL) {
			return -1;
		}
	}

	ast_channel_appl_set(chan, "Parked Call");
	ast_channel_data_set(chan, NULL);

	pu->chan = chan;

	/* Put the parked channel on hold if we have two different channels */
	if (chan != peer) {
		if (ast_test_flag(args, AST_PARK_OPT_RINGING)) {
			pu->hold_method = AST_CONTROL_RINGING;
			ast_indicate(chan, AST_CONTROL_RINGING);
		} else {
			pu->hold_method = AST_CONTROL_HOLD;
			ast_indicate_data(chan, AST_CONTROL_HOLD,
				S_OR(pu->parkinglot->cfg.mohclass, NULL),
				!ast_strlen_zero(pu->parkinglot->cfg.mohclass) ? strlen(pu->parkinglot->cfg.mohclass) + 1 : 0);
		}
	}
	
	pu->start = ast_tvnow();
	pu->parkingtime = (args->timeout > 0) ? args->timeout : pu->parkinglot->cfg.parkingtime;
	if (args->extout)
		*(args->extout) = pu->parkingnum;

	if (peer) {
		event_from = S_OR(args->orig_chan_name, ast_channel_name(peer));

		/*
		 * This is so ugly that it hurts, but implementing
		 * get_base_channel() on local channels could have ugly side
		 * effects.  We could have
		 * transferer<->local,1<->local,2<->parking and we need the
		 * callback name to be that of transferer.  Since local,1/2 have
		 * the same name we can be tricky and just grab the bridged
		 * channel from the other side of the local.
		 */
		if (!strcasecmp(ast_channel_tech(peer)->type, "Local")) {
			struct ast_channel *tmpchan, *base_peer;
			char other_side[AST_CHANNEL_NAME];
			char *c;

			ast_copy_string(other_side, event_from, sizeof(other_side));
			if ((c = strrchr(other_side, ';'))) {
				*++c = '1';
			}
			if ((tmpchan = ast_channel_get_by_name(other_side))) {
				ast_channel_lock(tmpchan);
				if ((base_peer = ast_bridged_channel(tmpchan))) {
					ast_copy_string(pu->peername, ast_channel_name(base_peer), sizeof(pu->peername));
				}
				ast_channel_unlock(tmpchan);
				tmpchan = ast_channel_unref(tmpchan);
			}
		} else {
			ast_copy_string(pu->peername, event_from, sizeof(pu->peername));
		}
	} else {
		event_from = S_OR(pbx_builtin_getvar_helper(chan, "BLINDTRANSFER"),
			ast_channel_name(chan));
	}

	/*
	 * Remember what had been dialed, so that if the parking
	 * expires, we try to come back to the same place
	 */
	pu->options_specified = (!ast_strlen_zero(args->return_con) || !ast_strlen_zero(args->return_ext) || args->return_pri);

	/*
	 * If extension has options specified, they override all other
	 * possibilities such as the returntoorigin flag and transferred
	 * context.  Information on extension options is lost here, so
	 * we set a flag
	 */
	ast_copy_string(pu->context, 
		S_OR(args->return_con, S_OR(ast_channel_macrocontext(chan), ast_channel_context(chan))), 
		sizeof(pu->context));
	ast_copy_string(pu->exten, 
		S_OR(args->return_ext, S_OR(ast_channel_macroexten(chan), ast_channel_exten(chan))), 
		sizeof(pu->exten));
	pu->priority = args->return_pri ? args->return_pri : 
		(ast_channel_macropriority(chan) ? ast_channel_macropriority(chan) : ast_channel_priority(chan));

	/*
	 * If parking a channel directly, don't quite yet get parking
	 * running on it.  All parking lot entries are put into the
	 * parking lot with notquiteyet on.
	 */
	if (peer != chan) {
		pu->notquiteyet = 0;
	}

	/* Wake up the (presumably select()ing) thread */
	pthread_kill(parking_thread, SIGURG);
	ast_verb(2, "Parked %s on %d (lot %s). Will timeout back to extension [%s] %s, %d in %d seconds\n",
		ast_channel_name(chan), pu->parkingnum, pu->parkinglot->name,
		pu->context, pu->exten, pu->priority, (pu->parkingtime / 1000));

	ast_cel_report_event(chan, AST_CEL_PARK_START, NULL, pu->parkinglot->name, peer);

	ast_manager_event(chan, EVENT_FLAG_CALL, "ParkedCall",
		"Exten: %s\r\n"
		"Channel: %s\r\n"
		"Parkinglot: %s\r\n"
		"From: %s\r\n"
		"Timeout: %ld\r\n"
		"CallerIDNum: %s\r\n"
		"CallerIDName: %s\r\n"
		"ConnectedLineNum: %s\r\n"
		"ConnectedLineName: %s\r\n"
		"Uniqueid: %s\r\n",
		pu->parkingexten, ast_channel_name(chan), pu->parkinglot->name, event_from,
		(long)pu->start.tv_sec + (long)(pu->parkingtime/1000) - (long)time(NULL),
		S_COR(ast_channel_caller(chan)->id.number.valid, ast_channel_caller(chan)->id.number.str, "<unknown>"),
		S_COR(ast_channel_caller(chan)->id.name.valid, ast_channel_caller(chan)->id.name.str, "<unknown>"),
		S_COR(ast_channel_connected(chan)->id.number.valid, ast_channel_connected(chan)->id.number.str, "<unknown>"),
		S_COR(ast_channel_connected(chan)->id.name.valid, ast_channel_connected(chan)->id.name.str, "<unknown>"),
		ast_channel_uniqueid(chan)
		);
	ast_debug(4, "peer: %s\n", peer ? ast_channel_name(peer) : "-No peer-");
	ast_debug(4, "args->orig_chan_name: %s\n", args->orig_chan_name ? args->orig_chan_name : "-none-");
	ast_debug(4, "pu->peername: %s\n", pu->peername);
	ast_debug(4, "AMI ParkedCall Channel: %s\n", ast_channel_name(chan));
	ast_debug(4, "AMI ParkedCall From: %s\n", event_from);

	if (peer && adsipark && ast_adsi_available(peer)) {
		adsi_announce_park(peer, pu->parkingexten);	/* Only supports parking numbers */
		ast_adsi_unload_session(peer);
	}

	snprintf(app_data, sizeof(app_data), "%s,%s", pu->parkingexten,
		pu->parkinglot->name);
	if (ast_add_extension(pu->parkinglot->cfg.parking_con, 1, pu->parkingexten, 1,
		NULL, NULL, parkedcall, ast_strdup(app_data), ast_free_ptr, registrar)) {
		ast_log(LOG_ERROR, "Could not create parked call exten: %s@%s\n",
			pu->parkingexten, pu->parkinglot->cfg.parking_con);
	} else {
		notify_metermaids(pu->parkingexten, pu->parkinglot->cfg.parking_con, AST_DEVICE_INUSE);
	}

	AST_LIST_UNLOCK(&pu->parkinglot->parkings);

	/* Only say number if it's a number and the channel hasn't been masqueraded away */
	if (peer && !ast_test_flag(args, AST_PARK_OPT_SILENCE)
		&& (ast_strlen_zero(args->orig_chan_name) || !strcasecmp(ast_channel_name(peer), args->orig_chan_name))) {
		/*
		 * If a channel is masqueraded into peer while playing back the
		 * parking space number do not continue playing it back.  This
		 * is the case if an attended transfer occurs.
		 */
		ast_set_flag(ast_channel_flags(peer), AST_FLAG_MASQ_NOSTREAM);
		/* Tell the peer channel the number of the parking space */
		ast_say_digits(peer, pu->parkingnum, "", ast_channel_language(peer));
		ast_clear_flag(ast_channel_flags(peer), AST_FLAG_MASQ_NOSTREAM);
	}
	if (peer == chan) { /* pu->notquiteyet = 1 */
		/* Wake up parking thread if we're really done */
		pu->hold_method = AST_CONTROL_HOLD;
		ast_indicate_data(chan, AST_CONTROL_HOLD,
			S_OR(pu->parkinglot->cfg.mohclass, NULL),
			!ast_strlen_zero(pu->parkinglot->cfg.mohclass) ? strlen(pu->parkinglot->cfg.mohclass) + 1 : 0);
		pu->notquiteyet = 0;
		pthread_kill(parking_thread, SIGURG);
	}
	return 0;
}

int ast_park_call_exten(struct ast_channel *park_me, struct ast_channel *parker, const char *park_exten, const char *park_context, int timeout, int *extout)
{
	int res;
	char *parse;
	const char *app_data;
	struct ast_exten *exten;
	struct park_app_args app_args;
	struct ast_park_call_args args = {
		.timeout = timeout,
		.extout = extout,
	};

	if (!park_exten || !park_context) {
		return park_call_full(park_me, parker, &args);
	}

	/*
	 * Determiine if the specified park extension has an exclusive
	 * parking lot to use.
	 */
	if (parker && parker != park_me) {
		ast_autoservice_start(park_me);
	}
	exten = get_parking_exten(park_exten, parker, park_context);
	if (exten) {
		app_data = ast_get_extension_app_data(exten);
		if (!app_data) {
			app_data = "";
		}
		parse = ast_strdupa(app_data);
		AST_STANDARD_APP_ARGS(app_args, parse);
	
		if (!ast_strlen_zero(app_args.pl_name)) {
			/* Find the specified exclusive parking lot */
			args.parkinglot = find_parkinglot(app_args.pl_name);
			if (!args.parkinglot && parkeddynamic) {
				args.parkinglot = create_dynamic_parkinglot(app_args.pl_name, park_me);
			}
		}
	}
	if (parker && parker != park_me) {
		ast_autoservice_stop(park_me);
	}

	res = park_call_full(park_me, parker, &args);
	if (args.parkinglot) {
		parkinglot_unref(args.parkinglot);
	}
	return res;
}

int ast_park_call(struct ast_channel *park_me, struct ast_channel *parker, int timeout, const char *park_exten, int *extout)
{
	struct ast_park_call_args args = {
		.timeout = timeout,
		.extout = extout,
	};

	return park_call_full(park_me, parker, &args);
}

/*!
 * \brief Park call via masqueraded channel and announce parking spot on peer channel.
 *
 * \param rchan the real channel to be parked
 * \param peer the channel to have the parking read to.
 * \param args Additional parking options when parking a call.
 *
 * \retval 0 on success.
 * \retval -1 on failure.
 */
static int masq_park_call(struct ast_channel *rchan, struct ast_channel *peer, struct ast_park_call_args *args)
{
	struct ast_channel *chan;

	/* Make a new, channel that we'll use to masquerade in the real one */
	chan = ast_channel_alloc(0, AST_STATE_DOWN, 0, 0, ast_channel_accountcode(rchan), ast_channel_exten(rchan),
		ast_channel_context(rchan), ast_channel_linkedid(rchan), ast_channel_amaflags(rchan), "Parked/%s", ast_channel_name(rchan));
	if (!chan) {
		ast_log(LOG_WARNING, "Unable to create parked channel\n");
		if (!ast_test_flag(args, AST_PARK_OPT_SILENCE)) {
			if (peer == rchan) {
				/* Only have one channel to worry about. */
				ast_stream_and_wait(peer, "pbx-parkingfailed", "");
			} else if (peer) {
				/* Have two different channels to worry about. */
				play_message_on_chan(peer, rchan, "failure message", "pbx-parkingfailed");
			}
		}
		return -1;
	}

	args->pu = park_space_reserve(rchan, peer, args);
	if (!args->pu) {
		ast_hangup(chan);
		if (!ast_test_flag(args, AST_PARK_OPT_SILENCE)) {
			if (peer == rchan) {
				/* Only have one channel to worry about. */
				ast_stream_and_wait(peer, "pbx-parkingfailed", "");
			} else if (peer) {
				/* Have two different channels to worry about. */
				play_message_on_chan(peer, rchan, "failure message", "pbx-parkingfailed");
			}
		}
		return -1;
	}

	/* Make formats okay */
	ast_format_copy(ast_channel_readformat(chan), ast_channel_readformat(rchan));
	ast_format_copy(ast_channel_writeformat(chan), ast_channel_writeformat(rchan));

	if (ast_channel_masquerade(chan, rchan)) {
		park_space_abort(args->pu);
		args->pu = NULL;
		ast_hangup(chan);
		if (!ast_test_flag(args, AST_PARK_OPT_SILENCE)) {
			if (peer == rchan) {
				/* Only have one channel to worry about. */
				ast_stream_and_wait(peer, "pbx-parkingfailed", "");
			} else if (peer) {
				/* Have two different channels to worry about. */
				play_message_on_chan(peer, rchan, "failure message", "pbx-parkingfailed");
			}
		}
		return -1;
	}

	/* Setup the extensions and such */
	set_c_e_p(chan, ast_channel_context(rchan), ast_channel_exten(rchan), ast_channel_priority(rchan));

	/* Setup the macro extension and such */
	ast_channel_macrocontext_set(chan, ast_channel_macrocontext(rchan));
	ast_channel_macroexten_set(chan, ast_channel_macroexten(rchan));
	ast_channel_macropriority_set(chan, ast_channel_macropriority(rchan));

	/* Manually do the masquerade to make sure it is complete. */
	ast_do_masquerade(chan);

	if (peer == rchan) {
		peer = chan;
	}

	/* parking space reserved, return code check unnecessary */
	park_call_full(chan, peer, args);

	return 0;
}

int ast_masq_park_call_exten(struct ast_channel *park_me, struct ast_channel *parker, const char *park_exten, const char *park_context, int timeout, int *extout)
{
	int res;
	char *parse;
	const char *app_data;
	struct ast_exten *exten;
	struct park_app_args app_args;
	struct ast_park_call_args args = {
		.timeout = timeout,
		.extout = extout,
	};

	if (parker) {
		args.orig_chan_name = ast_strdupa(ast_channel_name(parker));
	}
	if (!park_exten || !park_context) {
		return masq_park_call(park_me, parker, &args);
	}

	/*
	 * Determiine if the specified park extension has an exclusive
	 * parking lot to use.
	 */
	if (parker && parker != park_me) {
		ast_autoservice_start(park_me);
	}
	exten = get_parking_exten(park_exten, parker, park_context);
	if (exten) {
		app_data = ast_get_extension_app_data(exten);
		if (!app_data) {
			app_data = "";
		}
		parse = ast_strdupa(app_data);
		AST_STANDARD_APP_ARGS(app_args, parse);
	
		if (!ast_strlen_zero(app_args.pl_name)) {
			/* Find the specified exclusive parking lot */
			args.parkinglot = find_parkinglot(app_args.pl_name);
			if (!args.parkinglot && parkeddynamic) {
				args.parkinglot = create_dynamic_parkinglot(app_args.pl_name, park_me);
			}
		}
	}
	if (parker && parker != park_me) {
		ast_autoservice_stop(park_me);
	}

	res = masq_park_call(park_me, parker, &args);
	if (args.parkinglot) {
		parkinglot_unref(args.parkinglot);
	}
	return res;
}

int ast_masq_park_call(struct ast_channel *rchan, struct ast_channel *peer, int timeout, int *extout)
{
	struct ast_park_call_args args = {
		.timeout = timeout,
		.extout = extout,
	};

	if (peer) {
		args.orig_chan_name = ast_strdupa(ast_channel_name(peer));
	}
	return masq_park_call(rchan, peer, &args);
}

static int finishup(struct ast_channel *chan)
{
	ast_indicate(chan, AST_CONTROL_UNHOLD);

	return ast_autoservice_stop(chan);
}

/*!
 * \internal
 * \brief Builtin transfer park call helper.
 *
 * \param park_me Channel to be parked.
 * \param parker Channel parking the call.
 * \param park_exten Parking lot dialplan access ramp extension.
 *
 * \note Assumes park_me is on hold and in autoservice.
 *
 * \retval -1 on successful park.
 * \retval -1 on park_me hangup.
 * \retval AST_FEATURE_RETURN_SUCCESS on error to keep the bridge connected.
 */
static int xfer_park_call_helper(struct ast_channel *park_me, struct ast_channel *parker, struct ast_exten *park_exten)
{
	char *parse;
	const char *app_data;
	const char *pl_name;
	struct ast_park_call_args args = { 0, };
	struct park_app_args app_args;
	int res;

	app_data = ast_get_extension_app_data(park_exten);
	if (!app_data) {
		app_data = "";
	}
	parse = ast_strdupa(app_data);
	AST_STANDARD_APP_ARGS(app_args, parse);

	/* Find the parking lot */
	if (!ast_strlen_zero(app_args.pl_name)) {
		pl_name = app_args.pl_name;
	} else {
		pl_name = findparkinglotname(parker);
	}
	if (ast_strlen_zero(pl_name)) {
		/* Parking lot is not specified, so use the default parking lot. */
		args.parkinglot = parkinglot_addref(default_parkinglot);
	} else {
		args.parkinglot = find_parkinglot(pl_name);
		if (!args.parkinglot && parkeddynamic) {
			args.parkinglot = create_dynamic_parkinglot(pl_name, park_me);
		}
	}

	if (args.parkinglot) {
		/* Park the call */
		res = finishup(park_me);
		if (res) {
			/* park_me hungup on us. */
			parkinglot_unref(args.parkinglot);
			return -1;
		}
		res = masq_park_call(park_me, parker, &args);
		parkinglot_unref(args.parkinglot);
	} else {
		/* Parking failed because parking lot does not exist. */
		if (!ast_test_flag(&args, AST_PARK_OPT_SILENCE)) {
			ast_stream_and_wait(parker, "pbx-parkingfailed", "");
		}
		finishup(park_me);
		res = -1;
	}

	return res ? AST_FEATURE_RETURN_SUCCESS : -1;
}

/*!
 * \brief set caller and callee according to the direction
 * \param caller, callee, peer, chan, sense
 *
 * Detect who triggered feature and set callee/caller variables accordingly
 */
static void set_peers(struct ast_channel **caller, struct ast_channel **callee,
	struct ast_channel *peer, struct ast_channel *chan, int sense)
{
	if (sense == FEATURE_SENSE_PEER) {
		*caller = peer;
		*callee = chan;
	} else {
		*callee = peer;
		*caller = chan;
	}
}

/*!
 * \brief support routing for one touch call parking
 * \param chan channel parking call
 * \param peer channel to be parked
 * \param config unsed
 * \param code unused
 * \param sense feature options
 * \param data unused
 *
 * \retval -1 on successful park.
 * \retval -1 on chan hangup.
 * \retval AST_FEATURE_RETURN_SUCCESS on error to keep the bridge connected.
 */
static int builtin_parkcall(struct ast_channel *chan, struct ast_channel *peer, struct ast_bridge_config *config, const char *code, int sense, void *data)
{
	struct ast_channel *parker;
	struct ast_channel *parkee;
	struct ast_park_call_args args = { 0, };

	/*
	 * We used to set chan's exten and priority to "s" and 1 here,
	 * but this generates (in some cases) an invalid extension, and
	 * if "s" exists, could errantly cause execution of extensions
	 * you don't expect.  It makes more sense to let nature take its
	 * course when chan finishes, and let the pbx do its thing and
	 * hang up when the park is over.
	 */

	/* Answer if call is not up */
	if (ast_channel_state(chan) != AST_STATE_UP) {
		/*
		 * XXX Why are we doing this?  Both of the channels should be up
		 * since you cannot do DTMF features unless you are bridged.
		 */
		if (ast_answer(chan)) {
			return -1;
		}

		/* Sleep to allow VoIP streams to settle down */
		if (ast_safe_sleep(chan, 1000)) {
			return -1;
		}
	}

	/* one direction used to call park_call.... */
	set_peers(&parker, &parkee, peer, chan, sense);
	return masq_park_call(parkee, parker, &args) ? AST_FEATURE_RETURN_SUCCESS : -1;
}

/*!
 * \internal
 * \brief Play file to specified channel.
 *
 * \param play_to Channel to play audiofile to.
 * \param other Channel to put in autoservice while playing file.
 * \param msg Descriptive name of message type being played.
 * \param audiofile Audio file to play.
 *
 * \retval 0 on success.
 * \retval -1 on error. (Couldn't play file, a channel hung up,...)
 */
static int play_message_on_chan(struct ast_channel *play_to, struct ast_channel *other, const char *msg, const char *audiofile)
{
	/* Put other channel in autoservice. */
	if (ast_autoservice_start(other)) {
		return -1;
	}
	ast_autoservice_ignore(other, AST_FRAME_DTMF_BEGIN);
	ast_autoservice_ignore(other, AST_FRAME_DTMF_END);
	if (ast_stream_and_wait(play_to, audiofile, "")) {
		ast_log(LOG_WARNING, "Failed to play %s '%s'!\n", msg, audiofile);
		ast_autoservice_stop(other);
		return -1;
	}
	if (ast_autoservice_stop(other)) {
		return -1;
	}
	return 0;
}

/*!
 * \internal
 * \brief Play file to specified channels.
 *
 * \param left Channel on left to play file.
 * \param right Channel on right to play file.
 * \param which Play file on indicated channels: which < 0 play left, which == 0 play both, which > 0 play right
 * \param msg Descriptive name of message type being played.
 * \param audiofile Audio file to play to channels.
 *
 * \note Plays file to the indicated channels in turn so please
 * don't use this for very long messages.
 *
 * \retval 0 on success.
 * \retval -1 on error. (Couldn't play file, channel hung up,...)
 */
static int play_message_to_chans(struct ast_channel *left, struct ast_channel *right, int which, const char *msg, const char *audiofile)
{
	/* First play the file to the left channel if requested. */
	if (which <= 0 && play_message_on_chan(left, right, msg, audiofile)) {
		return -1;
	}

	/* Then play the file to the right channel if requested. */
	if (which >= 0 && play_message_on_chan(right, left, msg, audiofile)) {
		return -1;
	}

	return 0;
}

/*!
 * \brief Play message to both caller and callee in bridged call, plays synchronously, autoservicing the
 * other channel during the message, so please don't use this for very long messages
 */
static int play_message_in_bridged_call(struct ast_channel *caller_chan, struct ast_channel *callee_chan, const char *audiofile)
{
	return play_message_to_chans(caller_chan, callee_chan, 0, "automon message",
		audiofile);
}

/*!
 * \brief Monitor a channel by DTMF
 * \param chan channel requesting monitor
 * \param peer channel to be monitored
 * \param config
 * \param code
 * \param sense feature options
 *
 * \param data
 * Check monitor app enabled, setup channels, both caller/callee chans not null
 * get TOUCH_MONITOR variable for filename if exists, exec monitor app.
 * \retval AST_FEATURE_RETURN_SUCCESS on success.
 * \retval -1 on error.
 */
static int builtin_automonitor(struct ast_channel *chan, struct ast_channel *peer, struct ast_bridge_config *config, const char *code, int sense, void *data)
{
	char *caller_chan_id = NULL, *callee_chan_id = NULL, *args = NULL, *touch_filename = NULL;
	int x = 0;
	size_t len;
	struct ast_channel *caller_chan, *callee_chan;
	const char *automon_message_start = NULL;
	const char *automon_message_stop = NULL;

	if (!monitor_ok) {
		ast_log(LOG_ERROR,"Cannot record the call. The monitor application is disabled.\n");
		return -1;
	}

	if (!monitor_app && !(monitor_app = pbx_findapp("Monitor"))) {
		monitor_ok = 0;
		ast_log(LOG_ERROR,"Cannot record the call. The monitor application is disabled.\n");
		return -1;
	}

	set_peers(&caller_chan, &callee_chan, peer, chan, sense);
	if (caller_chan) {	/* Find extra messages */
		automon_message_start = pbx_builtin_getvar_helper(caller_chan, "TOUCH_MONITOR_MESSAGE_START");
		automon_message_stop = pbx_builtin_getvar_helper(caller_chan, "TOUCH_MONITOR_MESSAGE_STOP");
	}

	if (!ast_strlen_zero(courtesytone)) {	/* Play courtesy tone if configured */
		if(play_message_in_bridged_call(caller_chan, callee_chan, courtesytone) == -1) {
			return -1;
		}
	}
	
	if (ast_channel_monitor(callee_chan)) {
		ast_verb(4, "User hit '%s' to stop recording call.\n", code);
		if (!ast_strlen_zero(automon_message_stop)) {
			play_message_in_bridged_call(caller_chan, callee_chan, automon_message_stop);
		}
		ast_channel_monitor(callee_chan)->stop(callee_chan, 1);
		return AST_FEATURE_RETURN_SUCCESS;
	}

	if (caller_chan && callee_chan) {
		const char *touch_format = pbx_builtin_getvar_helper(caller_chan, "TOUCH_MONITOR_FORMAT");
		const char *touch_monitor = pbx_builtin_getvar_helper(caller_chan, "TOUCH_MONITOR");
		const char *touch_monitor_prefix = pbx_builtin_getvar_helper(caller_chan, "TOUCH_MONITOR_PREFIX");

		if (!touch_format)
			touch_format = pbx_builtin_getvar_helper(callee_chan, "TOUCH_MONITOR_FORMAT");

		if (!touch_monitor)
			touch_monitor = pbx_builtin_getvar_helper(callee_chan, "TOUCH_MONITOR");
	
		if (!touch_monitor_prefix)
			touch_monitor_prefix = pbx_builtin_getvar_helper(callee_chan, "TOUCH_MONITOR_PREFIX");
	
		if (touch_monitor) {
			len = strlen(touch_monitor) + 50;
			args = alloca(len);
			touch_filename = alloca(len);
			snprintf(touch_filename, len, "%s-%ld-%s", S_OR(touch_monitor_prefix, "auto"), (long)time(NULL), touch_monitor);
			snprintf(args, len, "%s,%s,m", S_OR(touch_format, "wav"), touch_filename);
		} else {
			caller_chan_id = ast_strdupa(S_COR(ast_channel_caller(caller_chan)->id.number.valid,
				ast_channel_caller(caller_chan)->id.number.str, ast_channel_name(caller_chan)));
			callee_chan_id = ast_strdupa(S_COR(ast_channel_caller(callee_chan)->id.number.valid,
				ast_channel_caller(callee_chan)->id.number.str, ast_channel_name(callee_chan)));
			len = strlen(caller_chan_id) + strlen(callee_chan_id) + 50;
			args = alloca(len);
			touch_filename = alloca(len);
			snprintf(touch_filename, len, "%s-%ld-%s-%s", S_OR(touch_monitor_prefix, "auto"), (long)time(NULL), caller_chan_id, callee_chan_id);
			snprintf(args, len, "%s,%s,m", S_OR(touch_format, "wav"), touch_filename);
		}

		for(x = 0; x < strlen(args); x++) {
			if (args[x] == '/')
				args[x] = '-';
		}
		
		ast_verb(4, "User hit '%s' to record call. filename: %s\n", code, args);

		pbx_exec(callee_chan, monitor_app, args);
		pbx_builtin_setvar_helper(callee_chan, "TOUCH_MONITOR_OUTPUT", touch_filename);
		pbx_builtin_setvar_helper(caller_chan, "TOUCH_MONITOR_OUTPUT", touch_filename);

		if (!ast_strlen_zero(automon_message_start)) {	/* Play start message for both channels */
			play_message_in_bridged_call(caller_chan, callee_chan, automon_message_start);
		}
	
		return AST_FEATURE_RETURN_SUCCESS;
	}
	
	ast_log(LOG_NOTICE,"Cannot record the call. One or both channels have gone away.\n");	
	return -1;
}

static int builtin_automixmonitor(struct ast_channel *chan, struct ast_channel *peer, struct ast_bridge_config *config, const char *code, int sense, void *data)
{
	char *caller_chan_id = NULL, *callee_chan_id = NULL, *args = NULL, *touch_filename = NULL;
	int x = 0;
	size_t len;
	struct ast_channel *caller_chan, *callee_chan;
	const char *mixmonitor_spy_type = "MixMonitor";
	int count = 0;

	if (!mixmonitor_ok) {
		ast_log(LOG_ERROR,"Cannot record the call. The mixmonitor application is disabled.\n");
		return -1;
	}

	if (!(mixmonitor_app = pbx_findapp("MixMonitor"))) {
		mixmonitor_ok = 0;
		ast_log(LOG_ERROR,"Cannot record the call. The mixmonitor application is disabled.\n");
		return -1;
	}

	set_peers(&caller_chan, &callee_chan, peer, chan, sense);

	if (!ast_strlen_zero(courtesytone)) {
		if (ast_autoservice_start(callee_chan))
			return -1;
		ast_autoservice_ignore(callee_chan, AST_FRAME_DTMF_END);
		if (ast_stream_and_wait(caller_chan, courtesytone, "")) {
			ast_log(LOG_WARNING, "Failed to play courtesy tone!\n");
			ast_autoservice_stop(callee_chan);
			return -1;
		}
		if (ast_autoservice_stop(callee_chan))
			return -1;
	}

	ast_channel_lock(callee_chan);
	count = ast_channel_audiohook_count_by_source(callee_chan, mixmonitor_spy_type, AST_AUDIOHOOK_TYPE_SPY);
	ast_channel_unlock(callee_chan);

	/* This means a mixmonitor is attached to the channel, running or not is unknown. */
	if (count > 0) {
		
		ast_verb(3, "User hit '%s' to stop recording call.\n", code);

		/* Make sure they are running */
		ast_channel_lock(callee_chan);
		count = ast_channel_audiohook_count_by_source_running(callee_chan, mixmonitor_spy_type, AST_AUDIOHOOK_TYPE_SPY);
		ast_channel_unlock(callee_chan);
		if (count > 0) {
			if (!stopmixmonitor_ok) {
				ast_log(LOG_ERROR,"Cannot stop recording the call. The stopmixmonitor application is disabled.\n");
				return -1;
			}
			if (!(stopmixmonitor_app = pbx_findapp("StopMixMonitor"))) {
				stopmixmonitor_ok = 0;
				ast_log(LOG_ERROR,"Cannot stop recording the call. The stopmixmonitor application is disabled.\n");
				return -1;
			} else {
				pbx_exec(callee_chan, stopmixmonitor_app, "");
				return AST_FEATURE_RETURN_SUCCESS;
			}
		}
		
		ast_log(LOG_WARNING,"Stopped MixMonitors are attached to the channel.\n");	
	}			

	if (caller_chan && callee_chan) {
		const char *touch_format = pbx_builtin_getvar_helper(caller_chan, "TOUCH_MIXMONITOR_FORMAT");
		const char *touch_monitor = pbx_builtin_getvar_helper(caller_chan, "TOUCH_MIXMONITOR");

		if (!touch_format)
			touch_format = pbx_builtin_getvar_helper(callee_chan, "TOUCH_MIXMONITOR_FORMAT");

		if (!touch_monitor)
			touch_monitor = pbx_builtin_getvar_helper(callee_chan, "TOUCH_MIXMONITOR");

		if (touch_monitor) {
			len = strlen(touch_monitor) + 50;
			args = alloca(len);
			touch_filename = alloca(len);
			snprintf(touch_filename, len, "auto-%ld-%s", (long)time(NULL), touch_monitor);
			snprintf(args, len, "%s.%s,b", touch_filename, (touch_format) ? touch_format : "wav");
		} else {
			caller_chan_id = ast_strdupa(S_COR(ast_channel_caller(caller_chan)->id.number.valid,
				ast_channel_caller(caller_chan)->id.number.str, ast_channel_name(caller_chan)));
			callee_chan_id = ast_strdupa(S_COR(ast_channel_caller(callee_chan)->id.number.valid,
				ast_channel_caller(callee_chan)->id.number.str, ast_channel_name(callee_chan)));
			len = strlen(caller_chan_id) + strlen(callee_chan_id) + 50;
			args = alloca(len);
			touch_filename = alloca(len);
			snprintf(touch_filename, len, "auto-%ld-%s-%s", (long)time(NULL), caller_chan_id, callee_chan_id);
			snprintf(args, len, "%s.%s,b", touch_filename, S_OR(touch_format, "wav"));
		}

		for( x = 0; x < strlen(args); x++) {
			if (args[x] == '/')
				args[x] = '-';
		}

		ast_verb(3, "User hit '%s' to record call. filename: %s\n", code, touch_filename);

		pbx_exec(callee_chan, mixmonitor_app, args);
		pbx_builtin_setvar_helper(callee_chan, "TOUCH_MIXMONITOR_OUTPUT", touch_filename);
		pbx_builtin_setvar_helper(caller_chan, "TOUCH_MIXMONITOR_OUTPUT", touch_filename);
		return AST_FEATURE_RETURN_SUCCESS;
	
	}

	ast_log(LOG_NOTICE,"Cannot record the call. One or both channels have gone away.\n");
	return -1;

}

static int builtin_disconnect(struct ast_channel *chan, struct ast_channel *peer, struct ast_bridge_config *config, const char *code, int sense, void *data)
{
	ast_verb(4, "User hit '%s' to disconnect call.\n", code);
	return AST_FEATURE_RETURN_HANGUP;
}

/*!
 * \brief Find the context for the transfer
 * \param transferer
 * \param transferee
 * 
 * Grab the TRANSFER_CONTEXT, if fails try grabbing macrocontext.
 * \return a context string
 */
static const char *real_ctx(struct ast_channel *transferer, struct ast_channel *transferee)
{
	const char *s = pbx_builtin_getvar_helper(transferer, "TRANSFER_CONTEXT");
	if (ast_strlen_zero(s)) {
		s = pbx_builtin_getvar_helper(transferee, "TRANSFER_CONTEXT");
	}
	if (ast_strlen_zero(s)) { /* Use the non-macro context to transfer the call XXX ? */
		s = ast_channel_macrocontext(transferer);
	}
	if (ast_strlen_zero(s)) {
		s = ast_channel_context(transferer);
	}
	return s;  
}

/*!
 * \brief Blind transfer user to another extension
 * \param chan channel to be transfered
 * \param peer channel initiated blind transfer
 * \param config
 * \param code
 * \param data
 * \param sense  feature options
 * 
 * Place chan on hold, check if transferred to parkinglot extension,
 * otherwise check extension exists and transfer caller.
 * \retval AST_FEATURE_RETURN_SUCCESS.
 * \retval -1 on failure.
 */
static int builtin_blindtransfer(struct ast_channel *chan, struct ast_channel *peer, struct ast_bridge_config *config, const char *code, int sense, void *data)
{
	struct ast_channel *transferer;
	struct ast_channel *transferee;
	struct ast_exten *park_exten;
	const char *transferer_real_context;
	char xferto[256] = "";
	int res;

	ast_debug(1, "Executing Blind Transfer %s, %s (sense=%d) \n", ast_channel_name(chan), ast_channel_name(peer), sense);
	set_peers(&transferer, &transferee, peer, chan, sense);
	transferer_real_context = real_ctx(transferer, transferee);

	/* Start autoservice on transferee while we talk to the transferer */
	ast_autoservice_start(transferee);
	ast_indicate(transferee, AST_CONTROL_HOLD);

	/* Transfer */
	res = ast_stream_and_wait(transferer, "pbx-transfer", AST_DIGIT_ANY);
	if (res < 0) {
		finishup(transferee);
		return -1; /* error ? */
	}
	if (res > 0) { /* If they've typed a digit already, handle it */
		xferto[0] = (char) res;
	}

	res = ast_app_dtget(transferer, transferer_real_context, xferto, sizeof(xferto), 100, transferdigittimeout);
	if (res < 0) {  /* hangup or error, (would be 0 for invalid and 1 for valid) */
		finishup(transferee);
		return -1;
	}
	if (res == 0) {
		if (xferto[0]) {
			ast_log(LOG_WARNING, "Extension '%s' does not exist in context '%s'\n",
				xferto, transferer_real_context);
		} else {
			/* Does anyone care about this case? */
			ast_log(LOG_WARNING, "No digits dialed.\n");
		}
		ast_stream_and_wait(transferer, "pbx-invalid", "");
		finishup(transferee);
		return AST_FEATURE_RETURN_SUCCESS;
	}

	park_exten = get_parking_exten(xferto, transferer, transferer_real_context);
	if (park_exten) {
		/* We are transfering the transferee to a parking lot. */
		return xfer_park_call_helper(transferee, transferer, park_exten);
	}

	/* Do blind transfer. */
	ast_verb(3, "Blind transferring %s to '%s' (context %s) priority 1\n",
		ast_channel_name(transferee), xferto, transferer_real_context);
	ast_cel_report_event(transferer, AST_CEL_BLINDTRANSFER, NULL, xferto, transferee);
	pbx_builtin_setvar_helper(transferer, "BLINDTRANSFER", ast_channel_name(transferee));
	pbx_builtin_setvar_helper(transferee, "BLINDTRANSFER", ast_channel_name(transferer));
	finishup(transferee);
	ast_channel_lock(transferer);
	if (!ast_channel_cdr(transferer)) { /* this code should never get called (in a perfect world) */
		ast_channel_cdr_set(transferer, ast_cdr_alloc());
		if (ast_channel_cdr(transferer)) {
			ast_cdr_init(ast_channel_cdr(transferer), transferer); /* initialize our channel's cdr */
			ast_cdr_start(ast_channel_cdr(transferer));
		}
	}
	ast_channel_unlock(transferer);
	if (ast_channel_cdr(transferer)) {
		struct ast_cdr *swap = ast_channel_cdr(transferer);

		ast_debug(1,
			"transferer=%s; transferee=%s; lastapp=%s; lastdata=%s; chan=%s; dstchan=%s\n",
			ast_channel_name(transferer), ast_channel_name(transferee), ast_channel_cdr(transferer)->lastapp,
			ast_channel_cdr(transferer)->lastdata, ast_channel_cdr(transferer)->channel,
			ast_channel_cdr(transferer)->dstchannel);
		ast_debug(1, "TRANSFEREE; lastapp=%s; lastdata=%s, chan=%s; dstchan=%s\n",
			ast_channel_cdr(transferee)->lastapp, ast_channel_cdr(transferee)->lastdata, ast_channel_cdr(transferee)->channel,
			ast_channel_cdr(transferee)->dstchannel);
		ast_debug(1, "transferer_real_context=%s; xferto=%s\n",
			transferer_real_context, xferto);
		/* swap cdrs-- it will save us some time & work */
		ast_channel_cdr_set(transferer, ast_channel_cdr(transferee));
		ast_channel_cdr_set(transferee, swap);
	}
	if (!ast_channel_pbx(transferee)) {
		/* Doh!  Use our handy async_goto functions */
		ast_debug(1, "About to ast_async_goto %s.\n", ast_channel_name(transferee));
		if (ast_async_goto(transferee, transferer_real_context, xferto, 1)) {
			ast_log(LOG_WARNING, "Async goto failed :-(\n");
		}

		/* The transferee is masqueraded and the original bridged channels can be hungup. */
		res = -1;
	} else {
		/* Set the transferee's new extension, since it exists, using transferer context */
		ast_debug(1, "About to explicit goto %s, it has a PBX.\n", ast_channel_name(transferee));
		ast_set_flag(ast_channel_flags(transferee), AST_FLAG_BRIDGE_HANGUP_DONT); /* don't let the after-bridge code run the h-exten */
		set_c_e_p(transferee, transferer_real_context, xferto, 0);

		/*
		 * Break the bridge.  The transferee needs to resume executing
		 * dialplan at the xferto location.
		 */
		res = AST_FEATURE_RETURN_SUCCESSBREAK;
	}
	check_goto_on_transfer(transferer);
	return res;
}

/*!
 * \brief make channels compatible
 * \param c
 * \param newchan
 * \retval 0 on success.
 * \retval -1 on failure.
 */
static int check_compat(struct ast_channel *c, struct ast_channel *newchan)
{
	if (ast_channel_make_compatible(c, newchan) < 0) {
		ast_log(LOG_WARNING, "Had to drop call because I couldn't make %s compatible with %s\n",
			ast_channel_name(c), ast_channel_name(newchan));
		ast_hangup(newchan);
		return -1;
	}
	return 0;
}

/*!
 * \internal
 * \brief Builtin attended transfer failed cleanup.
 * \since 10.0
 *
 * \param transferee Party A in the transfer.
 * \param transferer Party B in the transfer.
 * \param connected_line Saved connected line info about party A.
 *
 * \note The connected_line data is freed.
 *
 * \return Nothing
 */
static void atxfer_fail_cleanup(struct ast_channel *transferee, struct ast_channel *transferer, struct ast_party_connected_line *connected_line)
{
	finishup(transferee);

	/*
	 * Restore party B connected line info about party A.
	 *
	 * Party B was the caller to party C and is the last known mode
	 * for party B.
	 */
	if (ast_channel_connected_line_sub(transferee, transferer, connected_line, 0) &&
		ast_channel_connected_line_macro(transferee, transferer, connected_line, 1, 0)) {
		ast_channel_update_connected_line(transferer, connected_line, NULL);
	}
	ast_party_connected_line_free(connected_line);
}

/*!
 * \brief Attended transfer
 * \param chan transfered user
 * \param peer person transfering call
 * \param config
 * \param code
 * \param sense feature options
 *
 * \param data
 * Get extension to transfer to, if you cannot generate channel (or find extension)
 * return to host channel. After called channel answered wait for hangup of transferer,
 * bridge call between transfer peer (taking them off hold) to attended transfer channel.
 *
 * \return -1 on failure
 */
static int builtin_atxfer(struct ast_channel *chan, struct ast_channel *peer, struct ast_bridge_config *config, const char *code, int sense, void *data)
{
	struct ast_channel *transferer;/* Party B */
	struct ast_channel *transferee;/* Party A */
	struct ast_exten *park_exten;
	const char *transferer_real_context;
	char xferto[256] = "";
	int res;
	int outstate=0;
	struct ast_channel *newchan;
	struct ast_channel *xferchan;
	struct ast_bridge_thread_obj *tobj;
	struct ast_bridge_config bconfig;
	int l;
	struct ast_party_connected_line connected_line;
	struct ast_datastore *features_datastore;
	struct ast_dial_features *dialfeatures = NULL;
	char *transferer_tech;
	char *transferer_name;
	char *transferer_name_orig;
	char *dash;

	ast_debug(1, "Executing Attended Transfer %s, %s (sense=%d) \n", ast_channel_name(chan), ast_channel_name(peer), sense);
	set_peers(&transferer, &transferee, peer, chan, sense);
	transferer_real_context = real_ctx(transferer, transferee);

	/* Start autoservice on transferee while we talk to the transferer */
	ast_autoservice_start(transferee);
	ast_indicate(transferee, AST_CONTROL_HOLD);

	/* Transfer */
	res = ast_stream_and_wait(transferer, "pbx-transfer", AST_DIGIT_ANY);
	if (res < 0) {
		finishup(transferee);
		return -1;
	}
	if (res > 0) { /* If they've typed a digit already, handle it */
		xferto[0] = (char) res;
	}

	/* this is specific of atxfer */
	res = ast_app_dtget(transferer, transferer_real_context, xferto, sizeof(xferto), 100, transferdigittimeout);
	if (res < 0) {  /* hangup or error, (would be 0 for invalid and 1 for valid) */
		finishup(transferee);
		return -1;
	}
	l = strlen(xferto);
	if (res == 0) {
		if (l) {
			ast_log(LOG_WARNING, "Extension '%s' does not exist in context '%s'\n",
				xferto, transferer_real_context);
		} else {
			/* Does anyone care about this case? */
			ast_log(LOG_WARNING, "No digits dialed for atxfer.\n");
		}
		ast_stream_and_wait(transferer, "pbx-invalid", "");
		finishup(transferee);
		return AST_FEATURE_RETURN_SUCCESS;
	}

	park_exten = get_parking_exten(xferto, transferer, transferer_real_context);
	if (park_exten) {
		/* We are transfering the transferee to a parking lot. */
		return xfer_park_call_helper(transferee, transferer, park_exten);
	}

	/* Append context to dialed transfer number. */
	snprintf(xferto + l, sizeof(xferto) - l, "@%s/n", transferer_real_context);

	/* If we are performing an attended transfer and we have two channels involved then
	   copy sound file information to play upon attended transfer completion */
	if (transferee) {
		const char *chan1_attended_sound = pbx_builtin_getvar_helper(transferer, "ATTENDED_TRANSFER_COMPLETE_SOUND");
		const char *chan2_attended_sound = pbx_builtin_getvar_helper(transferee, "ATTENDED_TRANSFER_COMPLETE_SOUND");

		if (!ast_strlen_zero(chan1_attended_sound)) {
			pbx_builtin_setvar_helper(transferer, "BRIDGE_PLAY_SOUND", chan1_attended_sound);
		}
		if (!ast_strlen_zero(chan2_attended_sound)) {
			pbx_builtin_setvar_helper(transferee, "BRIDGE_PLAY_SOUND", chan2_attended_sound);
		}
	}

	/* Extract redial transferer information from the channel name. */
	transferer_name_orig = ast_strdupa(ast_channel_name(transferer));
	transferer_name = ast_strdupa(transferer_name_orig);
	transferer_tech = strsep(&transferer_name, "/");
	dash = strrchr(transferer_name, '-');
	if (dash) {
		/* Trim off channel name sequence/serial number. */
		*dash = '\0';
	}

	/* Stop autoservice so we can monitor all parties involved in the transfer. */
	if (ast_autoservice_stop(transferee) < 0) {
		ast_indicate(transferee, AST_CONTROL_UNHOLD);
		return -1;
	}

	/* Save connected line info for party B about party A in case transfer fails. */
	ast_party_connected_line_init(&connected_line);
	ast_channel_lock(transferer);
	ast_party_connected_line_copy(&connected_line, ast_channel_connected(transferer));
	ast_channel_unlock(transferer);
	connected_line.source = AST_CONNECTED_LINE_UPDATE_SOURCE_TRANSFER;

	/* Dial party C */
	newchan = feature_request_and_dial(transferer, transferer_name_orig, transferer,
		transferee, "Local", ast_channel_nativeformats(transferer), xferto,
		atxfernoanswertimeout, &outstate, ast_channel_language(transferer));
	ast_debug(2, "Dial party C result: newchan:%d, outstate:%d\n", !!newchan, outstate);

	if (!ast_check_hangup(transferer)) {
		int hangup_dont = 0;

		/* Transferer (party B) is up */
		ast_debug(1, "Actually doing an attended transfer.\n");

		/* Start autoservice on transferee while the transferer deals with party C. */
		ast_autoservice_start(transferee);

		ast_indicate(transferer, -1);
		if (!newchan) {
			/* any reason besides user requested cancel and busy triggers the failed sound */
			switch (outstate) {
			case AST_CONTROL_UNHOLD:/* Caller requested cancel or party C answer timeout. */
			case AST_CONTROL_BUSY:
			case AST_CONTROL_CONGESTION:
				if (ast_stream_and_wait(transferer, xfersound, "")) {
					ast_log(LOG_WARNING, "Failed to play transfer sound!\n");
				}
				break;
			default:
				if (ast_stream_and_wait(transferer, xferfailsound, "")) {
					ast_log(LOG_WARNING, "Failed to play transfer failed sound!\n");
				}
				break;
			}
			atxfer_fail_cleanup(transferee, transferer, &connected_line);
			return AST_FEATURE_RETURN_SUCCESS;
		}

		if (check_compat(transferer, newchan)) {
			if (ast_stream_and_wait(transferer, xferfailsound, "")) {
				ast_log(LOG_WARNING, "Failed to play transfer failed sound!\n");
			}
			atxfer_fail_cleanup(transferee, transferer, &connected_line);
			return AST_FEATURE_RETURN_SUCCESS;
		}
		memset(&bconfig,0,sizeof(struct ast_bridge_config));
		ast_set_flag(&(bconfig.features_caller), AST_FEATURE_DISCONNECT);
		ast_set_flag(&(bconfig.features_callee), AST_FEATURE_DISCONNECT);

		/* ast_bridge_call clears AST_FLAG_BRIDGE_HANGUP_DONT, but we don't
		   want that to happen here because we're also in another bridge already
		 */
		if (ast_test_flag(ast_channel_flags(chan), AST_FLAG_BRIDGE_HANGUP_DONT)) {
			hangup_dont = 1;
		}
		/* Let party B and party C talk as long as they want. */
		ast_bridge_call(transferer, newchan, &bconfig);
		if (hangup_dont) {
			ast_set_flag(ast_channel_flags(chan), AST_FLAG_BRIDGE_HANGUP_DONT);
		}

		if (ast_check_hangup(newchan) || !ast_check_hangup(transferer)) {
			ast_hangup(newchan);
			if (ast_stream_and_wait(transferer, xfersound, "")) {
				ast_log(LOG_WARNING, "Failed to play transfer sound!\n");
			}
			atxfer_fail_cleanup(transferee, transferer, &connected_line);
			return AST_FEATURE_RETURN_SUCCESS;
		}

		/* Transferer (party B) is confirmed hung up at this point. */
		if (check_compat(transferee, newchan)) {
			finishup(transferee);
			ast_party_connected_line_free(&connected_line);
			return -1;
		}

		ast_indicate(transferee, AST_CONTROL_UNHOLD);
		if ((ast_autoservice_stop(transferee) < 0)
			|| (ast_waitfordigit(transferee, 100) < 0)
			|| (ast_waitfordigit(newchan, 100) < 0)
			|| ast_check_hangup(transferee)
			|| ast_check_hangup(newchan)) {
			ast_hangup(newchan);
			ast_party_connected_line_free(&connected_line);
			return -1;
		}
	} else if (!ast_check_hangup(transferee)) {
		/* Transferer (party B) has hung up at this point.  Doing blonde transfer. */
		ast_debug(1, "Actually doing a blonde transfer.\n");

		if (!newchan && !atxferdropcall) {
			/* Party C is not available, try to call party B back. */
			unsigned int tries = 0;

			if (ast_strlen_zero(transferer_name) || ast_strlen_zero(transferer_tech)) {
				ast_log(LOG_WARNING,
					"Transferer channel name: '%s' cannot be used for callback.\n",
					transferer_name_orig);
				ast_indicate(transferee, AST_CONTROL_UNHOLD);
				ast_party_connected_line_free(&connected_line);
				return -1;
			}

			tries = 0;
			for (;;) {
				/* Try to get party B back. */
				ast_debug(1, "We're trying to callback %s/%s\n",
					transferer_tech, transferer_name);
				newchan = feature_request_and_dial(transferer, transferer_name_orig,
					transferee, transferee, transferer_tech,
					ast_channel_nativeformats(transferee), transferer_name,
					atxfernoanswertimeout, &outstate, ast_channel_language(transferer));
				ast_debug(2, "Dial party B result: newchan:%d, outstate:%d\n",
					!!newchan, outstate);
				if (newchan || ast_check_hangup(transferee)) {
					break;
				}

				++tries;
				if (atxfercallbackretries <= tries) {
					/* No more callback tries remaining. */
					break;
				}

				if (atxferloopdelay) {
					/* Transfer failed, sleeping */
					ast_debug(1, "Sleeping for %d ms before retrying atxfer.\n",
						atxferloopdelay);
					ast_safe_sleep(transferee, atxferloopdelay);
					if (ast_check_hangup(transferee)) {
						ast_party_connected_line_free(&connected_line);
						return -1;
					}
				}

				/* Retry dialing party C. */
				ast_debug(1, "We're retrying to call %s/%s\n", "Local", xferto);
				newchan = feature_request_and_dial(transferer, transferer_name_orig,
					transferer, transferee, "Local",
					ast_channel_nativeformats(transferee), xferto,
					atxfernoanswertimeout, &outstate, ast_channel_language(transferer));
				ast_debug(2, "Redial party C result: newchan:%d, outstate:%d\n",
					!!newchan, outstate);
				if (newchan || ast_check_hangup(transferee)) {
					break;
				}
			}
		}
		ast_indicate(transferee, AST_CONTROL_UNHOLD);
		if (!newchan) {
			/* No party C or could not callback party B. */
			ast_party_connected_line_free(&connected_line);
			return -1;
		}

		/* newchan is up, we should prepare transferee and bridge them */
		if (ast_check_hangup(newchan)) {
			ast_hangup(newchan);
			ast_party_connected_line_free(&connected_line);
			return -1;
		}
		if (check_compat(transferee, newchan)) {
			ast_party_connected_line_free(&connected_line);
			return -1;
		}
	} else {
		/*
		 * Both the transferer and transferee have hungup.  If newchan
		 * is up, hang it up as it has no one to talk to.
		 */
		ast_debug(1, "Everyone is hungup.\n");
		if (newchan) {
			ast_hangup(newchan);
		}
		ast_party_connected_line_free(&connected_line);
		return -1;
	}

	/* Initiate the channel transfer of party A to party C (or recalled party B). */
	ast_cel_report_event(transferee, AST_CEL_ATTENDEDTRANSFER, NULL, NULL, newchan);

	xferchan = ast_channel_alloc(0, AST_STATE_DOWN, 0, 0, "", "", "", ast_channel_linkedid(transferee), 0, "Transfered/%s", ast_channel_name(transferee));
	if (!xferchan) {
		ast_hangup(newchan);
		ast_party_connected_line_free(&connected_line);
		return -1;
	}

	/* Give party A a momentary ringback tone during transfer. */
	ast_channel_visible_indication_set(xferchan, AST_CONTROL_RINGING);

	/* Make formats okay */
	ast_format_copy(ast_channel_readformat(xferchan), ast_channel_readformat(transferee));
	ast_format_copy(ast_channel_writeformat(xferchan), ast_channel_writeformat(transferee));

	ast_channel_masquerade(xferchan, transferee);
	ast_explicit_goto(xferchan, ast_channel_context(transferee), ast_channel_exten(transferee), ast_channel_priority(transferee));
	ast_channel_state_set(xferchan, AST_STATE_UP);
	ast_clear_flag(ast_channel_flags(xferchan), AST_FLAGS_ALL);

	/* Do the masquerade manually to make sure that is is completed. */
	ast_do_masquerade(xferchan);

	ast_channel_state_set(newchan, AST_STATE_UP);
	ast_clear_flag(ast_channel_flags(newchan), AST_FLAGS_ALL);
	tobj = ast_calloc(1, sizeof(*tobj));
	if (!tobj) {
		ast_hangup(xferchan);
		ast_hangup(newchan);
		ast_party_connected_line_free(&connected_line);
		return -1;
	}

	ast_channel_lock(newchan);
	if ((features_datastore = ast_channel_datastore_find(newchan, &dial_features_info, NULL))) {
		dialfeatures = features_datastore->data;
	}
	ast_channel_unlock(newchan);

	if (dialfeatures) {
		/* newchan should always be the callee and shows up as callee in dialfeatures, but for some reason
		   I don't currently understand, the abilities of newchan seem to be stored on the caller side */
		ast_copy_flags(&(config->features_callee), &(dialfeatures->features_caller), AST_FLAGS_ALL);
		dialfeatures = NULL;
	}

	ast_channel_lock(xferchan);
	if ((features_datastore = ast_channel_datastore_find(xferchan, &dial_features_info, NULL))) {
		dialfeatures = features_datastore->data;
	}
	ast_channel_unlock(xferchan);

	if (dialfeatures) {
		ast_copy_flags(&(config->features_caller), &(dialfeatures->features_caller), AST_FLAGS_ALL);
	}

	tobj->chan = newchan;
	tobj->peer = xferchan;
	tobj->bconfig = *config;

	if (tobj->bconfig.end_bridge_callback_data_fixup) {
		tobj->bconfig.end_bridge_callback_data_fixup(&tobj->bconfig, tobj->peer, tobj->chan);
	}

	/*
	 * xferchan is transferee, and newchan is the transfer target
	 * So...in a transfer, who is the caller and who is the callee?
	 *
	 * When the call is originally made, it is clear who is caller and callee.
	 * When a transfer occurs, it is my humble opinion that the transferee becomes
	 * the caller, and the transfer target is the callee.
	 *
	 * The problem is that these macros were set with the intention of the original
	 * caller and callee taking those roles.  A transfer can totally mess things up,
	 * to be technical.  What sucks even more is that you can't effectively change
	 * the macros in the dialplan during the call from the transferer to the transfer
	 * target because the transferee is stuck with whatever role he originally had.
	 *
	 * I think the answer here is just to make sure that it is well documented that
	 * during a transfer, the transferee is the "caller" and the transfer target
	 * is the "callee."
	 *
	 * This means that if party B calls party A, and party B transfers party A to
	 * party C, then A has switched roles for the call.  Now party A will have the
	 * caller macro called on his channel instead of the callee macro.
	 *
	 * Luckily, the method by which the party B to party C bridge is
	 * launched above ensures that the transferee is the "chan" on
	 * the bridge and the transfer target is the "peer," so my idea
	 * for the roles post-transfer does not require extensive code
	 * changes.
	 */

	/* Transfer party C connected line to party A */
	ast_channel_lock(transferer);
	/*
	 * Due to a limitation regarding when callerID is set on a Local channel,
	 * we use the transferer's connected line information here.
	 */
	ast_party_connected_line_copy(&connected_line, ast_channel_connected(transferer));
	ast_channel_unlock(transferer);
	connected_line.source = AST_CONNECTED_LINE_UPDATE_SOURCE_TRANSFER;
	if (ast_channel_connected_line_sub(newchan, xferchan, &connected_line, 0) &&
		ast_channel_connected_line_macro(newchan, xferchan, &connected_line, 1, 0)) {
		ast_channel_update_connected_line(xferchan, &connected_line, NULL);
	}

	/* Transfer party A connected line to party C */
	ast_channel_lock(xferchan);
	ast_connected_line_copy_from_caller(&connected_line, ast_channel_caller(xferchan));
	ast_channel_unlock(xferchan);
	connected_line.source = AST_CONNECTED_LINE_UPDATE_SOURCE_TRANSFER;
	if (ast_channel_connected_line_sub(xferchan, newchan, &connected_line, 0) &&
		ast_channel_connected_line_macro(xferchan, newchan, &connected_line, 0, 0)) {
		ast_channel_update_connected_line(newchan, &connected_line, NULL);
	}

	if (ast_stream_and_wait(newchan, xfersound, ""))
		ast_log(LOG_WARNING, "Failed to play transfer sound!\n");
	bridge_call_thread_launch(tobj);

	ast_party_connected_line_free(&connected_line);
	return -1;/* The transferee is masqueraded and the original bridged channels can be hungup. */
}

/* add atxfer and automon as undefined so you can only use em if you configure them */
#define FEATURES_COUNT ARRAY_LEN(builtin_features)

AST_RWLOCK_DEFINE_STATIC(features_lock);

static struct ast_call_feature builtin_features[] = {
	{ AST_FEATURE_REDIRECT, "Blind Transfer", "blindxfer", "#", "#", builtin_blindtransfer, AST_FEATURE_FLAG_NEEDSDTMF, "" },
	{ AST_FEATURE_REDIRECT, "Attended Transfer", "atxfer", "", "", builtin_atxfer, AST_FEATURE_FLAG_NEEDSDTMF, "" },
	{ AST_FEATURE_AUTOMON, "One Touch Monitor", "automon", "", "", builtin_automonitor, AST_FEATURE_FLAG_NEEDSDTMF, "" },
	{ AST_FEATURE_DISCONNECT, "Disconnect Call", "disconnect", "*", "*", builtin_disconnect, AST_FEATURE_FLAG_NEEDSDTMF, "" },
	{ AST_FEATURE_PARKCALL, "Park Call", "parkcall", "", "", builtin_parkcall, AST_FEATURE_FLAG_NEEDSDTMF, "" },
	{ AST_FEATURE_AUTOMIXMON, "One Touch MixMonitor", "automixmon", "", "", builtin_automixmonitor, AST_FEATURE_FLAG_NEEDSDTMF, "" },
};


static AST_RWLIST_HEAD_STATIC(feature_list, ast_call_feature);

/*! \brief register new feature into feature_list*/
void ast_register_feature(struct ast_call_feature *feature)
{
	if (!feature) {
		ast_log(LOG_NOTICE,"You didn't pass a feature!\n");
		return;
	}
  
	AST_RWLIST_WRLOCK(&feature_list);
	AST_RWLIST_INSERT_HEAD(&feature_list,feature,feature_entry);
	AST_RWLIST_UNLOCK(&feature_list);

	ast_verb(2, "Registered Feature '%s'\n",feature->sname);
}

/*! 
 * \brief Add new feature group
 * \param fgname feature group name.
 *
 * Add new feature group to the feature group list insert at head of list.
 * \note This function MUST be called while feature_groups is locked.
 */
static struct feature_group *register_group(const char *fgname)
{
	struct feature_group *fg;

	if (!fgname) {
		ast_log(LOG_NOTICE, "You didn't pass a new group name!\n");
		return NULL;
	}

	if (!(fg = ast_calloc_with_stringfields(1, struct feature_group, 128))) {
		return NULL;
	}

	ast_string_field_set(fg, gname, fgname);

	AST_LIST_INSERT_HEAD(&feature_groups, fg, entry);

	ast_verb(2, "Registered group '%s'\n", fg->gname);

	return fg;
}

/*! 
 * \brief Add feature to group
 * \param fg feature group
 * \param exten
 * \param feature feature to add.
 *
 * Check fg and feature specified, add feature to list
 * \note This function MUST be called while feature_groups is locked. 
 */
static void register_group_feature(struct feature_group *fg, const char *exten, struct ast_call_feature *feature)
{
	struct feature_group_exten *fge;

	if (!fg) {
		ast_log(LOG_NOTICE, "You didn't pass a group!\n");
		return;
	}

	if (!feature) {
		ast_log(LOG_NOTICE, "You didn't pass a feature!\n");
		return;
	}

	if (!(fge = ast_calloc_with_stringfields(1, struct feature_group_exten, 128))) {
		return;
	}

	ast_string_field_set(fge, exten, S_OR(exten, feature->exten));

	fge->feature = feature;

	AST_LIST_INSERT_HEAD(&fg->features, fge, entry);

	ast_verb(2, "Registered feature '%s' for group '%s' at exten '%s'\n",
					feature->sname, fg->gname, fge->exten);
}

void ast_unregister_feature(struct ast_call_feature *feature)
{
	if (!feature) {
		return;
	}

	AST_RWLIST_WRLOCK(&feature_list);
	AST_RWLIST_REMOVE(&feature_list, feature, feature_entry);
	AST_RWLIST_UNLOCK(&feature_list);

	ast_free(feature);
}

/*! \brief Remove all features in the list */
static void ast_unregister_features(void)
{
	struct ast_call_feature *feature;

	AST_RWLIST_WRLOCK(&feature_list);
	while ((feature = AST_RWLIST_REMOVE_HEAD(&feature_list, feature_entry))) {
		ast_free(feature);
	}
	AST_RWLIST_UNLOCK(&feature_list);
}

/*! \brief find a call feature by name */
static struct ast_call_feature *find_dynamic_feature(const char *name)
{
	struct ast_call_feature *tmp;

	AST_RWLIST_TRAVERSE(&feature_list, tmp, feature_entry) {
		if (!strcasecmp(tmp->sname, name)) {
			break;
		}
	}

	return tmp;
}

/*! \brief Remove all feature groups in the list */
static void ast_unregister_groups(void)
{
	struct feature_group *fg;
	struct feature_group_exten *fge;

	AST_RWLIST_WRLOCK(&feature_groups);
	while ((fg = AST_LIST_REMOVE_HEAD(&feature_groups, entry))) {
		while ((fge = AST_LIST_REMOVE_HEAD(&fg->features, entry))) {
			ast_string_field_free_memory(fge);
			ast_free(fge);
		}

		ast_string_field_free_memory(fg);
		ast_free(fg);
	}
	AST_RWLIST_UNLOCK(&feature_groups);
}

/*! 
 * \brief Find a group by name 
 * \param name feature name
 * \retval feature group on success.
 * \retval NULL on failure.
 */
static struct feature_group *find_group(const char *name)
{
	struct feature_group *fg = NULL;

	AST_LIST_TRAVERSE(&feature_groups, fg, entry) {
		if (!strcasecmp(fg->gname, name))
			break;
	}

	return fg;
}

void ast_rdlock_call_features(void)
{
	ast_rwlock_rdlock(&features_lock);
}

void ast_unlock_call_features(void)
{
	ast_rwlock_unlock(&features_lock);
}

struct ast_call_feature *ast_find_call_feature(const char *name)
{
	int x;
	for (x = 0; x < FEATURES_COUNT; x++) {
		if (!strcasecmp(name, builtin_features[x].sname))
			return &builtin_features[x];
	}

	return find_dynamic_feature(name);
}

/*!
 * \brief exec an app by feature 
 * \param chan,peer,config,code,sense,data
 *
 * Find a feature, determine which channel activated
 * \retval AST_FEATURE_RETURN_NO_HANGUP_PEER
 * \retval -1 error.
 * \retval -2 when an application cannot be found.
 */
static int feature_exec_app(struct ast_channel *chan, struct ast_channel *peer, struct ast_bridge_config *config, const char *code, int sense, void *data)
{
	struct ast_app *app;
	struct ast_call_feature *feature = data;
	struct ast_channel *work, *idle;
	int res;

	if (!feature) { /* shouldn't ever happen! */
		ast_log(LOG_NOTICE, "Found feature before, but at execing we've lost it??\n");
		return -1; 
	}

	if (sense == FEATURE_SENSE_CHAN) {
		if (!ast_test_flag(feature, AST_FEATURE_FLAG_BYCALLER))
			return AST_FEATURE_RETURN_KEEPTRYING;
		if (ast_test_flag(feature, AST_FEATURE_FLAG_ONSELF)) {
			work = chan;
			idle = peer;
		} else {
			work = peer;
			idle = chan;
		}
	} else {
		if (!ast_test_flag(feature, AST_FEATURE_FLAG_BYCALLEE))
			return AST_FEATURE_RETURN_KEEPTRYING;
		if (ast_test_flag(feature, AST_FEATURE_FLAG_ONSELF)) {
			work = peer;
			idle = chan;
		} else {
			work = chan;
			idle = peer;
		}
	}

	if (!(app = pbx_findapp(feature->app))) {
		ast_log(LOG_WARNING, "Could not find application (%s)\n", feature->app);
		return -2;
	}

	ast_autoservice_start(idle);
	ast_autoservice_ignore(idle, AST_FRAME_DTMF_END);
	
	if(work && idle) {
		pbx_builtin_setvar_helper(work, "DYNAMIC_PEERNAME", ast_channel_name(idle));
		pbx_builtin_setvar_helper(idle, "DYNAMIC_PEERNAME", ast_channel_name(work));
		pbx_builtin_setvar_helper(work, "DYNAMIC_FEATURENAME", feature->sname);
		pbx_builtin_setvar_helper(idle, "DYNAMIC_FEATURENAME", feature->sname);
	}

	if (!ast_strlen_zero(feature->moh_class))
		ast_moh_start(idle, feature->moh_class, NULL);

	res = pbx_exec(work, app, feature->app_args);

	if (!ast_strlen_zero(feature->moh_class))
		ast_moh_stop(idle);

	ast_autoservice_stop(idle);

	if (res) {
		return AST_FEATURE_RETURN_SUCCESSBREAK;
	}
	return AST_FEATURE_RETURN_SUCCESS;	/*! \todo XXX should probably return res */
}

static void unmap_features(void)
{
	int x;

	ast_rwlock_wrlock(&features_lock);
	for (x = 0; x < FEATURES_COUNT; x++)
		strcpy(builtin_features[x].exten, builtin_features[x].default_exten);
	ast_rwlock_unlock(&features_lock);
}

static int remap_feature(const char *name, const char *value)
{
	int x, res = -1;

	ast_rwlock_wrlock(&features_lock);
	for (x = 0; x < FEATURES_COUNT; x++) {
		if (strcasecmp(builtin_features[x].sname, name))
			continue;

		ast_copy_string(builtin_features[x].exten, value, sizeof(builtin_features[x].exten));
		res = 0;
		break;
	}
	ast_rwlock_unlock(&features_lock);

	return res;
}

/*!
 * \brief Helper function for feature_interpret and ast_feature_detect
 * \param chan,peer,config,code,sense,dynamic_features_buf,features,operation,feature
 *
 * Lock features list, browse for code, unlock list
 * If a feature is found and the operation variable is set, that feature's
 * operation is executed.  The first feature found is copied to the feature parameter.
 * \retval res on success.
 * \retval -1 on failure.
 */
static int feature_interpret_helper(struct ast_channel *chan, struct ast_channel *peer,
	struct ast_bridge_config *config, const char *code, int sense, char *dynamic_features_buf,
	struct ast_flags *features, feature_interpret_op operation, struct ast_call_feature *feature)
{
	int x;
	struct feature_group *fg = NULL;
	struct feature_group_exten *fge;
	struct ast_call_feature *tmpfeature;
	char *tmp, *tok;
	int res = AST_FEATURE_RETURN_PASSDIGITS;
	int feature_detected = 0;

	if (!(peer && chan && config) && operation == FEATURE_INTERPRET_DO) {
		return -1; /* can not run feature operation */
	}

	ast_rwlock_rdlock(&features_lock);
	for (x = 0; x < FEATURES_COUNT; x++) {
		if ((ast_test_flag(features, builtin_features[x].feature_mask)) &&
		    !ast_strlen_zero(builtin_features[x].exten)) {
			/* Feature is up for consideration */
			if (!strcmp(builtin_features[x].exten, code)) {
				ast_debug(3, "Feature detected: fname=%s sname=%s exten=%s\n", builtin_features[x].fname, builtin_features[x].sname, builtin_features[x].exten);
				if (operation == FEATURE_INTERPRET_CHECK) {
					res = AST_FEATURE_RETURN_SUCCESS; /* We found something */
				} else if (operation == FEATURE_INTERPRET_DO) {
					res = builtin_features[x].operation(chan, peer, config, code, sense, NULL);
				}
				if (feature) {
					memcpy(feature, &builtin_features[x], sizeof(feature));
				}
				feature_detected = 1;
				break;
			} else if (!strncmp(builtin_features[x].exten, code, strlen(code))) {
				if (res == AST_FEATURE_RETURN_PASSDIGITS) {
					res = AST_FEATURE_RETURN_STOREDIGITS;
				}
			}
		}
	}
	ast_rwlock_unlock(&features_lock);

	if (ast_strlen_zero(dynamic_features_buf) || feature_detected) {
		return res;
	}

	tmp = dynamic_features_buf;

	while ((tok = strsep(&tmp, "#"))) {
		AST_RWLIST_RDLOCK(&feature_groups);

		fg = find_group(tok);

		if (fg) {
			AST_LIST_TRAVERSE(&fg->features, fge, entry) {
				if (!strcmp(fge->exten, code)) {
					if (operation) {
						res = fge->feature->operation(chan, peer, config, code, sense, fge->feature);
					}
					memcpy(feature, fge->feature, sizeof(feature));
					if (res != AST_FEATURE_RETURN_KEEPTRYING) {
						AST_RWLIST_UNLOCK(&feature_groups);
						break;
					}
					res = AST_FEATURE_RETURN_PASSDIGITS;
				} else if (!strncmp(fge->exten, code, strlen(code))) {
					res = AST_FEATURE_RETURN_STOREDIGITS;
				}
			}
			if (fge) {
				break;
			}
		}

		AST_RWLIST_UNLOCK(&feature_groups);

		AST_RWLIST_RDLOCK(&feature_list);

		if (!(tmpfeature = find_dynamic_feature(tok))) {
			AST_RWLIST_UNLOCK(&feature_list);
			continue;
		}

		/* Feature is up for consideration */
		if (!strcmp(tmpfeature->exten, code)) {
			ast_verb(3, " Feature Found: %s exten: %s\n",tmpfeature->sname, tok);
			if (operation == FEATURE_INTERPRET_CHECK) {
				res = AST_FEATURE_RETURN_SUCCESS; /* We found something */
			} else if (operation == FEATURE_INTERPRET_DO) {
				res = tmpfeature->operation(chan, peer, config, code, sense, tmpfeature);
			}
			if (feature) {
				memcpy(feature, tmpfeature, sizeof(feature));
			}
			if (res != AST_FEATURE_RETURN_KEEPTRYING) {
				AST_RWLIST_UNLOCK(&feature_list);
				break;
			}
			res = AST_FEATURE_RETURN_PASSDIGITS;
		} else if (!strncmp(tmpfeature->exten, code, strlen(code)))
			res = AST_FEATURE_RETURN_STOREDIGITS;

		AST_RWLIST_UNLOCK(&feature_list);
	}

	return res;
}

/*!
 * \brief Check the dynamic features
 * \param chan,peer,config,code,sense
 *
 * \retval res on success.
 * \retval -1 on failure.
 */
static int feature_interpret(struct ast_channel *chan, struct ast_channel *peer, struct ast_bridge_config *config, const char *code, int sense) {

	char dynamic_features_buf[128];
	const char *peer_dynamic_features, *chan_dynamic_features;
	struct ast_flags features;
	struct ast_call_feature feature;
	if (sense == FEATURE_SENSE_CHAN) {
		ast_copy_flags(&features, &(config->features_caller), AST_FLAGS_ALL);
	}
	else {
		ast_copy_flags(&features, &(config->features_callee), AST_FLAGS_ALL);
	}

	ast_channel_lock(peer);
	peer_dynamic_features = ast_strdupa(S_OR(pbx_builtin_getvar_helper(peer, "DYNAMIC_FEATURES"),""));
	ast_channel_unlock(peer);

	ast_channel_lock(chan);
	chan_dynamic_features = ast_strdupa(S_OR(pbx_builtin_getvar_helper(chan, "DYNAMIC_FEATURES"),""));
	ast_channel_unlock(chan);

	snprintf(dynamic_features_buf, sizeof(dynamic_features_buf), "%s%s%s", S_OR(chan_dynamic_features, ""), chan_dynamic_features && peer_dynamic_features ? "#" : "", S_OR(peer_dynamic_features,""));

	ast_debug(3, "Feature interpret: chan=%s, peer=%s, code=%s, sense=%d, features=%d, dynamic=%s\n", ast_channel_name(chan), ast_channel_name(peer), code, sense, features.flags, dynamic_features_buf);

	return feature_interpret_helper(chan, peer, config, code, sense, dynamic_features_buf, &features, FEATURE_INTERPRET_DO, &feature);
}


int ast_feature_detect(struct ast_channel *chan, struct ast_flags *features, const char *code, struct ast_call_feature *feature) {

	return feature_interpret_helper(chan, NULL, NULL, code, 0, NULL, features, FEATURE_INTERPRET_DETECT, feature);
}

/*! \brief Check if a feature exists */
static int feature_check(struct ast_channel *chan, struct ast_flags *features, char *code) {
	char *chan_dynamic_features;
	ast_channel_lock(chan);
	chan_dynamic_features = ast_strdupa(S_OR(pbx_builtin_getvar_helper(chan, "DYNAMIC_FEATURES"),""));
	ast_channel_unlock(chan);

	return feature_interpret_helper(chan, NULL, NULL, code, 0, chan_dynamic_features, features, FEATURE_INTERPRET_CHECK, NULL);
}

static void set_config_flags(struct ast_channel *chan, struct ast_bridge_config *config)
{
	int x;

	ast_clear_flag(config, AST_FLAGS_ALL);

	ast_rwlock_rdlock(&features_lock);
	for (x = 0; x < FEATURES_COUNT; x++) {
		if (!ast_test_flag(builtin_features + x, AST_FEATURE_FLAG_NEEDSDTMF))
			continue;

		if (ast_test_flag(&(config->features_caller), builtin_features[x].feature_mask))
			ast_set_flag(config, AST_BRIDGE_DTMF_CHANNEL_0);

		if (ast_test_flag(&(config->features_callee), builtin_features[x].feature_mask))
			ast_set_flag(config, AST_BRIDGE_DTMF_CHANNEL_1);
	}
	ast_rwlock_unlock(&features_lock);

	if (!(ast_test_flag(config, AST_BRIDGE_DTMF_CHANNEL_0) && ast_test_flag(config, AST_BRIDGE_DTMF_CHANNEL_1))) {
		const char *dynamic_features = pbx_builtin_getvar_helper(chan, "DYNAMIC_FEATURES");

		if (dynamic_features) {
			char *tmp = ast_strdupa(dynamic_features);
			char *tok;
			struct ast_call_feature *feature;

			/* while we have a feature */
			while ((tok = strsep(&tmp, "#"))) {
				struct feature_group *fg;

				AST_RWLIST_RDLOCK(&feature_groups);
				AST_RWLIST_TRAVERSE(&feature_groups, fg, entry) {
					struct feature_group_exten *fge;

					AST_LIST_TRAVERSE(&fg->features, fge, entry) {
						if (ast_test_flag(fge->feature, AST_FEATURE_FLAG_BYCALLER)) {
							ast_set_flag(config, AST_BRIDGE_DTMF_CHANNEL_0);
						}
						if (ast_test_flag(fge->feature, AST_FEATURE_FLAG_BYCALLEE)) {
							ast_set_flag(config, AST_BRIDGE_DTMF_CHANNEL_1);
						}
					}
				}
				AST_RWLIST_UNLOCK(&feature_groups);

				AST_RWLIST_RDLOCK(&feature_list);
				if ((feature = find_dynamic_feature(tok)) && ast_test_flag(feature, AST_FEATURE_FLAG_NEEDSDTMF)) {
					if (ast_test_flag(feature, AST_FEATURE_FLAG_BYCALLER)) {
						ast_set_flag(config, AST_BRIDGE_DTMF_CHANNEL_0);
					}
					if (ast_test_flag(feature, AST_FEATURE_FLAG_BYCALLEE)) {
						ast_set_flag(config, AST_BRIDGE_DTMF_CHANNEL_1);
					}
				}
				AST_RWLIST_UNLOCK(&feature_list);
			}
		}
	}
}

/*!
 * \internal
 * \brief Get feature and dial.
 *
 * \param caller Channel to represent as the calling channel for the dialed channel.
 * \param caller_name Original caller channel name.
 * \param requestor Channel to say is requesting the dial (usually the caller).
 * \param transferee Channel that the dialed channel will be transferred to.
 * \param type Channel technology type to dial.
 * \param format Codec formats for dialed channel.
 * \param addr destination of the call
 * \param timeout Time limit for dialed channel to answer in ms. Must be greater than zero.
 * \param outstate Status of dialed channel if unsuccessful.
 * \param language Language of the caller.
 *
 * \note
 * outstate can be:
 * 0, AST_CONTROL_BUSY, AST_CONTROL_CONGESTION,
 * AST_CONTROL_ANSWER, or AST_CONTROL_UNHOLD.  If
 * AST_CONTROL_UNHOLD then the caller channel cancelled the
 * transfer or the dialed channel did not answer before the
 * timeout.
 *
 * \details
 * Request channel, set channel variables, initiate call,
 * check if they want to disconnect, go into loop, check if timeout has elapsed,
 * check if person to be transfered hung up, check for answer break loop,
 * set cdr return channel.
 *
 * \retval Channel Connected channel for transfer.
 * \retval NULL on failure to get third party connected.
 *
 * \note This is similar to __ast_request_and_dial() in channel.c
 */
static struct ast_channel *feature_request_and_dial(struct ast_channel *caller,
	const char *caller_name, struct ast_channel *requestor,
	struct ast_channel *transferee, const char *type, struct ast_format_cap *cap, const char *addr,
	int timeout, int *outstate, const char *language)
{
	int state = 0;
	int cause = 0;
	int to;
	int caller_hungup;
	int transferee_hungup;
	struct ast_channel *chan;
	struct ast_channel *monitor_chans[3];
	struct ast_channel *active_channel;
	int res;
	int ready = 0;
	struct timeval started;
	int x, len = 0;
	char *disconnect_code = NULL, *dialed_code = NULL;
	struct ast_format_cap *tmp_cap;
	struct ast_format best_audio_fmt;
	struct ast_frame *f;
	AST_LIST_HEAD_NOLOCK(, ast_frame) deferred_frames;

	tmp_cap = ast_format_cap_alloc_nolock();
	if (!tmp_cap) {
		if (outstate) {
			*outstate = 0;
		}
		return NULL;
	}
	ast_best_codec(cap, &best_audio_fmt);
	ast_format_cap_add(tmp_cap, &best_audio_fmt);

	caller_hungup = ast_check_hangup(caller);

	if (!(chan = ast_request(type, tmp_cap, requestor, addr, &cause))) {
		ast_log(LOG_NOTICE, "Unable to request channel %s/%s\n", type, addr);
		switch (cause) {
		case AST_CAUSE_BUSY:
			state = AST_CONTROL_BUSY;
			break;
		case AST_CAUSE_CONGESTION:
			state = AST_CONTROL_CONGESTION;
			break;
		default:
			state = 0;
			break;
		}
		goto done;
	}

	ast_channel_language_set(chan, language);
	ast_channel_inherit_variables(caller, chan);
	pbx_builtin_setvar_helper(chan, "TRANSFERERNAME", caller_name);

	ast_channel_lock(chan);
	ast_connected_line_copy_from_caller(ast_channel_connected(chan), ast_channel_caller(requestor));
	ast_channel_unlock(chan);

	if (ast_call(chan, addr, timeout)) {
		ast_log(LOG_NOTICE, "Unable to call channel %s/%s\n", type, addr);
		switch (ast_channel_hangupcause(chan)) {
		case AST_CAUSE_BUSY:
			state = AST_CONTROL_BUSY;
			break;
		case AST_CAUSE_CONGESTION:
			state = AST_CONTROL_CONGESTION;
			break;
		default:
			state = 0;
			break;
		}
		goto done;
	}

	/* support dialing of the featuremap disconnect code while performing an attended tranfer */
	ast_rwlock_rdlock(&features_lock);
	for (x = 0; x < FEATURES_COUNT; x++) {
		if (strcasecmp(builtin_features[x].sname, "disconnect"))
			continue;

		disconnect_code = builtin_features[x].exten;
		len = strlen(disconnect_code) + 1;
		dialed_code = alloca(len);
		memset(dialed_code, 0, len);
		break;
	}
	ast_rwlock_unlock(&features_lock);
	x = 0;
	started = ast_tvnow();
	to = timeout;
	AST_LIST_HEAD_INIT_NOLOCK(&deferred_frames);

	ast_poll_channel_add(caller, chan);

	transferee_hungup = 0;
	while (!ast_check_hangup(transferee) && (ast_channel_state(chan) != AST_STATE_UP)) {
		int num_chans = 0;

		monitor_chans[num_chans++] = transferee;
		monitor_chans[num_chans++] = chan;
		if (!caller_hungup) {
			if (ast_check_hangup(caller)) {
				caller_hungup = 1;

#if defined(ATXFER_NULL_TECH)
				/* Change caller's name to ensure that it will remain unique. */
				set_new_chan_name(caller);

				/*
				 * Get rid of caller's physical technology so it is free for
				 * other calls.
				 */
				set_kill_chan_tech(caller);
#endif	/* defined(ATXFER_NULL_TECH) */
			} else {
				/* caller is not hungup so monitor it. */
				monitor_chans[num_chans++] = caller;
			}
		}

		/* see if the timeout has been violated */
		if (ast_tvdiff_ms(ast_tvnow(), started) > timeout) {
			state = AST_CONTROL_UNHOLD;
			ast_log(LOG_NOTICE, "We exceeded our AT-timeout for %s\n", ast_channel_name(chan));
			break; /*doh! timeout*/
		}

		active_channel = ast_waitfor_n(monitor_chans, num_chans, &to);
		if (!active_channel)
			continue;

		f = NULL;
		if (transferee == active_channel) {
			struct ast_frame *dup_f;

			f = ast_read(transferee);
			if (f == NULL) { /*doh! where'd he go?*/
				transferee_hungup = 1;
				state = 0;
				break;
			}
			if (ast_is_deferrable_frame(f)) {
				dup_f = ast_frisolate(f);
				if (dup_f) {
					if (dup_f == f) {
						f = NULL;
					}
					AST_LIST_INSERT_HEAD(&deferred_frames, dup_f, frame_list);
				}
			}
		} else if (chan == active_channel) {
			if (!ast_strlen_zero(ast_channel_call_forward(chan))) {
				state = 0;
				ast_autoservice_start(transferee);
				chan = ast_call_forward(caller, chan, NULL, tmp_cap, NULL, &state);
				ast_autoservice_stop(transferee);
				if (!chan) {
					break;
				}
				continue;
			}
			f = ast_read(chan);
			if (f == NULL) { /*doh! where'd he go?*/
				switch (ast_channel_hangupcause(chan)) {
				case AST_CAUSE_BUSY:
					state = AST_CONTROL_BUSY;
					break;
				case AST_CAUSE_CONGESTION:
					state = AST_CONTROL_CONGESTION;
					break;
				default:
					state = 0;
					break;
				}
				break;
			}

			if (f->frametype == AST_FRAME_CONTROL) {
				if (f->subclass.integer == AST_CONTROL_RINGING) {
					ast_verb(3, "%s is ringing\n", ast_channel_name(chan));
					ast_indicate(caller, AST_CONTROL_RINGING);
				} else if (f->subclass.integer == AST_CONTROL_BUSY) {
					state = f->subclass.integer;
					ast_verb(3, "%s is busy\n", ast_channel_name(chan));
					ast_indicate(caller, AST_CONTROL_BUSY);
					ast_frfree(f);
					break;
				} else if (f->subclass.integer == AST_CONTROL_INCOMPLETE) {
					ast_verb(3, "%s dialed incomplete extension %s; ignoring\n", ast_channel_name(chan), ast_channel_exten(chan));
				} else if (f->subclass.integer == AST_CONTROL_CONGESTION) {
					state = f->subclass.integer;
					ast_verb(3, "%s is congested\n", ast_channel_name(chan));
					ast_indicate(caller, AST_CONTROL_CONGESTION);
					ast_frfree(f);
					break;
				} else if (f->subclass.integer == AST_CONTROL_ANSWER) {
					/* This is what we are hoping for */
					state = f->subclass.integer;
					ast_frfree(f);
					ready=1;
					break;
				} else if (f->subclass.integer == AST_CONTROL_CONNECTED_LINE) {
					if (caller_hungup) {
						struct ast_party_connected_line connected;

						/* Just save it for the transfer. */
						ast_party_connected_line_set_init(&connected, ast_channel_connected(caller));
						res = ast_connected_line_parse_data(f->data.ptr, f->datalen,
							&connected);
						if (!res) {
							ast_channel_set_connected_line(caller, &connected, NULL);
						}
						ast_party_connected_line_free(&connected);
					} else {
						ast_autoservice_start(transferee);
						if (ast_channel_connected_line_sub(chan, caller, f, 1) &&
							ast_channel_connected_line_macro(chan, caller, f, 1, 1)) {
							ast_indicate_data(caller, AST_CONTROL_CONNECTED_LINE,
								f->data.ptr, f->datalen);
						}
						ast_autoservice_stop(transferee);
					}
				} else if (f->subclass.integer == AST_CONTROL_REDIRECTING) {
					if (!caller_hungup) {
						ast_autoservice_start(transferee);
						if (ast_channel_redirecting_sub(chan, caller, f, 1) &&
							ast_channel_redirecting_macro(chan, caller, f, 1, 1)) {
							ast_indicate_data(caller, AST_CONTROL_REDIRECTING,
								f->data.ptr, f->datalen);
						}
						ast_autoservice_stop(transferee);
					}
				} else if (f->subclass.integer != -1
					&& f->subclass.integer != AST_CONTROL_PROGRESS
					&& f->subclass.integer != AST_CONTROL_PROCEEDING) {
					ast_log(LOG_NOTICE, "Don't know what to do about control frame: %d\n", f->subclass.integer);
				}
				/* else who cares */
			} else if (f->frametype == AST_FRAME_VOICE || f->frametype == AST_FRAME_VIDEO) {
				ast_write(caller, f);
			}
		} else if (caller == active_channel) {
			f = ast_read(caller);
			if (f) {
				if (f->frametype == AST_FRAME_DTMF) {
					dialed_code[x++] = f->subclass.integer;
					dialed_code[x] = '\0';
					if (strlen(dialed_code) == len) {
						x = 0;
					} else if (x && strncmp(dialed_code, disconnect_code, x)) {
						x = 0;
						dialed_code[x] = '\0';
					}
					if (*dialed_code && !strcmp(dialed_code, disconnect_code)) {
						/* Caller Canceled the call */
						state = AST_CONTROL_UNHOLD;
						ast_frfree(f);
						break;
					}
				} else if (f->frametype == AST_FRAME_VOICE || f->frametype == AST_FRAME_VIDEO) {
					ast_write(chan, f);
				}
			}
		}
		if (f)
			ast_frfree(f);
	} /* end while */

	ast_poll_channel_del(caller, chan);

	/*
	 * We need to free all the deferred frames, but we only need to
	 * queue the deferred frames if no hangup was received.
	 */
	ast_channel_lock(transferee);
	transferee_hungup = (transferee_hungup || ast_check_hangup(transferee));
	while ((f = AST_LIST_REMOVE_HEAD(&deferred_frames, frame_list))) {
		if (!transferee_hungup) {
			ast_queue_frame_head(transferee, f);
		}
		ast_frfree(f);
	}
	ast_channel_unlock(transferee);

done:
	ast_indicate(caller, -1);
	if (chan && (ready || ast_channel_state(chan) == AST_STATE_UP)) {
		state = AST_CONTROL_ANSWER;
	} else if (chan) {
		ast_hangup(chan);
		chan = NULL;
	}

	tmp_cap = ast_format_cap_destroy(tmp_cap);

	if (outstate)
		*outstate = state;

	return chan;
}

void ast_channel_log(char *title, struct ast_channel *chan);

void ast_channel_log(char *title, struct ast_channel *chan) /* for debug, this is handy enough to justify keeping it in the source */
{
	ast_log(LOG_NOTICE, "______ %s (%lx)______\n", title, (unsigned long) chan);
	ast_log(LOG_NOTICE, "CHAN: name: %s;  appl: %s; data: %s; contxt: %s;  exten: %s; pri: %d;\n",
		ast_channel_name(chan), ast_channel_appl(chan), ast_channel_data(chan), ast_channel_context(chan), ast_channel_exten(chan), ast_channel_priority(chan));
	ast_log(LOG_NOTICE, "CHAN: acctcode: %s;  dialcontext: %s; amaflags: %x; maccontxt: %s;  macexten: %s; macpri: %d;\n",
		ast_channel_accountcode(chan), ast_channel_dialcontext(chan), ast_channel_amaflags(chan), ast_channel_macrocontext(chan), ast_channel_macroexten(chan), ast_channel_macropriority(chan));
	ast_log(LOG_NOTICE, "CHAN: masq: %p;  masqr: %p; _bridge: %p; uniqueID: %s; linkedID:%s\n",
		ast_channel_masq(chan), ast_channel_masqr(chan),
		ast_channel_internal_bridged_channel(chan), ast_channel_uniqueid(chan), ast_channel_linkedid(chan));
	if (ast_channel_masqr(chan)) {
		ast_log(LOG_NOTICE, "CHAN: masquerading as: %s;  cdr: %p;\n",
			ast_channel_name(ast_channel_masqr(chan)), ast_channel_cdr(ast_channel_masqr(chan)));
	}
	if (ast_channel_internal_bridged_channel(chan)) {
		ast_log(LOG_NOTICE, "CHAN: Bridged to %s\n", ast_channel_name(ast_channel_internal_bridged_channel(chan)));
	}

	ast_log(LOG_NOTICE, "===== done ====\n");
}

/*!
 * \brief return the first unlocked cdr in a possible chain
 */
static struct ast_cdr *pick_unlocked_cdr(struct ast_cdr *cdr)
{
	struct ast_cdr *cdr_orig = cdr;
	while (cdr) {
		if (!ast_test_flag(cdr,AST_CDR_FLAG_LOCKED))
			return cdr;
		cdr = cdr->next;
	}
	return cdr_orig; /* everybody LOCKED or some other weirdness, like a NULL */
}

static void set_bridge_features_on_config(struct ast_bridge_config *config, const char *features)
{
	const char *feature;

	if (ast_strlen_zero(features)) {
		return;
	}

	for (feature = features; *feature; feature++) {
		switch (*feature) {
		case 'T' :
		case 't' :
			ast_set_flag(&(config->features_caller), AST_FEATURE_REDIRECT);
			break;
		case 'K' :
		case 'k' :
			ast_set_flag(&(config->features_caller), AST_FEATURE_PARKCALL);
			break;
		case 'H' :
		case 'h' :
			ast_set_flag(&(config->features_caller), AST_FEATURE_DISCONNECT);
			break;
		case 'W' :
		case 'w' :
			ast_set_flag(&(config->features_caller), AST_FEATURE_AUTOMON);
			break;
		default :
			ast_log(LOG_WARNING, "Skipping unknown feature code '%c'\n", *feature);
		}
	}
}

static void add_features_datastores(struct ast_channel *caller, struct ast_channel *callee, struct ast_bridge_config *config)
{
	struct ast_datastore *ds_callee_features = NULL, *ds_caller_features = NULL;
	struct ast_dial_features *callee_features = NULL, *caller_features = NULL;

	ast_channel_lock(caller);
	ds_caller_features = ast_channel_datastore_find(caller, &dial_features_info, NULL);
	ast_channel_unlock(caller);
	if (!ds_caller_features) {
		if (!(ds_caller_features = ast_datastore_alloc(&dial_features_info, NULL))) {
			ast_log(LOG_WARNING, "Unable to create channel datastore for caller features. Aborting!\n");
			return;
		}
		if (!(caller_features = ast_calloc(1, sizeof(*caller_features)))) {
			ast_log(LOG_WARNING, "Unable to allocate memory for callee feature flags. Aborting!\n");
			ast_datastore_free(ds_caller_features);
			return;
		}
		ds_caller_features->inheritance = DATASTORE_INHERIT_FOREVER;
		caller_features->is_caller = 1;
		ast_copy_flags(&(caller_features->features_callee), &(config->features_callee), AST_FLAGS_ALL);
		ast_copy_flags(&(caller_features->features_caller), &(config->features_caller), AST_FLAGS_ALL);
		ds_caller_features->data = caller_features;
		ast_channel_lock(caller);
		ast_channel_datastore_add(caller, ds_caller_features);
		ast_channel_unlock(caller);
	} else {
		/* If we don't return here, then when we do a builtin_atxfer we will copy the disconnect
		 * flags over from the atxfer to the caller */
		return;
	}

	ast_channel_lock(callee);
	ds_callee_features = ast_channel_datastore_find(callee, &dial_features_info, NULL);
	ast_channel_unlock(callee);
	if (!ds_callee_features) {
		if (!(ds_callee_features = ast_datastore_alloc(&dial_features_info, NULL))) {
			ast_log(LOG_WARNING, "Unable to create channel datastore for callee features. Aborting!\n");
			return;
		}
		if (!(callee_features = ast_calloc(1, sizeof(*callee_features)))) {
			ast_log(LOG_WARNING, "Unable to allocate memory for callee feature flags. Aborting!\n");
			ast_datastore_free(ds_callee_features);
			return;
		}
		ds_callee_features->inheritance = DATASTORE_INHERIT_FOREVER;
		callee_features->is_caller = 0;
		ast_copy_flags(&(callee_features->features_callee), &(config->features_caller), AST_FLAGS_ALL);
		ast_copy_flags(&(callee_features->features_caller), &(config->features_callee), AST_FLAGS_ALL);
		ds_callee_features->data = callee_features;
		ast_channel_lock(callee);
		ast_channel_datastore_add(callee, ds_callee_features);
		ast_channel_unlock(callee);
	}

	return;
}

static void clear_dialed_interfaces(struct ast_channel *chan)
{
	struct ast_datastore *di_datastore;

	ast_channel_lock(chan);
	if ((di_datastore = ast_channel_datastore_find(chan, &dialed_interface_info, NULL))) {
		if (option_debug) {
			ast_log(LOG_DEBUG, "Removing dialed interfaces datastore on %s since we're bridging\n", ast_channel_name(chan));
		}
		if (!ast_channel_datastore_remove(chan, di_datastore)) {
			ast_datastore_free(di_datastore);
		}
	}
	ast_channel_unlock(chan);
}

/*!
 * \brief bridge the call and set CDR
 *
 * \param chan The bridge considers this channel the caller.
 * \param peer The bridge considers this channel the callee.
 * \param config Configuration for this bridge.
 *
 * Set start time, check for two channels,check if monitor on
 * check for feature activation, create new CDR
 * \retval res on success.
 * \retval -1 on failure to bridge.
 */
int ast_bridge_call(struct ast_channel *chan, struct ast_channel *peer, struct ast_bridge_config *config)
{
	/* Copy voice back and forth between the two channels.  Give the peer
	   the ability to transfer calls with '#<extension' syntax. */
	struct ast_frame *f;
	struct ast_channel *who;
	char chan_featurecode[FEATURE_MAX_LEN + 1]="";
	char peer_featurecode[FEATURE_MAX_LEN + 1]="";
	char orig_channame[AST_CHANNEL_NAME];
	char orig_peername[AST_CHANNEL_NAME];
	int res;
	int diff;
	int hasfeatures=0;
	int hadfeatures=0;
	int autoloopflag;
	int sendingdtmfdigit = 0;
	int we_disabled_peer_cdr = 0;
	struct ast_option_header *aoh;
	struct ast_cdr *bridge_cdr = NULL;
	struct ast_cdr *chan_cdr = ast_channel_cdr(chan); /* the proper chan cdr, if there are forked cdrs */
	struct ast_cdr *peer_cdr = ast_channel_cdr(peer); /* the proper chan cdr, if there are forked cdrs */
	struct ast_cdr *new_chan_cdr = NULL; /* the proper chan cdr, if there are forked cdrs */
	struct ast_cdr *new_peer_cdr = NULL; /* the proper chan cdr, if there are forked cdrs */
	struct ast_silence_generator *silgen = NULL;
	const char *h_context;

	pbx_builtin_setvar_helper(chan, "BRIDGEPEER", ast_channel_name(peer));
	pbx_builtin_setvar_helper(peer, "BRIDGEPEER", ast_channel_name(chan));

	/* Clear any BLINDTRANSFER since the transfer has completed. */
	pbx_builtin_setvar_helper(chan, "BLINDTRANSFER", NULL);
	pbx_builtin_setvar_helper(peer, "BLINDTRANSFER", NULL);

	set_bridge_features_on_config(config, pbx_builtin_getvar_helper(chan, "BRIDGE_FEATURES"));
	add_features_datastores(chan, peer, config);

	/* This is an interesting case.  One example is if a ringing channel gets redirected to
	 * an extension that picks up a parked call.  This will make sure that the call taken
	 * out of parking gets told that the channel it just got bridged to is still ringing. */
	if (ast_channel_state(chan) == AST_STATE_RINGING && ast_channel_visible_indication(peer) != AST_CONTROL_RINGING) {
		ast_indicate(peer, AST_CONTROL_RINGING);
	}

	if (monitor_ok) {
		const char *monitor_exec;
		struct ast_channel *src = NULL;
		if (!monitor_app) {
			if (!(monitor_app = pbx_findapp("Monitor")))
				monitor_ok=0;
		}
		if ((monitor_exec = pbx_builtin_getvar_helper(chan, "AUTO_MONITOR"))) 
			src = chan;
		else if ((monitor_exec = pbx_builtin_getvar_helper(peer, "AUTO_MONITOR")))
			src = peer;
		if (monitor_app && src) {
			char *tmp = ast_strdupa(monitor_exec);
			pbx_exec(src, monitor_app, tmp);
		}
	}

	set_config_flags(chan, config);

	/* Answer if need be */
	if (ast_channel_state(chan) != AST_STATE_UP) {
		if (ast_raw_answer(chan, 1)) {
			return -1;
		}
	}

#ifdef FOR_DEBUG
	/* show the two channels and cdrs involved in the bridge for debug & devel purposes */
	ast_channel_log("Pre-bridge CHAN Channel info", chan);
	ast_channel_log("Pre-bridge PEER Channel info", peer);
#endif
	/* two channels are being marked as linked here */
	ast_channel_set_linkgroup(chan,peer);

	/* copy the userfield from the B-leg to A-leg if applicable */
	if (ast_channel_cdr(chan) && ast_channel_cdr(peer) && !ast_strlen_zero(ast_channel_cdr(peer)->userfield)) {
		char tmp[256];

		ast_channel_lock(chan);
		if (!ast_strlen_zero(ast_channel_cdr(chan)->userfield)) {
			snprintf(tmp, sizeof(tmp), "%s;%s", ast_channel_cdr(chan)->userfield, ast_channel_cdr(peer)->userfield);
			ast_cdr_appenduserfield(chan, tmp);
		} else {
			ast_cdr_setuserfield(chan, ast_channel_cdr(peer)->userfield);
		}
		ast_channel_unlock(chan);
		/* Don't delete the CDR; just disable it. */
		ast_set_flag(ast_channel_cdr(peer), AST_CDR_FLAG_POST_DISABLED);
		we_disabled_peer_cdr = 1;
	}
	ast_copy_string(orig_channame,ast_channel_name(chan),sizeof(orig_channame));
	ast_copy_string(orig_peername,ast_channel_name(peer),sizeof(orig_peername));

	if (!chan_cdr || (chan_cdr && !ast_test_flag(chan_cdr, AST_CDR_FLAG_POST_DISABLED))) {
		ast_channel_lock_both(chan, peer);
		if (chan_cdr) {
			ast_set_flag(chan_cdr, AST_CDR_FLAG_MAIN);
			ast_cdr_update(chan);
			bridge_cdr = ast_cdr_dup_unique_swap(chan_cdr);
			/* rip any forked CDR's off of the chan_cdr and attach
			 * them to the bridge_cdr instead */
			bridge_cdr->next = chan_cdr->next;
			chan_cdr->next = NULL;
			ast_copy_string(bridge_cdr->lastapp, S_OR(ast_channel_appl(chan), ""), sizeof(bridge_cdr->lastapp));
			ast_copy_string(bridge_cdr->lastdata, S_OR(ast_channel_data(chan), ""), sizeof(bridge_cdr->lastdata));
			if (peer_cdr && !ast_strlen_zero(peer_cdr->userfield)) {
				ast_copy_string(bridge_cdr->userfield, peer_cdr->userfield, sizeof(bridge_cdr->userfield));
			}
			ast_cdr_setaccount(peer, ast_channel_accountcode(chan));
		} else {
			/* better yet, in a xfer situation, find out why the chan cdr got zapped (pun unintentional) */
			bridge_cdr = ast_cdr_alloc(); /* this should be really, really rare/impossible? */
			ast_copy_string(bridge_cdr->channel, ast_channel_name(chan), sizeof(bridge_cdr->channel));
			ast_copy_string(bridge_cdr->dstchannel, ast_channel_name(peer), sizeof(bridge_cdr->dstchannel));
			ast_copy_string(bridge_cdr->uniqueid, ast_channel_uniqueid(chan), sizeof(bridge_cdr->uniqueid));
			ast_copy_string(bridge_cdr->lastapp, S_OR(ast_channel_appl(chan), ""), sizeof(bridge_cdr->lastapp));
			ast_copy_string(bridge_cdr->lastdata, S_OR(ast_channel_data(chan), ""), sizeof(bridge_cdr->lastdata));
			ast_cdr_setcid(bridge_cdr, chan);
			bridge_cdr->disposition = (ast_channel_state(chan) == AST_STATE_UP) ?  AST_CDR_ANSWERED : AST_CDR_NULL;
			bridge_cdr->amaflags = ast_channel_amaflags(chan) ? ast_channel_amaflags(chan) :  ast_default_amaflags;
			ast_copy_string(bridge_cdr->accountcode, ast_channel_accountcode(chan), sizeof(bridge_cdr->accountcode));
			/* Destination information */
			ast_copy_string(bridge_cdr->dst, ast_channel_exten(chan), sizeof(bridge_cdr->dst));
			ast_copy_string(bridge_cdr->dcontext, ast_channel_context(chan), sizeof(bridge_cdr->dcontext));
			if (peer_cdr) {
				bridge_cdr->start = peer_cdr->start;
				ast_copy_string(bridge_cdr->userfield, peer_cdr->userfield, sizeof(bridge_cdr->userfield));
			} else {
				ast_cdr_start(bridge_cdr);
			}
		}
		ast_channel_unlock(chan);
		ast_channel_unlock(peer);

		ast_debug(4, "bridge answer set, chan answer set\n");
		/* peer_cdr->answer will be set when a macro runs on the peer;
		   in that case, the bridge answer will be delayed while the
		   macro plays on the peer channel. The peer answered the call
		   before the macro started playing. To the phone system,
		   this is billable time for the call, even tho the caller
		   hears nothing but ringing while the macro does its thing. */

		/* Another case where the peer cdr's time will be set, is when
		   A self-parks by pickup up phone and dialing 700, then B
		   picks up A by dialing its parking slot; there may be more 
		   practical paths that get the same result, tho... in which
		   case you get the previous answer time from the Park... which
		   is before the bridge's start time, so I added in the 
		   tvcmp check to the if below */

		if (peer_cdr && !ast_tvzero(peer_cdr->answer) && ast_tvcmp(peer_cdr->answer, bridge_cdr->start) >= 0) {
			ast_cdr_setanswer(bridge_cdr, peer_cdr->answer);
			ast_cdr_setdisposition(bridge_cdr, peer_cdr->disposition);
			if (chan_cdr) {
				ast_cdr_setanswer(chan_cdr, peer_cdr->answer);
				ast_cdr_setdisposition(chan_cdr, peer_cdr->disposition);
			}
		} else {
			ast_cdr_answer(bridge_cdr);
			if (chan_cdr) {
				ast_cdr_answer(chan_cdr); /* for the sake of cli status checks */
			}
		}
		if (ast_test_flag(ast_channel_flags(chan), AST_FLAG_BRIDGE_HANGUP_DONT) && (chan_cdr || peer_cdr)) {
			if (chan_cdr) {
				ast_set_flag(chan_cdr, AST_CDR_FLAG_BRIDGED);
			}
			if (peer_cdr) {
				ast_set_flag(peer_cdr, AST_CDR_FLAG_BRIDGED);
			}
		}
		/* the DIALED flag may be set if a dialed channel is transfered
		 * and then bridged to another channel.  In order for the
		 * bridge CDR to be written, the DIALED flag must not be
		 * present. */
		ast_clear_flag(bridge_cdr, AST_CDR_FLAG_DIALED);
	}
	ast_cel_report_event(chan, AST_CEL_BRIDGE_START, NULL, NULL, peer);

	/* If we are bridging a call, stop worrying about forwarding loops. We presume that if
	 * a call is being bridged, that the humans in charge know what they're doing. If they
	 * don't, well, what can we do about that? */
	clear_dialed_interfaces(chan);
	clear_dialed_interfaces(peer);

	for (;;) {
		struct ast_channel *other;	/* used later */
	
		res = ast_channel_bridge(chan, peer, config, &f, &who);

		if (ast_test_flag(ast_channel_flags(chan), AST_FLAG_ZOMBIE)
			|| ast_test_flag(ast_channel_flags(peer), AST_FLAG_ZOMBIE)) {
			/* Zombies are present time to leave! */
			res = -1;
			if (f) {
				ast_frfree(f);
			}
			goto before_you_go;
		}

		/* When frame is not set, we are probably involved in a situation
		   where we've timed out.
		   When frame is set, we'll come this code twice; once for DTMF_BEGIN
		   and also for DTMF_END. If we flow into the following 'if' for both, then 
		   our wait times are cut in half, as both will subtract from the
		   feature_timer. Not good!
		*/
		if (config->feature_timer && (!f || f->frametype == AST_FRAME_DTMF_END)) {
			/* Update feature timer for next pass */
			diff = ast_tvdiff_ms(ast_tvnow(), config->feature_start_time);
			if (res == AST_BRIDGE_RETRY) {
				/* The feature fully timed out but has not been updated. Skip
				 * the potential round error from the diff calculation and
				 * explicitly set to expired. */
				config->feature_timer = -1;
			} else {
				config->feature_timer -= diff;
			}

			if (hasfeatures) {
				if (config->feature_timer <= 0) {
					/* Not *really* out of time, just out of time for
					   digits to come in for features. */
					ast_debug(1, "Timed out for feature!\n");
					if (!ast_strlen_zero(peer_featurecode)) {
						ast_dtmf_stream(chan, peer, peer_featurecode, 0, f ? f->len : 0);
						memset(peer_featurecode, 0, sizeof(peer_featurecode));
					}
					if (!ast_strlen_zero(chan_featurecode)) {
						ast_dtmf_stream(peer, chan, chan_featurecode, 0, f ? f->len : 0);
						memset(chan_featurecode, 0, sizeof(chan_featurecode));
					}
					if (f)
						ast_frfree(f);
					hasfeatures = !ast_strlen_zero(chan_featurecode) || !ast_strlen_zero(peer_featurecode);
					if (!hasfeatures) {
						/* No more digits expected - reset the timer */
						config->feature_timer = 0;
					}
					hadfeatures = hasfeatures;
					/* Continue as we were */
					continue;
				} else if (!f) {
					/* The bridge returned without a frame and there is a feature in progress.
					 * However, we don't think the feature has quite yet timed out, so just
					 * go back into the bridge. */
					continue;
 				}
			} else {
				if (config->feature_timer <=0) {
					/* We ran out of time */
					config->feature_timer = 0;
					who = chan;
					if (f)
						ast_frfree(f);
					f = NULL;
					res = 0;
				}
			}
		}
		if (res < 0) {
			if (!ast_test_flag(ast_channel_flags(chan), AST_FLAG_ZOMBIE) && !ast_test_flag(ast_channel_flags(peer), AST_FLAG_ZOMBIE) && !ast_check_hangup(chan) && !ast_check_hangup(peer)) {
				ast_log(LOG_WARNING, "Bridge failed on channels %s and %s\n", ast_channel_name(chan), ast_channel_name(peer));
			}
			goto before_you_go;
		}
		
		if (!f || (f->frametype == AST_FRAME_CONTROL &&
				(f->subclass.integer == AST_CONTROL_HANGUP || f->subclass.integer == AST_CONTROL_BUSY ||
					f->subclass.integer == AST_CONTROL_CONGESTION))) {
			/*
			 * If the bridge was broken for a hangup that isn't real,
			 * then don't run the h extension, because the channel isn't
			 * really hung up. This should really only happen with AST_SOFTHANGUP_ASYNCGOTO,
			 * but it doesn't hurt to check AST_SOFTHANGUP_UNBRIDGE either.
			 */
			ast_channel_lock(chan);
			if (ast_channel_softhangup_internal_flag(chan) & (AST_SOFTHANGUP_ASYNCGOTO | AST_SOFTHANGUP_UNBRIDGE)) {
				ast_set_flag(ast_channel_flags(chan), AST_FLAG_BRIDGE_HANGUP_DONT);
			}
			ast_channel_unlock(chan);
			res = -1;
			break;
		}
		/* many things should be sent to the 'other' channel */
		other = (who == chan) ? peer : chan;
		if (f->frametype == AST_FRAME_CONTROL) {
			switch (f->subclass.integer) {
			case AST_CONTROL_RINGING:
			case AST_CONTROL_FLASH:
			case AST_CONTROL_MCID:
			case -1:
				ast_indicate(other, f->subclass.integer);
				break;
			case AST_CONTROL_CONNECTED_LINE:
				if (ast_channel_connected_line_sub(who, other, f, 1) &&
					ast_channel_connected_line_macro(who, other, f, who != chan, 1)) {
					ast_indicate_data(other, f->subclass.integer, f->data.ptr, f->datalen);
				}
				break;
			case AST_CONTROL_REDIRECTING:
				if (ast_channel_redirecting_sub(who, other, f, 1) &&
					ast_channel_redirecting_macro(who, other, f, who != chan, 1)) {
					ast_indicate_data(other, f->subclass.integer, f->data.ptr, f->datalen);
				}
				break;
			case AST_CONTROL_AOC:
			case AST_CONTROL_HOLD:
			case AST_CONTROL_UNHOLD:
				ast_indicate_data(other, f->subclass.integer, f->data.ptr, f->datalen);
				break;
			case AST_CONTROL_OPTION:
				aoh = f->data.ptr;
				/* Forward option Requests, but only ones we know are safe
				 * These are ONLY sent by chan_iax2 and I'm not convinced that
				 * they are useful. I haven't deleted them entirely because I
				 * just am not sure of the ramifications of removing them. */
				if (aoh && aoh->flag == AST_OPTION_FLAG_REQUEST) {
				   	switch (ntohs(aoh->option)) {
					case AST_OPTION_TONE_VERIFY:
					case AST_OPTION_TDD:
					case AST_OPTION_RELAXDTMF:
					case AST_OPTION_AUDIO_MODE:
					case AST_OPTION_DIGIT_DETECT:
					case AST_OPTION_FAX_DETECT:
						ast_channel_setoption(other, ntohs(aoh->option), aoh->data, 
							f->datalen - sizeof(struct ast_option_header), 0);
					}
				}
				break;
			}
		} else if (f->frametype == AST_FRAME_DTMF_BEGIN) {
			struct ast_flags *cfg;
			char dtmfcode[2] = { f->subclass.integer, };
			size_t featurelen;

			if (who == chan) {
				featurelen = strlen(chan_featurecode);
				cfg = &(config->features_caller);
			} else {
				featurelen = strlen(peer_featurecode);
				cfg = &(config->features_callee);
			}
			/* Take a peek if this (possibly) matches a feature. If not, just pass this
			 * DTMF along untouched. If this is not the first digit of a multi-digit code
			 * then we need to fall through and stream the characters if it matches */
			if (featurelen == 0
				&& feature_check(chan, cfg, &dtmfcode[0]) == AST_FEATURE_RETURN_PASSDIGITS) {
				if (option_debug > 3) {
					ast_log(LOG_DEBUG, "Passing DTMF through, since it is not a feature code\n");
				}
				ast_write(other, f);
				sendingdtmfdigit = 1;
			} else {
				/* If ast_opt_transmit_silence is set, then we need to make sure we are
				 * transmitting something while we hold on to the DTMF waiting for a
				 * feature. */
				if (!silgen && ast_opt_transmit_silence) {
					silgen = ast_channel_start_silence_generator(other);
				}
				if (option_debug > 3) {
					ast_log(LOG_DEBUG, "Not passing DTMF through, since it may be a feature code\n");
				}
			}
		} else if (f->frametype == AST_FRAME_DTMF_END) {
			char *featurecode;
			int sense;
			unsigned int dtmfduration = f->len;

			hadfeatures = hasfeatures;
			/* This cannot overrun because the longest feature is one shorter than our buffer */
			if (who == chan) {
				sense = FEATURE_SENSE_CHAN;
				featurecode = chan_featurecode;
			} else  {
				sense = FEATURE_SENSE_PEER;
				featurecode = peer_featurecode;
			}

			if (sendingdtmfdigit == 1) {
				/* We let the BEGIN go through happily, so let's not bother with the END,
				 * since we already know it's not something we bother with */
				ast_write(other, f);
				sendingdtmfdigit = 0;
			} else {
				/*! append the event to featurecode. we rely on the string being zero-filled, and
				 * not overflowing it. 
				 * \todo XXX how do we guarantee the latter ?
				 */
				featurecode[strlen(featurecode)] = f->subclass.integer;
				/* Get rid of the frame before we start doing "stuff" with the channels */
				ast_frfree(f);
				f = NULL;
				if (silgen) {
					ast_channel_stop_silence_generator(other, silgen);
					silgen = NULL;
				}
				config->feature_timer = 0;
				res = feature_interpret(chan, peer, config, featurecode, sense);
				switch(res) {
				case AST_FEATURE_RETURN_PASSDIGITS:
					ast_dtmf_stream(other, who, featurecode, 0, dtmfduration);
					/* Fall through */
				case AST_FEATURE_RETURN_SUCCESS:
					memset(featurecode, 0, sizeof(chan_featurecode));
					break;
				}
				if (res >= AST_FEATURE_RETURN_PASSDIGITS) {
					res = 0;
				} else {
					break;
				}
				hasfeatures = !ast_strlen_zero(chan_featurecode) || !ast_strlen_zero(peer_featurecode);
				if (hadfeatures && !hasfeatures) {
					/* Feature completed or timed out */
					config->feature_timer = 0;
				} else if (hasfeatures) {
					if (config->timelimit) {
						/* No warning next time - we are waiting for feature code */
						ast_set_flag(config, AST_FEATURE_WARNING_ACTIVE);
					}
					config->feature_start_time = ast_tvnow();
					config->feature_timer = featuredigittimeout;
					ast_debug(1, "Set feature timer to %ld ms\n", config->feature_timer);
				}
			}
		}
		if (f)
			ast_frfree(f);
	}
	ast_cel_report_event(chan, AST_CEL_BRIDGE_END, NULL, NULL, peer);

before_you_go:
	/* Just in case something weird happened and we didn't clean up the silence generator... */
	if (silgen) {
		ast_channel_stop_silence_generator(who == chan ? peer : chan, silgen);
		silgen = NULL;
	}

	if (ast_test_flag(ast_channel_flags(chan), AST_FLAG_BRIDGE_HANGUP_DONT)) {
		ast_clear_flag(ast_channel_flags(chan), AST_FLAG_BRIDGE_HANGUP_DONT); /* its job is done */
		if (bridge_cdr) {
			ast_cdr_discard(bridge_cdr);
			/* QUESTION: should we copy bridge_cdr fields to the peer before we throw it away? */
		}
		return res; /* if we shouldn't do the h-exten, we shouldn't do the bridge cdr, either! */
	}

	if (config->end_bridge_callback) {
		config->end_bridge_callback(config->end_bridge_callback_data);
	}

	/* run the hangup exten on the chan object IFF it was NOT involved in a parking situation 
	 * if it were, then chan belongs to a different thread now, and might have been hung up long
     * ago.
	 */
	if (ast_test_flag(&config->features_caller, AST_FEATURE_NO_H_EXTEN)) {
		h_context = NULL;
	} else if (ast_exists_extension(chan, ast_channel_context(chan), "h", 1,
		S_COR(ast_channel_caller(chan)->id.number.valid, ast_channel_caller(chan)->id.number.str, NULL))) {
		h_context = ast_channel_context(chan);
	} else if (!ast_strlen_zero(ast_channel_macrocontext(chan))
		&& ast_exists_extension(chan, ast_channel_macrocontext(chan), "h", 1,
			S_COR(ast_channel_caller(chan)->id.number.valid, ast_channel_caller(chan)->id.number.str, NULL))) {
		h_context = ast_channel_macrocontext(chan);
	} else {
		h_context = NULL;
	}
	if (h_context) {
		struct ast_cdr *swapper = NULL;
		char savelastapp[AST_MAX_EXTENSION];
		char savelastdata[AST_MAX_EXTENSION];
		char save_context[AST_MAX_CONTEXT];
		char save_exten[AST_MAX_EXTENSION];
		int  save_prio;
		int  found = 0;	/* set if we find at least one match */
		int  spawn_error = 0;

		/*
		 * Make sure that the channel is marked as hungup since we are
		 * going to run the "h" exten on it.
		 */
		ast_softhangup(chan, AST_SOFTHANGUP_APPUNLOAD);

		autoloopflag = ast_test_flag(ast_channel_flags(chan), AST_FLAG_IN_AUTOLOOP);
		ast_set_flag(ast_channel_flags(chan), AST_FLAG_IN_AUTOLOOP);
		if (bridge_cdr && ast_opt_end_cdr_before_h_exten) {
			ast_cdr_end(bridge_cdr);
		}

		/* swap the bridge cdr and the chan cdr for a moment, and let the endbridge
		   dialplan code operate on it */
		ast_channel_lock(chan);
		if (bridge_cdr) {
			swapper = ast_channel_cdr(chan);
			ast_copy_string(savelastapp, bridge_cdr->lastapp, sizeof(bridge_cdr->lastapp));
			ast_copy_string(savelastdata, bridge_cdr->lastdata, sizeof(bridge_cdr->lastdata));
			ast_channel_cdr_set(chan, bridge_cdr);
		}
		ast_copy_string(save_context, ast_channel_context(chan), sizeof(save_context));
		ast_copy_string(save_exten, ast_channel_exten(chan), sizeof(save_exten));
		save_prio = ast_channel_priority(chan);
		if (h_context != ast_channel_context(chan)) {
			ast_channel_context_set(chan, h_context);
		}
		ast_channel_exten_set(chan, "h");
		ast_channel_priority_set(chan, 1);
		ast_channel_unlock(chan);

		while ((spawn_error = ast_spawn_extension(chan, ast_channel_context(chan), ast_channel_exten(chan),
			ast_channel_priority(chan),
			S_COR(ast_channel_caller(chan)->id.number.valid, ast_channel_caller(chan)->id.number.str, NULL),
			&found, 1)) == 0) {
			ast_channel_priority_set(chan, ast_channel_priority(chan) + 1);
		}
		if (found && spawn_error) {
			/* Something bad happened, or a hangup has been requested. */
			ast_debug(1, "Spawn extension (%s,%s,%d) exited non-zero on '%s'\n", ast_channel_context(chan), ast_channel_exten(chan), ast_channel_priority(chan), ast_channel_name(chan));
			ast_verb(2, "Spawn extension (%s, %s, %d) exited non-zero on '%s'\n", ast_channel_context(chan), ast_channel_exten(chan), ast_channel_priority(chan), ast_channel_name(chan));
		}

		/* swap it back */
		ast_channel_lock(chan);
		ast_channel_context_set(chan, save_context);
		ast_channel_exten_set(chan, save_exten);
		ast_channel_priority_set(chan, save_prio);
		if (bridge_cdr) {
			if (ast_channel_cdr(chan) == bridge_cdr) {
				ast_channel_cdr_set(chan, swapper);
			} else {
				bridge_cdr = NULL;
			}
		}
		/* An "h" exten has been run, so indicate that one has been run. */
		ast_set_flag(ast_channel_flags(chan), AST_FLAG_BRIDGE_HANGUP_RUN);
		ast_channel_unlock(chan);

		/* protect the lastapp/lastdata against the effects of the hangup/dialplan code */
		if (bridge_cdr) {
			ast_copy_string(bridge_cdr->lastapp, savelastapp, sizeof(bridge_cdr->lastapp));
			ast_copy_string(bridge_cdr->lastdata, savelastdata, sizeof(bridge_cdr->lastdata));
		}
		ast_set2_flag(ast_channel_flags(chan), autoloopflag, AST_FLAG_IN_AUTOLOOP);
	}
	
	/* obey the NoCDR() wishes. -- move the DISABLED flag to the bridge CDR if it was set on the channel during the bridge... */
<<<<<<< HEAD
	new_chan_cdr = pick_unlocked_cdr(ast_channel_cdr(chan)); /* the proper chan cdr, if there are forked cdrs */
	/* If the channel CDR has been modified during the call, record the changes in the bridge cdr */
	if (new_chan_cdr && bridge_cdr) {
=======
	new_chan_cdr = pick_unlocked_cdr(chan->cdr); /* the proper chan cdr, if there are forked cdrs */
	/* If the channel CDR has been modified during the call, record the changes in the bridge cdr,
	 * BUT, if we've gone through the h extension block above, the CDR got swapped so don't overwrite
	 * what was done in the h extension. What a mess. This is why you never touch CDR code. */
	if (new_chan_cdr && bridge_cdr && !h_context) {
>>>>>>> 5dc2ab0e
		ast_cdr_copy_vars(bridge_cdr, new_chan_cdr);
		ast_copy_string(bridge_cdr->userfield, new_chan_cdr->userfield, sizeof(bridge_cdr->userfield));
		bridge_cdr->amaflags = new_chan_cdr->amaflags;
		ast_copy_string(bridge_cdr->accountcode, new_chan_cdr->accountcode, sizeof(bridge_cdr->accountcode));
		if (ast_test_flag(new_chan_cdr, AST_CDR_FLAG_POST_DISABLED)) {
			ast_set_flag(bridge_cdr, AST_CDR_FLAG_POST_DISABLED);
		}
	}

	/* we can post the bridge CDR at this point */
	if (bridge_cdr) {
		ast_cdr_end(bridge_cdr);
		ast_cdr_detach(bridge_cdr);
	}
	
	/* do a specialized reset on the beginning channel
	   CDR's, if they still exist, so as not to mess up
	   issues in future bridges;
	   
	   Here are the rules of the game:
	   1. The chan and peer channel pointers will not change
	      during the life of the bridge.
	   2. But, in transfers, the channel names will change.
	      between the time the bridge is started, and the
	      time the channel ends. 
	      Usually, when a channel changes names, it will
	      also change CDR pointers.
	   3. Usually, only one of the two channels (chan or peer)
	      will change names.
	   4. Usually, if a channel changes names during a bridge,
	      it is because of a transfer. Usually, in these situations,
	      it is normal to see 2 bridges running simultaneously, and
	      it is not unusual to see the two channels that change
	      swapped between bridges.
	   5. After a bridge occurs, we have 2 or 3 channels' CDRs
	      to attend to; if the chan or peer changed names,
	      we have the before and after attached CDR's.
	*/

	if (new_chan_cdr) {
		struct ast_channel *chan_ptr = NULL;

		if (strcasecmp(orig_channame, ast_channel_name(chan)) != 0) { 
			/* old channel */
			if ((chan_ptr = ast_channel_get_by_name(orig_channame))) {
				ast_channel_lock(chan_ptr);
				if (!ast_bridged_channel(chan_ptr)) {
					struct ast_cdr *cur;
					for (cur = ast_channel_cdr(chan_ptr); cur; cur = cur->next) {
						if (cur == chan_cdr) {
							break;
						}
					}
					if (cur) {
						ast_cdr_specialized_reset(chan_cdr, 0);
					}
				}
				ast_channel_unlock(chan_ptr);
				chan_ptr = ast_channel_unref(chan_ptr);
			}
			/* new channel */
			ast_cdr_specialized_reset(new_chan_cdr, 0);
		} else {
			ast_cdr_specialized_reset(ast_channel_cdr(chan), 0); /* nothing changed, reset the chan cdr  */
		}
	}

	{
		struct ast_channel *chan_ptr = NULL;
		new_peer_cdr = pick_unlocked_cdr(ast_channel_cdr(peer)); /* the proper chan cdr, if there are forked cdrs */
		if (new_chan_cdr && ast_test_flag(new_chan_cdr, AST_CDR_FLAG_POST_DISABLED) && new_peer_cdr && !ast_test_flag(new_peer_cdr, AST_CDR_FLAG_POST_DISABLED))
			ast_set_flag(new_peer_cdr, AST_CDR_FLAG_POST_DISABLED); /* DISABLED is viral-- it will propagate across a bridge */
		if (strcasecmp(orig_peername, ast_channel_name(peer)) != 0) { 
			/* old channel */
			if ((chan_ptr = ast_channel_get_by_name(orig_peername))) {
				ast_channel_lock(chan_ptr);
				if (!ast_bridged_channel(chan_ptr)) {
					struct ast_cdr *cur;
					for (cur = ast_channel_cdr(chan_ptr); cur; cur = cur->next) {
						if (cur == peer_cdr) {
							break;
						}
					}
					if (cur) {
						ast_cdr_specialized_reset(peer_cdr, 0);
					}
				}
				ast_channel_unlock(chan_ptr);
				chan_ptr = ast_channel_unref(chan_ptr);
			}
			/* new channel */
			if (new_peer_cdr) {
				ast_cdr_specialized_reset(new_peer_cdr, 0);
			}
		} else {
			if (we_disabled_peer_cdr) {
				ast_clear_flag(ast_channel_cdr(peer), AST_CDR_FLAG_POST_DISABLED);
			}
			ast_cdr_specialized_reset(ast_channel_cdr(peer), 0); /* nothing changed, reset the peer cdr  */
		}
	}
	
	return res;
}

/*! \brief Output parking event to manager */
static void post_manager_event(const char *s, struct parkeduser *pu)
{
	manager_event(EVENT_FLAG_CALL, s,
		"Exten: %s\r\n"
		"Channel: %s\r\n"
		"Parkinglot: %s\r\n"
		"CallerIDNum: %s\r\n"
		"CallerIDName: %s\r\n"
		"ConnectedLineNum: %s\r\n"
		"ConnectedLineName: %s\r\n"
		"UniqueID: %s\r\n",
		pu->parkingexten, 
		ast_channel_name(pu->chan),
		pu->parkinglot->name,
		S_COR(ast_channel_caller(pu->chan)->id.number.valid, ast_channel_caller(pu->chan)->id.number.str, "<unknown>"),
		S_COR(ast_channel_caller(pu->chan)->id.name.valid, ast_channel_caller(pu->chan)->id.name.str, "<unknown>"),
		S_COR(ast_channel_connected(pu->chan)->id.number.valid, ast_channel_connected(pu->chan)->id.number.str, "<unknown>"),
		S_COR(ast_channel_connected(pu->chan)->id.name.valid, ast_channel_connected(pu->chan)->id.name.str, "<unknown>"),
		ast_channel_uniqueid(pu->chan)
		);
}

static char *callback_dialoptions(struct ast_flags *features_callee, struct ast_flags *features_caller, char *options, size_t len)
{
	int i = 0;
	enum {
		OPT_CALLEE_REDIRECT   = 't',
		OPT_CALLER_REDIRECT   = 'T',
		OPT_CALLEE_AUTOMON    = 'w',
		OPT_CALLER_AUTOMON    = 'W',
		OPT_CALLEE_DISCONNECT = 'h',
		OPT_CALLER_DISCONNECT = 'H',
		OPT_CALLEE_PARKCALL   = 'k',
		OPT_CALLER_PARKCALL   = 'K',
	};

	memset(options, 0, len);
	if (ast_test_flag(features_caller, AST_FEATURE_REDIRECT) && i < len) {
		options[i++] = OPT_CALLER_REDIRECT;
	}
	if (ast_test_flag(features_caller, AST_FEATURE_AUTOMON) && i < len) {
		options[i++] = OPT_CALLER_AUTOMON;
	}
	if (ast_test_flag(features_caller, AST_FEATURE_DISCONNECT) && i < len) {
		options[i++] = OPT_CALLER_DISCONNECT;
	}
	if (ast_test_flag(features_caller, AST_FEATURE_PARKCALL) && i < len) {
		options[i++] = OPT_CALLER_PARKCALL;
	}

	if (ast_test_flag(features_callee, AST_FEATURE_REDIRECT) && i < len) {
		options[i++] = OPT_CALLEE_REDIRECT;
	}
	if (ast_test_flag(features_callee, AST_FEATURE_AUTOMON) && i < len) {
		options[i++] = OPT_CALLEE_AUTOMON;
	}
	if (ast_test_flag(features_callee, AST_FEATURE_DISCONNECT) && i < len) {
		options[i++] = OPT_CALLEE_DISCONNECT;
	}
	if (ast_test_flag(features_callee, AST_FEATURE_PARKCALL) && i < len) {
		options[i++] = OPT_CALLEE_PARKCALL;
	}

	return options;
}

/*!
 * \internal
 * \brief Run management on a parked call.
 *
 * \note The parkinglot parkings list is locked on entry.
 *
 * \retval TRUE if the parking completed.
 */
static int manage_parked_call(struct parkeduser *pu, const struct pollfd *pfds, int nfds, struct pollfd **new_pfds, int *new_nfds, int *ms)
{
	struct ast_channel *chan = pu->chan;	/* shorthand */
	int tms;        /* timeout for this item */
	int x;          /* fd index in channel */
	int parking_complete = 0;

	tms = ast_tvdiff_ms(ast_tvnow(), pu->start);
	if (tms > pu->parkingtime) {
		/*
		 * Call has been parked too long.
		 * Stop entertaining the caller.
		 */
		switch (pu->hold_method) {
		case AST_CONTROL_HOLD:
			ast_indicate(pu->chan, AST_CONTROL_UNHOLD);
			break;
		case AST_CONTROL_RINGING:
			ast_indicate(pu->chan, -1);
			break;
		default:
			break;
		}
		pu->hold_method = 0;

		/* Get chan, exten from derived kludge */
		if (pu->peername[0]) {
			char *peername;
			char *dash;
			char *peername_flat; /* using something like DAHDI/52 for an extension name is NOT a good idea */
			int i;

			peername = ast_strdupa(pu->peername);
			dash = strrchr(peername, '-');
			if (dash) {
				*dash = '\0';
			}

			peername_flat = ast_strdupa(peername);
			for (i = 0; peername_flat[i]; i++) {
				if (peername_flat[i] == '/') {
					peername_flat[i] = '_';
				}
			}

			if (!ast_context_find_or_create(NULL, NULL, parking_con_dial, registrar)) {
				ast_log(LOG_ERROR,
					"Parking dial context '%s' does not exist and unable to create\n",
					parking_con_dial);
			} else {
				char returnexten[AST_MAX_EXTENSION];
				char comebackdialtime[AST_MAX_EXTENSION];
				struct ast_datastore *features_datastore;
				struct ast_dial_features *dialfeatures;

				if (!strncmp(peername, "Parked/", 7)) {
					peername += 7;
				}

				ast_channel_lock(chan);
				features_datastore = ast_channel_datastore_find(chan, &dial_features_info,
					NULL);
				if (features_datastore && (dialfeatures = features_datastore->data)) {
					char buf[MAX_DIAL_FEATURE_OPTIONS] = {0,};

					snprintf(returnexten, sizeof(returnexten), "%s,%u,%s", peername,
						pu->parkinglot->cfg.comebackdialtime,
						callback_dialoptions(&(dialfeatures->features_callee),
							&(dialfeatures->features_caller), buf, sizeof(buf)));
				} else { /* Existing default */
					ast_log(LOG_NOTICE, "Dial features not found on %s, using default!\n",
						ast_channel_name(chan));
					snprintf(returnexten, sizeof(returnexten), "%s,%u,t", peername,
						pu->parkinglot->cfg.comebackdialtime);
				}
				ast_channel_unlock(chan);

				snprintf(comebackdialtime, sizeof(comebackdialtime), "%u",
						pu->parkinglot->cfg.comebackdialtime);
				pbx_builtin_setvar_helper(chan, "COMEBACKDIALTIME", comebackdialtime);

				pbx_builtin_setvar_helper(chan, "PARKER", peername);

				if (ast_add_extension(parking_con_dial, 1, peername_flat, 1, NULL, NULL,
					"Dial", ast_strdup(returnexten), ast_free_ptr, registrar)) {
					ast_log(LOG_ERROR,
						"Could not create parking return dial exten: %s@%s\n",
						peername_flat, parking_con_dial);
				}
			}
			if (pu->options_specified) {
				/*
				 * Park() was called with overriding return arguments, respect
				 * those arguments.
				 */
				set_c_e_p(chan, pu->context, pu->exten, pu->priority);
			} else if (pu->parkinglot->cfg.comebacktoorigin) {
				set_c_e_p(chan, parking_con_dial, peername_flat, 1);
			} else {
				char parkingslot[AST_MAX_EXTENSION];

				snprintf(parkingslot, sizeof(parkingslot), "%d", pu->parkingnum);
				pbx_builtin_setvar_helper(chan, "PARKINGSLOT", parkingslot);
				pbx_builtin_setvar_helper(chan, "PARKEDLOT", pu->parkinglot->name);
				set_c_e_p(chan, pu->parkinglot->cfg.comebackcontext, peername_flat, 1);
			}
		} else {
			/*
			 * They've been waiting too long, send them back to where they
			 * came.  Theoretically they should have their original
			 * extensions and such, but we copy to be on the safe side.
			 */
			set_c_e_p(chan, pu->context, pu->exten, pu->priority);
		}
		post_manager_event("ParkedCallTimeOut", pu);
		ast_cel_report_event(pu->chan, AST_CEL_PARK_END, NULL, "ParkedCallTimeOut", NULL);

		ast_verb(2, "Timeout for %s parked on %d (%s). Returning to %s,%s,%d\n",
			ast_channel_name(pu->chan), pu->parkingnum, pu->parkinglot->name, ast_channel_context(pu->chan),
			ast_channel_exten(pu->chan), ast_channel_priority(pu->chan));

		/* Start up the PBX, or hang them up */
		if (ast_pbx_start(chan))  {
			ast_log(LOG_WARNING,
				"Unable to restart the PBX for user on '%s', hanging them up...\n",
				ast_channel_name(pu->chan));
			ast_hangup(chan);
		}

		/* And take them out of the parking lot */
		parking_complete = 1;
	} else {	/* still within parking time, process descriptors */
		for (x = 0; x < AST_MAX_FDS; x++) {
			struct ast_frame *f;
			int y;

			if (!ast_channel_fd_isset(chan, x)) {
				continue;	/* nothing on this descriptor */
			}

			for (y = 0; y < nfds; y++) {
				if (pfds[y].fd == ast_channel_fd(chan, x)) {
					/* Found poll record! */
					break;
				}
			}
			if (y == nfds) {
				/* Not found */
				continue;
			}

			if (!(pfds[y].revents & (POLLIN | POLLERR | POLLPRI))) {
				/* Next x */
				continue;
			}

			if (pfds[y].revents & POLLPRI) {
				ast_set_flag(ast_channel_flags(chan), AST_FLAG_EXCEPTION);
			} else {
				ast_clear_flag(ast_channel_flags(chan), AST_FLAG_EXCEPTION);
			}
			ast_channel_fdno_set(chan, x);

			/* See if they need servicing */
			f = ast_read(pu->chan);
			/* Hangup? */
			if (!f || (f->frametype == AST_FRAME_CONTROL
				&& f->subclass.integer == AST_CONTROL_HANGUP)) {
				if (f) {
					ast_frfree(f);
				}
				post_manager_event("ParkedCallGiveUp", pu);
				ast_cel_report_event(pu->chan, AST_CEL_PARK_END, NULL, "ParkedCallGiveUp",
					NULL);

				/* There's a problem, hang them up */
				ast_verb(2, "%s got tired of being parked\n", ast_channel_name(chan));
				ast_hangup(chan);

				/* And take them out of the parking lot */
				parking_complete = 1;
				break;
			} else {
				/* XXX Maybe we could do something with packets, like dial "0" for operator or something XXX */
				ast_frfree(f);
				if (pu->hold_method == AST_CONTROL_HOLD
					&& pu->moh_trys < 3
					&& !ast_channel_generatordata(chan)) {
					ast_debug(1,
						"MOH on parked call stopped by outside source.  Restarting on channel %s.\n",
						ast_channel_name(chan));
					ast_indicate_data(chan, AST_CONTROL_HOLD,
						S_OR(pu->parkinglot->cfg.mohclass, NULL),
						(!ast_strlen_zero(pu->parkinglot->cfg.mohclass)
							? strlen(pu->parkinglot->cfg.mohclass) + 1 : 0));
					pu->moh_trys++;
				}
				goto std;	/* XXX Ick: jumping into an else statement??? XXX */
			}
		} /* End for */
		if (x >= AST_MAX_FDS) {
std:		for (x = 0; x < AST_MAX_FDS; x++) {	/* mark fds for next round */
				if (ast_channel_fd_isset(chan, x)) {
					void *tmp = ast_realloc(*new_pfds,
						(*new_nfds + 1) * sizeof(struct pollfd));

					if (!tmp) {
						continue;
					}
					*new_pfds = tmp;
					(*new_pfds)[*new_nfds].fd = ast_channel_fd(chan, x);
					(*new_pfds)[*new_nfds].events = POLLIN | POLLERR | POLLPRI;
					(*new_pfds)[*new_nfds].revents = 0;
					(*new_nfds)++;
				}
			}
			/* Keep track of our shortest wait */
			if (tms < *ms || *ms < 0) {
				*ms = tms;
			}
		}
	}

	return parking_complete;
}

/*! \brief Run management on parkinglots, called once per parkinglot */
static void manage_parkinglot(struct ast_parkinglot *curlot, const struct pollfd *pfds, int nfds, struct pollfd **new_pfds, int *new_nfds, int *ms)
{
	struct parkeduser *pu;
	struct ast_context *con;

	/* Lock parkings list */
	AST_LIST_LOCK(&curlot->parkings);
	AST_LIST_TRAVERSE_SAFE_BEGIN(&curlot->parkings, pu, list) {
		if (pu->notquiteyet) { /* Pretend this one isn't here yet */
			continue;
		}
		if (manage_parked_call(pu, pfds, nfds, new_pfds, new_nfds, ms)) {
			/* Parking is complete for this call so remove it from the parking lot. */
			con = ast_context_find(pu->parkinglot->cfg.parking_con);
			if (con) {
				if (ast_context_remove_extension2(con, pu->parkingexten, 1, NULL, 0)) {
					ast_log(LOG_WARNING,
						"Whoa, failed to remove the parking extension %s@%s!\n",
						pu->parkingexten, pu->parkinglot->cfg.parking_con);
				}
				notify_metermaids(pu->parkingexten, pu->parkinglot->cfg.parking_con,
					AST_DEVICE_NOT_INUSE);
			} else {
				ast_log(LOG_WARNING,
					"Whoa, parking lot '%s' context '%s' does not exist.\n",
					pu->parkinglot->name, pu->parkinglot->cfg.parking_con);
			}
			AST_LIST_REMOVE_CURRENT(list);
			parkinglot_unref(pu->parkinglot);
			ast_free(pu);
		}
	}
	AST_LIST_TRAVERSE_SAFE_END;
	AST_LIST_UNLOCK(&curlot->parkings);
}

/*! 
 * \brief Take care of parked calls and unpark them if needed 
 * \param ignore unused var.
 * 
 * Start inf loop, lock parking lot, check if any parked channels have gone above timeout
 * if so, remove channel from parking lot and return it to the extension that parked it.
 * Check if parked channel decided to hangup, wait until next FD via select().
 */
static void *do_parking_thread(void *ignore)
{
	struct pollfd *pfds = NULL, *new_pfds = NULL;
	int nfds = 0, new_nfds = 0;

	for (;;) {
		struct ao2_iterator iter;
		struct ast_parkinglot *curlot;
		int ms = -1;	/* poll2 timeout, uninitialized */

		iter = ao2_iterator_init(parkinglots, 0);
		while ((curlot = ao2_iterator_next(&iter))) {
			manage_parkinglot(curlot, pfds, nfds, &new_pfds, &new_nfds, &ms);
			ao2_ref(curlot, -1);
		}
		ao2_iterator_destroy(&iter);

		/* Recycle */
		ast_free(pfds);
		pfds = new_pfds;
		nfds = new_nfds;
		new_pfds = NULL;
		new_nfds = 0;

		/* Wait for something to happen */
		ast_poll(pfds, nfds, ms);
		pthread_testcancel();
	}
	/* If this WERE reached, we'd need to free(pfds) */
	return NULL;	/* Never reached */
}

/*! \brief Find parkinglot by name */
static struct ast_parkinglot *find_parkinglot(const char *name)
{
	struct ast_parkinglot *parkinglot;

	if (ast_strlen_zero(name)) {
		return NULL;
	}

	parkinglot = ao2_find(parkinglots, (void *) name, 0);
	if (parkinglot) {
		ast_debug(1, "Found Parking lot: %s\n", parkinglot->name);
	}

	return parkinglot;
}

/*! \brief Copy parkinglot and store it with new name */
static struct ast_parkinglot *copy_parkinglot(const char *name, const struct ast_parkinglot *parkinglot)
{
	struct ast_parkinglot *copylot;

	if ((copylot = find_parkinglot(name))) { /* Parkinglot with that name already exists */
		ao2_ref(copylot, -1);
		return NULL;
	}

	copylot = create_parkinglot(name);
	if (!copylot) {
		return NULL;
	}

	ast_debug(1, "Building parking lot %s\n", name);

	/* Copy the source parking lot configuration. */
	copylot->cfg = parkinglot->cfg;

	return copylot;
}

AST_APP_OPTIONS(park_call_options, BEGIN_OPTIONS
	AST_APP_OPTION('r', AST_PARK_OPT_RINGING),
	AST_APP_OPTION('R', AST_PARK_OPT_RANDOMIZE),
	AST_APP_OPTION('s', AST_PARK_OPT_SILENCE),
END_OPTIONS );

/*! \brief Park a call */
static int park_call_exec(struct ast_channel *chan, const char *data)
{
	struct ast_park_call_args args = { 0, };
	struct ast_flags flags = { 0 };
	char orig_exten[AST_MAX_EXTENSION];
	int orig_priority;
	int res;
	const char *pl_name;
	char *parse;
	struct park_app_args app_args;

	/*
	 * Cache the original channel name because we are going to
	 * masquerade the channel.  Prefer the BLINDTRANSFER channel
	 * name over this channel name.  BLINDTRANSFER could be set if
	 * the parking access extension did not get detected and we are
	 * executing the Park application from the dialplan.
	 *
	 * The orig_chan_name is used to return the call to the
	 * originator on parking timeout.
	 */
	args.orig_chan_name = ast_strdupa(S_OR(
		pbx_builtin_getvar_helper(chan, "BLINDTRANSFER"), ast_channel_name(chan)));

	/* Answer if call is not up */
	if (ast_channel_state(chan) != AST_STATE_UP) {
		if (ast_answer(chan)) {
			return -1;
		}

		/* Sleep to allow VoIP streams to settle down */
		if (ast_safe_sleep(chan, 1000)) {
			return -1;
		}
	}

	/* Process the dialplan application options. */
	parse = ast_strdupa(data);
	AST_STANDARD_APP_ARGS(app_args, parse);

	if (!ast_strlen_zero(app_args.timeout)) {
		if (sscanf(app_args.timeout, "%30d", &args.timeout) != 1) {
			ast_log(LOG_WARNING, "Invalid timeout '%s' provided\n", app_args.timeout);
			args.timeout = 0;
		}
	}
	if (!ast_strlen_zero(app_args.return_con)) {
		args.return_con = app_args.return_con;
	}
	if (!ast_strlen_zero(app_args.return_ext)) {
		args.return_ext = app_args.return_ext;
	}
	if (!ast_strlen_zero(app_args.return_pri)) {
		if (sscanf(app_args.return_pri, "%30d", &args.return_pri) != 1) {
			ast_log(LOG_WARNING, "Invalid priority '%s' specified\n", app_args.return_pri);
			args.return_pri = 0;
		}
	}

	ast_app_parse_options(park_call_options, &flags, NULL, app_args.options);
	args.flags = flags.flags;

	/*
	 * Setup the exten/priority to be s/1 since we don't know where
	 * this call should return.
	 */
	ast_copy_string(orig_exten, ast_channel_exten(chan), sizeof(orig_exten));
	orig_priority = ast_channel_priority(chan);
	ast_channel_exten_set(chan, "s");
	ast_channel_priority_set(chan, 1);

	/* Park the call */
	if (!ast_strlen_zero(app_args.pl_name)) {
		pl_name = app_args.pl_name;
	} else {
		pl_name = findparkinglotname(chan);
	}
	if (ast_strlen_zero(pl_name)) {
		/* Parking lot is not specified, so use the default parking lot. */
		args.parkinglot = parkinglot_addref(default_parkinglot);
	} else {
		args.parkinglot = find_parkinglot(pl_name);
		if (!args.parkinglot && parkeddynamic) {
			args.parkinglot = create_dynamic_parkinglot(pl_name, chan);
		}
	}
	if (args.parkinglot) {
		res = masq_park_call(chan, chan, &args);
		parkinglot_unref(args.parkinglot);
	} else {
		/* Parking failed because the parking lot does not exist. */
		if (!ast_test_flag(&args, AST_PARK_OPT_SILENCE)) {
			ast_stream_and_wait(chan, "pbx-parkingfailed", "");
		}
		res = -1;
	}
	if (res) {
		/* Park failed, try to continue in the dialplan. */
		ast_channel_exten_set(chan, orig_exten);
		ast_channel_priority_set(chan, orig_priority);
		res = 0;
	} else {
		/* Park succeeded. */
		res = -1;
	}

	return res;
}

/*! \brief Pickup parked call */
static int parked_call_exec(struct ast_channel *chan, const char *data)
{
	int res = 0;
	struct ast_channel *peer = NULL;
	struct parkeduser *pu;
	struct ast_context *con;
	char *parse;
	const char *pl_name;
	int park = 0;
	struct ast_bridge_config config;
	struct ast_parkinglot *parkinglot;
	AST_DECLARE_APP_ARGS(app_args,
		AST_APP_ARG(pl_space);	/*!< Parking lot space to retrieve if present. */
		AST_APP_ARG(pl_name);	/*!< Parking lot name to use if present. */
		AST_APP_ARG(dummy);		/*!< Place to put any remaining args string. */
	);

	parse = ast_strdupa(data);
	AST_STANDARD_APP_ARGS(app_args, parse);

	if (!ast_strlen_zero(app_args.pl_space)) {
		if (sscanf(app_args.pl_space, "%30u", &park) != 1) {
			ast_log(LOG_WARNING, "Specified parking extension not a number: %s\n",
				app_args.pl_space);
			park = -1;
		}
	}

	if (!ast_strlen_zero(app_args.pl_name)) {
		pl_name = app_args.pl_name;
	} else {
		pl_name = findparkinglotname(chan);
	}
	if (ast_strlen_zero(pl_name)) {
		/* Parking lot is not specified, so use the default parking lot. */
		parkinglot = parkinglot_addref(default_parkinglot);
	} else {
		parkinglot = find_parkinglot(pl_name);
		if (!parkinglot) {
			/* It helps to answer the channel if not already up. :) */
			if (ast_channel_state(chan) != AST_STATE_UP) {
				ast_answer(chan);
			}
			if (ast_stream_and_wait(chan, "pbx-invalidpark", "")) {
				ast_log(LOG_WARNING, "ast_streamfile of %s failed on %s\n",
					"pbx-invalidpark", ast_channel_name(chan));
			}
			ast_log(LOG_WARNING,
				"Channel %s tried to retrieve parked call from unknown parking lot '%s'\n",
				ast_channel_name(chan), pl_name);
			return -1;
		}
	}

	AST_LIST_LOCK(&parkinglot->parkings);
	AST_LIST_TRAVERSE_SAFE_BEGIN(&parkinglot->parkings, pu, list) {
		if ((ast_strlen_zero(app_args.pl_space) || pu->parkingnum == park)
			&& !pu->notquiteyet && !ast_channel_pbx(pu->chan)) {
			/* The parking space has a call and can be picked up now. */
			AST_LIST_REMOVE_CURRENT(list);
			break;
		}
	}
	AST_LIST_TRAVERSE_SAFE_END;
	if (pu) {
		/* Found a parked call to pickup. */
		peer = pu->chan;
		con = ast_context_find(parkinglot->cfg.parking_con);
		if (con) {
			if (ast_context_remove_extension2(con, pu->parkingexten, 1, NULL, 0)) {
				ast_log(LOG_WARNING, "Whoa, failed to remove the extension!\n");
			} else {
				notify_metermaids(pu->parkingexten, parkinglot->cfg.parking_con, AST_DEVICE_NOT_INUSE);
			}
		} else {
			ast_log(LOG_WARNING, "Whoa, no parking context?\n");
		}

		ast_cel_report_event(pu->chan, AST_CEL_PARK_END, NULL, "UnParkedCall", chan);
		ast_manager_event(pu->chan, EVENT_FLAG_CALL, "UnParkedCall",
			"Exten: %s\r\n"
			"Channel: %s\r\n"
			"Parkinglot: %s\r\n"
			"From: %s\r\n"
			"CallerIDNum: %s\r\n"
			"CallerIDName: %s\r\n"
			"ConnectedLineNum: %s\r\n"
			"ConnectedLineName: %s\r\n"
			"Uniqueid: %s\r\n",
			pu->parkingexten, ast_channel_name(pu->chan), pu->parkinglot->name,
			ast_channel_name(chan),
			S_COR(ast_channel_caller(pu->chan)->id.number.valid, ast_channel_caller(pu->chan)->id.number.str, "<unknown>"),
			S_COR(ast_channel_caller(pu->chan)->id.name.valid, ast_channel_caller(pu->chan)->id.name.str, "<unknown>"),
			S_COR(ast_channel_connected(pu->chan)->id.number.valid, ast_channel_connected(pu->chan)->id.number.str, "<unknown>"),
			S_COR(ast_channel_connected(pu->chan)->id.name.valid, ast_channel_connected(pu->chan)->id.name.str, "<unknown>"),
			ast_channel_uniqueid(pu->chan)
			);

		/* Stop entertaining the caller. */
		switch (pu->hold_method) {
		case AST_CONTROL_HOLD:
			ast_indicate(pu->chan, AST_CONTROL_UNHOLD);
			break;
		case AST_CONTROL_RINGING:
			ast_indicate(pu->chan, -1);
			break;
		default:
			break;
		}
		pu->hold_method = 0;

		parkinglot_unref(pu->parkinglot);
		ast_free(pu);
	}
	AST_LIST_UNLOCK(&parkinglot->parkings);

	if (peer) {
		/* Update connected line between retrieving call and parked call. */
		struct ast_party_connected_line connected;

		ast_party_connected_line_init(&connected);

		/* Send our caller-id to peer. */
		ast_channel_lock(chan);
		ast_connected_line_copy_from_caller(&connected, ast_channel_caller(chan));
		ast_channel_unlock(chan);
		connected.source = AST_CONNECTED_LINE_UPDATE_SOURCE_ANSWER;
		if (ast_channel_connected_line_sub(chan, peer, &connected, 0) &&
			ast_channel_connected_line_macro(chan, peer, &connected, 0, 0)) {
			ast_channel_update_connected_line(peer, &connected, NULL);
		}

		/*
		 * Get caller-id from peer.
		 *
		 * Update the retrieving call before it is answered if possible
		 * for best results.  Some phones do not support updating the
		 * connected line information after connection.
		 */
		ast_channel_lock(peer);
		ast_connected_line_copy_from_caller(&connected, ast_channel_caller(peer));
		ast_channel_unlock(peer);
		connected.source = AST_CONNECTED_LINE_UPDATE_SOURCE_ANSWER;
		if (ast_channel_connected_line_sub(peer, chan, &connected, 0) &&
			ast_channel_connected_line_macro(peer, chan, &connected, 1, 0)) {
			ast_channel_update_connected_line(chan, &connected, NULL);
		}

		ast_party_connected_line_free(&connected);
	}

	/* JK02: it helps to answer the channel if not already up */
	if (ast_channel_state(chan) != AST_STATE_UP) {
		ast_answer(chan);
	}

	if (peer) {
		struct ast_datastore *features_datastore;
		struct ast_dial_features *dialfeatures = NULL;

		/* Play a courtesy to the source(s) configured to prefix the bridge connecting */
		if (!ast_strlen_zero(courtesytone)) {
			static const char msg[] = "courtesy tone";

			switch (parkedplay) {
			case 0:/* Courtesy tone to pickup chan */
				res = play_message_to_chans(chan, peer, -1, msg, courtesytone);
				break;
			case 1:/* Courtesy tone to parked chan */
				res = play_message_to_chans(chan, peer, 1, msg, courtesytone);
				break;
			case 2:/* Courtesy tone to both chans */
				res = play_message_to_chans(chan, peer, 0, msg, courtesytone);
				break;
			default:
				res = 0;
				break;
			}
			if (res) {
				ast_hangup(peer);
				parkinglot_unref(parkinglot);
				return -1;
			}
		}

		res = ast_channel_make_compatible(chan, peer);
		if (res < 0) {
			ast_log(LOG_WARNING, "Could not make channels %s and %s compatible for bridge\n", ast_channel_name(chan), ast_channel_name(peer));
			ast_hangup(peer);
			parkinglot_unref(parkinglot);
			return -1;
		}
		/* This runs sorta backwards, since we give the incoming channel control, as if it
		   were the person called. */
		ast_verb(3, "Channel %s connected to parked call %d\n", ast_channel_name(chan), park);

		pbx_builtin_setvar_helper(chan, "PARKEDCHANNEL", ast_channel_name(peer));
		ast_cdr_setdestchan(ast_channel_cdr(chan), ast_channel_name(peer));
		memset(&config, 0, sizeof(struct ast_bridge_config));

		/* Get datastore for peer and apply it's features to the callee side of the bridge config */
		ast_channel_lock(peer);
		if ((features_datastore = ast_channel_datastore_find(peer, &dial_features_info, NULL))) {
			dialfeatures = features_datastore->data;
		}

		/*
		 * When the datastores for both caller and callee are created,
		 * both the callee and caller channels use the features_caller
		 * flag variable to represent themselves.  With that said, the
		 * config.features_callee flags should be copied from the
		 * datastore's caller feature flags regardless if peer was a
		 * callee or caller.
		 */
		if (dialfeatures) {
			ast_copy_flags(&(config.features_callee), &(dialfeatures->features_caller), AST_FLAGS_ALL);
		}
		ast_channel_unlock(peer);

		if ((parkinglot->cfg.parkedcalltransfers == AST_FEATURE_FLAG_BYCALLEE) || (parkinglot->cfg.parkedcalltransfers == AST_FEATURE_FLAG_BYBOTH)) {
			ast_set_flag(&(config.features_callee), AST_FEATURE_REDIRECT);
		}
		if ((parkinglot->cfg.parkedcalltransfers == AST_FEATURE_FLAG_BYCALLER) || (parkinglot->cfg.parkedcalltransfers == AST_FEATURE_FLAG_BYBOTH)) {
			ast_set_flag(&(config.features_caller), AST_FEATURE_REDIRECT);
		}
		if ((parkinglot->cfg.parkedcallreparking == AST_FEATURE_FLAG_BYCALLEE) || (parkinglot->cfg.parkedcallreparking == AST_FEATURE_FLAG_BYBOTH)) {
			ast_set_flag(&(config.features_callee), AST_FEATURE_PARKCALL);
		}
		if ((parkinglot->cfg.parkedcallreparking == AST_FEATURE_FLAG_BYCALLER) || (parkinglot->cfg.parkedcallreparking == AST_FEATURE_FLAG_BYBOTH)) {
			ast_set_flag(&(config.features_caller), AST_FEATURE_PARKCALL);
		}
		if ((parkinglot->cfg.parkedcallhangup == AST_FEATURE_FLAG_BYCALLEE) || (parkinglot->cfg.parkedcallhangup == AST_FEATURE_FLAG_BYBOTH)) {
			ast_set_flag(&(config.features_callee), AST_FEATURE_DISCONNECT);
		}
		if ((parkinglot->cfg.parkedcallhangup == AST_FEATURE_FLAG_BYCALLER) || (parkinglot->cfg.parkedcallhangup == AST_FEATURE_FLAG_BYBOTH)) {
			ast_set_flag(&(config.features_caller), AST_FEATURE_DISCONNECT);
		}
		if ((parkinglot->cfg.parkedcallrecording == AST_FEATURE_FLAG_BYCALLEE) || (parkinglot->cfg.parkedcallrecording == AST_FEATURE_FLAG_BYBOTH)) {
			ast_set_flag(&(config.features_callee), AST_FEATURE_AUTOMON);
		}
		if ((parkinglot->cfg.parkedcallrecording == AST_FEATURE_FLAG_BYCALLER) || (parkinglot->cfg.parkedcallrecording == AST_FEATURE_FLAG_BYBOTH)) {
			ast_set_flag(&(config.features_caller), AST_FEATURE_AUTOMON);
		}

		res = ast_bridge_call(chan, peer, &config);

		pbx_builtin_setvar_helper(chan, "PARKEDCHANNEL", ast_channel_name(peer));
		ast_cdr_setdestchan(ast_channel_cdr(chan), ast_channel_name(peer));

		/* Simulate the PBX hanging up */
		ast_hangup(peer);
	} else {
		if (ast_stream_and_wait(chan, "pbx-invalidpark", "")) {
			ast_log(LOG_WARNING, "ast_streamfile of %s failed on %s\n", "pbx-invalidpark",
				ast_channel_name(chan));
		}
		ast_verb(3, "Channel %s tried to retrieve nonexistent parked call %d\n",
			ast_channel_name(chan), park);
	}

	parkinglot_unref(parkinglot);
	return -1;
}

/*!
 * \brief Unreference parkinglot object.
 */
static void parkinglot_unref(struct ast_parkinglot *parkinglot) 
{
	ast_debug(3, "Multiparking: %s refcount now %d\n", parkinglot->name,
		ao2_ref(parkinglot, 0) - 1);
	ao2_ref(parkinglot, -1);
}

static struct ast_parkinglot *parkinglot_addref(struct ast_parkinglot *parkinglot)
{
	int refcount;

	refcount = ao2_ref(parkinglot, +1);
	ast_debug(3, "Multiparking: %s refcount now %d\n", parkinglot->name, refcount + 1);
	return parkinglot;
}

/*! \brief Destroy a parking lot */
static void parkinglot_destroy(void *obj)
{
	struct ast_parkinglot *doomed = obj;

	/*
	 * No need to destroy parked calls here because any parked call
	 * holds a parking lot reference.  Therefore the parkings list
	 * must be empty.
	 */
	ast_assert(AST_LIST_EMPTY(&doomed->parkings));
	AST_LIST_HEAD_DESTROY(&doomed->parkings);
}

/*! \brief Allocate parking lot structure */
static struct ast_parkinglot *create_parkinglot(const char *name)
{
	struct ast_parkinglot *newlot;

	if (ast_strlen_zero(name)) { /* No name specified */
		return NULL;
	}

	newlot = ao2_alloc(sizeof(*newlot), parkinglot_destroy);
	if (!newlot)
		return NULL;
	
	ast_copy_string(newlot->name, name, sizeof(newlot->name));
	newlot->cfg.is_invalid = 1;/* No config is set yet. */
	AST_LIST_HEAD_INIT(&newlot->parkings);

	return newlot;
}

/*! 
 * \brief Add parking hints for all defined parking spaces.
 * \param context Dialplan context to add the hints.
 * \param start Starting space in parkinglot.
 * \param stop Ending space in parkinglot.
 */
static void park_add_hints(const char *context, int start, int stop)
{
	int numext;
	char device[AST_MAX_EXTENSION];
	char exten[10];

	for (numext = start; numext <= stop; numext++) {
		snprintf(exten, sizeof(exten), "%d", numext);
		snprintf(device, sizeof(device), "park:%s@%s", exten, context);
		ast_add_extension(context, 1, exten, PRIORITY_HINT, NULL, NULL, device, NULL, NULL, registrar);
	}
}

/*! Default configuration for default parking lot. */
static const struct parkinglot_cfg parkinglot_cfg_default_default = {
	.mohclass = "default",
	.parkext = DEFAULT_PARK_EXTENSION,
	.parking_con = "parkedcalls",
	.parking_start = 701,
	.parking_stop = 750,
	.parkingtime = DEFAULT_PARK_TIME,
	.comebackdialtime = DEFAULT_COMEBACK_DIAL_TIME,
	.comebackcontext = DEFAULT_COMEBACK_CONTEXT,
	.comebacktoorigin = DEFAULT_COMEBACK_TO_ORIGIN,
};

/*! Default configuration for normal parking lots. */
static const struct parkinglot_cfg parkinglot_cfg_default = {
	.parkext = DEFAULT_PARK_EXTENSION,
	.parkingtime = DEFAULT_PARK_TIME,
	.comebackdialtime = DEFAULT_COMEBACK_DIAL_TIME,
	.comebackcontext = DEFAULT_COMEBACK_CONTEXT,
	.comebacktoorigin = DEFAULT_COMEBACK_TO_ORIGIN,
};

/*!
 * \internal
 * \brief Set parking lot feature flag configuration value.
 *
 * \param pl_name Parking lot name for diagnostic messages.
 * \param param Parameter value to set.
 * \param var Current configuration variable item.
 *
 * \return Nothing
 */
static void parkinglot_feature_flag_cfg(const char *pl_name, int *param, struct ast_variable *var)
{
	ast_debug(1, "Setting parking lot %s %s to %s\n", pl_name, var->name, var->value);
	if (!strcasecmp(var->value, "both")) {
		*param = AST_FEATURE_FLAG_BYBOTH;
	} else if (!strcasecmp(var->value, "caller")) {
		*param = AST_FEATURE_FLAG_BYCALLER;
	} else if (!strcasecmp(var->value, "callee")) {
		*param = AST_FEATURE_FLAG_BYCALLEE;
	}
}

/*!
 * \internal
 * \brief Read parking lot configuration.
 *
 * \param pl_name Parking lot name for diagnostic messages.
 * \param cfg Parking lot config to update that is already initialized with defaults.
 * \param var Config variable list.
 *
 * \retval 0 on success.
 * \retval -1 on error.
 */
static int parkinglot_config_read(const char *pl_name, struct parkinglot_cfg *cfg, struct ast_variable *var)
{
	int error = 0;

	while (var) {
		if (!strcasecmp(var->name, "context")) {
			ast_copy_string(cfg->parking_con, var->value, sizeof(cfg->parking_con));
		} else if (!strcasecmp(var->name, "parkext")) {
			ast_copy_string(cfg->parkext, var->value, sizeof(cfg->parkext));
		} else if (!strcasecmp(var->name, "parkext_exclusive")) {
			cfg->parkext_exclusive = ast_true(var->value);
		} else if (!strcasecmp(var->name, "parkinghints")) {
			cfg->parkaddhints = ast_true(var->value);
		} else if (!strcasecmp(var->name, "parkedmusicclass")) {
			ast_copy_string(cfg->mohclass, var->value, sizeof(cfg->mohclass));
		} else if (!strcasecmp(var->name, "parkingtime")) {
			int parkingtime = 0;

			if ((sscanf(var->value, "%30d", &parkingtime) != 1) || parkingtime < 1) {
				ast_log(LOG_WARNING, "%s is not a valid parkingtime\n", var->value);
				error = -1;
			} else {
				cfg->parkingtime = parkingtime * 1000;
			}
		} else if (!strcasecmp(var->name, "parkpos")) {
			int start = 0;
			int end = 0;

			if (sscanf(var->value, "%30d-%30d", &start, &end) != 2) {
				ast_log(LOG_WARNING,
					"Format for parking positions is a-b, where a and b are numbers at line %d of %s\n",
					var->lineno, var->file);
				error = -1;
			} else if (end < start || start <= 0 || end <= 0) {
				ast_log(LOG_WARNING, "Parking range is invalid. Must be a <= b, at line %d of %s\n",
					var->lineno, var->file);
				error = -1;
			} else {
				cfg->parking_start = start;
				cfg->parking_stop = end;
			}
		} else if (!strcasecmp(var->name, "findslot")) {
			cfg->parkfindnext = (!strcasecmp(var->value, "next"));
		} else if (!strcasecmp(var->name, "parkedcalltransfers")) {
			parkinglot_feature_flag_cfg(pl_name, &cfg->parkedcalltransfers, var);
		} else if (!strcasecmp(var->name, "parkedcallreparking")) {
			parkinglot_feature_flag_cfg(pl_name, &cfg->parkedcallreparking, var);
		} else if (!strcasecmp(var->name, "parkedcallhangup")) {
			parkinglot_feature_flag_cfg(pl_name, &cfg->parkedcallhangup, var);
		} else if (!strcasecmp(var->name, "parkedcallrecording")) {
			parkinglot_feature_flag_cfg(pl_name, &cfg->parkedcallrecording, var);
		} else if (!strcasecmp(var->name, "comebackcontext")) {
			ast_copy_string(cfg->comebackcontext, var->value, sizeof(cfg->comebackcontext));
		} else if (!strcasecmp(var->name, "comebacktoorigin")) {
			cfg->comebacktoorigin = ast_true(var->value);
		} else if (!strcasecmp(var->name, "comebackdialtime")) {
			if ((sscanf(var->value, "%30u", &cfg->comebackdialtime) != 1)
					|| (cfg->comebackdialtime < 1)) {
				ast_log(LOG_WARNING, "%s is not a valid comebackdialtime\n", var->value);
				cfg->parkingtime = DEFAULT_COMEBACK_DIAL_TIME;
			}
		}
		var = var->next;
	}

	/* Check for configuration errors */
	if (ast_strlen_zero(cfg->parking_con)) {
		ast_log(LOG_WARNING, "Parking lot %s needs context\n", pl_name);
		error = -1;
	}
	if (ast_strlen_zero(cfg->parkext)) {
		ast_log(LOG_WARNING, "Parking lot %s needs parkext\n", pl_name);
		error = -1;
	}
	if (!cfg->parking_start) {
		ast_log(LOG_WARNING, "Parking lot %s needs parkpos\n", pl_name);
		error = -1;
	}
	if (!cfg->comebacktoorigin && ast_strlen_zero(cfg->comebackcontext)) {
		ast_log(LOG_WARNING, "Parking lot %s has comebacktoorigin set false"
				"but has no comebackcontext.\n",
				pl_name);
		error = -1;
	}
	if (error) {
		cfg->is_invalid = 1;
	}

	return error;
}

/*!
 * \internal
 * \brief Activate the given parkinglot.
 *
 * \param parkinglot Parking lot to activate.
 *
 * \details
 * Insert into the dialplan the context, parking lot access
 * extension, and optional dialplan hints.
 *
 * \retval 0 on success.
 * \retval -1 on error.
 */
static int parkinglot_activate(struct ast_parkinglot *parkinglot)
{
	int disabled = 0;
	char app_data[5 + AST_MAX_CONTEXT];

	/* Create Park option list.  Must match with struct park_app_args options. */
	if (parkinglot->cfg.parkext_exclusive) {
		/* Specify the parking lot this parking extension parks calls. */
		snprintf(app_data, sizeof(app_data), ",,,,,%s", parkinglot->name);
	} else {
		/* The dialplan must specify which parking lot to use. */
		app_data[0] = '\0';
	}

	/* Create context */
	if (!ast_context_find_or_create(NULL, NULL, parkinglot->cfg.parking_con, registrar)) {
		ast_log(LOG_ERROR, "Parking context '%s' does not exist and unable to create\n",
			parkinglot->cfg.parking_con);
		disabled = 1;

	/* Add a parking extension into the context */
	} else if (ast_add_extension(parkinglot->cfg.parking_con, 1, parkinglot->cfg.parkext,
		1, NULL, NULL, parkcall, ast_strdup(app_data), ast_free_ptr, registrar)) {
		ast_log(LOG_ERROR, "Could not create parking lot %s access exten %s@%s\n",
			parkinglot->name, parkinglot->cfg.parkext, parkinglot->cfg.parking_con);
		disabled = 1;
	} else {
		/* Add parking hints */
		if (parkinglot->cfg.parkaddhints) {
			park_add_hints(parkinglot->cfg.parking_con, parkinglot->cfg.parking_start,
				parkinglot->cfg.parking_stop);
		}

		/*
		 * XXX Not sure why we should need to notify the metermaids for
		 * this exten.  It was originally done for the default parking
		 * lot entry exten only but should be done for all entry extens
		 * if we do it for one.
		 */
		/* Notify metermaids about parking lot entry exten state. */
		notify_metermaids(parkinglot->cfg.parkext, parkinglot->cfg.parking_con,
			AST_DEVICE_INUSE);
	}

	parkinglot->disabled = disabled;
	return disabled ? -1 : 0;
}

/*! \brief Build parkinglot from configuration and chain it in if it doesn't already exist */
static struct ast_parkinglot *build_parkinglot(const char *pl_name, struct ast_variable *var)
{
	struct ast_parkinglot *parkinglot;
	const struct parkinglot_cfg *cfg_defaults;
	struct parkinglot_cfg new_cfg;
	int cfg_error;
	int oldparkinglot = 0;

	parkinglot = find_parkinglot(pl_name);
	if (parkinglot) {
		oldparkinglot = 1;
	} else {
		parkinglot = create_parkinglot(pl_name);
		if (!parkinglot) {
			return NULL;
		}
	}
	if (!strcmp(parkinglot->name, DEFAULT_PARKINGLOT)) {
		cfg_defaults = &parkinglot_cfg_default_default;
	} else {
		cfg_defaults = &parkinglot_cfg_default;
	}
	new_cfg = *cfg_defaults;

	ast_debug(1, "Building parking lot %s\n", parkinglot->name);

	ao2_lock(parkinglot);

	/* Do some config stuff */
	cfg_error = parkinglot_config_read(parkinglot->name, &new_cfg, var);
	if (oldparkinglot) {
		if (cfg_error) {
			/* Bad configuration read.  Keep using the original config. */
			ast_log(LOG_WARNING, "Changes to parking lot %s are discarded.\n",
				parkinglot->name);
			cfg_error = 0;
		} else if (!AST_LIST_EMPTY(&parkinglot->parkings)
			&& memcmp(&new_cfg, &parkinglot->cfg, sizeof(parkinglot->cfg))) {
			/* Try reloading later when parking lot is empty. */
			ast_log(LOG_WARNING,
				"Parking lot %s has parked calls.  Parking lot changes discarded.\n",
				parkinglot->name);
			force_reload_load = 1;
		} else {
			/* Accept the new config */
			parkinglot->cfg = new_cfg;
		}
	} else {
		/* Load the initial parking lot config. */
		parkinglot->cfg = new_cfg;
	}
	parkinglot->the_mark = 0;

	ao2_unlock(parkinglot);

	if (cfg_error) {
		/* Only new parking lots could have config errors here. */
		ast_log(LOG_WARNING, "New parking lot %s is discarded.\n", parkinglot->name);
		parkinglot_unref(parkinglot);
		return NULL;
	}

	/* Move it into the list, if it wasn't already there */
	if (!oldparkinglot) {
		ao2_link(parkinglots, parkinglot);
	}
	parkinglot_unref(parkinglot);

	return parkinglot;
}

/*!
 * \internal
 * \brief Process an applicationmap section config line.
 *
 * \param var Config variable line.
 *
 * \return Nothing
 */
static void process_applicationmap_line(struct ast_variable *var)
{
	char *tmp_val = ast_strdupa(var->value);
	char *activateon;
	struct ast_call_feature *feature;
	AST_DECLARE_APP_ARGS(args,
		AST_APP_ARG(exten);
		AST_APP_ARG(activatedby);
		AST_APP_ARG(app);
		AST_APP_ARG(app_args);
		AST_APP_ARG(moh_class);
	);

	AST_STANDARD_APP_ARGS(args, tmp_val);
	if (strchr(args.app, '(')) {
		/* New syntax */
		args.moh_class = args.app_args;
		args.app_args = strchr(args.app, '(');
		*args.app_args++ = '\0';
		if (args.app_args[strlen(args.app_args) - 1] == ')') {
			args.app_args[strlen(args.app_args) - 1] = '\0';
		}
	}

	activateon = strsep(&args.activatedby, "/");

	/*! \todo XXX var_name or app_args ? */
	if (ast_strlen_zero(args.app)
		|| ast_strlen_zero(args.exten)
		|| ast_strlen_zero(activateon)
		|| ast_strlen_zero(var->name)) {
		ast_log(LOG_NOTICE,
			"Please check the feature Mapping Syntax, either extension, name, or app aren't provided %s %s %s %s\n",
			args.app, args.exten, activateon, var->name);
		return;
	}

	AST_RWLIST_RDLOCK(&feature_list);
	if (find_dynamic_feature(var->name)) {
		AST_RWLIST_UNLOCK(&feature_list);
		ast_log(LOG_WARNING, "Dynamic Feature '%s' specified more than once!\n",
			var->name);
		return;
	}
	AST_RWLIST_UNLOCK(&feature_list);

	if (!(feature = ast_calloc(1, sizeof(*feature)))) {
		return;
	}

	ast_copy_string(feature->sname, var->name, FEATURE_SNAME_LEN);
	ast_copy_string(feature->app, args.app, FEATURE_APP_LEN);
	ast_copy_string(feature->exten, args.exten, FEATURE_EXTEN_LEN);

	if (args.app_args) {
		ast_copy_string(feature->app_args, args.app_args, FEATURE_APP_ARGS_LEN);
	}

	if (args.moh_class) {
		ast_copy_string(feature->moh_class, args.moh_class, FEATURE_MOH_LEN);
	}

	ast_copy_string(feature->exten, args.exten, sizeof(feature->exten));
	feature->operation = feature_exec_app;
	ast_set_flag(feature, AST_FEATURE_FLAG_NEEDSDTMF);

	/* Allow caller and callee to be specified for backwards compatability */
	if (!strcasecmp(activateon, "self") || !strcasecmp(activateon, "caller")) {
		ast_set_flag(feature, AST_FEATURE_FLAG_ONSELF);
	} else if (!strcasecmp(activateon, "peer") || !strcasecmp(activateon, "callee")) {
		ast_set_flag(feature, AST_FEATURE_FLAG_ONPEER);
	} else {
		ast_log(LOG_NOTICE, "Invalid 'ActivateOn' specification for feature '%s',"
			" must be 'self', or 'peer'\n", var->name);
		return;
	}

	if (ast_strlen_zero(args.activatedby)) {
		ast_set_flag(feature, AST_FEATURE_FLAG_BYBOTH);
	} else if (!strcasecmp(args.activatedby, "caller")) {
		ast_set_flag(feature, AST_FEATURE_FLAG_BYCALLER);
	} else if (!strcasecmp(args.activatedby, "callee")) {
		ast_set_flag(feature, AST_FEATURE_FLAG_BYCALLEE);
	} else if (!strcasecmp(args.activatedby, "both")) {
		ast_set_flag(feature, AST_FEATURE_FLAG_BYBOTH);
	} else {
		ast_log(LOG_NOTICE, "Invalid 'ActivatedBy' specification for feature '%s',"
			" must be 'caller', or 'callee', or 'both'\n", var->name);
		return;
	}

	ast_register_feature(feature);

	ast_verb(2, "Mapping Feature '%s' to app '%s(%s)' with code '%s'\n",
		var->name, args.app, args.app_args, args.exten);
}

static int process_config(struct ast_config *cfg)
{
	int i;
	struct ast_variable *var = NULL;
	struct feature_group *fg = NULL;
	char *ctg; 
	static const char * const categories[] = { 
		/* Categories in features.conf that are not
		 * to be parsed as group categories
		 */
		"general",
		"featuremap",
		"applicationmap"
	};

	/* Set general features global defaults. */
	featuredigittimeout = DEFAULT_FEATURE_DIGIT_TIMEOUT;

	/* Set global call pickup defaults. */
	strcpy(pickup_ext, "*8");
	pickupsound[0] = '\0';
	pickupfailsound[0] = '\0';

	/* Set global call transfer defaults. */
	strcpy(xfersound, "beep");
	strcpy(xferfailsound, "beeperr");
	transferdigittimeout = DEFAULT_TRANSFER_DIGIT_TIMEOUT;
	atxfernoanswertimeout = DEFAULT_NOANSWER_TIMEOUT_ATTENDED_TRANSFER;
	atxferloopdelay = DEFAULT_ATXFER_LOOP_DELAY;
	atxferdropcall = DEFAULT_ATXFER_DROP_CALL;
	atxfercallbackretries = DEFAULT_ATXFER_CALLBACK_RETRIES;

	/* Set global call parking defaults. */
	courtesytone[0] = '\0';
	parkedplay = 0;
	adsipark = 0;
	parkeddynamic = 0;

	var = ast_variable_browse(cfg, "general");
	build_parkinglot(DEFAULT_PARKINGLOT, var);
	for (; var; var = var->next) {
		if (!strcasecmp(var->name, "parkeddynamic")) {
			parkeddynamic = ast_true(var->value);
		} else if (!strcasecmp(var->name, "adsipark")) {
			adsipark = ast_true(var->value);
		} else if (!strcasecmp(var->name, "transferdigittimeout")) {
			if ((sscanf(var->value, "%30d", &transferdigittimeout) != 1) || (transferdigittimeout < 1)) {
				ast_log(LOG_WARNING, "%s is not a valid transferdigittimeout\n", var->value);
				transferdigittimeout = DEFAULT_TRANSFER_DIGIT_TIMEOUT;
			} else {
				transferdigittimeout = transferdigittimeout * 1000;
			}
		} else if (!strcasecmp(var->name, "featuredigittimeout")) {
			if ((sscanf(var->value, "%30d", &featuredigittimeout) != 1) || (featuredigittimeout < 1)) {
				ast_log(LOG_WARNING, "%s is not a valid featuredigittimeout\n", var->value);
				featuredigittimeout = DEFAULT_FEATURE_DIGIT_TIMEOUT;
			}
		} else if (!strcasecmp(var->name, "atxfernoanswertimeout")) {
			if ((sscanf(var->value, "%30d", &atxfernoanswertimeout) != 1) || (atxfernoanswertimeout < 1)) {
				ast_log(LOG_WARNING, "%s is not a valid atxfernoanswertimeout\n", var->value);
				atxfernoanswertimeout = DEFAULT_NOANSWER_TIMEOUT_ATTENDED_TRANSFER;
			} else {
				atxfernoanswertimeout = atxfernoanswertimeout * 1000;
			}
		} else if (!strcasecmp(var->name, "atxferloopdelay")) {
			if ((sscanf(var->value, "%30u", &atxferloopdelay) != 1)) {
				ast_log(LOG_WARNING, "%s is not a valid atxferloopdelay\n", var->value);
				atxferloopdelay = DEFAULT_ATXFER_LOOP_DELAY;
			} else {
				atxferloopdelay *= 1000;
			}
		} else if (!strcasecmp(var->name, "atxferdropcall")) {
			atxferdropcall = ast_true(var->value);
		} else if (!strcasecmp(var->name, "atxfercallbackretries")) {
			if ((sscanf(var->value, "%30u", &atxfercallbackretries) != 1)) {
				ast_log(LOG_WARNING, "%s is not a valid atxfercallbackretries\n", var->value);
				atxfercallbackretries = DEFAULT_ATXFER_CALLBACK_RETRIES;
			}
		} else if (!strcasecmp(var->name, "courtesytone")) {
			ast_copy_string(courtesytone, var->value, sizeof(courtesytone));
		}  else if (!strcasecmp(var->name, "parkedplay")) {
			if (!strcasecmp(var->value, "both")) {
				parkedplay = 2;
			} else if (!strcasecmp(var->value, "parked")) {
				parkedplay = 1;
			} else {
				parkedplay = 0;
			}
		} else if (!strcasecmp(var->name, "xfersound")) {
			ast_copy_string(xfersound, var->value, sizeof(xfersound));
		} else if (!strcasecmp(var->name, "xferfailsound")) {
			ast_copy_string(xferfailsound, var->value, sizeof(xferfailsound));
		} else if (!strcasecmp(var->name, "pickupexten")) {
			ast_copy_string(pickup_ext, var->value, sizeof(pickup_ext));
		} else if (!strcasecmp(var->name, "pickupsound")) {
			ast_copy_string(pickupsound, var->value, sizeof(pickupsound));
		} else if (!strcasecmp(var->name, "pickupfailsound")) {
			ast_copy_string(pickupfailsound, var->value, sizeof(pickupfailsound));
		}
	}

	unmap_features();
	for (var = ast_variable_browse(cfg, "featuremap"); var; var = var->next) {
		if (remap_feature(var->name, var->value)) {
			ast_log(LOG_NOTICE, "Unknown feature '%s'\n", var->name);
		}
	}

	/* Map a key combination to an application */
	ast_unregister_features();
	for (var = ast_variable_browse(cfg, "applicationmap"); var; var = var->next) {
		process_applicationmap_line(var);
	}

	ast_unregister_groups();
	AST_RWLIST_WRLOCK(&feature_groups);

	ctg = NULL;
	while ((ctg = ast_category_browse(cfg, ctg))) {
		/* Is this a parkinglot definition ? */
		if (!strncasecmp(ctg, "parkinglot_", strlen("parkinglot_"))) {
			ast_debug(2, "Found configuration section %s, assume parking context\n", ctg);
			if (!build_parkinglot(ctg, ast_variable_browse(cfg, ctg))) {
				ast_log(LOG_ERROR, "Could not build parking lot %s. Configuration error.\n", ctg);
			} else {
				ast_debug(1, "Configured parking context %s\n", ctg);
			}
			continue;
		}

		/* No, check if it's a group */
		for (i = 0; i < ARRAY_LEN(categories); i++) {
			if (!strcasecmp(categories[i], ctg)) {
				break;
			}
		}
		if (i < ARRAY_LEN(categories)) {
			continue;
		}

		if (!(fg = register_group(ctg))) {
			continue;
		}

		for (var = ast_variable_browse(cfg, ctg); var; var = var->next) {
			struct ast_call_feature *feature;

			AST_RWLIST_RDLOCK(&feature_list);
			if (!(feature = find_dynamic_feature(var->name)) && 
			    !(feature = ast_find_call_feature(var->name))) {
				AST_RWLIST_UNLOCK(&feature_list);
				ast_log(LOG_WARNING, "Feature '%s' was not found.\n", var->name);
				continue;
			}
			AST_RWLIST_UNLOCK(&feature_list);

			register_group_feature(fg, var->value, feature);
		}
	}

	AST_RWLIST_UNLOCK(&feature_groups);

	return 0;
}

/*!
 * \internal
 * \brief Destroy the given dialplan usage context.
 *
 * \param doomed Parking lot usage context to destroy.
 *
 * \return Nothing
 */
static void destroy_dialplan_usage_context(struct parking_dp_context *doomed)
{
	struct parking_dp_ramp *ramp;
	struct parking_dp_spaces *spaces;

	while ((ramp = AST_LIST_REMOVE_HEAD(&doomed->access_extens, node))) {
		ast_free(ramp);
	}
	while ((spaces = AST_LIST_REMOVE_HEAD(&doomed->spaces, node))) {
		ast_free(spaces);
	}
	while ((spaces = AST_LIST_REMOVE_HEAD(&doomed->hints, node))) {
		ast_free(spaces);
	}
	ast_free(doomed);
}

/*!
 * \internal
 * \brief Destroy the given dialplan usage map.
 *
 * \param doomed Parking lot usage map to destroy.
 *
 * \return Nothing
 */
static void destroy_dialplan_usage_map(struct parking_dp_map *doomed)
{
	struct parking_dp_context *item;

	while ((item = AST_LIST_REMOVE_HEAD(doomed, node))) {
		destroy_dialplan_usage_context(item);
	}
}

/*!
 * \internal
 * \brief Create a new parking lot ramp dialplan usage node.
 *
 * \param exten Parking lot access ramp extension.
 * \param exclusive TRUE if the parking lot access ramp extension is exclusive.
 *
 * \retval New usage ramp node on success.
 * \retval NULL on error.
 */
static struct parking_dp_ramp *build_dialplan_useage_ramp(const char *exten, int exclusive)
{
	struct parking_dp_ramp *ramp_node;

	ramp_node = ast_calloc(1, sizeof(*ramp_node) + strlen(exten));
	if (!ramp_node) {
		return NULL;
	}
	ramp_node->exclusive = exclusive;
	strcpy(ramp_node->exten, exten);
	return ramp_node;
}

/*!
 * \internal
 * \brief Add parking lot access ramp to the context ramp usage map.
 *
 * \param ramp_map Current parking lot context ramp usage map.
 * \param exten Parking lot access ramp extension to add.
 * \param exclusive TRUE if the parking lot access ramp extension is exclusive.
 * \param lot Parking lot supplying reference data.
 * \param complain TRUE if to complain of parking lot ramp conflicts.
 *
 * \retval 0 on success.  The ramp_map is updated.
 * \retval -1 on failure.
 */
static int usage_context_add_ramp(struct parking_dp_ramp_map *ramp_map, const char *exten, int exclusive, struct ast_parkinglot *lot, int complain)
{
	struct parking_dp_ramp *cur_ramp;
	struct parking_dp_ramp *new_ramp;
	int cmp;

	/* Make sure that exclusive is only 0 or 1 */
	if (exclusive) {
		exclusive = 1;
	}

	AST_LIST_TRAVERSE_SAFE_BEGIN(ramp_map, cur_ramp, node) {
		cmp = strcmp(exten, cur_ramp->exten);
		if (cmp > 0) {
			/* The parking lot ramp goes after this node. */
			continue;
		}
		if (cmp == 0) {
			/* The ramp is already in the map. */
			if (complain && (cur_ramp->exclusive || exclusive)) {
				ast_log(LOG_WARNING,
					"Parking lot '%s' parkext %s@%s used by another parking lot.\n",
					lot->name, exten, lot->cfg.parking_con);
			}
			return 0;
		}
		/* The new parking lot ramp goes before this node. */
		new_ramp = build_dialplan_useage_ramp(exten, exclusive);
		if (!new_ramp) {
			return -1;
		}
		AST_LIST_INSERT_BEFORE_CURRENT(new_ramp, node);
		return 0;
	}
	AST_LIST_TRAVERSE_SAFE_END;

	/* New parking lot access ramp goes on the end. */
	new_ramp = build_dialplan_useage_ramp(exten, exclusive);
	if (!new_ramp) {
		return -1;
	}
	AST_LIST_INSERT_TAIL(ramp_map, new_ramp, node);
	return 0;
}

/*!
 * \internal
 * \brief Create a new parking lot spaces dialplan usage node.
 *
 * \param start First parking lot space to add.
 * \param stop Last parking lot space to add.
 *
 * \retval New usage ramp node on success.
 * \retval NULL on error.
 */
static struct parking_dp_spaces *build_dialplan_useage_spaces(int start, int stop)
{
	struct parking_dp_spaces *spaces_node;

	spaces_node = ast_calloc(1, sizeof(*spaces_node));
	if (!spaces_node) {
		return NULL;
	}
	spaces_node->start = start;
	spaces_node->stop = stop;
	return spaces_node;
}

/*!
 * \internal
 * \brief Add parking lot spaces to the context space usage map.
 *
 * \param space_map Current parking lot context space usage map.
 * \param start First parking lot space to add.
 * \param stop Last parking lot space to add.
 * \param lot Parking lot supplying reference data.
 * \param complain TRUE if to complain of parking lot spaces conflicts.
 *
 * \retval 0 on success.  The space_map is updated.
 * \retval -1 on failure.
 */
static int usage_context_add_spaces(struct parking_dp_space_map *space_map, int start, int stop, struct ast_parkinglot *lot, int complain)
{
	struct parking_dp_spaces *cur_node;
	struct parking_dp_spaces *expand_node;
	struct parking_dp_spaces *new_node;

	expand_node = NULL;
	AST_LIST_TRAVERSE_SAFE_BEGIN(space_map, cur_node, node) {
		/* NOTE: stop + 1 to combine immediately adjacent nodes into one. */
		if (expand_node) {
			/* The previous node is expanding to possibly eat following nodes. */
			if (expand_node->stop + 1 < cur_node->start) {
				/* Current node is completely after expanding node. */
				return 0;
			}

			if (complain
				&& ((cur_node->start <= start && start <= cur_node->stop)
					|| (cur_node->start <= stop && stop <= cur_node->stop)
					|| (start < cur_node->start && cur_node->stop < stop))) {
				/* Only complain once per range add. */
				complain = 0;
				ast_log(LOG_WARNING,
					"Parking lot '%s' parkpos %d-%d@%s overlaps another parking lot.\n",
					lot->name, start, stop, lot->cfg.parking_con);
			}

			/* Current node is eaten by the expanding node. */
			if (expand_node->stop < cur_node->stop) {
				expand_node->stop = cur_node->stop;
			}
			AST_LIST_REMOVE_CURRENT(node);
			ast_free(cur_node);
			continue;
		}

		if (cur_node->stop + 1 < start) {
			/* New range is completely after current node. */
			continue;
		}
		if (stop + 1 < cur_node->start) {
			/* New range is completely before current node. */
			new_node = build_dialplan_useage_spaces(start, stop);
			if (!new_node) {
				return -1;
			}
			AST_LIST_INSERT_BEFORE_CURRENT(new_node, node);
			return 0;
		}

		if (complain
			&& ((cur_node->start <= start && start <= cur_node->stop)
				|| (cur_node->start <= stop && stop <= cur_node->stop)
				|| (start < cur_node->start && cur_node->stop < stop))) {
			/* Only complain once per range add. */
			complain = 0;
			ast_log(LOG_WARNING,
				"Parking lot '%s' parkpos %d-%d@%s overlaps another parking lot.\n",
				lot->name, start, stop, lot->cfg.parking_con);
		}

		/* Current node range overlaps or is immediately adjacent to new range. */
		if (start < cur_node->start) {
			/* Expand the current node in the front. */
			cur_node->start = start;
		}
		if (stop <= cur_node->stop) {
			/* Current node is not expanding in the rear. */
			return 0;
		}
		cur_node->stop = stop;
		expand_node = cur_node;
	}
	AST_LIST_TRAVERSE_SAFE_END;

	if (expand_node) {
		/*
		 * The previous node expanded and either ate all following nodes
		 * or it was the last node.
		 */
		return 0;
	}

	/* New range goes on the end. */
	new_node = build_dialplan_useage_spaces(start, stop);
	if (!new_node) {
		return -1;
	}
	AST_LIST_INSERT_TAIL(space_map, new_node, node);
	return 0;
}

/*!
 * \internal
 * \brief Add parking lot spaces to the context dialplan usage node.
 *
 * \param ctx_node Usage node to add parking lot spaces.
 * \param lot Parking lot to add data to ctx_node.
 * \param complain TRUE if to complain of parking lot ramp and spaces conflicts.
 *
 * \retval 0 on success.
 * \retval -1 on error.
 */
static int dialplan_usage_add_parkinglot_data(struct parking_dp_context *ctx_node, struct ast_parkinglot *lot, int complain)
{
	if (usage_context_add_ramp(&ctx_node->access_extens, lot->cfg.parkext,
		lot->cfg.parkext_exclusive, lot, complain)) {
		return -1;
	}
	if (usage_context_add_spaces(&ctx_node->spaces, lot->cfg.parking_start,
		lot->cfg.parking_stop, lot, complain)) {
		return -1;
	}
	if (lot->cfg.parkaddhints
		&& usage_context_add_spaces(&ctx_node->hints, lot->cfg.parking_start,
			lot->cfg.parking_stop, lot, 0)) {
		return -1;
	}
	return 0;
}

/*!
 * \internal
 * \brief Create a new parking lot context dialplan usage node.
 *
 * \param lot Parking lot to create a new dialplan usage from.
 *
 * \retval New usage context node on success.
 * \retval NULL on error.
 */
static struct parking_dp_context *build_dialplan_useage_context(struct ast_parkinglot *lot)
{
	struct parking_dp_context *ctx_node;

	ctx_node = ast_calloc(1, sizeof(*ctx_node) + strlen(lot->cfg.parking_con));
	if (!ctx_node) {
		return NULL;
	}
	if (dialplan_usage_add_parkinglot_data(ctx_node, lot, 0)) {
		destroy_dialplan_usage_context(ctx_node);
		return NULL;
	}
	strcpy(ctx_node->context, lot->cfg.parking_con);
	return ctx_node;
}

/*!
 * \internal
 * \brief Add the given parking lot dialplan usage to the dialplan usage map.
 *
 * \param usage_map Parking lot usage map to add the given parking lot.
 * \param lot Parking lot to add dialplan usage.
 * \param complain TRUE if to complain of parking lot ramp and spaces conflicts.
 *
 * \retval 0 on success.
 * \retval -1 on error.
 */
static int dialplan_usage_add_parkinglot(struct parking_dp_map *usage_map, struct ast_parkinglot *lot, int complain)
{
	struct parking_dp_context *cur_ctx;
	struct parking_dp_context *new_ctx;
	int cmp;

	AST_LIST_TRAVERSE_SAFE_BEGIN(usage_map, cur_ctx, node) {
		cmp = strcmp(lot->cfg.parking_con, cur_ctx->context);
		if (cmp > 0) {
			/* The parking lot context goes after this node. */
			continue;
		}
		if (cmp == 0) {
			/* This is the node we will add parking lot spaces to the map. */
			return dialplan_usage_add_parkinglot_data(cur_ctx, lot, complain);
		}
		/* The new parking lot context goes before this node. */
		new_ctx = build_dialplan_useage_context(lot);
		if (!new_ctx) {
			return -1;
		}
		AST_LIST_INSERT_BEFORE_CURRENT(new_ctx, node);
		return 0;
	}
	AST_LIST_TRAVERSE_SAFE_END;

	/* New parking lot context goes on the end. */
	new_ctx = build_dialplan_useage_context(lot);
	if (!new_ctx) {
		return -1;
	}
	AST_LIST_INSERT_TAIL(usage_map, new_ctx, node);
	return 0;
}

/*!
 * \internal
 * \brief Build the dialplan usage map of the current parking lot container.
 *
 * \param usage_map Parking lot usage map.  Must already be initialized.
 * \param complain TRUE if to complain of parking lot ramp and spaces conflicts.
 *
 * \retval 0 on success.  The usage_map is filled in.
 * \retval -1 on failure.  Built usage_map is incomplete.
 */
static int build_dialplan_useage_map(struct parking_dp_map *usage_map, int complain)
{
	int status = 0;
	struct ao2_iterator iter;
	struct ast_parkinglot *curlot;

	/* For all parking lots */
	iter = ao2_iterator_init(parkinglots, 0);
	for (; (curlot = ao2_iterator_next(&iter)); ao2_ref(curlot, -1)) {
		/* Add the parking lot to the map. */
		if (dialplan_usage_add_parkinglot(usage_map, curlot, complain)) {
			ao2_ref(curlot, -1);
			status = -1;
			break;
		}
	}
	ao2_iterator_destroy(&iter);

	return status;
}

/*!
 * \internal
 * \brief Remove the given extension if it exists.
 *
 * \param context Dialplan database context name.
 * \param exten Extension to remove.
 * \param priority Extension priority to remove.
 *
 * \return Nothing
 */
static void remove_exten_if_exist(const char *context, const char *exten, int priority)
{
	struct pbx_find_info q = { .stacklen = 0 }; /* the rest is reset in pbx_find_extension */

	if (pbx_find_extension(NULL, NULL, &q, context, exten, priority, NULL, NULL,
		E_MATCH)) {
		ast_debug(1, "Removing unneeded parking lot exten: %s@%s priority:%d\n",
			context, exten, priority);
		ast_context_remove_extension(context, exten, priority, registrar);
	}
}

/*!
 * \internal
 * \brief Remove unused parking lot access ramp items.
 *
 * \param context Dialplan database context name.
 * \param old_ramps Before configuration reload access ramp usage map.
 * \param new_ramps After configuration reload access ramp usage map.
 *
 * \details
 * Remove access ramp items that were in the old context but not in the
 * new context.
 *
 * \return Nothing
 */
static void remove_dead_ramp_usage(const char *context, struct parking_dp_ramp_map *old_ramps, struct parking_dp_ramp_map *new_ramps)
{
	struct parking_dp_ramp *old_ramp;
	struct parking_dp_ramp *new_ramp;
	int cmp;

	old_ramp = AST_LIST_FIRST(old_ramps);
	new_ramp = AST_LIST_FIRST(new_ramps);

	while (new_ramp) {
		if (!old_ramp) {
			/* No old ramps left, so no dead ramps can remain. */
			return;
		}
		cmp = strcmp(old_ramp->exten, new_ramp->exten);
		if (cmp < 0) {
			/* New map does not have old ramp. */
			remove_exten_if_exist(context, old_ramp->exten, 1);
			old_ramp = AST_LIST_NEXT(old_ramp, node);
			continue;
		}
		if (cmp == 0) {
			/* Old and new map have this ramp. */
			old_ramp = AST_LIST_NEXT(old_ramp, node);
		} else {
			/* Old map does not have new ramp. */
		}
		new_ramp = AST_LIST_NEXT(new_ramp, node);
	}

	/* Any old ramps left must be dead. */
	for (; old_ramp; old_ramp = AST_LIST_NEXT(old_ramp, node)) {
		remove_exten_if_exist(context, old_ramp->exten, 1);
	}
}

/*!
 * \internal
 * \brief Destroy the given parking space.
 *
 * \param context Dialplan database context name.
 * \param space Parking space.
 *
 * \return Nothing
 */
static void destroy_space(const char *context, int space)
{
	char exten[AST_MAX_EXTENSION];

	/* Destroy priorities of the parking space that we registered. */
	snprintf(exten, sizeof(exten), "%d", space);
	remove_exten_if_exist(context, exten, PRIORITY_HINT);
	remove_exten_if_exist(context, exten, 1);
}

/*!
 * \internal
 * \brief Remove unused parking lot space items.
 *
 * \param context Dialplan database context name.
 * \param old_spaces Before configuration reload parking space usage map.
 * \param new_spaces After configuration reload parking space usage map.
 * \param destroy_space Function to destroy parking space item.
 *
 * \details
 * Remove parking space items that were in the old context but
 * not in the new context.
 *
 * \return Nothing
 */
static void remove_dead_spaces_usage(const char *context,
	struct parking_dp_space_map *old_spaces, struct parking_dp_space_map *new_spaces,
	void (*destroy_space)(const char *context, int space))
{
	struct parking_dp_spaces *old_range;
	struct parking_dp_spaces *new_range;
	int space;/*!< Current position in the current old range. */
	int stop;

	old_range = AST_LIST_FIRST(old_spaces);
	new_range = AST_LIST_FIRST(new_spaces);
	space = -1;

	while (old_range) {
		if (space < old_range->start) {
			space = old_range->start;
		}
		if (new_range) {
			if (space < new_range->start) {
				/* Current position in old range starts before new range. */
				if (old_range->stop < new_range->start) {
					/* Old range ends before new range. */
					stop = old_range->stop;
					old_range = AST_LIST_NEXT(old_range, node);
				} else {
					/* Tail of old range overlaps new range. */
					stop = new_range->start - 1;
				}
			} else if (/* new_range->start <= space && */ space <= new_range->stop) {
				/* Current position in old range overlaps new range. */
				if (old_range->stop <= new_range->stop) {
					/* Old range ends at or before new range. */
					old_range = AST_LIST_NEXT(old_range, node);
				} else {
					/* Old range extends beyond end of new range. */
					space = new_range->stop + 1;
					new_range = AST_LIST_NEXT(new_range, node);
				}
				continue;
			} else /* if (new_range->stop < space) */ {
				/* Current position in old range starts after new range. */
				new_range = AST_LIST_NEXT(new_range, node);
				continue;
			}
		} else {
			/* No more new ranges.  All remaining old spaces are dead. */
			stop = old_range->stop;
			old_range = AST_LIST_NEXT(old_range, node);
		}

		/* Destroy dead parking spaces. */
		for (; space <= stop; ++space) {
			destroy_space(context, space);
		}
	}
}

/*!
 * \internal
 * \brief Remove unused parking lot context items.
 *
 * \param context Dialplan database context name.
 * \param old_ctx Before configuration reload context usage map.
 * \param new_ctx After configuration reload context usage map.
 *
 * \details
 * Remove context usage items that were in the old context but not in the
 * new context.
 *
 * \return Nothing
 */
static void remove_dead_context_usage(const char *context, struct parking_dp_context *old_ctx, struct parking_dp_context *new_ctx)
{
	remove_dead_ramp_usage(context, &old_ctx->access_extens, &new_ctx->access_extens);
	remove_dead_spaces_usage(context, &old_ctx->spaces, &new_ctx->spaces, destroy_space);
#if 0
	/* I don't think we should destroy hints if the parking space still exists. */
	remove_dead_spaces_usage(context, &old_ctx->hints, &new_ctx->hints, destroy_space_hint);
#endif
}

/*!
 * \internal
 * \brief Remove unused parking lot dialplan items.
 *
 * \param old_map Before configuration reload dialplan usage map.
 * \param new_map After configuration reload dialplan usage map.
 *
 * \details
 * Remove dialplan items that were in the old map but not in the
 * new map.
 *
 * \return Nothing
 */
static void remove_dead_dialplan_useage(struct parking_dp_map *old_map, struct parking_dp_map *new_map)
{
	struct parking_dp_context *old_ctx;
	struct parking_dp_context *new_ctx;
	struct ast_context *con;
	int cmp;

	old_ctx = AST_LIST_FIRST(old_map);
	new_ctx = AST_LIST_FIRST(new_map);

	while (new_ctx) {
		if (!old_ctx) {
			/* No old contexts left, so no dead stuff can remain. */
			return;
		}
		cmp = strcmp(old_ctx->context, new_ctx->context);
		if (cmp < 0) {
			/* New map does not have old map context. */
			con = ast_context_find(old_ctx->context);
			if (con) {
				ast_context_destroy(con, registrar);
			}
			old_ctx = AST_LIST_NEXT(old_ctx, node);
			continue;
		}
		if (cmp == 0) {
			/* Old and new map have this context. */
			remove_dead_context_usage(old_ctx->context, old_ctx, new_ctx);
			old_ctx = AST_LIST_NEXT(old_ctx, node);
		} else {
			/* Old map does not have new map context. */
		}
		new_ctx = AST_LIST_NEXT(new_ctx, node);
	}

	/* Any old contexts left must be dead. */
	for (; old_ctx; old_ctx = AST_LIST_NEXT(old_ctx, node)) {
		con = ast_context_find(old_ctx->context);
		if (con) {
			ast_context_destroy(con, registrar);
		}
	}
}

static int parkinglot_markall_cb(void *obj, void *arg, int flags)
{
	struct ast_parkinglot *parkinglot = obj;

	parkinglot->the_mark = 1;
	return 0;
}

static int parkinglot_is_marked_cb(void *obj, void *arg, int flags)
{
	struct ast_parkinglot *parkinglot = obj;

	if (parkinglot->the_mark) {
		if (AST_LIST_EMPTY(&parkinglot->parkings)) {
			/* This parking lot can actually be deleted. */
			return CMP_MATCH;
		}
		/* Try reloading later when parking lot is empty. */
		ast_log(LOG_WARNING,
			"Parking lot %s has parked calls.  Could not remove.\n",
			parkinglot->name);
		parkinglot->disabled = 1;
		force_reload_load = 1;
	}

	return 0;
}

static int parkinglot_activate_cb(void *obj, void *arg, int flags)
{
	struct ast_parkinglot *parkinglot = obj;

	if (parkinglot->the_mark) {
		/*
		 * Don't activate a parking lot that still bears the_mark since
		 * it is effectively deleted.
		 */
		return 0;
	}

	if (parkinglot_activate(parkinglot)) {
		/*
		 * The parking lot failed to activate.  Allow reloading later to
		 * see if that fixes it.
		 */
		force_reload_load = 1;
		ast_log(LOG_WARNING, "Parking lot %s not open for business.\n", parkinglot->name);
	} else {
		ast_debug(1, "Parking lot %s now open for business. (parkpos %d-%d)\n",
			parkinglot->name, parkinglot->cfg.parking_start,
			parkinglot->cfg.parking_stop);
	}

	return 0;
}

static int load_config(int reload)
{
	struct ast_flags config_flags = {
		reload && !force_reload_load ? CONFIG_FLAG_FILEUNCHANGED : 0 };
	struct ast_config *cfg;
	struct parking_dp_map old_usage_map = AST_LIST_HEAD_NOLOCK_INIT_VALUE;
	struct parking_dp_map new_usage_map = AST_LIST_HEAD_NOLOCK_INIT_VALUE;

	/* We are reloading now and have already determined if we will force the reload. */
	force_reload_load = 0;

	if (!default_parkinglot) {
		/* Must create the default default parking lot */
		default_parkinglot = build_parkinglot(DEFAULT_PARKINGLOT, NULL);
		if (!default_parkinglot) {
			ast_log(LOG_ERROR, "Configuration of default default parking lot failed.\n");
			return -1;
		}
		ast_debug(1, "Configuration of default default parking lot done.\n");
		parkinglot_addref(default_parkinglot);
	}

	cfg = ast_config_load2("features.conf", "features", config_flags);
	if (cfg == CONFIG_STATUS_FILEUNCHANGED) {
		/* No sense in asking for reload trouble if nothing changed. */
		ast_debug(1, "features.conf did not change.\n");
		return 0;
	}
	if (cfg == CONFIG_STATUS_FILEMISSING
		|| cfg == CONFIG_STATUS_FILEINVALID) {
		ast_log(LOG_WARNING, "Could not load features.conf\n");
		return 0;
	}

	/* Save current parking lot dialplan needs. */
	if (build_dialplan_useage_map(&old_usage_map, 0)) {
		destroy_dialplan_usage_map(&old_usage_map);

		/* Allow reloading later to see if conditions have improved. */
		force_reload_load = 1;
		return -1;
	}

	ao2_t_callback(parkinglots, OBJ_NODATA, parkinglot_markall_cb, NULL,
		"callback to mark all parking lots");
	process_config(cfg);
	ast_config_destroy(cfg);
	ao2_t_callback(parkinglots, OBJ_NODATA | OBJ_UNLINK, parkinglot_is_marked_cb, NULL,
		"callback to remove marked parking lots");

	/* Save updated parking lot dialplan needs. */
	if (build_dialplan_useage_map(&new_usage_map, 1)) {
		/*
		 * Yuck, if this failure caused any parking lot dialplan items
		 * to be lost, they will likely remain lost until Asterisk is
		 * restarted.
		 */
		destroy_dialplan_usage_map(&old_usage_map);
		destroy_dialplan_usage_map(&new_usage_map);
		return -1;
	}

	/* Remove no longer needed parking lot dialplan usage. */
	remove_dead_dialplan_useage(&old_usage_map, &new_usage_map);

	destroy_dialplan_usage_map(&old_usage_map);
	destroy_dialplan_usage_map(&new_usage_map);

	ao2_t_callback(parkinglots, OBJ_NODATA, parkinglot_activate_cb, NULL,
		"callback to activate all parking lots");

	return 0;
}

/*!
 * \brief CLI command to list configured features
 * \param e
 * \param cmd
 * \param a
 *
 * \retval CLI_SUCCESS on success.
 * \retval NULL when tab completion is used.
 */
static char *handle_feature_show(struct ast_cli_entry *e, int cmd, struct ast_cli_args *a)
{
	int i;
	struct ast_call_feature *feature;
	struct ao2_iterator iter;
	struct ast_parkinglot *curlot;
#define HFS_FORMAT "%-25s %-7s %-7s\n"

	switch (cmd) {
	
	case CLI_INIT:
		e->command = "features show";
		e->usage =
			"Usage: features show\n"
			"       Lists configured features\n";
		return NULL;
	case CLI_GENERATE:
		return NULL;
	}

	ast_cli(a->fd, HFS_FORMAT, "Builtin Feature", "Default", "Current");
	ast_cli(a->fd, HFS_FORMAT, "---------------", "-------", "-------");

	ast_cli(a->fd, HFS_FORMAT, "Pickup", "*8", ast_pickup_ext());          /* default hardcoded above, so we'll hardcode it here */

	ast_rwlock_rdlock(&features_lock);
	for (i = 0; i < FEATURES_COUNT; i++)
		ast_cli(a->fd, HFS_FORMAT, builtin_features[i].fname, builtin_features[i].default_exten, builtin_features[i].exten);
	ast_rwlock_unlock(&features_lock);

	ast_cli(a->fd, "\n");
	ast_cli(a->fd, HFS_FORMAT, "Dynamic Feature", "Default", "Current");
	ast_cli(a->fd, HFS_FORMAT, "---------------", "-------", "-------");
	if (AST_RWLIST_EMPTY(&feature_list)) {
		ast_cli(a->fd, "(none)\n");
	} else {
		AST_RWLIST_RDLOCK(&feature_list);
		AST_RWLIST_TRAVERSE(&feature_list, feature, feature_entry) {
			ast_cli(a->fd, HFS_FORMAT, feature->sname, "no def", feature->exten);
		}
		AST_RWLIST_UNLOCK(&feature_list);
	}

	ast_cli(a->fd, "\nFeature Groups:\n");
	ast_cli(a->fd, "---------------\n");
	if (AST_RWLIST_EMPTY(&feature_groups)) {
		ast_cli(a->fd, "(none)\n");
	} else {
		struct feature_group *fg;
		struct feature_group_exten *fge;

		AST_RWLIST_RDLOCK(&feature_groups);
		AST_RWLIST_TRAVERSE(&feature_groups, fg, entry) {
			ast_cli(a->fd, "===> Group: %s\n", fg->gname);
			AST_LIST_TRAVERSE(&fg->features, fge, entry) {
				ast_cli(a->fd, "===> --> %s (%s)\n", fge->feature->sname, fge->exten);
			}
		}
		AST_RWLIST_UNLOCK(&feature_groups);
	}

	iter = ao2_iterator_init(parkinglots, 0);
	while ((curlot = ao2_iterator_next(&iter))) {
		ast_cli(a->fd, "\nCall parking (Parking lot: %s)\n", curlot->name);
		ast_cli(a->fd, "------------\n");
		ast_cli(a->fd,"%-22s:      %s\n", "Parking extension", curlot->cfg.parkext);
		ast_cli(a->fd,"%-22s:      %s\n", "Parking context", curlot->cfg.parking_con);
		ast_cli(a->fd,"%-22s:      %d-%d\n", "Parked call extensions",
			curlot->cfg.parking_start, curlot->cfg.parking_stop);
		ast_cli(a->fd,"%-22s:      %d ms\n", "Parkingtime", curlot->cfg.parkingtime);
		ast_cli(a->fd,"%-22s:      %s\n", "Comeback to origin",
				(curlot->cfg.comebacktoorigin ? "yes" : "no"));
		ast_cli(a->fd,"%-22s:      %s%s\n", "Comeback context",
				curlot->cfg.comebackcontext, (curlot->cfg.comebacktoorigin ?
					" (comebacktoorigin=yes, not used)" : ""));
		ast_cli(a->fd,"%-22s:      %d\n", "Comeback dial time",
				curlot->cfg.comebackdialtime);
		ast_cli(a->fd,"%-22s:      %s\n", "MusicOnHold class", curlot->cfg.mohclass);
		ast_cli(a->fd,"%-22s:      %s\n", "Enabled", AST_CLI_YESNO(!curlot->disabled));
		ast_cli(a->fd,"\n");
		ao2_ref(curlot, -1);
	}
	ao2_iterator_destroy(&iter);

	return CLI_SUCCESS;
}

int ast_features_reload(void)
{
	struct ast_context *con;
	int res;

	ast_mutex_lock(&features_reload_lock);/* Searialize reloading features.conf */

	/*
	 * Always destroy the parking_con_dial context to remove buildup
	 * of recalled extensions in the context.  At worst, the parked
	 * call gets hungup attempting to run an invalid extension when
	 * we are trying to callback the parker or the preset return
	 * extension.  This is a small window of opportunity on an
	 * execution chain that is not expected to happen very often.
	 */
	con = ast_context_find(parking_con_dial);
	if (con) {
		ast_context_destroy(con, registrar);
	}

	res = load_config(1);
	ast_mutex_unlock(&features_reload_lock);

	return res;
}

static char *handle_features_reload(struct ast_cli_entry *e, int cmd, struct ast_cli_args *a)
{
	switch (cmd) {	
	case CLI_INIT:
		e->command = "features reload";
		e->usage =
			"Usage: features reload\n"
			"       Reloads configured call features from features.conf\n";
		return NULL;
	case CLI_GENERATE:
		return NULL;
	}
	ast_features_reload();

	return CLI_SUCCESS;
}

/*!
 * \brief Actual bridge
 * \param chan
 * \param tmpchan
 * 
 * Stop hold music, lock both channels, masq channels,
 * after bridge return channel to next priority.
 */
static void do_bridge_masquerade(struct ast_channel *chan, struct ast_channel *tmpchan)
{
	ast_moh_stop(chan);
	ast_channel_lock_both(chan, tmpchan);
	ast_setstate(tmpchan, ast_channel_state(chan));
	ast_format_copy(ast_channel_readformat(tmpchan), ast_channel_readformat(chan));
	ast_format_copy(ast_channel_writeformat(tmpchan), ast_channel_writeformat(chan));
	ast_channel_unlock(chan);
	ast_channel_unlock(tmpchan);

	ast_channel_masquerade(tmpchan, chan);

	/* must be done without any channel locks held */
	ast_do_masquerade(tmpchan);

	/* when returning from bridge, the channel will continue at the next priority */
	ast_explicit_goto(tmpchan, ast_channel_context(chan), ast_channel_exten(chan), ast_channel_priority(chan) + 1);
}

/*!
 * \brief Bridge channels together
 * \param s
 * \param m
 * 
 * Make sure valid channels were specified, 
 * send errors if any of the channels could not be found/locked, answer channels if needed,
 * create the placeholder channels and grab the other channels 
 * make the channels compatible, send error if we fail doing so 
 * setup the bridge thread object and start the bridge.
 * 
 * \retval 0 on success or on incorrect use.
 * \retval 1 on failure to bridge channels.
 */
static int action_bridge(struct mansession *s, const struct message *m)
{
	const char *channela = astman_get_header(m, "Channel1");
	const char *channelb = astman_get_header(m, "Channel2");
	const char *playtone = astman_get_header(m, "Tone");
	struct ast_channel *chana = NULL, *chanb = NULL, *chans[2];
	struct ast_channel *tmpchana = NULL, *tmpchanb = NULL;
	struct ast_bridge_thread_obj *tobj = NULL;

	/* make sure valid channels were specified */
	if (ast_strlen_zero(channela) || ast_strlen_zero(channelb)) {
		astman_send_error(s, m, "Missing channel parameter in request");
		return 0;
	}

	/* Start with chana */
	chana = ast_channel_get_by_name_prefix(channela, strlen(channela));

	/* send errors if any of the channels could not be found/locked */
	if (!chana) {
		char buf[256];
		snprintf(buf, sizeof(buf), "Channel1 does not exists: %s", channela);
		astman_send_error(s, m, buf);
		return 0;
	}

	/* Answer the channels if needed */
	if (ast_channel_state(chana) != AST_STATE_UP)
		ast_answer(chana);

	/* create the placeholder channels and grab the other channels */
	if (!(tmpchana = ast_channel_alloc(0, AST_STATE_DOWN, NULL, NULL, NULL, 
		NULL, NULL, ast_channel_linkedid(chana), 0, "Bridge/%s", ast_channel_name(chana)))) {
		astman_send_error(s, m, "Unable to create temporary channel!");
		chana = ast_channel_unref(chana);
		return 1;
	}

	do_bridge_masquerade(chana, tmpchana);

	chana = ast_channel_unref(chana);

	/* now do chanb */
	chanb = ast_channel_get_by_name_prefix(channelb, strlen(channelb));
	/* send errors if any of the channels could not be found/locked */
	if (!chanb) {
		char buf[256];
		snprintf(buf, sizeof(buf), "Channel2 does not exists: %s", channelb);
		ast_hangup(tmpchana);
		astman_send_error(s, m, buf);
		return 0;
	}

	/* Answer the channels if needed */
	if (ast_channel_state(chanb) != AST_STATE_UP)
		ast_answer(chanb);

	/* create the placeholder channels and grab the other channels */
	if (!(tmpchanb = ast_channel_alloc(0, AST_STATE_DOWN, NULL, NULL, NULL, 
		NULL, NULL, ast_channel_linkedid(chanb), 0, "Bridge/%s", ast_channel_name(chanb)))) {
		astman_send_error(s, m, "Unable to create temporary channels!");
		ast_hangup(tmpchana);
		chanb = ast_channel_unref(chanb);
		return 1;
	}

	do_bridge_masquerade(chanb, tmpchanb);

	chanb = ast_channel_unref(chanb);

	/* make the channels compatible, send error if we fail doing so */
	if (ast_channel_make_compatible(tmpchana, tmpchanb)) {
		ast_log(LOG_WARNING, "Could not make channels %s and %s compatible for manager bridge\n", ast_channel_name(tmpchana), ast_channel_name(tmpchanb));
		astman_send_error(s, m, "Could not make channels compatible for manager bridge");
		ast_hangup(tmpchana);
		ast_hangup(tmpchanb);
		return 1;
	}

	/* setup the bridge thread object and start the bridge */
	if (!(tobj = ast_calloc(1, sizeof(*tobj)))) {
		ast_log(LOG_WARNING, "Unable to spawn a new bridge thread on %s and %s: %s\n", ast_channel_name(tmpchana), ast_channel_name(tmpchanb), strerror(errno));
		astman_send_error(s, m, "Unable to spawn a new bridge thread");
		ast_hangup(tmpchana);
		ast_hangup(tmpchanb);
		return 1;
	}

	tobj->chan = tmpchana;
	tobj->peer = tmpchanb;
	tobj->return_to_pbx = 1;

	if (ast_true(playtone)) {
		if (!ast_strlen_zero(xfersound) && !ast_streamfile(tmpchanb, xfersound, ast_channel_language(tmpchanb))) {
			if (ast_waitstream(tmpchanb, "") < 0)
				ast_log(LOG_WARNING, "Failed to play a courtesy tone on chan %s\n", ast_channel_name(tmpchanb));
		}
	}

	chans[0] = tmpchana;
	chans[1] = tmpchanb;

	ast_manager_event_multichan(EVENT_FLAG_CALL, "BridgeAction", 2, chans,
				"Response: Success\r\n"
				"Channel1: %s\r\n"
				"Channel2: %s\r\n", ast_channel_name(tmpchana), ast_channel_name(tmpchanb));

	bridge_call_thread_launch(tobj);

	astman_send_ack(s, m, "Launched bridge thread with success");

	return 0;
}

/*!
 * \brief CLI command to list parked calls
 * \param e 
 * \param cmd
 * \param a
 *  
 * Check right usage, lock parking lot, display parked calls, unlock parking lot list.
 * \retval CLI_SUCCESS on success.
 * \retval CLI_SHOWUSAGE on incorrect number of arguments.
 * \retval NULL when tab completion is used.
 */
static char *handle_parkedcalls(struct ast_cli_entry *e, int cmd, struct ast_cli_args *a)
{
	struct parkeduser *cur;
	int numparked = 0;
	struct ao2_iterator iter;
	struct ast_parkinglot *curlot;

	switch (cmd) {
	case CLI_INIT:
		e->command = "parkedcalls show";
		e->usage =
			"Usage: parkedcalls show\n"
			"       List currently parked calls\n";
		return NULL;
	case CLI_GENERATE:
		return NULL;
	}

	if (a->argc > e->args)
		return CLI_SHOWUSAGE;

	ast_cli(a->fd, "%-10s %-25s (%-15s %-12s %4s) %s\n", "Num", "Channel",
		"Context", "Extension", "Pri", "Timeout");

	iter = ao2_iterator_init(parkinglots, 0);
	while ((curlot = ao2_iterator_next(&iter))) {
		int lotparked = 0;

		/* subtract ref for iterator and for configured parking lot */
		ast_cli(a->fd, "*** Parking lot: %s (%d)\n", curlot->name,
			ao2_ref(curlot, 0) - 2 - (curlot == default_parkinglot));

		AST_LIST_LOCK(&curlot->parkings);
		AST_LIST_TRAVERSE(&curlot->parkings, cur, list) {
			ast_cli(a->fd, "%-10.10s %-25s (%-15s %-12s %4d) %6lds\n",
				cur->parkingexten, ast_channel_name(cur->chan), cur->context, cur->exten,
				cur->priority,
				(long) (cur->start.tv_sec + (cur->parkingtime / 1000) - time(NULL)));
			++lotparked;
		}
		AST_LIST_UNLOCK(&curlot->parkings);
		if (lotparked) {
			numparked += lotparked;
			ast_cli(a->fd, "   %d parked call%s in parking lot %s\n", lotparked,
				ESS(lotparked), curlot->name);
		}

		ao2_ref(curlot, -1);
	}
	ao2_iterator_destroy(&iter);

	ast_cli(a->fd, "---\n%d parked call%s in total.\n", numparked, ESS(numparked));

	return CLI_SUCCESS;
}

static struct ast_cli_entry cli_features[] = {
	AST_CLI_DEFINE(handle_feature_show, "Lists configured features"),
	AST_CLI_DEFINE(handle_features_reload, "Reloads configured features"),
	AST_CLI_DEFINE(handle_parkedcalls, "List currently parked calls"),
};

/*! 
 * \brief Dump parking lot status
 * \param s
 * \param m
 * 
 * Lock parking lot, iterate list and append parked calls status, unlock parking lot.
 * \return Always RESULT_SUCCESS 
 */
static int manager_parking_status(struct mansession *s, const struct message *m)
{
	struct parkeduser *cur;
	const char *id = astman_get_header(m, "ActionID");
	char idText[256] = "";
	struct ao2_iterator iter;
	struct ast_parkinglot *curlot;
	int numparked = 0;

	if (!ast_strlen_zero(id))
		snprintf(idText, sizeof(idText), "ActionID: %s\r\n", id);

	astman_send_ack(s, m, "Parked calls will follow");

	iter = ao2_iterator_init(parkinglots, 0);
	while ((curlot = ao2_iterator_next(&iter))) {
		AST_LIST_LOCK(&curlot->parkings);
		AST_LIST_TRAVERSE(&curlot->parkings, cur, list) {
			astman_append(s, "Event: ParkedCall\r\n"
				"Parkinglot: %s\r\n"
				"Exten: %d\r\n"
				"Channel: %s\r\n"
				"From: %s\r\n"
				"Timeout: %ld\r\n"
				"CallerIDNum: %s\r\n"
				"CallerIDName: %s\r\n"
				"ConnectedLineNum: %s\r\n"
				"ConnectedLineName: %s\r\n"
				"%s"
				"\r\n",
				curlot->name,
				cur->parkingnum, ast_channel_name(cur->chan), cur->peername,
				(long) cur->start.tv_sec + (long) (cur->parkingtime / 1000) - (long) time(NULL),
				S_COR(ast_channel_caller(cur->chan)->id.number.valid, ast_channel_caller(cur->chan)->id.number.str, ""),	/* XXX in other places it is <unknown> */
				S_COR(ast_channel_caller(cur->chan)->id.name.valid, ast_channel_caller(cur->chan)->id.name.str, ""),
				S_COR(ast_channel_connected(cur->chan)->id.number.valid, ast_channel_connected(cur->chan)->id.number.str, ""),	/* XXX in other places it is <unknown> */
				S_COR(ast_channel_connected(cur->chan)->id.name.valid, ast_channel_connected(cur->chan)->id.name.str, ""),
				idText);
			++numparked;
		}
		AST_LIST_UNLOCK(&curlot->parkings);
		ao2_ref(curlot, -1);
	}
	ao2_iterator_destroy(&iter);

	astman_append(s,
		"Event: ParkedCallsComplete\r\n"
		"Total: %d\r\n"
		"%s"
		"\r\n",
		numparked, idText);

	return RESULT_SUCCESS;
}

/*!
 * \brief Create manager event for parked calls
 * \param s
 * \param m
 *
 * Get channels involved in park, create event.
 * \return Always 0
 *
 * \note ADSI is not compatible with this AMI action for the
 * same reason ch2 can no longer announce the parking space.
 */
static int manager_park(struct mansession *s, const struct message *m)
{
	const char *channel = astman_get_header(m, "Channel");
	const char *channel2 = astman_get_header(m, "Channel2");
	const char *timeout = astman_get_header(m, "Timeout");
	const char *parkinglotname = astman_get_header(m, "Parkinglot");
	char buf[BUFSIZ];
	int res = 0;
	struct ast_channel *ch1, *ch2;
	struct ast_park_call_args args = {
			/*
			 * Don't say anything to ch2 since AMI is a third party parking
			 * a call and we will likely crash if we do.
			 *
			 * XXX When the AMI action was originally implemented, the
			 * parking space was announced to ch2.  Unfortunately, grabbing
			 * the ch2 lock and holding it while the announcement is played
			 * was not really a good thing to do to begin with since it
			 * could hold up the system.  Also holding the lock is no longer
			 * possible with a masquerade.
			 *
			 * Restoring the announcement to ch2 is not easily doable for
			 * the following reasons:
			 *
			 * 1) The AMI manager is not the thread processing ch2.
			 *
			 * 2) ch2 could be the same as ch1, bridged to ch1, or some
			 * random uninvolved channel.
			 */
			.flags = AST_PARK_OPT_SILENCE,
		};

	if (ast_strlen_zero(channel)) {
		astman_send_error(s, m, "Channel not specified");
		return 0;
	}

	if (ast_strlen_zero(channel2)) {
		astman_send_error(s, m, "Channel2 not specified");
		return 0;
	}

	if (!ast_strlen_zero(timeout)) {
		if (sscanf(timeout, "%30d", &args.timeout) != 1) {
			astman_send_error(s, m, "Invalid timeout value.");
			return 0;
		}
	}

	if (!(ch1 = ast_channel_get_by_name(channel))) {
		snprintf(buf, sizeof(buf), "Channel does not exist: %s", channel);
		astman_send_error(s, m, buf);
		return 0;
	}

	if (!(ch2 = ast_channel_get_by_name(channel2))) {
		snprintf(buf, sizeof(buf), "Channel does not exist: %s", channel2);
		astman_send_error(s, m, buf);
		ast_channel_unref(ch1);
		return 0;
	}

	if (!ast_strlen_zero(parkinglotname)) {
		args.parkinglot = find_parkinglot(parkinglotname);
	}

	res = masq_park_call(ch1, ch2, &args);
	if (!res) {
		ast_softhangup(ch2, AST_SOFTHANGUP_EXPLICIT);
		astman_send_ack(s, m, "Park successful");
	} else {
		astman_send_error(s, m, "Park failure");
	}

	if (args.parkinglot) {
		parkinglot_unref(args.parkinglot);
	}
	ch1 = ast_channel_unref(ch1);
	ch2 = ast_channel_unref(ch2);

	return 0;
}

/*!
 * The presence of this datastore on the channel indicates that
 * someone is attemting to pickup or has picked up the channel.
 * The purpose is to prevent a race between two channels
 * attempting to pickup the same channel.
 */
static const struct ast_datastore_info pickup_active = {
 	.type = "pickup-active",
};

int ast_can_pickup(struct ast_channel *chan)
{
	if (!ast_channel_pbx(chan) && !ast_channel_masq(chan) && !ast_test_flag(ast_channel_flags(chan), AST_FLAG_ZOMBIE)
		&& (ast_channel_state(chan) == AST_STATE_RINGING
			|| ast_channel_state(chan) == AST_STATE_RING
			/*
			 * Check the down state as well because some SIP devices do not
			 * give 180 ringing when they can just give 183 session progress
			 * instead.  Issue 14005.  (Some ISDN switches as well for that
			 * matter.)
			 */
			|| ast_channel_state(chan) == AST_STATE_DOWN)
		&& !ast_channel_datastore_find(chan, &pickup_active, NULL)) {
		return 1;
	}
	return 0;
}

static int find_channel_by_group(void *obj, void *arg, void *data, int flags)
{
	struct ast_channel *target = obj;/*!< Potential pickup target */
	struct ast_channel *chan = data;/*!< Channel wanting to pickup call */

	ast_channel_lock(target);
	if (chan != target && (ast_channel_pickupgroup(chan) & ast_channel_callgroup(target))
		&& ast_can_pickup(target)) {
		/* Return with the channel still locked on purpose */
		return CMP_MATCH | CMP_STOP;
	}
	ast_channel_unlock(target);

	return 0;
}

/*!
 * \brief Pickup a call
 * \param chan channel that initiated pickup.
 *
 * Walk list of channels, checking it is not itself, channel is pbx one,
 * check that the callgroup for both channels are the same and the channel is ringing.
 * Answer calling channel, flag channel as answered on queue, masq channels together.
 */
int ast_pickup_call(struct ast_channel *chan)
{
	struct ast_channel *target;/*!< Potential pickup target */
	int res = -1;
	ast_debug(1, "pickup attempt by %s\n", ast_channel_name(chan));

	/* The found channel is already locked. */
	target = ast_channel_callback(find_channel_by_group, NULL, chan, 0);
	if (target) {
		ast_log(LOG_NOTICE, "pickup %s attempt by %s\n", ast_channel_name(target), ast_channel_name(chan));

		res = ast_do_pickup(chan, target);
		ast_channel_unlock(target);
		if (!res) {
			if (!ast_strlen_zero(pickupsound)) {
				pbx_builtin_setvar_helper(target, "BRIDGE_PLAY_SOUND", pickupsound);
			}
		} else {
			ast_log(LOG_WARNING, "pickup %s failed by %s\n", ast_channel_name(target), ast_channel_name(chan));
		}
		target = ast_channel_unref(target);
	}

	if (res < 0) {
		ast_debug(1, "No call pickup possible... for %s\n", ast_channel_name(chan));
		if (!ast_strlen_zero(pickupfailsound)) {
			ast_answer(chan);
			ast_stream_and_wait(chan, pickupfailsound, "");
		}
	}

	return res;
}

int ast_do_pickup(struct ast_channel *chan, struct ast_channel *target)
{
	struct ast_party_connected_line connected_caller;
	struct ast_channel *chans[2] = { chan, target };
	struct ast_datastore *ds_pickup;
	const char *chan_name;/*!< A masquerade changes channel names. */
	const char *target_name;/*!< A masquerade changes channel names. */
	int res = -1;

	target_name = ast_strdupa(ast_channel_name(target));
	ast_debug(1, "Call pickup on '%s' by '%s'\n", target_name, ast_channel_name(chan));

	/* Mark the target to block any call pickup race. */
	ds_pickup = ast_datastore_alloc(&pickup_active, NULL);
	if (!ds_pickup) {
		ast_log(LOG_WARNING,
			"Unable to create channel datastore on '%s' for call pickup\n", target_name);
		return -1;
	}
	ast_channel_datastore_add(target, ds_pickup);

	ast_party_connected_line_init(&connected_caller);
	ast_party_connected_line_copy(&connected_caller, ast_channel_connected(target));
	ast_channel_unlock(target);/* The pickup race is avoided so we do not need the lock anymore. */
	connected_caller.source = AST_CONNECTED_LINE_UPDATE_SOURCE_ANSWER;
	if (ast_channel_connected_line_sub(NULL, chan, &connected_caller, 0) &&
		ast_channel_connected_line_macro(NULL, chan, &connected_caller, 0, 0)) {
		ast_channel_update_connected_line(chan, &connected_caller, NULL);
	}
	ast_party_connected_line_free(&connected_caller);

	ast_channel_lock(chan);
	chan_name = ast_strdupa(ast_channel_name(chan));
	ast_connected_line_copy_from_caller(&connected_caller, ast_channel_caller(chan));
	ast_channel_unlock(chan);
	connected_caller.source = AST_CONNECTED_LINE_UPDATE_SOURCE_ANSWER;
	ast_channel_queue_connected_line_update(chan, &connected_caller, NULL);
	ast_party_connected_line_free(&connected_caller);

	ast_cel_report_event(target, AST_CEL_PICKUP, NULL, NULL, chan);

	if (ast_answer(chan)) {
		ast_log(LOG_WARNING, "Unable to answer '%s'\n", chan_name);
		goto pickup_failed;
	}

	if (ast_queue_control(chan, AST_CONTROL_ANSWER)) {
		ast_log(LOG_WARNING, "Unable to queue answer on '%s'\n", chan_name);
		goto pickup_failed;
	}
	
	/* setting this flag to generate a reason header in the cancel message to the ringing channel */
	ast_set_flag(ast_channel_flags(chan), AST_FLAG_ANSWERED_ELSEWHERE);

	if (ast_channel_masquerade(target, chan)) {
		ast_log(LOG_WARNING, "Unable to masquerade '%s' into '%s'\n", chan_name,
			target_name);
		goto pickup_failed;
	}

	/* If you want UniqueIDs, set channelvars in manager.conf to CHANNEL(uniqueid) */
	ast_manager_event_multichan(EVENT_FLAG_CALL, "Pickup", 2, chans,
		"Channel: %s\r\n"
		"TargetChannel: %s\r\n",
		chan_name, target_name);

	/* Do the masquerade manually to make sure that it is completed. */
	ast_do_masquerade(target);
	res = 0;

pickup_failed:
	ast_channel_lock(target);
	if (!ast_channel_datastore_remove(target, ds_pickup)) {
		ast_datastore_free(ds_pickup);
	}

	return res;
}

static char *app_bridge = "Bridge";

enum {
	BRIDGE_OPT_PLAYTONE = (1 << 0),
	OPT_CALLEE_HANGUP =	(1 << 1),
	OPT_CALLER_HANGUP =	(1 << 2),
	OPT_DURATION_LIMIT = (1 << 3),
	OPT_DURATION_STOP =	(1 << 4),
	OPT_CALLEE_TRANSFER = (1 << 5),
	OPT_CALLER_TRANSFER = (1 << 6),
	OPT_CALLEE_MONITOR = (1 << 7),
	OPT_CALLER_MONITOR = (1 << 8),
	OPT_CALLEE_PARK = (1 << 9),
	OPT_CALLER_PARK = (1 << 10),
	OPT_CALLEE_KILL = (1 << 11),
};
 
enum {
	OPT_ARG_DURATION_LIMIT = 0,
	OPT_ARG_DURATION_STOP,
	/* note: this entry _MUST_ be the last one in the enum */
	OPT_ARG_ARRAY_SIZE,
};

AST_APP_OPTIONS(bridge_exec_options, BEGIN_OPTIONS
	AST_APP_OPTION('p', BRIDGE_OPT_PLAYTONE),
	AST_APP_OPTION('h', OPT_CALLEE_HANGUP),
	AST_APP_OPTION('H', OPT_CALLER_HANGUP),
	AST_APP_OPTION('k', OPT_CALLEE_PARK),
	AST_APP_OPTION('K', OPT_CALLER_PARK),
	AST_APP_OPTION_ARG('L', OPT_DURATION_LIMIT, OPT_ARG_DURATION_LIMIT),
	AST_APP_OPTION_ARG('S', OPT_DURATION_STOP, OPT_ARG_DURATION_STOP),
	AST_APP_OPTION('t', OPT_CALLEE_TRANSFER),
	AST_APP_OPTION('T', OPT_CALLER_TRANSFER),
	AST_APP_OPTION('w', OPT_CALLEE_MONITOR),
	AST_APP_OPTION('W', OPT_CALLER_MONITOR),
	AST_APP_OPTION('x', OPT_CALLEE_KILL),
END_OPTIONS );

int ast_bridge_timelimit(struct ast_channel *chan, struct ast_bridge_config *config,
	char *parse, struct timeval *calldurationlimit)
{
	char *stringp = ast_strdupa(parse);
	char *limit_str, *warning_str, *warnfreq_str;
	const char *var;
	int play_to_caller = 0, play_to_callee = 0;
	int delta;

	limit_str = strsep(&stringp, ":");
	warning_str = strsep(&stringp, ":");
	warnfreq_str = strsep(&stringp, ":");

	config->timelimit = atol(limit_str);
	if (warning_str)
		config->play_warning = atol(warning_str);
	if (warnfreq_str)
		config->warning_freq = atol(warnfreq_str);

	if (!config->timelimit) {
		ast_log(LOG_WARNING, "Bridge does not accept L(%s), hanging up.\n", limit_str);
		config->timelimit = config->play_warning = config->warning_freq = 0;
		config->warning_sound = NULL;
		return -1; /* error */
	} else if ( (delta = config->play_warning - config->timelimit) > 0) {
		int w = config->warning_freq;

		/*
		 * If the first warning is requested _after_ the entire call
		 * would end, and no warning frequency is requested, then turn
		 * off the warning. If a warning frequency is requested, reduce
		 * the 'first warning' time by that frequency until it falls
		 * within the call's total time limit.
		 *
		 * Graphically:
		 *                timelim->|    delta        |<-playwarning
		 *      0__________________|_________________|
		 *                       | w  |    |    |    |
		 *
		 * so the number of intervals to cut is 1+(delta-1)/w
		 */
		if (w == 0) {
			config->play_warning = 0;
		} else {
			config->play_warning -= w * ( 1 + (delta-1)/w );
			if (config->play_warning < 1)
				config->play_warning = config->warning_freq = 0;
		}
	}
	
	ast_channel_lock(chan);

	var = pbx_builtin_getvar_helper(chan, "LIMIT_PLAYAUDIO_CALLER");
	play_to_caller = var ? ast_true(var) : 1;

	var = pbx_builtin_getvar_helper(chan, "LIMIT_PLAYAUDIO_CALLEE");
	play_to_callee = var ? ast_true(var) : 0;

	if (!play_to_caller && !play_to_callee)
		play_to_caller = 1;

	var = pbx_builtin_getvar_helper(chan, "LIMIT_WARNING_FILE");
	config->warning_sound = !ast_strlen_zero(var) ? ast_strdup(var) : ast_strdup("timeleft");

	/* The code looking at config wants a NULL, not just "", to decide
	 * that the message should not be played, so we replace "" with NULL.
	 * Note, pbx_builtin_getvar_helper _can_ return NULL if the variable is
	 * not found.
	 */

	var = pbx_builtin_getvar_helper(chan, "LIMIT_TIMEOUT_FILE");
	config->end_sound = !ast_strlen_zero(var) ? ast_strdup(var) : NULL;

	var = pbx_builtin_getvar_helper(chan, "LIMIT_CONNECT_FILE");
	config->start_sound = !ast_strlen_zero(var) ? ast_strdup(var) : NULL;

	ast_channel_unlock(chan);

	/* undo effect of S(x) in case they are both used */
	calldurationlimit->tv_sec = 0;
	calldurationlimit->tv_usec = 0;

	/* more efficient to do it like S(x) does since no advanced opts */
	if (!config->play_warning && !config->start_sound && !config->end_sound && config->timelimit) {
		calldurationlimit->tv_sec = config->timelimit / 1000;
		calldurationlimit->tv_usec = (config->timelimit % 1000) * 1000;
		ast_verb(3, "Setting call duration limit to %.3lf seconds.\n",
			calldurationlimit->tv_sec + calldurationlimit->tv_usec / 1000000.0);
		config->timelimit = play_to_caller = play_to_callee =
		config->play_warning = config->warning_freq = 0;
	} else {
		ast_verb(4, "Limit Data for this call:\n");
		ast_verb(4, "timelimit      = %ld ms (%.3lf s)\n", config->timelimit, config->timelimit / 1000.0);
		ast_verb(4, "play_warning   = %ld ms (%.3lf s)\n", config->play_warning, config->play_warning / 1000.0);
		ast_verb(4, "play_to_caller = %s\n", play_to_caller ? "yes" : "no");
		ast_verb(4, "play_to_callee = %s\n", play_to_callee ? "yes" : "no");
		ast_verb(4, "warning_freq   = %ld ms (%.3lf s)\n", config->warning_freq, config->warning_freq / 1000.0);
		ast_verb(4, "start_sound    = %s\n", S_OR(config->start_sound, ""));
		ast_verb(4, "warning_sound  = %s\n", config->warning_sound);
		ast_verb(4, "end_sound      = %s\n", S_OR(config->end_sound, ""));
	}
	if (play_to_caller)
		ast_set_flag(&(config->features_caller), AST_FEATURE_PLAY_WARNING);
	if (play_to_callee)
		ast_set_flag(&(config->features_callee), AST_FEATURE_PLAY_WARNING);
	return 0;
}


/*!
 * \brief Bridge channels
 * \param chan
 * \param data channel to bridge with.
 * 
 * Split data, check we aren't bridging with ourself, check valid channel,
 * answer call if not already, check compatible channels, setup bridge config
 * now bridge call, if transfered party hangs up return to PBX extension.
 */
static int bridge_exec(struct ast_channel *chan, const char *data)
{
	struct ast_channel *current_dest_chan, *final_dest_chan, *chans[2];
	char *tmp_data  = NULL;
	struct ast_flags opts = { 0, };
	struct ast_bridge_config bconfig = { { 0, }, };
	char *opt_args[OPT_ARG_ARRAY_SIZE];
	struct timeval calldurationlimit = { 0, };

	AST_DECLARE_APP_ARGS(args,
		AST_APP_ARG(dest_chan);
		AST_APP_ARG(options);
	);
	
	if (ast_strlen_zero(data)) {
		ast_log(LOG_WARNING, "Bridge require at least 1 argument specifying the other end of the bridge\n");
		return -1;
	}

	tmp_data = ast_strdupa(data);
	AST_STANDARD_APP_ARGS(args, tmp_data);
	if (!ast_strlen_zero(args.options))
		ast_app_parse_options(bridge_exec_options, &opts, opt_args, args.options);

	/* avoid bridge with ourselves */
	if (!strcmp(ast_channel_name(chan), args.dest_chan)) {
		ast_log(LOG_WARNING, "Unable to bridge channel %s with itself\n", ast_channel_name(chan));
		ast_manager_event(chan, EVENT_FLAG_CALL, "BridgeExec",
					"Response: Failed\r\n"
					"Reason: Unable to bridge channel to itself\r\n"
					"Channel1: %s\r\n"
					"Channel2: %s\r\n",
					ast_channel_name(chan), args.dest_chan);
		pbx_builtin_setvar_helper(chan, "BRIDGERESULT", "LOOP");
		return 0;
	}

	/* make sure we have a valid end point */
	if (!(current_dest_chan = ast_channel_get_by_name_prefix(args.dest_chan,
			strlen(args.dest_chan)))) {
		ast_log(LOG_WARNING, "Bridge failed because channel %s does not exists or we "
			"cannot get its lock\n", args.dest_chan);
		ast_manager_event(chan, EVENT_FLAG_CALL, "BridgeExec",
					"Response: Failed\r\n"
					"Reason: Cannot grab end point\r\n"
					"Channel1: %s\r\n"
					"Channel2: %s\r\n", ast_channel_name(chan), args.dest_chan);
		pbx_builtin_setvar_helper(chan, "BRIDGERESULT", "NONEXISTENT");
		return 0;
	}

	/* answer the channel if needed */
	if (ast_channel_state(current_dest_chan) != AST_STATE_UP) {
		ast_answer(current_dest_chan);
	}

	/* try to allocate a place holder where current_dest_chan will be placed */
	if (!(final_dest_chan = ast_channel_alloc(0, AST_STATE_DOWN, NULL, NULL, NULL, 
		NULL, NULL, ast_channel_linkedid(current_dest_chan), 0, "Bridge/%s", ast_channel_name(current_dest_chan)))) {
		ast_log(LOG_WARNING, "Cannot create placeholder channel for chan %s\n", args.dest_chan);
		ast_manager_event(chan, EVENT_FLAG_CALL, "BridgeExec",
					"Response: Failed\r\n"
					"Reason: cannot create placeholder\r\n"
					"Channel1: %s\r\n"
					"Channel2: %s\r\n", ast_channel_name(chan), args.dest_chan);
	}

	do_bridge_masquerade(current_dest_chan, final_dest_chan);

	chans[0] = current_dest_chan;
	chans[1] = final_dest_chan;

	/* now current_dest_chan is a ZOMBIE and with softhangup set to 1 and final_dest_chan is our end point */
	/* try to make compatible, send error if we fail */
	if (ast_channel_make_compatible(chan, final_dest_chan) < 0) {
		ast_log(LOG_WARNING, "Could not make channels %s and %s compatible for bridge\n", ast_channel_name(chan), ast_channel_name(final_dest_chan));
		ast_manager_event_multichan(EVENT_FLAG_CALL, "BridgeExec", 2, chans,
					"Response: Failed\r\n"
					"Reason: Could not make channels compatible for bridge\r\n"
					"Channel1: %s\r\n"
					"Channel2: %s\r\n", ast_channel_name(chan), ast_channel_name(final_dest_chan));
		ast_hangup(final_dest_chan); /* may be we should return this channel to the PBX? */
		pbx_builtin_setvar_helper(chan, "BRIDGERESULT", "INCOMPATIBLE");
		current_dest_chan = ast_channel_unref(current_dest_chan);
		return 0;
	}

	/* Report that the bridge will be successfull */
	ast_manager_event_multichan(EVENT_FLAG_CALL, "BridgeExec", 2, chans,
				"Response: Success\r\n"
				"Channel1: %s\r\n"
				"Channel2: %s\r\n", ast_channel_name(chan), ast_channel_name(final_dest_chan));

	/* we have 2 valid channels to bridge, now it is just a matter of setting up the bridge config and starting the bridge */	
	if (ast_test_flag(&opts, BRIDGE_OPT_PLAYTONE) && !ast_strlen_zero(xfersound)) {
		if (!ast_streamfile(final_dest_chan, xfersound, ast_channel_language(final_dest_chan))) {
			if (ast_waitstream(final_dest_chan, "") < 0)
				ast_log(LOG_WARNING, "Failed to play courtesy tone on %s\n", ast_channel_name(final_dest_chan));
		}
	}
	
	current_dest_chan = ast_channel_unref(current_dest_chan);
	
	if (ast_test_flag(&opts, OPT_DURATION_LIMIT) && !ast_strlen_zero(opt_args[OPT_ARG_DURATION_LIMIT])) {
		if (ast_bridge_timelimit(chan, &bconfig, opt_args[OPT_ARG_DURATION_LIMIT], &calldurationlimit))
			goto done;
	}

	if (ast_test_flag(&opts, OPT_CALLEE_TRANSFER))
		ast_set_flag(&(bconfig.features_callee), AST_FEATURE_REDIRECT);
	if (ast_test_flag(&opts, OPT_CALLER_TRANSFER))
		ast_set_flag(&(bconfig.features_caller), AST_FEATURE_REDIRECT);
	if (ast_test_flag(&opts, OPT_CALLEE_HANGUP))
		ast_set_flag(&(bconfig.features_callee), AST_FEATURE_DISCONNECT);
	if (ast_test_flag(&opts, OPT_CALLER_HANGUP))
		ast_set_flag(&(bconfig.features_caller), AST_FEATURE_DISCONNECT);
	if (ast_test_flag(&opts, OPT_CALLEE_MONITOR))
		ast_set_flag(&(bconfig.features_callee), AST_FEATURE_AUTOMON);
	if (ast_test_flag(&opts, OPT_CALLER_MONITOR))
		ast_set_flag(&(bconfig.features_caller), AST_FEATURE_AUTOMON);
	if (ast_test_flag(&opts, OPT_CALLEE_PARK))
		ast_set_flag(&(bconfig.features_callee), AST_FEATURE_PARKCALL);
	if (ast_test_flag(&opts, OPT_CALLER_PARK))
		ast_set_flag(&(bconfig.features_caller), AST_FEATURE_PARKCALL);

	ast_bridge_call(chan, final_dest_chan, &bconfig);

	/* the bridge has ended, set BRIDGERESULT to SUCCESS. If the other channel has not been hung up, return it to the PBX */
	pbx_builtin_setvar_helper(chan, "BRIDGERESULT", "SUCCESS");
	if (!ast_check_hangup(final_dest_chan) && !ast_test_flag(&opts, OPT_CALLEE_KILL)) {
		ast_debug(1, "starting new PBX in %s,%s,%d for chan %s\n",
			ast_channel_context(final_dest_chan), ast_channel_exten(final_dest_chan),
			ast_channel_priority(final_dest_chan), ast_channel_name(final_dest_chan));

		if (ast_pbx_start(final_dest_chan) != AST_PBX_SUCCESS) {
			ast_log(LOG_WARNING, "FAILED continuing PBX on dest chan %s\n", ast_channel_name(final_dest_chan));
			ast_hangup(final_dest_chan);
		} else
			ast_debug(1, "SUCCESS continuing PBX on chan %s\n", ast_channel_name(final_dest_chan));
	} else {
		ast_debug(1, "hangup chan %s since the other endpoint has hung up or the x flag was passed\n", ast_channel_name(final_dest_chan));
		ast_hangup(final_dest_chan);
	}
done:
	if (bconfig.warning_sound) {
		ast_free((char *)bconfig.warning_sound);
	}
	if (bconfig.end_sound) {
		ast_free((char *)bconfig.end_sound);
	}
	if (bconfig.start_sound) {
		ast_free((char *)bconfig.start_sound);
	}

	return 0;
}

#if defined(TEST_FRAMEWORK)
/*!
 * \internal
 * \brief Convert parking spaces map list to a comma separated string.
 *
 * \param str String buffer to fill.
 * \param spaces Parking spaces map list to convert.
 *
 * \return Nothing
 */
static void create_spaces_str(struct ast_str **str, struct parking_dp_space_map *spaces)
{
	const char *comma;
	struct parking_dp_spaces *cur;

	ast_str_reset(*str);
	comma = "";
	AST_LIST_TRAVERSE(spaces, cur, node) {
		if (cur->start == cur->stop) {
			ast_str_append(str, 0, "%s%d", comma, cur->start);
		} else {
			ast_str_append(str, 0, "%s%d-%d", comma, cur->start, cur->stop);
		}
		comma = ",";
	}
}
#endif	/* defined(TEST_FRAMEWORK) */

#if defined(TEST_FRAMEWORK)
/*!
 * \internal
 * \brief Compare parking spaces map to what is expected.
 *
 * \param test Unit test context.
 * \param spaces Parking spaces map list to check.
 * \param expected String to compare with.
 * \param what What is being compared.
 *
 * \retval 0 successful compare.
 * \retval nonzero if failed to compare.
 */
static int check_spaces(struct ast_test *test, struct parking_dp_space_map *spaces, const char *expected, const char *what)
{
	int cmp;
	struct ast_str *str = ast_str_alloca(1024);

	create_spaces_str(&str, spaces);
	cmp = strcmp(expected, ast_str_buffer(str));
	if (cmp) {
		ast_test_status_update(test,
			"Unexpected parking space map for %s. Expect:'%s' Got:'%s'\n",
			what, expected, ast_str_buffer(str));
	}
	return cmp;
}
#endif	/* defined(TEST_FRAMEWORK) */

#if defined(TEST_FRAMEWORK)
/*!
 * \internal
 * \brief Add a dead space to the dead spaces list.
 *
 * \param context Dead spaces list ptr pretending to be a context name ptr.
 * \param space Dead space to add to the list.
 *
 * \return Nothing
 */
static void test_add_dead_space(const char *context, int space)
{
	struct parking_dp_space_map *dead_spaces = (struct parking_dp_space_map *) context;

	usage_context_add_spaces(dead_spaces, space, space, NULL, 0);
}
#endif	/* defined(TEST_FRAMEWORK) */

#if defined(TEST_FRAMEWORK)
struct test_map {
	const char *ramp;
	int start;
	int stop;
	const char *expect;
};

/*!
 * \internal
 * \brief Build a parking lot dialplan usage test map from a table.
 *
 * \param test Unit test context.
 * \param lot Parking lot to use to build test usage map.
 * \param table_name Name of passed in table.
 * \param table Usage information to put in the usage map.
 * \param num_entries Number of entries in the table.
 *
 * \retval Created context node on success.
 * \retval NULL on error.
 */
static struct parking_dp_context *test_build_maps(struct ast_test *test,
	struct ast_parkinglot *lot, const char *table_name, const struct test_map *table,
	size_t num_entries)
{
	struct parking_dp_context *ctx_node;
	int cur_index = 0;
	char what[40];

	snprintf(what, sizeof(what), "%s[%d]", table_name, cur_index);
	ast_copy_string(lot->cfg.parkext, table->ramp, sizeof(lot->cfg.parkext));
	lot->cfg.parking_start = table->start;
	lot->cfg.parking_stop = table->stop;
	ctx_node = build_dialplan_useage_context(lot);
	if (!ctx_node) {
		ast_test_status_update(test, "Failed to create parking lot context map for %s\n",
			what);
		return NULL;
	}
	if (check_spaces(test, &ctx_node->spaces, table->expect, what)) {
		destroy_dialplan_usage_context(ctx_node);
		return NULL;
	}
	while (--num_entries) {
		++cur_index;
		++table;
		snprintf(what, sizeof(what), "%s[%d]", table_name, cur_index);
		ast_copy_string(lot->cfg.parkext, table->ramp, sizeof(lot->cfg.parkext));
		lot->cfg.parking_start = table->start;
		lot->cfg.parking_stop = table->stop;
		if (dialplan_usage_add_parkinglot_data(ctx_node, lot, 1)) {
			ast_test_status_update(test, "Failed to add parking lot data for %s\n", what);
			destroy_dialplan_usage_context(ctx_node);
			return NULL;
		}
		if (check_spaces(test, &ctx_node->spaces, table->expect, what)) {
			destroy_dialplan_usage_context(ctx_node);
			return NULL;
		}
	}
	return ctx_node;
}

static const struct test_map test_old_ctx[] = {
	/* The following order of building ctx is important to test adding items to the lists. */
	{ "702", 14, 15, "14-15" },
	{ "700", 10, 11, "10-11,14-15" },
	{ "701", 18, 19, "10-11,14-15,18-19" },
	{ "703", 12, 13, "10-15,18-19" },
	{ "704", 16, 17, "10-19" },

	/* Parking ramp and space conflicts are intended with these lines. */
	{ "704", 9, 19, "9-19" },
	{ "704", 9, 20, "9-20" },
	{ "704", 8, 21, "8-21" },

	/* Add more spaces to ctx to test removing dead parking spaces. */
	{ "705", 23, 25, "8-21,23-25" },
	{ "706", 28, 31, "8-21,23-25,28-31" },
	{ "707", 33, 34, "8-21,23-25,28-31,33-34" },
	{ "708", 38, 40, "8-21,23-25,28-31,33-34,38-40" },
	{ "709", 42, 43, "8-21,23-25,28-31,33-34,38-40,42-43" },
};

static const struct test_map test_new_ctx[] = {
	{ "702", 4, 5, "4-5" },
	{ "704", 24, 26, "4-5,24-26" },
	{ "709", 29, 30, "4-5,24-26,29-30" },
	{ "710", 32, 35, "4-5,24-26,29-30,32-35" },
	{ "711", 37, 39, "4-5,24-26,29-30,32-35,37-39" },
};
#endif	/* defined(TEST_FRAMEWORK) */

#if defined(TEST_FRAMEWORK)
/*!
 * \internal
 * \brief Test parking dialplan usage map code.
 *
 * \param test Unit test context.
 *
 * \retval 0 on success.
 * \retval -1 on error.
 */
static int test_dialplan_usage_map(struct ast_test *test)
{
	struct parking_dp_context *old_ctx;
	struct parking_dp_context *new_ctx;
	struct ast_parkinglot *lot;
	struct parking_dp_spaces *spaces;
	struct parking_dp_space_map dead_spaces = AST_LIST_HEAD_NOLOCK_INIT_VALUE;
	int res;

	ast_test_status_update(test, "Test parking dialplan usage map code\n");

	lot = create_parkinglot("test_lot");
	if (!lot) {
		return -1;
	}
	ast_copy_string(lot->cfg.parking_con, "test-ctx", sizeof(lot->cfg.parking_con));
	lot->cfg.parkext_exclusive = 1;

	ast_test_status_update(test,
		"Build old_ctx map\n");
	ast_log(LOG_NOTICE, "6 Ramp and space conflict warnings are expected.\n");
	old_ctx = test_build_maps(test, lot, "test_old_ctx", test_old_ctx,
		ARRAY_LEN(test_old_ctx));
	if (!old_ctx) {
		ao2_ref(lot, -1);
		return -1;
	}

	ast_test_status_update(test, "Build new_ctx map\n");
	new_ctx = test_build_maps(test, lot, "test_new_ctx", test_new_ctx,
		ARRAY_LEN(test_new_ctx));
	if (!new_ctx) {
		res = -1;
		goto fail_old_ctx;
	}

	ast_test_status_update(test, "Test removing dead parking spaces\n");
	remove_dead_spaces_usage((void *) &dead_spaces, &old_ctx->spaces,
		&new_ctx->spaces, test_add_dead_space);
	if (check_spaces(test, &dead_spaces, "8-21,23,28,31,40,42-43", "dead_spaces")) {
		res = -1;
		goto fail_dead_spaces;
	}

	res = 0;

fail_dead_spaces:
	while ((spaces = AST_LIST_REMOVE_HEAD(&dead_spaces, node))) {
		ast_free(spaces);
	}
	destroy_dialplan_usage_context(new_ctx);

fail_old_ctx:
	destroy_dialplan_usage_context(old_ctx);
	ao2_ref(lot, -1);
	return res;
}
#endif	/* defined(TEST_FRAMEWORK) */

#if defined(TEST_FRAMEWORK)
static int fake_fixup(struct ast_channel *clonechan, struct ast_channel *original)
{
	return 0;
}
#endif	/* defined(TEST_FRAMEWORK) */

#if defined(TEST_FRAMEWORK)
static struct ast_channel *create_test_channel(const struct ast_channel_tech *fake_tech)
{
	struct ast_channel *test_channel1;
	struct ast_format tmp_fmt;

	if (!(test_channel1 = ast_channel_alloc(0, AST_STATE_DOWN, NULL, NULL, NULL,
		NULL, NULL, 0, 0, "TestChannel1"))) {
		ast_log(LOG_WARNING, "Whoa, test channel creation failed.\n");
		return NULL;
	}

	/* normally this is done in the channel driver */
	ast_format_cap_add(ast_channel_nativeformats(test_channel1), ast_format_set(&tmp_fmt, AST_FORMAT_GSM, 0));

	ast_format_set(ast_channel_writeformat(test_channel1), AST_FORMAT_GSM, 0);
	ast_format_set(ast_channel_rawwriteformat(test_channel1), AST_FORMAT_GSM, 0);
	ast_format_set(ast_channel_readformat(test_channel1), AST_FORMAT_GSM, 0);
	ast_format_set(ast_channel_rawreadformat(test_channel1), AST_FORMAT_GSM, 0);

	ast_channel_tech_set(test_channel1, fake_tech);

	return test_channel1;
}
#endif	/* defined(TEST_FRAMEWORK) */

#if defined(TEST_FRAMEWORK)
static int unpark_test_channel(struct ast_channel *toremove, struct ast_park_call_args *args)
{
	struct ast_context *con;
	struct parkeduser *pu_toremove;
	int res = 0;

	args->pu->notquiteyet = 1; /* go ahead and stop processing the test parking */

	AST_LIST_LOCK(&args->pu->parkinglot->parkings);
	AST_LIST_TRAVERSE_SAFE_BEGIN(&args->pu->parkinglot->parkings, pu_toremove, list) {
		if (pu_toremove == args->pu) {
			AST_LIST_REMOVE_CURRENT(list);
			break;
		}
	}
	AST_LIST_TRAVERSE_SAFE_END;
	AST_LIST_UNLOCK(&args->pu->parkinglot->parkings);

	if (!pu_toremove) {
		ast_log(LOG_WARNING, "Whoa, could not find parking test call!\n");
		return -1;
	}

	con = ast_context_find(args->pu->parkinglot->cfg.parking_con);
	if (con) {
		if (ast_context_remove_extension2(con, args->pu->parkingexten, 1, NULL, 0)) {
			ast_log(LOG_WARNING, "Whoa, failed to remove the parking extension!\n");
			res = -1;
		} else {
			notify_metermaids(args->pu->parkingexten,
				pu_toremove->parkinglot->cfg.parking_con, AST_DEVICE_NOT_INUSE);
		}
	} else {
		ast_log(LOG_WARNING, "Whoa, no parking context?\n");
		res = -1;
	}

	parkinglot_unref(pu_toremove->parkinglot);
	ast_free(pu_toremove);
	args->pu = NULL;

	if (!res && toremove) {
		ast_hangup(toremove);
	}
	return res;
}
#endif	/* defined(TEST_FRAMEWORK) */

#if defined(TEST_FRAMEWORK)
AST_TEST_DEFINE(features_test)
{
	struct ast_channel *test_channel1 = NULL;
	struct ast_channel *parked_chan = NULL;
	struct ast_parkinglot *dynlot;
	struct ast_park_call_args args = {
		.timeout = DEFAULT_PARK_TIME,
	};

	int res = 0;

	static const struct ast_channel_tech fake_tech = {
		.fixup = fake_fixup, /* silence warning from masquerade */
	};

	static const char unique_lot_1[] = "myuniquetestparkinglot314";
	static const char unique_lot_2[] = "myuniquetestparkinglot3141592654";
	static const char unique_context_1[] = "myuniquetestcontext314";
	static const char unique_context_2[] = "myuniquetestcontext3141592654";
	static const char parkinglot_parkext[] = "750";
	static const char parkinglot_range[] = "751-760";

	switch (cmd) {
	case TEST_INIT:
		info->name = "features_test";
		info->category = "/main/features/";
		info->summary = "Features unit test";
		info->description =
			"Tests whether parking respects PARKINGLOT settings";
		return AST_TEST_NOT_RUN;
	case TEST_EXECUTE:
		break;
	}

	if (test_dialplan_usage_map(test)) {
		res = -1;
		goto exit_features_test;
	}

	/* changing a config option is a bad practice, but must be done in this case */
	parkeddynamic = 1;

	ast_test_status_update(test, "Test parking functionality with defaults\n");
	if (!(test_channel1 = create_test_channel(&fake_tech))) {
		res = -1;
		goto exit_features_test;
	}
	if (park_call_full(test_channel1, NULL, &args)) {
		res = -1;
		goto exit_features_test;
	}
	if (unpark_test_channel(test_channel1, &args)) {
		res = -1;
		goto exit_features_test;
	}


	ast_test_status_update(test, "Check that certain parking options are respected\n");
	if (!(test_channel1 = create_test_channel(&fake_tech))) {
		res = -1;
		goto exit_features_test;
	}
	pbx_builtin_setvar_helper(test_channel1, "PARKINGLOT", unique_lot_1);
	pbx_builtin_setvar_helper(test_channel1, "PARKINGDYNCONTEXT", unique_context_1);
	pbx_builtin_setvar_helper(test_channel1, "PARKINGDYNEXTEN", parkinglot_parkext);
	pbx_builtin_setvar_helper(test_channel1, "PARKINGDYNPOS", parkinglot_range);
	if (park_call_full(test_channel1, NULL, &args)) {
		res = -1;
		goto exit_features_test;
	}
	/* grab newly created parking lot for destruction in the end */
	dynlot = args.pu->parkinglot;
	if (args.pu->parkingnum != 751
		|| strcmp(dynlot->name, unique_lot_1)
		|| strcmp(dynlot->cfg.parking_con, unique_context_1)
		|| strcmp(dynlot->cfg.parkext, parkinglot_parkext)
		|| dynlot->cfg.parking_start != 751
		|| dynlot->cfg.parking_stop != 760) {
		ast_test_status_update(test, "Parking settings were not respected\n");
		ast_test_status_update(test, "Dyn-name:%s\n", dynlot->name);
		ast_test_status_update(test, "Dyn-context:%s\n", dynlot->cfg.parking_con);
		ast_test_status_update(test, "Dyn-parkext:%s\n", dynlot->cfg.parkext);
		ast_test_status_update(test, "Dyn-parkpos:%d-%d\n", dynlot->cfg.parking_start,
			dynlot->cfg.parking_stop);
		ast_test_status_update(test, "Parked in space:%d\n", args.pu->parkingnum);
		if (!unpark_test_channel(test_channel1, &args)) {
			test_channel1 = NULL;
		}
		res = -1;
		goto exit_features_test;
	} else {
		ast_test_status_update(test, "Parking settings for non-masquerading park verified\n");
	}
	if (unpark_test_channel(test_channel1, &args)) {
		res = -1;
		goto exit_features_test;
	}


	ast_test_status_update(test, "Check #2 that certain parking options are respected\n");
	if (!(test_channel1 = create_test_channel(&fake_tech))) {
		res = -1;
		goto exit_features_test;
	}
	pbx_builtin_setvar_helper(test_channel1, "PARKINGLOT", unique_lot_2);
	pbx_builtin_setvar_helper(test_channel1, "PARKINGDYNCONTEXT", unique_context_2);
	pbx_builtin_setvar_helper(test_channel1, "PARKINGDYNEXTEN", parkinglot_parkext);
	pbx_builtin_setvar_helper(test_channel1, "PARKINGDYNPOS", parkinglot_range);
	if (masq_park_call(test_channel1, NULL, &args)) {
		res = -1;
		goto exit_features_test;
	}
	/* hangup zombie channel */
	ast_hangup(test_channel1);
	test_channel1 = NULL;

	dynlot = args.pu->parkinglot;
	if (args.pu->parkingnum != 751
		|| strcmp(dynlot->name, unique_lot_2)
		|| strcmp(dynlot->cfg.parking_con, unique_context_2)
		|| strcmp(dynlot->cfg.parkext, parkinglot_parkext)
		|| dynlot->cfg.parking_start != 751
		|| dynlot->cfg.parking_stop != 760) {
		ast_test_status_update(test, "Parking settings were not respected\n");
		ast_test_status_update(test, "Dyn-name:%s\n", dynlot->name);
		ast_test_status_update(test, "Dyn-context:%s\n", dynlot->cfg.parking_con);
		ast_test_status_update(test, "Dyn-parkext:%s\n", dynlot->cfg.parkext);
		ast_test_status_update(test, "Dyn-parkpos:%d-%d\n", dynlot->cfg.parking_start,
			dynlot->cfg.parking_stop);
		ast_test_status_update(test, "Parked in space:%d\n", args.pu->parkingnum);
		res = -1;
	} else {
		ast_test_status_update(test, "Parking settings for masquerading park verified\n");
	}

	/* find the real channel */
	parked_chan = ast_channel_get_by_name("TestChannel1");
	if (unpark_test_channel(parked_chan, &args)) {
		if (parked_chan) {
			ast_hangup(parked_chan);
		}
		res = -1;
	}


exit_features_test:

	if (test_channel1) {
		ast_hangup(test_channel1);
	}

	force_reload_load = 1;
	ast_features_reload();
	return res ? AST_TEST_FAIL : AST_TEST_PASS;
}
#endif	/* defined(TEST_FRAMEWORK) */

int ast_features_init(void)
{
	int res;

	parkinglots = ao2_container_alloc(7, parkinglot_hash_cb, parkinglot_cmp_cb);
	if (!parkinglots) {
		return -1;
	}

	res = load_config(0);
	if (res) {
		return res;
	}
	ast_cli_register_multiple(cli_features, ARRAY_LEN(cli_features));
	ast_pthread_create(&parking_thread, NULL, do_parking_thread, NULL);
	ast_register_application2(app_bridge, bridge_exec, NULL, NULL, NULL);
	res = ast_register_application2(parkedcall, parked_call_exec, NULL, NULL, NULL);
	if (!res)
		res = ast_register_application2(parkcall, park_call_exec, NULL, NULL, NULL);
	if (!res) {
		ast_manager_register_xml("ParkedCalls", 0, manager_parking_status);
		ast_manager_register_xml("Park", EVENT_FLAG_CALL, manager_park);
		ast_manager_register_xml("Bridge", EVENT_FLAG_CALL, action_bridge);
	}

	res |= ast_devstate_prov_add("Park", metermaidstate);
#if defined(TEST_FRAMEWORK)
	res |= AST_TEST_REGISTER(features_test);
#endif	/* defined(TEST_FRAMEWORK) */

	return res;
}<|MERGE_RESOLUTION|>--- conflicted
+++ resolved
@@ -4407,17 +4407,11 @@
 	}
 	
 	/* obey the NoCDR() wishes. -- move the DISABLED flag to the bridge CDR if it was set on the channel during the bridge... */
-<<<<<<< HEAD
 	new_chan_cdr = pick_unlocked_cdr(ast_channel_cdr(chan)); /* the proper chan cdr, if there are forked cdrs */
-	/* If the channel CDR has been modified during the call, record the changes in the bridge cdr */
-	if (new_chan_cdr && bridge_cdr) {
-=======
-	new_chan_cdr = pick_unlocked_cdr(chan->cdr); /* the proper chan cdr, if there are forked cdrs */
 	/* If the channel CDR has been modified during the call, record the changes in the bridge cdr,
 	 * BUT, if we've gone through the h extension block above, the CDR got swapped so don't overwrite
 	 * what was done in the h extension. What a mess. This is why you never touch CDR code. */
 	if (new_chan_cdr && bridge_cdr && !h_context) {
->>>>>>> 5dc2ab0e
 		ast_cdr_copy_vars(bridge_cdr, new_chan_cdr);
 		ast_copy_string(bridge_cdr->userfield, new_chan_cdr->userfield, sizeof(bridge_cdr->userfield));
 		bridge_cdr->amaflags = new_chan_cdr->amaflags;
