/*
 * Asterisk -- An open source telephony toolkit.
 *
 * Copyright (C) 1999 - 2008, Digium, Inc.
 *
 * Mark Spencer <markster@digium.com>
 *
 * See http://www.asterisk.org for more information about
 * the Asterisk project. Please do not directly contact
 * any of the maintainers of this project for assistance;
 * the project provides a web site, mailing lists and IRC
 * channels for your use.
 *
 * This program is free software, distributed under the terms of
 * the GNU General Public License Version 2. See the LICENSE file
 * at the top of the source tree.
 */

/*! \file
 *
 * \brief Routines implementing call features as call pickup, parking and transfer
 *
 * \author Mark Spencer <markster@digium.com> 
 */

/*** MODULEINFO
	<support_level>core</support_level>
 ***/

#include "asterisk.h"

ASTERISK_FILE_VERSION(__FILE__, "$Revision$")

#include "asterisk/_private.h"

#include <pthread.h>
#include <signal.h>
#include <sys/time.h>
#include <sys/signal.h>
#include <netinet/in.h>

#include "asterisk/lock.h"
#include "asterisk/file.h"
#include "asterisk/channel.h"
#include "asterisk/pbx.h"
#include "asterisk/causes.h"
#include "asterisk/module.h"
#include "asterisk/translate.h"
#include "asterisk/app.h"
#include "asterisk/say.h"
#include "asterisk/features.h"
#include "asterisk/musiconhold.h"
#include "asterisk/config.h"
#include "asterisk/cli.h"
#include "asterisk/manager.h"
#include "asterisk/utils.h"
#include "asterisk/adsi.h"
#include "asterisk/devicestate.h"
#include "asterisk/monitor.h"
#include "asterisk/audiohook.h"
#include "asterisk/global_datastores.h"
#include "asterisk/astobj2.h"
#include "asterisk/cel.h"
#include "asterisk/test.h"

/*
 * Party A - transferee
 * Party B - transferer
 * Party C - target of transfer
 *
 * DTMF attended transfer works within the channel bridge.
 * Unfortunately, when either party A or B in the channel bridge
 * hangs up, that channel is not completely hung up until the
 * transfer completes.  This is a real problem depending upon
 * the channel technology involved.
 *
 * For chan_dahdi, the channel is crippled until the hangup is
 * complete.  Either the channel is not useable (analog) or the
 * protocol disconnect messages are held up (PRI/BRI/SS7) and
 * the media is not released.
 *
 * For chan_sip, a call limit of one is going to block that
 * endpoint from any further calls until the hangup is complete.
 *
 * For party A this is a minor problem.  The party A channel
 * will only be in this condition while party B is dialing and
 * when party B and C are conferring.  The conversation between
 * party B and C is expected to be a short one.  Party B is
 * either asking a question of party C or announcing party A.
 * Also party A does not have much incentive to hangup at this
 * point.
 *
 * For party B this can be a major problem during a blonde
 * transfer.  (A blonde transfer is our term for an attended
 * transfer that is converted into a blind transfer. :))  Party
 * B could be the operator.  When party B hangs up, he assumes
 * that he is out of the original call entirely.  The party B
 * channel will be in this condition while party C is ringing,
 * while attempting to recall party B, and while waiting between
 * call attempts.
 *
 * WARNING:
 * The ATXFER_NULL_TECH conditional is a hack to fix the
 * problem.  It will replace the party B channel technology with
 * a NULL channel driver.  The consequences of this code is that
 * the 'h' extension will not be able to access any channel
 * technology specific information like SIP statistics for the
 * call.
 *
 * Uncomment the ATXFER_NULL_TECH define below to replace the
 * party B channel technology in the channel bridge to complete
 * hanging up the channel technology.
 */
//#define ATXFER_NULL_TECH	1

/*** DOCUMENTATION
	<application name="Bridge" language="en_US">
		<synopsis>
			Bridge two channels.
		</synopsis>
		<syntax>
			<parameter name="channel" required="true">
				<para>The current channel is bridged to the specified <replaceable>channel</replaceable>.</para>
			</parameter>
			<parameter name="options">
				<optionlist>
					<option name="p">
						<para>Play a courtesy tone to <replaceable>channel</replaceable>.</para>
					</option>
					<option name="h">
						<para>Allow the called party to hang up by sending the
						<replaceable>*</replaceable> DTMF digit.</para>
					</option>
					<option name="H">
						<para>Allow the calling party to hang up by pressing the
						<replaceable>*</replaceable> DTMF digit.</para>
					</option>
					<option name="k">
						<para>Allow the called party to enable parking of the call by sending
						the DTMF sequence defined for call parking in <filename>features.conf</filename>.</para>
					</option>
					<option name="K">
						<para>Allow the calling party to enable parking of the call by sending
						 the DTMF sequence defined for call parking in <filename>features.conf</filename>.</para>
					</option>
					<option name="L(x[:y][:z])">
						<para>Limit the call to <replaceable>x</replaceable> ms. Play a warning
						when <replaceable>y</replaceable> ms are left. Repeat the warning every
						<replaceable>z</replaceable> ms. The following special variables can be
						used with this option:</para>
						<variablelist>
							<variable name="LIMIT_PLAYAUDIO_CALLER">
								<para>Play sounds to the caller. yes|no (default yes)</para>
							</variable>
							<variable name="LIMIT_PLAYAUDIO_CALLEE">   
								<para>Play sounds to the callee. yes|no</para>
							</variable>
							<variable name="LIMIT_TIMEOUT_FILE">
								<para>File to play when time is up.</para>
							</variable>
							<variable name="LIMIT_CONNECT_FILE">
								<para>File to play when call begins.</para>
							</variable>
							<variable name="LIMIT_WARNING_FILE">
								<para>File to play as warning if <replaceable>y</replaceable> is
								defined. The default is to say the time remaining.</para>
							</variable>
						</variablelist>
					</option>
					<option name="S(x)">
						<para>Hang up the call after <replaceable>x</replaceable> seconds *after* the called party has answered the call.</para>
					</option>
					<option name="t">
						<para>Allow the called party to transfer the calling party by sending the
						DTMF sequence defined in <filename>features.conf</filename>.</para>
					</option>
					<option name="T">
						<para>Allow the calling party to transfer the called party by sending the
						DTMF sequence defined in <filename>features.conf</filename>.</para>
					</option>
					<option name="w">
						<para>Allow the called party to enable recording of the call by sending
						the DTMF sequence defined for one-touch recording in <filename>features.conf</filename>.</para>
					</option>
					<option name="W">
						<para>Allow the calling party to enable recording of the call by sending
						the DTMF sequence defined for one-touch recording in <filename>features.conf</filename>.</para>
					</option>
					<option name="x">
						<para>Cause the called party to be hung up after the bridge, instead of being
						restarted in the dialplan.</para>
					</option>
				</optionlist>
			</parameter>
		</syntax>
		<description>
			<para>Allows the ability to bridge two channels via the dialplan.</para>
			<para>This application sets the following channel variable upon completion:</para>
			<variablelist>
				<variable name="BRIDGERESULT">
					<para>The result of the bridge attempt as a text string.</para>
					<value name="SUCCESS" />
					<value name="FAILURE" />
					<value name="LOOP" />
					<value name="NONEXISTENT" />
					<value name="INCOMPATIBLE" />
				</variable>
			</variablelist>
		</description>
	</application>
	<application name="ParkedCall" language="en_US">
		<synopsis>
			Retrieve a parked call.
		</synopsis>
		<syntax>
			<parameter name="exten">
				<para>Parking space extension to retrieve a parked call.
				If not provided then the first available parked call in the
				parking lot will be retrieved.</para>
			</parameter>
			<parameter name="parking_lot_name">
				<para>Specify from which parking lot to retrieve a parked call.</para>
				<para>The parking lot used is selected in the following order:</para>
				<para>1) parking_lot_name option</para>
				<para>2) <variable>PARKINGLOT</variable> variable</para>
				<para>3) <literal>CHANNEL(parkinglot)</literal> function
				(Possibly preset by the channel driver.)</para>
				<para>4) Default parking lot.</para>
			</parameter>
		</syntax>
		<description>
			<para>Used to retrieve a parked call from a parking lot.</para>
			<note>
				<para>Parking lots automatically create and manage dialplan extensions in
				the parking lot context.  You do not need to explicitly use this
				application in your dialplan.  Instead, all you should do is include the
				parking lot context in your dialplan.</para>
			</note>
		</description>
		<see-also>
			<ref type="application">Park</ref>
			<ref type="application">ParkAndAnnounce</ref>
		</see-also>
	</application>
	<application name="Park" language="en_US">
		<synopsis>
			Park yourself.
		</synopsis>
		<syntax>
			<parameter name="timeout">
				<para>A custom parking timeout for this parked call. Value in milliseconds.</para>
			</parameter>
			<parameter name="return_context">
				<para>The context to return the call to after it times out.</para>
			</parameter>
			<parameter name="return_exten">
				<para>The extension to return the call to after it times out.</para>
			</parameter>
			<parameter name="return_priority">
				<para>The priority to return the call to after it times out.</para>
			</parameter>
			<parameter name="options">
				<para>A list of options for this parked call.</para>
				<optionlist>
					<option name="r">
						<para>Send ringing instead of MOH to the parked call.</para>
					</option>
					<option name="R">
						<para>Randomize the selection of a parking space.</para>
					</option>
					<option name="s">
						<para>Silence announcement of the parking space number.</para>
					</option>
				</optionlist>
			</parameter>
			<parameter name="parking_lot_name">
				<para>Specify in which parking lot to park a call.</para>
				<para>The parking lot used is selected in the following order:</para>
				<para>1) parking_lot_name option</para>
				<para>2) <variable>PARKINGLOT</variable> variable</para>
				<para>3) <literal>CHANNEL(parkinglot)</literal> function
				(Possibly preset by the channel driver.)</para>
				<para>4) Default parking lot.</para>
			</parameter>
		</syntax>
		<description>
			<para>Used to park yourself (typically in combination with a supervised
			transfer to know the parking space).</para>
			<para>If you set the <variable>PARKINGEXTEN</variable> variable to a
			parking space extension in the parking lot, Park() will attempt to park the call
			on that extension.  If the extension is already is in use then execution
			will continue at the next priority.</para>
			<para>If the <literal>parkeddynamic</literal> option is enabled in <filename>features.conf</filename>
			the following variables can be used to dynamically create new parking lots.</para>
			<para>If you set the <variable>PARKINGDYNAMIC</variable> variable and this parking lot
			exists then it will be used as a template for the newly created dynamic lot.  Otherwise,
			the default parking lot will be used.</para>
			<para>If you set the <variable>PARKINGDYNCONTEXT</variable> variable then the newly created dynamic
			parking lot will use this context.</para>
			<para>If you set the <variable>PARKINGDYNEXTEN</variable> variable then the newly created dynamic
			parking lot will use this extension to access the parking lot.</para>
			<para>If you set the <variable>PARKINGDYNPOS</variable> variable then the newly created dynamic parking lot
			will use those parking postitions.</para>
			<note>
				<para>This application must be used as the first extension priority
				to be recognized as a parking access extension.  DTMF transfers
				and some channel drivers need this distinction to operate properly.
				The parking access extension in this case is treated like a dialplan
				hint.</para>
			</note>
			<note>
				<para>Parking lots automatically create and manage dialplan extensions in
				the parking lot context.  You do not need to explicitly use this
				application in your dialplan.  Instead, all you should do is include the
				parking lot context in your dialplan.</para>
			</note>
		</description>
		<see-also>
			<ref type="application">ParkAndAnnounce</ref>
			<ref type="application">ParkedCall</ref>
		</see-also>
	</application>
	<manager name="ParkedCalls" language="en_US">
		<synopsis>
			List parked calls.
		</synopsis>
		<syntax>
			<xi:include xpointer="xpointer(/docs/manager[@name='Login']/syntax/parameter[@name='ActionID'])" />
		</syntax>
		<description>
			<para>List parked calls.</para>
		</description>
	</manager>
	<manager name="Park" language="en_US">
		<synopsis>
			Park a channel.
		</synopsis>
		<syntax>
			<xi:include xpointer="xpointer(/docs/manager[@name='Login']/syntax/parameter[@name='ActionID'])" />
			<parameter name="Channel" required="true">
				<para>Channel name to park.</para>
			</parameter>
			<parameter name="Channel2" required="true">
				<para>Channel to return to if timeout.</para>
			</parameter>
			<parameter name="Timeout">
				<para>Number of milliseconds to wait before callback.</para>
			</parameter>
			<parameter name="Parkinglot">
				<para>Specify in which parking lot to park the channel.</para>
			</parameter>
		</syntax>
		<description>
			<para>Park a channel.</para>
		</description>
	</manager>
	<manager name="Bridge" language="en_US">
		<synopsis>
			Bridge two channels already in the PBX.
		</synopsis>
		<syntax>
			<xi:include xpointer="xpointer(/docs/manager[@name='Login']/syntax/parameter[@name='ActionID'])" />
			<parameter name="Channel1" required="true">
				<para>Channel to Bridge to Channel2.</para>
			</parameter>
			<parameter name="Channel2" required="true">
				<para>Channel to Bridge to Channel1.</para>
			</parameter>
			<parameter name="Tone">
				<para>Play courtesy tone to Channel 2.</para>
				<enumlist>
					<enum name="yes" />
					<enum name="no" />
				</enumlist>
			</parameter>
		</syntax>
		<description>
			<para>Bridge together two channels already in the PBX.</para>
		</description>
	</manager>
 ***/

#define DEFAULT_PARK_TIME							45000	/*!< ms */
#define DEFAULT_PARK_EXTENSION						"700"
#define DEFAULT_TRANSFER_DIGIT_TIMEOUT				3000	/*!< ms */
#define DEFAULT_FEATURE_DIGIT_TIMEOUT				1000	/*!< ms */
#define DEFAULT_NOANSWER_TIMEOUT_ATTENDED_TRANSFER	15000	/*!< ms */
#define DEFAULT_ATXFER_DROP_CALL					0		/*!< Do not drop call. */
#define DEFAULT_ATXFER_LOOP_DELAY					10000	/*!< ms */
#define DEFAULT_ATXFER_CALLBACK_RETRIES				2

#define AST_MAX_WATCHERS 256
#define MAX_DIAL_FEATURE_OPTIONS 30

struct feature_group_exten {
	AST_LIST_ENTRY(feature_group_exten) entry;
	AST_DECLARE_STRING_FIELDS(
		AST_STRING_FIELD(exten);
	);
	struct ast_call_feature *feature;
};

struct feature_group {
	AST_LIST_ENTRY(feature_group) entry;
	AST_DECLARE_STRING_FIELDS(
		AST_STRING_FIELD(gname);
	);
	AST_LIST_HEAD_NOLOCK(, feature_group_exten) features;
};

static AST_RWLIST_HEAD_STATIC(feature_groups, feature_group);

typedef enum {
	FEATURE_INTERPRET_DETECT, /* Used by ast_feature_detect */
	FEATURE_INTERPRET_DO,     /* Used by feature_interpret */
	FEATURE_INTERPRET_CHECK,  /* Used by feature_check */
} feature_interpret_op;

static const char *parkedcall = "ParkedCall";

static char pickup_ext[AST_MAX_EXTENSION];                 /*!< Call pickup extension */

/*! Parking lot access ramp dialplan usage entry. */
struct parking_dp_ramp {
	/*! Next node in the parking lot spaces dialplan list. */
	AST_LIST_ENTRY(parking_dp_ramp) node;
	/*! TRUE if the parking lot access extension is exclusive. */
	unsigned int exclusive:1;
	/*! Parking lot access extension */
	char exten[1];
};

/*! Parking lot dialplan access ramp map */
AST_LIST_HEAD_NOLOCK(parking_dp_ramp_map, parking_dp_ramp);

/*! Parking lot spaces dialplan usage entry. */
struct parking_dp_spaces {
	/*! Next node in the parking lot spaces dialplan list. */
	AST_LIST_ENTRY(parking_dp_spaces) node;
	/*! First parking space */
	int start;
	/*! Last parking space */
	int stop;
};

/*! Parking lot dialplan context space map */
AST_LIST_HEAD_NOLOCK(parking_dp_space_map, parking_dp_spaces);

/*! Parking lot context dialplan usage entry. */
struct parking_dp_context {
	/*! Next node in the parking lot contexts dialplan list. */
	AST_LIST_ENTRY(parking_dp_context) node;
	/*! Parking access extensions defined in this context. */
	struct parking_dp_ramp_map access_extens;
	/*! Parking spaces defined in this context. */
	struct parking_dp_space_map spaces;
	/*! Parking hints defined in this context. */
	struct parking_dp_space_map hints;
	/*! Parking lot context name */
	char context[1];
};

/*! Parking lot dialplan usage map. */
AST_LIST_HEAD_NOLOCK(parking_dp_map, parking_dp_context);

/*!
 * \brief Description of one parked call, added to a list while active, then removed.
 * The list belongs to a parkinglot.
 */
struct parkeduser {
	struct ast_channel *chan;                   /*!< Parked channel */
	struct timeval start;                       /*!< Time the park started */
	int parkingnum;                             /*!< Parking lot space used */
	char parkingexten[AST_MAX_EXTENSION];       /*!< If set beforehand, parking extension used for this call */
	char context[AST_MAX_CONTEXT];              /*!< Where to go if our parking time expires */
	char exten[AST_MAX_EXTENSION];
	int priority;
	int parkingtime;                            /*!< Maximum length in parking lot before return */
	/*! Method to entertain the caller when parked: AST_CONTROL_RINGING, AST_CONTROL_HOLD, or 0(none) */
	enum ast_control_frame_type hold_method;
	unsigned int notquiteyet:1;
	unsigned int options_specified:1;
	char peername[AST_CHANNEL_NAME];
	unsigned char moh_trys;
	/*! Parking lot this entry belongs to.  Holds a parking lot reference. */
	struct ast_parkinglot *parkinglot;
	AST_LIST_ENTRY(parkeduser) list;
};

/*! Parking lot configuration options. */
struct parkinglot_cfg {
	/*! Music class used for parking */
	char mohclass[MAX_MUSICCLASS];
	/*! Extension to park calls in this parking lot. */
	char parkext[AST_MAX_EXTENSION];
	/*! Context for which parking is made accessible */
	char parking_con[AST_MAX_EXTENSION];
	/*! First available extension for parking */
	int parking_start;
	/*! Last available extension for parking */
	int parking_stop;
	/*! Default parking time in ms. */
	int parkingtime;
	/*!
	 * \brief Enable DTMF based transfers on bridge when picking up parked calls.
	 *
	 * \details
	 * none(0)
	 * AST_FEATURE_FLAG_BYCALLEE
	 * AST_FEATURE_FLAG_BYCALLER
	 * AST_FEATURE_FLAG_BYBOTH
	 */
	int parkedcalltransfers;
	/*!
	 * \brief Enable DTMF based parking on bridge when picking up parked calls.
	 *
	 * \details
	 * none(0)
	 * AST_FEATURE_FLAG_BYCALLEE
	 * AST_FEATURE_FLAG_BYCALLER
	 * AST_FEATURE_FLAG_BYBOTH
	 */
	int parkedcallreparking;
	/*!
	 * \brief Enable DTMF based hangup on a bridge when pickup up parked calls.
	 *
	 * \details
	 * none(0)
	 * AST_FEATURE_FLAG_BYCALLEE
	 * AST_FEATURE_FLAG_BYCALLER
	 * AST_FEATURE_FLAG_BYBOTH
	 */
	int parkedcallhangup;
	/*!
	 * \brief Enable DTMF based recording on a bridge when picking up parked calls.
	 *
	 * \details
	 * none(0)
	 * AST_FEATURE_FLAG_BYCALLEE
	 * AST_FEATURE_FLAG_BYCALLER
	 * AST_FEATURE_FLAG_BYBOTH
	 */
	int parkedcallrecording;

	/*! TRUE if findslot is set to next */
	unsigned int parkfindnext:1;
	/*! TRUE if the parking lot is exclusively accessed by parkext */
	unsigned int parkext_exclusive:1;
	/*! Add parking hints automatically */
	unsigned int parkaddhints:1;
	/*! TRUE if configuration is invalid and the parking lot should not be used. */
	unsigned int is_invalid:1;
};

/*! \brief Structure for parking lots which are put in a container. */
struct ast_parkinglot {
	/*! Name of the parking lot. */
	char name[AST_MAX_CONTEXT];
	/*! Parking lot user configuration. */
	struct parkinglot_cfg cfg;

	/*! Parking space to start next park search. */
	int next_parking_space;

	/*! That which bears the_mark shall be deleted if parking lot empty! (Used during reloads.) */
	unsigned int the_mark:1;
	/*! TRUE if the parking lot is disabled. */
	unsigned int disabled:1;

	/*! List of active parkings in this parkinglot */
	AST_LIST_HEAD(parkinglot_parklist, parkeduser) parkings;
};

/*! \brief The configured parking lots container. Always at least one  - the default parking lot */
static struct ao2_container *parkinglots;

/*!
 * \brief Default parking lot.
 * \note Holds a parkinglot reference.
 * \note Will not be NULL while running.
 */
static struct ast_parkinglot *default_parkinglot;

/*! Force a config reload to reload regardless of config file timestamp. */
static int force_reload_load;

static int parkedplay = 0;                                 /*!< Who to play courtesytone to when someone picks up a parked call. */
static int parkeddynamic = 0;                              /*!< Enable creation of parkinglots dynamically */
static char courtesytone[256];                             /*!< Courtesy tone used to pickup parked calls and on-touch-record */
static char xfersound[256];                                /*!< Call transfer sound */
static char xferfailsound[256];                            /*!< Call transfer failure sound */
static char pickupsound[256];                              /*!< Pickup sound */
static char pickupfailsound[256];                          /*!< Pickup failure sound */

/*!
 * \brief Context for parking dialback to parker.
 * \note The need for the context is a KLUDGE.
 *
 * \todo Might be able to eliminate the parking_con_dial context
 * kludge by running app_dial directly in its own thread to
 * simulate a PBX.
 */
static char parking_con_dial[] = "park-dial";

/*! Ensure that features.conf reloads on one thread at a time. */
AST_MUTEX_DEFINE_STATIC(features_reload_lock);

static int adsipark;

static int transferdigittimeout;
static int featuredigittimeout;
static int comebacktoorigin = 1;

static int atxfernoanswertimeout;
static unsigned int atxferdropcall;
static unsigned int atxferloopdelay;
static unsigned int atxfercallbackretries;

static char *registrar = "features";		   /*!< Registrar for operations */

/*! PARK_APP_NAME application arguments */
AST_DEFINE_APP_ARGS_TYPE(park_app_args,
	AST_APP_ARG(timeout);		/*!< Time in ms to remain in the parking lot. */
	AST_APP_ARG(return_con);	/*!< Context to return parked call if timeout. */
	AST_APP_ARG(return_ext);	/*!< Exten to return parked call if timeout. */
	AST_APP_ARG(return_pri);	/*!< Priority to return parked call if timeout. */
	AST_APP_ARG(options);		/*!< Parking option flags. */
	AST_APP_ARG(pl_name);		/*!< Parking lot name to use if present. */
	AST_APP_ARG(dummy);			/*!< Place to put any remaining args string. */
	);

/* module and CLI command definitions */
static const char *parkcall = "Park";

static struct ast_app *monitor_app = NULL;
static int monitor_ok = 1;

static struct ast_app *mixmonitor_app = NULL;
static int mixmonitor_ok = 1;

static struct ast_app *stopmixmonitor_app = NULL;
static int stopmixmonitor_ok = 1;

static pthread_t parking_thread;
struct ast_dial_features {
	struct ast_flags features_caller;
	struct ast_flags features_callee;
	int is_caller;
};

#if defined(ATXFER_NULL_TECH)
/*!
 * \internal
 * \brief Set the channel technology to the kill technology.
 *
 * \param chan Channel to change technology.
 *
 * \return Nothing
 */
static void set_kill_chan_tech(struct ast_channel *chan)
{
	int idx;

	ast_channel_lock(chan);

	/* Hangup the channel's physical side */
	if (chan->tech->hangup) {
		chan->tech->hangup(chan);
	}
	if (chan->tech_pvt) {
		ast_log(LOG_WARNING, "Channel '%s' may not have been hung up properly\n",
			chan->name);
		ast_free(chan->tech_pvt);
		chan->tech_pvt = NULL;
	}

	/* Install the kill technology and wake up anyone waiting on it. */
	chan->tech = &ast_kill_tech;
	for (idx = 0; idx < AST_MAX_FDS; ++idx) {
		switch (idx) {
		case AST_ALERT_FD:
		case AST_TIMING_FD:
		case AST_GENERATOR_FD:
			/* Don't clear these fd's. */
			break;
		default:
			ast_channel_set_fd(chan, idx, -1);
			break;
		}
	}
	ast_queue_frame(chan, &ast_null_frame);

	ast_channel_unlock(chan);
}
#endif	/* defined(ATXFER_NULL_TECH) */

#if defined(ATXFER_NULL_TECH)
/*!
 * \internal
 * \brief Set the channel name to something unique.
 *
 * \param chan Channel to change name.
 *
 * \return Nothing
 */
static void set_new_chan_name(struct ast_channel *chan)
{
	static int seq_num_last;
	int seq_num;
	int len;
	char *chan_name;
	char dummy[1];

	/* Create the new channel name string. */
	ast_channel_lock(chan);
	seq_num = ast_atomic_fetchadd_int(&seq_num_last, +1);
	len = snprintf(dummy, sizeof(dummy), "%s<XFER_%x>", chan->name, seq_num) + 1;
	chan_name = alloca(len);
	snprintf(chan_name, len, "%s<XFER_%x>", chan->name, seq_num);
	ast_channel_unlock(chan);

	ast_change_name(chan, chan_name);
}
#endif	/* defined(ATXFER_NULL_TECH) */

static void *dial_features_duplicate(void *data)
{
	struct ast_dial_features *df = data, *df_copy;
 
 	if (!(df_copy = ast_calloc(1, sizeof(*df)))) {
 		return NULL;
 	}
 
 	memcpy(df_copy, df, sizeof(*df));
 
 	return df_copy;
}

static void dial_features_destroy(void *data)
{
 	struct ast_dial_features *df = data;
 	if (df) {
 		ast_free(df);
 	}
}

static const struct ast_datastore_info dial_features_info = {
 	.type = "dial-features",
 	.destroy = dial_features_destroy,
 	.duplicate = dial_features_duplicate,
};
 
/* Forward declarations */
static struct ast_parkinglot *parkinglot_addref(struct ast_parkinglot *parkinglot);
static void parkinglot_unref(struct ast_parkinglot *parkinglot);
static struct ast_parkinglot *find_parkinglot(const char *name);
static struct ast_parkinglot *create_parkinglot(const char *name);
static struct ast_parkinglot *copy_parkinglot(const char *name, const struct ast_parkinglot *parkinglot);
static int parkinglot_activate(struct ast_parkinglot *parkinglot);
static int play_message_on_chan(struct ast_channel *play_to, struct ast_channel *other, const char *msg, const char *audiofile);

/*!
 * \internal
 * \brief Get the parking extension if it exists.
 *
 * \param exten_str Parking extension to see if exists.
 * \param chan Channel to autoservice while looking for exten.  (Could be NULL)
 * \param context Parking context to look in for exten.
 *
 * \retval exten on success.
 * \retval NULL on error or exten does not exist.
 */
static struct ast_exten *get_parking_exten(const char *exten_str, struct ast_channel *chan, const char *context)
{
	struct ast_exten *exten;
	struct pbx_find_info q = { .stacklen = 0 }; /* the rest is reset in pbx_find_extension */
	const char *app_at_exten;

	exten = pbx_find_extension(chan, NULL, &q, context, exten_str, 1, NULL, NULL,
		E_MATCH);
	if (!exten) {
		return NULL;
	}

	app_at_exten = ast_get_extension_app(exten);
	if (!app_at_exten || strcasecmp(parkcall, app_at_exten)) {
		return NULL;
	}

	return exten;
}

int ast_parking_ext_valid(const char *exten_str, struct ast_channel *chan, const char *context)
{
	return get_parking_exten(exten_str, chan, context) ? 1 : 0;
}

const char *ast_pickup_ext(void)
{
	return pickup_ext;
}

struct ast_bridge_thread_obj 
{
	struct ast_bridge_config bconfig;
	struct ast_channel *chan;
	struct ast_channel *peer;
	unsigned int return_to_pbx:1;
};

static int parkinglot_hash_cb(const void *obj, const int flags)
{
	const struct ast_parkinglot *parkinglot = obj;

	return ast_str_case_hash(parkinglot->name);
}

static int parkinglot_cmp_cb(void *obj, void *arg, int flags)
{
	struct ast_parkinglot *parkinglot = obj;
	struct ast_parkinglot *parkinglot2 = arg;

	return !strcasecmp(parkinglot->name, parkinglot2->name) ? CMP_MATCH | CMP_STOP : 0;
}

/*!
 * \brief store context, extension and priority 
 * \param chan, context, ext, pri
 */
static void set_c_e_p(struct ast_channel *chan, const char *context, const char *ext, int pri)
{
	ast_copy_string(chan->context, context, sizeof(chan->context));
	ast_copy_string(chan->exten, ext, sizeof(chan->exten));
	chan->priority = pri;
}

/*!
 * \brief Check goto on transfer
 * \param chan
 *
 * Check if channel has 'GOTO_ON_BLINDXFR' set, if not exit.
 * When found make sure the types are compatible. Check if channel is valid
 * if so start the new channel else hangup the call. 
 */
static void check_goto_on_transfer(struct ast_channel *chan) 
{
	struct ast_channel *xferchan;
	const char *val;
	char *goto_on_transfer;
	char *x;

	ast_channel_lock(chan);
	val = pbx_builtin_getvar_helper(chan, "GOTO_ON_BLINDXFR");
	if (ast_strlen_zero(val)) {
		ast_channel_unlock(chan);
		return;
	}
	goto_on_transfer = ast_strdupa(val);
	ast_channel_unlock(chan);

	ast_debug(1, "Attempting GOTO_ON_BLINDXFR=%s for %s.\n", val, chan->name);

	xferchan = ast_channel_alloc(0, AST_STATE_DOWN, 0, 0, "", "", "", chan->linkedid, 0,
		"%s", chan->name);
	if (!xferchan) {
		return;
	}

	/* Make formats okay */
	xferchan->readformat = chan->readformat;
	xferchan->writeformat = chan->writeformat;

	if (ast_channel_masquerade(xferchan, chan)) {
		/* Failed to setup masquerade. */
		ast_hangup(xferchan);
		return;
	}

	for (x = goto_on_transfer; *x; ++x) {
		if (*x == '^') {
			*x = ',';
		}
	}
	ast_parseable_goto(xferchan, goto_on_transfer);
	xferchan->_state = AST_STATE_UP;
	ast_clear_flag(xferchan, AST_FLAGS_ALL);	
	ast_channel_clear_softhangup(xferchan, AST_SOFTHANGUP_ALL);

	if (ast_do_masquerade(xferchan) || ast_pbx_start(xferchan)) {
		/* Failed to do masquerade or could not start PBX. */
		ast_hangup(xferchan);
	}
}

static struct ast_channel *feature_request_and_dial(struct ast_channel *caller,
	const char *caller_name, struct ast_channel *requestor,
	struct ast_channel *transferee, const char *type, struct ast_format_cap *cap, void *data,
	int timeout, int *outstate, const char *language);

/*!
 * \brief bridge the call 
 * \param data thread bridge.
 *
 * Set Last Data for respective channels, reset cdr for channels
 * bridge call, check if we're going back to dialplan
 * if not hangup both legs of the call
 */
static void *bridge_call_thread(void *data)
{
	struct ast_bridge_thread_obj *tobj = data;
	int res;

	tobj->chan->appl = !tobj->return_to_pbx ? "Transferred Call" : "ManagerBridge";
	tobj->chan->data = tobj->peer->name;
	tobj->peer->appl = !tobj->return_to_pbx ? "Transferred Call" : "ManagerBridge";
	tobj->peer->data = tobj->chan->name;

	ast_bridge_call(tobj->peer, tobj->chan, &tobj->bconfig);

	if (tobj->return_to_pbx) {
		if (!ast_check_hangup(tobj->peer)) {
			ast_log(LOG_VERBOSE, "putting peer %s into PBX again\n", tobj->peer->name);
			res = ast_pbx_start(tobj->peer);
			if (res != AST_PBX_SUCCESS)
				ast_log(LOG_WARNING, "FAILED continuing PBX on peer %s\n", tobj->peer->name);
		} else
			ast_hangup(tobj->peer);
		if (!ast_check_hangup(tobj->chan)) {
			ast_log(LOG_VERBOSE, "putting chan %s into PBX again\n", tobj->chan->name);
			res = ast_pbx_start(tobj->chan);
			if (res != AST_PBX_SUCCESS)
				ast_log(LOG_WARNING, "FAILED continuing PBX on chan %s\n", tobj->chan->name);
		} else
			ast_hangup(tobj->chan);
	} else {
		ast_hangup(tobj->chan);
		ast_hangup(tobj->peer);
	}

	ast_free(tobj);

	return NULL;
}

/*!
 * \brief create thread for the parked call
 * \param data
 *
 * Create thread and attributes, call bridge_call_thread
 */
static void bridge_call_thread_launch(void *data) 
{
	pthread_t thread;
	pthread_attr_t attr;
	struct sched_param sched;

	pthread_attr_init(&attr);
	pthread_attr_setdetachstate(&attr, PTHREAD_CREATE_DETACHED);
	ast_pthread_create(&thread, &attr, bridge_call_thread, data);
	pthread_attr_destroy(&attr);
	memset(&sched, 0, sizeof(sched));
	pthread_setschedparam(thread, SCHED_RR, &sched);
}

/*!
 * \brief Announce call parking by ADSI
 * \param chan .
 * \param parkingexten .
 * Create message to show for ADSI, display message.
 * \retval 0 on success.
 * \retval -1 on failure.
 */
static int adsi_announce_park(struct ast_channel *chan, char *parkingexten)
{
	int res;
	int justify[5] = {ADSI_JUST_CENT, ADSI_JUST_CENT, ADSI_JUST_CENT, ADSI_JUST_CENT};
	char tmp[256];
	char *message[5] = {NULL, NULL, NULL, NULL, NULL};

	snprintf(tmp, sizeof(tmp), "Parked on %s", parkingexten);
	message[0] = tmp;
	res = ast_adsi_load_session(chan, NULL, 0, 1);
	if (res == -1)
		return res;
	return ast_adsi_print(chan, message, justify, 1);
}

/*!
 * \brief Find parking lot name from channel
 * \note Channel needs to be locked while the returned string is in use.
 */
static const char *findparkinglotname(struct ast_channel *chan)
{
	const char *name;

	/* The channel variable overrides everything */
	name = pbx_builtin_getvar_helper(chan, "PARKINGLOT");
	if (!name && !ast_strlen_zero(chan->parkinglot)) {
		/* Use the channel's parking lot. */
		name = chan->parkinglot;
	}
	return name;
}

/*! \brief Notify metermaids that we've changed an extension */
static void notify_metermaids(const char *exten, char *context, enum ast_device_state state)
{
	ast_debug(4, "Notification of state change to metermaids %s@%s\n to state '%s'",
		exten, context, ast_devstate2str(state));

	ast_devstate_changed(state, "park:%s@%s", exten, context);
}

/*! \brief metermaids callback from devicestate.c */
static enum ast_device_state metermaidstate(const char *data)
{
	char *context;
	char *exten;

	context = ast_strdupa(data);

	exten = strsep(&context, "@");
	if (!context)
		return AST_DEVICE_INVALID;

	ast_debug(4, "Checking state of exten %s in context %s\n", exten, context);

	if (!ast_exists_extension(NULL, context, exten, 1, NULL))
		return AST_DEVICE_NOT_INUSE;

	return AST_DEVICE_INUSE;
}

/*! Options to pass to park_call_full */
enum ast_park_call_options {
	/*! Provide ringing to the parked caller instead of music on hold */
	AST_PARK_OPT_RINGING =   (1 << 0),
	/*! Randomly choose a parking spot for the caller instead of choosing
	 *  the first one that is available. */
	AST_PARK_OPT_RANDOMIZE = (1 << 1),
	/*! Do not announce the parking number */
	AST_PARK_OPT_SILENCE = (1 << 2),
};

/*! Optional additional parking options when parking a call. */
struct ast_park_call_args {
	/*! How long to wait in the parking lot before the call gets sent back
	 *  to the specified return extension (or a best guess at where it came
	 *  from if not explicitly specified). */
	int timeout;
	/*! An output parameter to store the parking space where the parked caller
	 *  was placed. */
	int *extout;
	const char *orig_chan_name;
	const char *return_con;
	const char *return_ext;
	int return_pri;
	uint32_t flags;
	/*! Parked user that has already obtained a parking space */
	struct parkeduser *pu;
	/*! \brief Parkinglot to be parked in */
	struct ast_parkinglot *parkinglot;
};

/*!
 * \internal
 * \brief Create a dynamic parking lot.
 *
 * \param name Dynamic parking lot name to create.
 * \param chan Channel to get dynamic parking lot parameters.
 *
 * \retval parkinglot on success.
 * \retval NULL on error.
 */
static struct ast_parkinglot *create_dynamic_parkinglot(const char *name, struct ast_channel *chan)
{
	const char *dyn_context;
	const char *dyn_exten;
	const char *dyn_range;
	const char *template_name;
	struct ast_parkinglot *template_parkinglot = NULL;
	struct ast_parkinglot *parkinglot;
	int dyn_start;
	int dyn_end;

	ast_channel_lock(chan);
	template_name = ast_strdupa(S_OR(pbx_builtin_getvar_helper(chan, "PARKINGDYNAMIC"), ""));
	dyn_context = ast_strdupa(S_OR(pbx_builtin_getvar_helper(chan, "PARKINGDYNCONTEXT"), ""));
	dyn_exten = ast_strdupa(S_OR(pbx_builtin_getvar_helper(chan, "PARKINGDYNEXTEN"), ""));
	dyn_range = ast_strdupa(S_OR(pbx_builtin_getvar_helper(chan, "PARKINGDYNPOS"), ""));
	ast_channel_unlock(chan);

	if (!ast_strlen_zero(template_name)) {
		template_parkinglot = find_parkinglot(template_name);
		if (!template_parkinglot) {
			ast_debug(1, "PARKINGDYNAMIC lot %s does not exist.\n",
				template_name);
		} else if (template_parkinglot->cfg.is_invalid) {
			ast_debug(1, "PARKINGDYNAMIC lot %s has invalid config.\n",
				template_name);
			parkinglot_unref(template_parkinglot);
			template_parkinglot = NULL;
		}
	}
	if (!template_parkinglot) {
		template_parkinglot = parkinglot_addref(default_parkinglot);
		ast_debug(1, "Using default parking lot for template\n");
	}

	parkinglot = copy_parkinglot(name, template_parkinglot);
	if (!parkinglot) {
		ast_log(LOG_ERROR, "Could not build dynamic parking lot!\n");
	} else {
		/* Configure the dynamic parking lot. */
		if (!ast_strlen_zero(dyn_context)) {
			ast_copy_string(parkinglot->cfg.parking_con, dyn_context,
				sizeof(parkinglot->cfg.parking_con));
		}
		if (!ast_strlen_zero(dyn_exten)) {
			ast_copy_string(parkinglot->cfg.parkext, dyn_exten,
				sizeof(parkinglot->cfg.parkext));
		}
		if (!ast_strlen_zero(dyn_range)) {
			if (sscanf(dyn_range, "%30d-%30d", &dyn_start, &dyn_end) != 2) {
				ast_log(LOG_WARNING,
					"Format for parking positions is a-b, where a and b are numbers\n");
			} else if (dyn_end < dyn_start || dyn_start <= 0 || dyn_end <= 0) {
				ast_log(LOG_WARNING,
					"Format for parking positions is a-b, where a <= b\n");
			} else {
				parkinglot->cfg.parking_start = dyn_start;
				parkinglot->cfg.parking_stop = dyn_end;
			}
		}

		/*
		 * Sanity check for dynamic parking lot configuration.
		 *
		 * XXX It may be desirable to instead check if the dynamic
		 * parking lot overlaps any existing lots like what is done for
		 * a reload.
		 */
		if (!strcmp(parkinglot->cfg.parking_con, template_parkinglot->cfg.parking_con)) {
			if (!strcmp(parkinglot->cfg.parkext, template_parkinglot->cfg.parkext)
				&& parkinglot->cfg.parkext_exclusive) {
				ast_log(LOG_WARNING,
					"Parking lot '%s' conflicts with template parking lot '%s'!\n"
					"Change either PARKINGDYNCONTEXT or PARKINGDYNEXTEN.\n",
					parkinglot->name, template_parkinglot->name);
			}
			if ((template_parkinglot->cfg.parking_start <= parkinglot->cfg.parking_start
					&& parkinglot->cfg.parking_start <= template_parkinglot->cfg.parking_stop)
				|| (template_parkinglot->cfg.parking_start <= parkinglot->cfg.parking_stop
					&& parkinglot->cfg.parking_stop <= template_parkinglot->cfg.parking_stop)
				|| (parkinglot->cfg.parking_start < template_parkinglot->cfg.parking_start
					&& template_parkinglot->cfg.parking_stop < parkinglot->cfg.parking_stop)) {
				ast_log(LOG_WARNING,
					"Parking lot '%s' parking spaces overlap template parking lot '%s'!\n"
					"Change PARKINGDYNPOS.\n",
					parkinglot->name, template_parkinglot->name);
			}
		}

		parkinglot_activate(parkinglot);
		ao2_link(parkinglots, parkinglot);
	}
	parkinglot_unref(template_parkinglot);

	return parkinglot;
}

/*!
 * \internal
 * \brief Abort parking a call that has not completed parking yet.
 *
 * \param pu Parked user item to clean up.
 *
 * \note The parking lot parkings list is locked on entry.
 *
 * \return Nothing
 */
static void park_space_abort(struct parkeduser *pu)
{
	struct ast_parkinglot *parkinglot;

	parkinglot = pu->parkinglot;

	/* Put back the parking space just allocated. */
	--parkinglot->next_parking_space;

	AST_LIST_REMOVE(&parkinglot->parkings, pu, list);

	AST_LIST_UNLOCK(&parkinglot->parkings);
	parkinglot_unref(parkinglot);
	ast_free(pu);
}

/*!
 * \internal
 * \brief Reserve a parking space in a parking lot for a call being parked.
 *
 * \param park_me Channel being parked.
 * \param parker Channel parking the call.
 * \param args Optional additional parking options when parking a call.
 *
 * \return Parked call descriptor or NULL if failed.
 * \note The parking lot list is locked if successful.
 */
static struct parkeduser *park_space_reserve(struct ast_channel *park_me, struct ast_channel *parker, struct ast_park_call_args *args)
{
	struct parkeduser *pu;
	int i;
	int parking_space = -1;
	const char *parkinglotname;
	const char *parkingexten;
	struct parkeduser *cur;
	struct ast_parkinglot *parkinglot = NULL;

	if (args->parkinglot) {
		parkinglot = parkinglot_addref(args->parkinglot);
		parkinglotname = parkinglot->name;
	} else {
		if (parker) {
			parkinglotname = findparkinglotname(parker);
		} else { /* parker was NULL, check park_me (ParkAndAnnounce / res_agi) */
			parkinglotname = findparkinglotname(park_me);
		}
		if (!ast_strlen_zero(parkinglotname)) {
			parkinglot = find_parkinglot(parkinglotname);
		} else {
			/* Parking lot is not specified, so use the default parking lot. */
			ast_debug(4, "This could be an indication channel driver needs updating, using default lot.\n");
			parkinglot = parkinglot_addref(default_parkinglot);
		}
	}

	/* Dynamically create parkinglot */
	if (!parkinglot && parkeddynamic && !ast_strlen_zero(parkinglotname)) {
		parkinglot = create_dynamic_parkinglot(parkinglotname, park_me);
	}

	if (!parkinglot) {
		ast_log(LOG_WARNING, "Parking lot not available to park %s.\n", park_me->name);
		return NULL;
	}

	ast_debug(1, "Parking lot: %s\n", parkinglot->name);
	if (parkinglot->disabled || parkinglot->cfg.is_invalid) {
		ast_log(LOG_WARNING, "Parking lot %s is not in a useable state.\n",
			parkinglot->name);
		parkinglot_unref(parkinglot);
		return NULL;
	}

	/* Allocate memory for parking data */
	if (!(pu = ast_calloc(1, sizeof(*pu)))) {
		parkinglot_unref(parkinglot);
		return NULL;
	}

	/* Lock parking list */
	AST_LIST_LOCK(&parkinglot->parkings);

	/* Check for channel variable PARKINGEXTEN */
	parkingexten = ast_strdupa(S_OR(pbx_builtin_getvar_helper(park_me, "PARKINGEXTEN"), ""));
	if (!ast_strlen_zero(parkingexten)) {
		/*!
		 * \note The API forces us to specify a numeric parking slot, even
		 * though the architecture would tend to support non-numeric extensions
		 * (as are possible with SIP, for example).  Hence, we enforce that
		 * limitation here.  If extout was not numeric, we could permit
		 * arbitrary non-numeric extensions.
		 */
		if (sscanf(parkingexten, "%30d", &parking_space) != 1 || parking_space <= 0) {
			ast_log(LOG_WARNING, "PARKINGEXTEN='%s' is not a valid parking space.\n",
				parkingexten);
			AST_LIST_UNLOCK(&parkinglot->parkings);
			parkinglot_unref(parkinglot);
			ast_free(pu);
			return NULL;
		}

		if (parking_space < parkinglot->cfg.parking_start
			|| parkinglot->cfg.parking_stop < parking_space) {
			/*
			 * Cannot allow park because parking lots are not setup for
			 * spaces outside of the lot.  (Things like dialplan hints don't
			 * exist for outside lot space.)
			 */
			ast_log(LOG_WARNING, "PARKINGEXTEN=%d is not in %s (%d-%d).\n",
				parking_space, parkinglot->name, parkinglot->cfg.parking_start,
				parkinglot->cfg.parking_stop);
			AST_LIST_UNLOCK(&parkinglot->parkings);
			parkinglot_unref(parkinglot);
			ast_free(pu);
			return NULL;
		}

		/* Check if requested parking space is in use. */
		AST_LIST_TRAVERSE(&parkinglot->parkings, cur, list) {
			if (cur->parkingnum == parking_space) {
				ast_log(LOG_WARNING, "PARKINGEXTEN=%d is already in use in %s\n",
					parking_space, parkinglot->name);
				AST_LIST_UNLOCK(&parkinglot->parkings);
				parkinglot_unref(parkinglot);
				ast_free(pu);
				return NULL;
			}
		}
	} else {
		/* PARKINGEXTEN is empty, so find a usable extension in the lot to park the call */
		int start; /* The first slot we look in the parkinglot. It can be randomized. */
		int start_checked = 0; /* flag raised once the first slot is checked */

		/* If using randomize mode, set start to random position on parking range */
		if (ast_test_flag(args, AST_PARK_OPT_RANDOMIZE)) {
			start = ast_random() % (parkinglot->cfg.parking_stop - parkinglot->cfg.parking_start + 1);
			start += parkinglot->cfg.parking_start;
		} else if (parkinglot->cfg.parkfindnext
			&& parkinglot->cfg.parking_start <= parkinglot->next_parking_space
			&& parkinglot->next_parking_space <= parkinglot->cfg.parking_stop) {
			/* Start looking with the next parking space in the lot. */
			start = parkinglot->next_parking_space;
		} else {
			/* Otherwise, just set it to the start position. */
			start = parkinglot->cfg.parking_start;
		}

		/* free parking extension linear search: O(n^2) */
		for (i = start; ; i++) {
			/* If we are past the end, wrap around to the first parking slot*/
			if (i == parkinglot->cfg.parking_stop + 1) {
				i = parkinglot->cfg.parking_start;
			}

			if (i == start) {
				/* At this point, if start_checked, we've exhausted all the possible slots. */
				if (start_checked) {
					break;
				} else {
					start_checked = 1;
				}
			}

			/* Search the list of parked calls already in use for i. If we find it, it's in use. */
			AST_LIST_TRAVERSE(&parkinglot->parkings, cur, list) {
				if (cur->parkingnum == i) {
					break;
				}
			}
			if (!cur) {
				/* We found a parking space. */
				parking_space = i;
				break;
			}
		}
		if (parking_space == -1) {
			/* We did not find a parking space.  Lot is full. */
			ast_log(LOG_WARNING, "No more parking spaces in %s\n", parkinglot->name);
			AST_LIST_UNLOCK(&parkinglot->parkings);
			parkinglot_unref(parkinglot);
			ast_free(pu);
			return NULL;
		}
	}

	/* Prepare for next parking space search. */
	parkinglot->next_parking_space = parking_space + 1;

	snprintf(pu->parkingexten, sizeof(pu->parkingexten), "%d", parking_space);
	pu->notquiteyet = 1;
	pu->parkingnum = parking_space;
	pu->parkinglot = parkinglot;
	AST_LIST_INSERT_TAIL(&parkinglot->parkings, pu, list);

	return pu;
}

/* Park a call */
static int park_call_full(struct ast_channel *chan, struct ast_channel *peer, struct ast_park_call_args *args)
{
	struct parkeduser *pu = args->pu;
	const char *event_from;
	char app_data[AST_MAX_EXTENSION + AST_MAX_CONTEXT];

	if (pu == NULL) {
		args->pu = pu = park_space_reserve(chan, peer, args);
		if (pu == NULL) {
			return -1;
		}
	}

	chan->appl = "Parked Call";
	chan->data = NULL;

	pu->chan = chan;

	/* Put the parked channel on hold if we have two different channels */
	if (chan != peer) {
		if (ast_test_flag(args, AST_PARK_OPT_RINGING)) {
			pu->hold_method = AST_CONTROL_RINGING;
			ast_indicate(pu->chan, AST_CONTROL_RINGING);
		} else {
			pu->hold_method = AST_CONTROL_HOLD;
			ast_indicate_data(pu->chan, AST_CONTROL_HOLD, 
				S_OR(pu->parkinglot->cfg.mohclass, NULL),
				!ast_strlen_zero(pu->parkinglot->cfg.mohclass) ? strlen(pu->parkinglot->cfg.mohclass) + 1 : 0);
		}
	}
	
	pu->start = ast_tvnow();
	pu->parkingtime = (args->timeout > 0) ? args->timeout : pu->parkinglot->cfg.parkingtime;
	if (args->extout)
		*(args->extout) = pu->parkingnum;

	if (peer) { 
		/*
		 * This is so ugly that it hurts, but implementing
		 * get_base_channel() on local channels could have ugly side
		 * effects.  We could have
		 * transferer<->local,1<->local,2<->parking and we need the
		 * callback name to be that of transferer.  Since local,1/2 have
		 * the same name we can be tricky and just grab the bridged
		 * channel from the other side of the local.
		 */
		if (!strcasecmp(peer->tech->type, "Local")) {
			struct ast_channel *tmpchan, *base_peer;
			char other_side[AST_CHANNEL_NAME];
			char *c;

			ast_copy_string(other_side, S_OR(args->orig_chan_name, peer->name), sizeof(other_side));
			if ((c = strrchr(other_side, ';'))) {
				*++c = '1';
			}
			if ((tmpchan = ast_channel_get_by_name(other_side))) {
				ast_channel_lock(tmpchan);
				if ((base_peer = ast_bridged_channel(tmpchan))) {
					ast_copy_string(pu->peername, base_peer->name, sizeof(pu->peername));
				}
				ast_channel_unlock(tmpchan);
				tmpchan = ast_channel_unref(tmpchan);
			}
		} else {
			ast_copy_string(pu->peername, S_OR(args->orig_chan_name, peer->name), sizeof(pu->peername));
		}
	}

	/*
	 * Remember what had been dialed, so that if the parking
	 * expires, we try to come back to the same place
	 */
	pu->options_specified = (!ast_strlen_zero(args->return_con) || !ast_strlen_zero(args->return_ext) || args->return_pri);

	/*
	 * If extension has options specified, they override all other
	 * possibilities such as the returntoorigin flag and transferred
	 * context.  Information on extension options is lost here, so
	 * we set a flag
	 */
	ast_copy_string(pu->context, 
		S_OR(args->return_con, S_OR(chan->macrocontext, chan->context)), 
		sizeof(pu->context));
	ast_copy_string(pu->exten, 
		S_OR(args->return_ext, S_OR(chan->macroexten, chan->exten)), 
		sizeof(pu->exten));
	pu->priority = args->return_pri ? args->return_pri : 
		(chan->macropriority ? chan->macropriority : chan->priority);

	/*
	 * If parking a channel directly, don't quite yet get parking
	 * running on it.  All parking lot entries are put into the
	 * parking lot with notquiteyet on.
	 */
	if (peer != chan) {
		pu->notquiteyet = 0;
	}

	/* Wake up the (presumably select()ing) thread */
	pthread_kill(parking_thread, SIGURG);
	ast_verb(2, "Parked %s on %d (lot %s). Will timeout back to extension [%s] %s, %d in %d seconds\n",
		pu->chan->name, pu->parkingnum, pu->parkinglot->name,
		pu->context, pu->exten, pu->priority, (pu->parkingtime / 1000));

	ast_cel_report_event(pu->chan, AST_CEL_PARK_START, NULL, pu->parkinglot->name, peer);

	if (peer) {
		event_from = peer->name;
	} else {
		event_from = pbx_builtin_getvar_helper(chan, "BLINDTRANSFER");
	}

	ast_manager_event(pu->chan, EVENT_FLAG_CALL, "ParkedCall",
		"Exten: %s\r\n"
		"Channel: %s\r\n"
		"Parkinglot: %s\r\n"
		"From: %s\r\n"
		"Timeout: %ld\r\n"
		"CallerIDNum: %s\r\n"
		"CallerIDName: %s\r\n"
		"ConnectedLineNum: %s\r\n"
		"ConnectedLineName: %s\r\n"
		"Uniqueid: %s\r\n",
		pu->parkingexten, pu->chan->name, pu->parkinglot->name, event_from ? event_from : "",
		(long)pu->start.tv_sec + (long)(pu->parkingtime/1000) - (long)time(NULL),
		S_COR(pu->chan->caller.id.number.valid, pu->chan->caller.id.number.str, "<unknown>"),
		S_COR(pu->chan->caller.id.name.valid, pu->chan->caller.id.name.str, "<unknown>"),
		S_COR(pu->chan->connected.id.number.valid, pu->chan->connected.id.number.str, "<unknown>"),
		S_COR(pu->chan->connected.id.name.valid, pu->chan->connected.id.name.str, "<unknown>"),
		pu->chan->uniqueid
		);

	if (peer && adsipark && ast_adsi_available(peer)) {
		adsi_announce_park(peer, pu->parkingexten);	/* Only supports parking numbers */
		ast_adsi_unload_session(peer);
	}

	snprintf(app_data, sizeof(app_data), "%s,%s", pu->parkingexten,
		pu->parkinglot->name);
	if (ast_add_extension(pu->parkinglot->cfg.parking_con, 1, pu->parkingexten, 1,
		NULL, NULL, parkedcall, ast_strdup(app_data), ast_free_ptr, registrar)) {
		ast_log(LOG_ERROR, "Could not create parked call exten: %s@%s\n",
			pu->parkingexten, pu->parkinglot->cfg.parking_con);
	} else {
		notify_metermaids(pu->parkingexten, pu->parkinglot->cfg.parking_con, AST_DEVICE_INUSE);
	}

	AST_LIST_UNLOCK(&pu->parkinglot->parkings);

	/* Only say number if it's a number and the channel hasn't been masqueraded away */
	if (peer && !ast_test_flag(args, AST_PARK_OPT_SILENCE)
		&& (ast_strlen_zero(args->orig_chan_name) || !strcasecmp(peer->name, args->orig_chan_name))) {
		/*
		 * If a channel is masqueraded into peer while playing back the
		 * parking space number do not continue playing it back.  This
		 * is the case if an attended transfer occurs.
		 */
		ast_set_flag(peer, AST_FLAG_MASQ_NOSTREAM);
		/* Tell the peer channel the number of the parking space */
		ast_say_digits(peer, pu->parkingnum, "", peer->language);
		ast_clear_flag(peer, AST_FLAG_MASQ_NOSTREAM);
	}
	if (peer == chan) { /* pu->notquiteyet = 1 */
		/* Wake up parking thread if we're really done */
		pu->hold_method = AST_CONTROL_HOLD;
		ast_indicate_data(pu->chan, AST_CONTROL_HOLD, 
			S_OR(pu->parkinglot->cfg.mohclass, NULL),
			!ast_strlen_zero(pu->parkinglot->cfg.mohclass) ? strlen(pu->parkinglot->cfg.mohclass) + 1 : 0);
		pu->notquiteyet = 0;
		pthread_kill(parking_thread, SIGURG);
	}
	return 0;
}

int ast_park_call_exten(struct ast_channel *park_me, struct ast_channel *parker, const char *park_exten, const char *park_context, int timeout, int *extout)
{
	int res;
	char *parse;
	const char *app_data;
	struct ast_exten *exten;
	struct park_app_args app_args;
	struct ast_park_call_args args = {
		.timeout = timeout,
		.extout = extout,
	};

	if (!park_exten || !park_context) {
		return park_call_full(park_me, parker, &args);
	}

	/*
	 * Determiine if the specified park extension has an exclusive
	 * parking lot to use.
	 */
	if (parker && parker != park_me) {
		ast_autoservice_start(park_me);
	}
	exten = get_parking_exten(park_exten, parker, park_context);
	if (exten) {
		app_data = ast_get_extension_app_data(exten);
		if (!app_data) {
			app_data = "";
		}
		parse = ast_strdupa(app_data);
		AST_STANDARD_APP_ARGS(app_args, parse);
	
		if (!ast_strlen_zero(app_args.pl_name)) {
			/* Find the specified exclusive parking lot */
			args.parkinglot = find_parkinglot(app_args.pl_name);
			if (!args.parkinglot && parkeddynamic) {
				args.parkinglot = create_dynamic_parkinglot(app_args.pl_name, park_me);
			}
		}
	}
	if (parker && parker != park_me) {
		ast_autoservice_stop(park_me);
	}

	res = park_call_full(park_me, parker, &args);
	if (args.parkinglot) {
		parkinglot_unref(args.parkinglot);
	}
	return res;
}

int ast_park_call(struct ast_channel *park_me, struct ast_channel *parker, int timeout, const char *park_exten, int *extout)
{
	struct ast_park_call_args args = {
		.timeout = timeout,
		.extout = extout,
	};

	return park_call_full(park_me, parker, &args);
}

/*!
 * \brief Park call via masqueraded channel and announce parking spot on peer channel.
 *
 * \param rchan the real channel to be parked
 * \param peer the channel to have the parking read to.
 * \param args Additional parking options when parking a call.
 *
 * \retval 0 on success.
 * \retval -1 on failure.
 */
static int masq_park_call(struct ast_channel *rchan, struct ast_channel *peer, struct ast_park_call_args *args)
{
	struct ast_channel *chan;

	/* Make a new, channel that we'll use to masquerade in the real one */
	chan = ast_channel_alloc(0, AST_STATE_DOWN, 0, 0, rchan->accountcode, rchan->exten,
		rchan->context, rchan->linkedid, rchan->amaflags, "Parked/%s", rchan->name);
	if (!chan) {
		ast_log(LOG_WARNING, "Unable to create parked channel\n");
		if (!ast_test_flag(args, AST_PARK_OPT_SILENCE)) {
			if (peer == rchan) {
				/* Only have one channel to worry about. */
				ast_stream_and_wait(peer, "pbx-parkingfailed", "");
			} else if (peer) {
				/* Have two different channels to worry about. */
				play_message_on_chan(peer, rchan, "failure message", "pbx-parkingfailed");
			}
		}
		return -1;
	}

	args->pu = park_space_reserve(rchan, peer, args);
	if (!args->pu) {
		ast_hangup(chan);
		if (!ast_test_flag(args, AST_PARK_OPT_SILENCE)) {
			if (peer == rchan) {
				/* Only have one channel to worry about. */
				ast_stream_and_wait(peer, "pbx-parkingfailed", "");
			} else if (peer) {
				/* Have two different channels to worry about. */
				play_message_on_chan(peer, rchan, "failure message", "pbx-parkingfailed");
			}
		}
		return -1;
	}

	/* Make formats okay */
	chan->readformat = rchan->readformat;
	chan->writeformat = rchan->writeformat;

	if (ast_channel_masquerade(chan, rchan)) {
		park_space_abort(args->pu);
		args->pu = NULL;
		ast_hangup(chan);
		if (!ast_test_flag(args, AST_PARK_OPT_SILENCE)) {
			if (peer == rchan) {
				/* Only have one channel to worry about. */
				ast_stream_and_wait(peer, "pbx-parkingfailed", "");
			} else if (peer) {
				/* Have two different channels to worry about. */
				play_message_on_chan(peer, rchan, "failure message", "pbx-parkingfailed");
			}
		}
		return -1;
	}

	/* Setup the extensions and such */
	set_c_e_p(chan, rchan->context, rchan->exten, rchan->priority);

	/* Setup the macro extension and such */
	ast_copy_string(chan->macrocontext,rchan->macrocontext,sizeof(chan->macrocontext));
	ast_copy_string(chan->macroexten,rchan->macroexten,sizeof(chan->macroexten));
	chan->macropriority = rchan->macropriority;

	/* Manually do the masquerade to make sure it is complete. */
	ast_do_masquerade(chan);

	if (peer == rchan) {
		peer = chan;
	}

	/* parking space reserved, return code check unnecessary */
	park_call_full(chan, peer, args);

	return 0;
}

int ast_masq_park_call_exten(struct ast_channel *park_me, struct ast_channel *parker, const char *park_exten, const char *park_context, int timeout, int *extout)
{
	int res;
	char *parse;
	const char *app_data;
	struct ast_exten *exten;
	struct park_app_args app_args;
	struct ast_park_call_args args = {
		.timeout = timeout,
		.extout = extout,
	};

	if (parker) {
		args.orig_chan_name = ast_strdupa(parker->name);
	}
	if (!park_exten || !park_context) {
		return masq_park_call(park_me, parker, &args);
	}

	/*
	 * Determiine if the specified park extension has an exclusive
	 * parking lot to use.
	 */
	if (parker && parker != park_me) {
		ast_autoservice_start(park_me);
	}
	exten = get_parking_exten(park_exten, parker, park_context);
	if (exten) {
		app_data = ast_get_extension_app_data(exten);
		if (!app_data) {
			app_data = "";
		}
		parse = ast_strdupa(app_data);
		AST_STANDARD_APP_ARGS(app_args, parse);
	
		if (!ast_strlen_zero(app_args.pl_name)) {
			/* Find the specified exclusive parking lot */
			args.parkinglot = find_parkinglot(app_args.pl_name);
			if (!args.parkinglot && parkeddynamic) {
				args.parkinglot = create_dynamic_parkinglot(app_args.pl_name, park_me);
			}
		}
	}
	if (parker && parker != park_me) {
		ast_autoservice_stop(park_me);
	}

	res = masq_park_call(park_me, parker, &args);
	if (args.parkinglot) {
		parkinglot_unref(args.parkinglot);
	}
	return res;
}

int ast_masq_park_call(struct ast_channel *rchan, struct ast_channel *peer, int timeout, int *extout)
{
	struct ast_park_call_args args = {
		.timeout = timeout,
		.extout = extout,
	};

	if (peer) {
		args.orig_chan_name = ast_strdupa(peer->name);
	}
	return masq_park_call(rchan, peer, &args);
}

static int finishup(struct ast_channel *chan)
{
	ast_indicate(chan, AST_CONTROL_UNHOLD);

	return ast_autoservice_stop(chan);
}

/*!
 * \internal
 * \brief Builtin transfer park call helper.
 *
 * \param park_me Channel to be parked.
 * \param parker Channel parking the call.
 * \param park_exten Parking lot dialplan access ramp extension.
 *
 * \note Assumes park_me is on hold and in autoservice.
 *
 * \retval -1 on successful park.
 * \retval -1 on park_me hangup.
 * \retval AST_FEATURE_RETURN_SUCCESS on error to keep the bridge connected.
 */
static int xfer_park_call_helper(struct ast_channel *park_me, struct ast_channel *parker, struct ast_exten *park_exten)
{
	char *parse;
	const char *app_data;
	const char *pl_name;
	struct ast_park_call_args args = { 0, };
	struct park_app_args app_args;
	int res;

	app_data = ast_get_extension_app_data(park_exten);
	if (!app_data) {
		app_data = "";
	}
	parse = ast_strdupa(app_data);
	AST_STANDARD_APP_ARGS(app_args, parse);

	/* Find the parking lot */
	if (!ast_strlen_zero(app_args.pl_name)) {
		pl_name = app_args.pl_name;
	} else {
		pl_name = findparkinglotname(parker);
	}
	if (ast_strlen_zero(pl_name)) {
		/* Parking lot is not specified, so use the default parking lot. */
		args.parkinglot = parkinglot_addref(default_parkinglot);
	} else {
		args.parkinglot = find_parkinglot(pl_name);
		if (!args.parkinglot && parkeddynamic) {
			args.parkinglot = create_dynamic_parkinglot(pl_name, park_me);
		}
	}

	if (args.parkinglot) {
		/* Park the call */
		res = finishup(park_me);
		if (res) {
			/* park_me hungup on us. */
			parkinglot_unref(args.parkinglot);
			return -1;
		}
		res = masq_park_call(park_me, parker, &args);
		parkinglot_unref(args.parkinglot);
	} else {
		/* Parking failed because parking lot does not exist. */
		if (!ast_test_flag(&args, AST_PARK_OPT_SILENCE)) {
			ast_stream_and_wait(parker, "pbx-parkingfailed", "");
		}
		finishup(park_me);
		res = -1;
	}

	return res ? AST_FEATURE_RETURN_SUCCESS : -1;
}

/*!
 * \brief set caller and callee according to the direction
 * \param caller, callee, peer, chan, sense
 *
 * Detect who triggered feature and set callee/caller variables accordingly
 */
static void set_peers(struct ast_channel **caller, struct ast_channel **callee,
	struct ast_channel *peer, struct ast_channel *chan, int sense)
{
	if (sense == FEATURE_SENSE_PEER) {
		*caller = peer;
		*callee = chan;
	} else {
		*callee = peer;
		*caller = chan;
	}
}

/*!
 * \brief support routing for one touch call parking
 * \param chan channel parking call
 * \param peer channel to be parked
 * \param config unsed
 * \param code unused
 * \param sense feature options
 * \param data unused
 *
 * \retval -1 on successful park.
 * \retval -1 on chan hangup.
 * \retval AST_FEATURE_RETURN_SUCCESS on error to keep the bridge connected.
 */
static int builtin_parkcall(struct ast_channel *chan, struct ast_channel *peer, struct ast_bridge_config *config, const char *code, int sense, void *data)
{
	struct ast_channel *parker;
	struct ast_channel *parkee;
	struct ast_park_call_args args = { 0, };

	/*
	 * We used to set chan's exten and priority to "s" and 1 here,
	 * but this generates (in some cases) an invalid extension, and
	 * if "s" exists, could errantly cause execution of extensions
	 * you don't expect.  It makes more sense to let nature take its
	 * course when chan finishes, and let the pbx do its thing and
	 * hang up when the park is over.
	 */

	/* Answer if call is not up */
	if (chan->_state != AST_STATE_UP) {
		/*
		 * XXX Why are we doing this?  Both of the channels should be up
		 * since you cannot do DTMF features unless you are bridged.
		 */
		if (ast_answer(chan)) {
			return -1;
		}

		/* Sleep to allow VoIP streams to settle down */
		if (ast_safe_sleep(chan, 1000)) {
			return -1;
		}
	}

	/* one direction used to call park_call.... */
	set_peers(&parker, &parkee, peer, chan, sense);
	return masq_park_call(parkee, parker, &args) ? AST_FEATURE_RETURN_SUCCESS : -1;
}

/*!
 * \internal
 * \brief Play file to specified channel.
 *
 * \param play_to Channel to play audiofile to.
 * \param other Channel to put in autoservice while playing file.
 * \param msg Descriptive name of message type being played.
 * \param audiofile Audio file to play.
 *
 * \retval 0 on success.
 * \retval -1 on error. (Couldn't play file, a channel hung up,...)
 */
static int play_message_on_chan(struct ast_channel *play_to, struct ast_channel *other, const char *msg, const char *audiofile)
{
	/* Put other channel in autoservice. */
	if (ast_autoservice_start(other)) {
		return -1;
	}
	ast_autoservice_ignore(other, AST_FRAME_DTMF_BEGIN);
	ast_autoservice_ignore(other, AST_FRAME_DTMF_END);
	if (ast_stream_and_wait(play_to, audiofile, "")) {
		ast_log(LOG_WARNING, "Failed to play %s '%s'!\n", msg, audiofile);
		ast_autoservice_stop(other);
		return -1;
	}
	if (ast_autoservice_stop(other)) {
		return -1;
	}
	return 0;
}

/*!
 * \internal
 * \brief Play file to specified channels.
 *
 * \param left Channel on left to play file.
 * \param right Channel on right to play file.
 * \param which Play file on indicated channels: which < 0 play left, which == 0 play both, which > 0 play right
 * \param msg Descriptive name of message type being played.
 * \param audiofile Audio file to play to channels.
 *
 * \note Plays file to the indicated channels in turn so please
 * don't use this for very long messages.
 *
 * \retval 0 on success.
 * \retval -1 on error. (Couldn't play file, channel hung up,...)
 */
static int play_message_to_chans(struct ast_channel *left, struct ast_channel *right, int which, const char *msg, const char *audiofile)
{
	/* First play the file to the left channel if requested. */
	if (which <= 0 && play_message_on_chan(left, right, msg, audiofile)) {
		return -1;
	}

	/* Then play the file to the right channel if requested. */
	if (which >= 0 && play_message_on_chan(right, left, msg, audiofile)) {
		return -1;
	}

	return 0;
}

/*!
 * \brief Play message to both caller and callee in bridged call, plays synchronously, autoservicing the
 * other channel during the message, so please don't use this for very long messages
 */
static int play_message_in_bridged_call(struct ast_channel *caller_chan, struct ast_channel *callee_chan, const char *audiofile)
{
	return play_message_to_chans(caller_chan, callee_chan, 0, "automon message",
		audiofile);
}

/*!
 * \brief Monitor a channel by DTMF
 * \param chan channel requesting monitor
 * \param peer channel to be monitored
 * \param config
 * \param code
 * \param sense feature options
 *
 * \param data
 * Check monitor app enabled, setup channels, both caller/callee chans not null
 * get TOUCH_MONITOR variable for filename if exists, exec monitor app.
 * \retval AST_FEATURE_RETURN_SUCCESS on success.
 * \retval -1 on error.
 */
static int builtin_automonitor(struct ast_channel *chan, struct ast_channel *peer, struct ast_bridge_config *config, const char *code, int sense, void *data)
{
	char *caller_chan_id = NULL, *callee_chan_id = NULL, *args = NULL, *touch_filename = NULL;
	int x = 0;
	size_t len;
	struct ast_channel *caller_chan, *callee_chan;
	const char *automon_message_start = NULL;
	const char *automon_message_stop = NULL;

	if (!monitor_ok) {
		ast_log(LOG_ERROR,"Cannot record the call. The monitor application is disabled.\n");
		return -1;
	}

	if (!monitor_app && !(monitor_app = pbx_findapp("Monitor"))) {
		monitor_ok = 0;
		ast_log(LOG_ERROR,"Cannot record the call. The monitor application is disabled.\n");
		return -1;
	}

	set_peers(&caller_chan, &callee_chan, peer, chan, sense);
	if (caller_chan) {	/* Find extra messages */
		automon_message_start = pbx_builtin_getvar_helper(caller_chan, "TOUCH_MONITOR_MESSAGE_START");
		automon_message_stop = pbx_builtin_getvar_helper(caller_chan, "TOUCH_MONITOR_MESSAGE_STOP");
	}

	if (!ast_strlen_zero(courtesytone)) {	/* Play courtesy tone if configured */
		if(play_message_in_bridged_call(caller_chan, callee_chan, courtesytone) == -1) {
			return -1;
		}
	}
	
	if (callee_chan->monitor) {
		ast_verb(4, "User hit '%s' to stop recording call.\n", code);
		if (!ast_strlen_zero(automon_message_stop)) {
			play_message_in_bridged_call(caller_chan, callee_chan, automon_message_stop);
		}
		callee_chan->monitor->stop(callee_chan, 1);
		return AST_FEATURE_RETURN_SUCCESS;
	}

	if (caller_chan && callee_chan) {
		const char *touch_format = pbx_builtin_getvar_helper(caller_chan, "TOUCH_MONITOR_FORMAT");
		const char *touch_monitor = pbx_builtin_getvar_helper(caller_chan, "TOUCH_MONITOR");
		const char *touch_monitor_prefix = pbx_builtin_getvar_helper(caller_chan, "TOUCH_MONITOR_PREFIX");

		if (!touch_format)
			touch_format = pbx_builtin_getvar_helper(callee_chan, "TOUCH_MONITOR_FORMAT");

		if (!touch_monitor)
			touch_monitor = pbx_builtin_getvar_helper(callee_chan, "TOUCH_MONITOR");
	
		if (!touch_monitor_prefix)
			touch_monitor_prefix = pbx_builtin_getvar_helper(callee_chan, "TOUCH_MONITOR_PREFIX");
	
		if (touch_monitor) {
			len = strlen(touch_monitor) + 50;
			args = alloca(len);
			touch_filename = alloca(len);
			snprintf(touch_filename, len, "%s-%ld-%s", S_OR(touch_monitor_prefix, "auto"), (long)time(NULL), touch_monitor);
			snprintf(args, len, "%s,%s,m", S_OR(touch_format, "wav"), touch_filename);
		} else {
			caller_chan_id = ast_strdupa(S_COR(caller_chan->caller.id.number.valid,
				caller_chan->caller.id.number.str, caller_chan->name));
			callee_chan_id = ast_strdupa(S_COR(callee_chan->caller.id.number.valid,
				callee_chan->caller.id.number.str, callee_chan->name));
			len = strlen(caller_chan_id) + strlen(callee_chan_id) + 50;
			args = alloca(len);
			touch_filename = alloca(len);
			snprintf(touch_filename, len, "%s-%ld-%s-%s", S_OR(touch_monitor_prefix, "auto"), (long)time(NULL), caller_chan_id, callee_chan_id);
			snprintf(args, len, "%s,%s,m", S_OR(touch_format, "wav"), touch_filename);
		}

		for(x = 0; x < strlen(args); x++) {
			if (args[x] == '/')
				args[x] = '-';
		}
		
		ast_verb(4, "User hit '%s' to record call. filename: %s\n", code, args);

		pbx_exec(callee_chan, monitor_app, args);
		pbx_builtin_setvar_helper(callee_chan, "TOUCH_MONITOR_OUTPUT", touch_filename);
		pbx_builtin_setvar_helper(caller_chan, "TOUCH_MONITOR_OUTPUT", touch_filename);

		if (!ast_strlen_zero(automon_message_start)) {	/* Play start message for both channels */
			play_message_in_bridged_call(caller_chan, callee_chan, automon_message_start);
		}
	
		return AST_FEATURE_RETURN_SUCCESS;
	}
	
	ast_log(LOG_NOTICE,"Cannot record the call. One or both channels have gone away.\n");	
	return -1;
}

static int builtin_automixmonitor(struct ast_channel *chan, struct ast_channel *peer, struct ast_bridge_config *config, const char *code, int sense, void *data)
{
	char *caller_chan_id = NULL, *callee_chan_id = NULL, *args = NULL, *touch_filename = NULL;
	int x = 0;
	size_t len;
	struct ast_channel *caller_chan, *callee_chan;
	const char *mixmonitor_spy_type = "MixMonitor";
	int count = 0;

	if (!mixmonitor_ok) {
		ast_log(LOG_ERROR,"Cannot record the call. The mixmonitor application is disabled.\n");
		return -1;
	}

	if (!(mixmonitor_app = pbx_findapp("MixMonitor"))) {
		mixmonitor_ok = 0;
		ast_log(LOG_ERROR,"Cannot record the call. The mixmonitor application is disabled.\n");
		return -1;
	}

	set_peers(&caller_chan, &callee_chan, peer, chan, sense);

	if (!ast_strlen_zero(courtesytone)) {
		if (ast_autoservice_start(callee_chan))
			return -1;
		ast_autoservice_ignore(callee_chan, AST_FRAME_DTMF_END);
		if (ast_stream_and_wait(caller_chan, courtesytone, "")) {
			ast_log(LOG_WARNING, "Failed to play courtesy tone!\n");
			ast_autoservice_stop(callee_chan);
			return -1;
		}
		if (ast_autoservice_stop(callee_chan))
			return -1;
	}

	ast_channel_lock(callee_chan);
	count = ast_channel_audiohook_count_by_source(callee_chan, mixmonitor_spy_type, AST_AUDIOHOOK_TYPE_SPY);
	ast_channel_unlock(callee_chan);

	/* This means a mixmonitor is attached to the channel, running or not is unknown. */
	if (count > 0) {
		
		ast_verb(3, "User hit '%s' to stop recording call.\n", code);

		/* Make sure they are running */
		ast_channel_lock(callee_chan);
		count = ast_channel_audiohook_count_by_source_running(callee_chan, mixmonitor_spy_type, AST_AUDIOHOOK_TYPE_SPY);
		ast_channel_unlock(callee_chan);
		if (count > 0) {
			if (!stopmixmonitor_ok) {
				ast_log(LOG_ERROR,"Cannot stop recording the call. The stopmixmonitor application is disabled.\n");
				return -1;
			}
			if (!(stopmixmonitor_app = pbx_findapp("StopMixMonitor"))) {
				stopmixmonitor_ok = 0;
				ast_log(LOG_ERROR,"Cannot stop recording the call. The stopmixmonitor application is disabled.\n");
				return -1;
			} else {
				pbx_exec(callee_chan, stopmixmonitor_app, "");
				return AST_FEATURE_RETURN_SUCCESS;
			}
		}
		
		ast_log(LOG_WARNING,"Stopped MixMonitors are attached to the channel.\n");	
	}			

	if (caller_chan && callee_chan) {
		const char *touch_format = pbx_builtin_getvar_helper(caller_chan, "TOUCH_MIXMONITOR_FORMAT");
		const char *touch_monitor = pbx_builtin_getvar_helper(caller_chan, "TOUCH_MIXMONITOR");

		if (!touch_format)
			touch_format = pbx_builtin_getvar_helper(callee_chan, "TOUCH_MIXMONITOR_FORMAT");

		if (!touch_monitor)
			touch_monitor = pbx_builtin_getvar_helper(callee_chan, "TOUCH_MIXMONITOR");

		if (touch_monitor) {
			len = strlen(touch_monitor) + 50;
			args = alloca(len);
			touch_filename = alloca(len);
			snprintf(touch_filename, len, "auto-%ld-%s", (long)time(NULL), touch_monitor);
			snprintf(args, len, "%s.%s,b", touch_filename, (touch_format) ? touch_format : "wav");
		} else {
			caller_chan_id = ast_strdupa(S_COR(caller_chan->caller.id.number.valid,
				caller_chan->caller.id.number.str, caller_chan->name));
			callee_chan_id = ast_strdupa(S_COR(callee_chan->caller.id.number.valid,
				callee_chan->caller.id.number.str, callee_chan->name));
			len = strlen(caller_chan_id) + strlen(callee_chan_id) + 50;
			args = alloca(len);
			touch_filename = alloca(len);
			snprintf(touch_filename, len, "auto-%ld-%s-%s", (long)time(NULL), caller_chan_id, callee_chan_id);
			snprintf(args, len, "%s.%s,b", touch_filename, S_OR(touch_format, "wav"));
		}

		for( x = 0; x < strlen(args); x++) {
			if (args[x] == '/')
				args[x] = '-';
		}

		ast_verb(3, "User hit '%s' to record call. filename: %s\n", code, touch_filename);

		pbx_exec(callee_chan, mixmonitor_app, args);
		pbx_builtin_setvar_helper(callee_chan, "TOUCH_MIXMONITOR_OUTPUT", touch_filename);
		pbx_builtin_setvar_helper(caller_chan, "TOUCH_MIXMONITOR_OUTPUT", touch_filename);
		return AST_FEATURE_RETURN_SUCCESS;
	
	}

	ast_log(LOG_NOTICE,"Cannot record the call. One or both channels have gone away.\n");
	return -1;

}

static int builtin_disconnect(struct ast_channel *chan, struct ast_channel *peer, struct ast_bridge_config *config, const char *code, int sense, void *data)
{
	ast_verb(4, "User hit '%s' to disconnect call.\n", code);
	return AST_FEATURE_RETURN_HANGUP;
}

/*!
 * \brief Find the context for the transfer
 * \param transferer
 * \param transferee
 * 
 * Grab the TRANSFER_CONTEXT, if fails try grabbing macrocontext.
 * \return a context string
 */
static const char *real_ctx(struct ast_channel *transferer, struct ast_channel *transferee)
{
	const char *s = pbx_builtin_getvar_helper(transferer, "TRANSFER_CONTEXT");
	if (ast_strlen_zero(s)) {
		s = pbx_builtin_getvar_helper(transferee, "TRANSFER_CONTEXT");
	}
	if (ast_strlen_zero(s)) { /* Use the non-macro context to transfer the call XXX ? */
		s = transferer->macrocontext;
	}
	if (ast_strlen_zero(s)) {
		s = transferer->context;
	}
	return s;  
}

/*!
 * \brief Blind transfer user to another extension
 * \param chan channel to be transfered
 * \param peer channel initiated blind transfer
 * \param config
 * \param code
 * \param data
 * \param sense  feature options
 * 
 * Place chan on hold, check if transferred to parkinglot extension,
 * otherwise check extension exists and transfer caller.
 * \retval AST_FEATURE_RETURN_SUCCESS.
 * \retval -1 on failure.
 */
static int builtin_blindtransfer(struct ast_channel *chan, struct ast_channel *peer, struct ast_bridge_config *config, const char *code, int sense, void *data)
{
	struct ast_channel *transferer;
	struct ast_channel *transferee;
	struct ast_exten *park_exten;
	const char *transferer_real_context;
	char xferto[256] = "";
	int res;

	ast_debug(1, "Executing Blind Transfer %s, %s (sense=%d) \n", chan->name, peer->name, sense);
	set_peers(&transferer, &transferee, peer, chan, sense);
	transferer_real_context = real_ctx(transferer, transferee);

	/* Start autoservice on transferee while we talk to the transferer */
	ast_autoservice_start(transferee);
	ast_indicate(transferee, AST_CONTROL_HOLD);

	/* Transfer */
	res = ast_stream_and_wait(transferer, "pbx-transfer", AST_DIGIT_ANY);
	if (res < 0) {
		finishup(transferee);
		return -1; /* error ? */
	}
	if (res > 0) { /* If they've typed a digit already, handle it */
		xferto[0] = (char) res;
	}

	res = ast_app_dtget(transferer, transferer_real_context, xferto, sizeof(xferto), 100, transferdigittimeout);
	if (res < 0) {  /* hangup or error, (would be 0 for invalid and 1 for valid) */
		finishup(transferee);
		return -1;
	}
	if (res == 0) {
		if (xferto[0]) {
			ast_log(LOG_WARNING, "Extension '%s' does not exist in context '%s'\n",
				xferto, transferer_real_context);
		} else {
			/* Does anyone care about this case? */
			ast_log(LOG_WARNING, "No digits dialed.\n");
		}
		ast_stream_and_wait(transferer, "pbx-invalid", "");
		finishup(transferee);
		return AST_FEATURE_RETURN_SUCCESS;
	}

	park_exten = get_parking_exten(xferto, transferer, transferer_real_context);
	if (park_exten) {
		/* We are transfering the transferee to a parking lot. */
		return xfer_park_call_helper(transferee, transferer, park_exten);
	}

	/* Do blind transfer. */
	ast_verb(3, "Blind transferring %s to '%s' (context %s) priority 1\n",
		transferee->name, xferto, transferer_real_context);
	ast_cel_report_event(transferer, AST_CEL_BLINDTRANSFER, NULL, xferto, transferee);
	pbx_builtin_setvar_helper(transferer, "BLINDTRANSFER", transferee->name);
	pbx_builtin_setvar_helper(transferee, "BLINDTRANSFER", transferer->name);
	finishup(transferee);
	ast_channel_lock(transferer);
	if (!transferer->cdr) { /* this code should never get called (in a perfect world) */
		transferer->cdr = ast_cdr_alloc();
		if (transferer->cdr) {
			ast_cdr_init(transferer->cdr, transferer); /* initialize our channel's cdr */
			ast_cdr_start(transferer->cdr);
		}
	}
	ast_channel_unlock(transferer);
	if (transferer->cdr) {
		struct ast_cdr *swap = transferer->cdr;

		ast_debug(1,
			"transferer=%s; transferee=%s; lastapp=%s; lastdata=%s; chan=%s; dstchan=%s\n",
			transferer->name, transferee->name, transferer->cdr->lastapp,
			transferer->cdr->lastdata, transferer->cdr->channel,
			transferer->cdr->dstchannel);
		ast_debug(1, "TRANSFEREE; lastapp=%s; lastdata=%s, chan=%s; dstchan=%s\n",
			transferee->cdr->lastapp, transferee->cdr->lastdata, transferee->cdr->channel,
			transferee->cdr->dstchannel);
		ast_debug(1, "transferer_real_context=%s; xferto=%s\n",
			transferer_real_context, xferto);
		/* swap cdrs-- it will save us some time & work */
		transferer->cdr = transferee->cdr;
		transferee->cdr = swap;
	}
	if (!transferee->pbx) {
		/* Doh!  Use our handy async_goto functions */
		ast_debug(1, "About to ast_async_goto %s.\n", transferee->name);
		if (ast_async_goto(transferee, transferer_real_context, xferto, 1)) {
			ast_log(LOG_WARNING, "Async goto failed :-(\n");
		}

		/* The transferee is masqueraded and the original bridged channels can be hungup. */
		res = -1;
	} else {
		/* Set the transferee's new extension, since it exists, using transferer context */
		ast_debug(1, "About to explicit goto %s, it has a PBX.\n", transferee->name);
		ast_set_flag(transferee, AST_FLAG_BRIDGE_HANGUP_DONT); /* don't let the after-bridge code run the h-exten */
		set_c_e_p(transferee, transferer_real_context, xferto, 0);

		/*
		 * Break the bridge.  The transferee needs to resume executing
		 * dialplan at the xferto location.
		 */
		res = AST_FEATURE_RETURN_SUCCESSBREAK;
	}
	check_goto_on_transfer(transferer);
	return res;
}

/*!
 * \brief make channels compatible
 * \param c
 * \param newchan
 * \retval 0 on success.
 * \retval -1 on failure.
 */
static int check_compat(struct ast_channel *c, struct ast_channel *newchan)
{
	if (ast_channel_make_compatible(c, newchan) < 0) {
		ast_log(LOG_WARNING, "Had to drop call because I couldn't make %s compatible with %s\n",
			c->name, newchan->name);
		ast_hangup(newchan);
		return -1;
	}
	return 0;
}

/*!
 * \internal
 * \brief Builtin attended transfer failed cleanup.
 * \since 10.0
 *
 * \param transferee Party A in the transfer.
 * \param transferer Party B in the transfer.
 * \param connected_line Saved connected line info about party A.
 *
 * \note The connected_line data is freed.
 *
 * \return Nothing
 */
static void atxfer_fail_cleanup(struct ast_channel *transferee, struct ast_channel *transferer, struct ast_party_connected_line *connected_line)
{
	finishup(transferee);

	/*
	 * Restore party B connected line info about party A.
	 *
	 * Party B was the caller to party C and is the last known mode
	 * for party B.
	 */
	if (ast_channel_connected_line_macro(transferee, transferer, connected_line, 1, 0)) {
		ast_channel_update_connected_line(transferer, connected_line, NULL);
	}
	ast_party_connected_line_free(connected_line);
}

/*!
 * \brief Attended transfer
 * \param chan transfered user
 * \param peer person transfering call
 * \param config
 * \param code
 * \param sense feature options
 *
 * \param data
 * Get extension to transfer to, if you cannot generate channel (or find extension)
 * return to host channel. After called channel answered wait for hangup of transferer,
 * bridge call between transfer peer (taking them off hold) to attended transfer channel.
 *
 * \return -1 on failure
 */
static int builtin_atxfer(struct ast_channel *chan, struct ast_channel *peer, struct ast_bridge_config *config, const char *code, int sense, void *data)
{
	struct ast_channel *transferer;/* Party B */
	struct ast_channel *transferee;/* Party A */
	struct ast_exten *park_exten;
	const char *transferer_real_context;
	char xferto[256] = "";
	int res;
	int outstate=0;
	struct ast_channel *newchan;
	struct ast_channel *xferchan;
	struct ast_bridge_thread_obj *tobj;
	struct ast_bridge_config bconfig;
	int l;
	struct ast_party_connected_line connected_line;
	struct ast_datastore *features_datastore;
	struct ast_dial_features *dialfeatures = NULL;
	char *transferer_tech;
	char *transferer_name;
	char *transferer_name_orig;
	char *dash;

	ast_debug(1, "Executing Attended Transfer %s, %s (sense=%d) \n", chan->name, peer->name, sense);
	set_peers(&transferer, &transferee, peer, chan, sense);
	transferer_real_context = real_ctx(transferer, transferee);

	/* Start autoservice on transferee while we talk to the transferer */
	ast_autoservice_start(transferee);
	ast_indicate(transferee, AST_CONTROL_HOLD);

	/* Transfer */
	res = ast_stream_and_wait(transferer, "pbx-transfer", AST_DIGIT_ANY);
	if (res < 0) {
		finishup(transferee);
		return -1;
	}
	if (res > 0) { /* If they've typed a digit already, handle it */
		xferto[0] = (char) res;
	}

	/* this is specific of atxfer */
	res = ast_app_dtget(transferer, transferer_real_context, xferto, sizeof(xferto), 100, transferdigittimeout);
	if (res < 0) {  /* hangup or error, (would be 0 for invalid and 1 for valid) */
		finishup(transferee);
		return -1;
	}
	l = strlen(xferto);
	if (res == 0) {
		if (l) {
			ast_log(LOG_WARNING, "Extension '%s' does not exist in context '%s'\n",
				xferto, transferer_real_context);
		} else {
			/* Does anyone care about this case? */
			ast_log(LOG_WARNING, "No digits dialed for atxfer.\n");
		}
		ast_stream_and_wait(transferer, "pbx-invalid", "");
		finishup(transferee);
		return AST_FEATURE_RETURN_SUCCESS;
	}

	park_exten = get_parking_exten(xferto, transferer, transferer_real_context);
	if (park_exten) {
		/* We are transfering the transferee to a parking lot. */
		return xfer_park_call_helper(transferee, transferer, park_exten);
	}

	/* Append context to dialed transfer number. */
	snprintf(xferto + l, sizeof(xferto) - l, "@%s/n", transferer_real_context);

	/* If we are performing an attended transfer and we have two channels involved then
	   copy sound file information to play upon attended transfer completion */
	if (transferee) {
		const char *chan1_attended_sound = pbx_builtin_getvar_helper(transferer, "ATTENDED_TRANSFER_COMPLETE_SOUND");
		const char *chan2_attended_sound = pbx_builtin_getvar_helper(transferee, "ATTENDED_TRANSFER_COMPLETE_SOUND");

		if (!ast_strlen_zero(chan1_attended_sound)) {
			pbx_builtin_setvar_helper(transferer, "BRIDGE_PLAY_SOUND", chan1_attended_sound);
		}
		if (!ast_strlen_zero(chan2_attended_sound)) {
			pbx_builtin_setvar_helper(transferee, "BRIDGE_PLAY_SOUND", chan2_attended_sound);
		}
	}

	/* Extract redial transferer information from the channel name. */
	transferer_name_orig = ast_strdupa(transferer->name);
	transferer_name = ast_strdupa(transferer_name_orig);
	transferer_tech = strsep(&transferer_name, "/");
	dash = strrchr(transferer_name, '-');
	if (dash) {
		/* Trim off channel name sequence/serial number. */
		*dash = '\0';
	}

	/* Stop autoservice so we can monitor all parties involved in the transfer. */
	if (ast_autoservice_stop(transferee) < 0) {
		ast_indicate(transferee, AST_CONTROL_UNHOLD);
		return -1;
	}

	/* Save connected line info for party B about party A in case transfer fails. */
	ast_party_connected_line_init(&connected_line);
	ast_channel_lock(transferer);
	ast_party_connected_line_copy(&connected_line, &transferer->connected);
	ast_channel_unlock(transferer);
	connected_line.source = AST_CONNECTED_LINE_UPDATE_SOURCE_TRANSFER;

	/* Dial party C */
	newchan = feature_request_and_dial(transferer, transferer_name_orig, transferer,
		transferee, "Local", transferer->nativeformats, xferto,
		atxfernoanswertimeout, &outstate, transferer->language);
	ast_debug(2, "Dial party C result: newchan:%d, outstate:%d\n", !!newchan, outstate);

	if (!ast_check_hangup(transferer)) {
		int hangup_dont = 0;

		/* Transferer (party B) is up */
		ast_debug(1, "Actually doing an attended transfer.\n");

		/* Start autoservice on transferee while the transferer deals with party C. */
		ast_autoservice_start(transferee);

		ast_indicate(transferer, -1);
		if (!newchan) {
			/* any reason besides user requested cancel and busy triggers the failed sound */
			switch (outstate) {
			case AST_CONTROL_UNHOLD:/* Caller requested cancel or party C answer timeout. */
			case AST_CONTROL_BUSY:
			case AST_CONTROL_CONGESTION:
				if (ast_stream_and_wait(transferer, xfersound, "")) {
					ast_log(LOG_WARNING, "Failed to play transfer sound!\n");
				}
				break;
			default:
				if (ast_stream_and_wait(transferer, xferfailsound, "")) {
					ast_log(LOG_WARNING, "Failed to play transfer failed sound!\n");
				}
				break;
			}
			atxfer_fail_cleanup(transferee, transferer, &connected_line);
			return AST_FEATURE_RETURN_SUCCESS;
		}

		if (check_compat(transferer, newchan)) {
			if (ast_stream_and_wait(transferer, xferfailsound, "")) {
				ast_log(LOG_WARNING, "Failed to play transfer failed sound!\n");
			}
			atxfer_fail_cleanup(transferee, transferer, &connected_line);
			return AST_FEATURE_RETURN_SUCCESS;
		}
		memset(&bconfig,0,sizeof(struct ast_bridge_config));
		ast_set_flag(&(bconfig.features_caller), AST_FEATURE_DISCONNECT);
		ast_set_flag(&(bconfig.features_callee), AST_FEATURE_DISCONNECT);

		/* ast_bridge_call clears AST_FLAG_BRIDGE_HANGUP_DONT, but we don't
		   want that to happen here because we're also in another bridge already
		 */
		if (ast_test_flag(chan, AST_FLAG_BRIDGE_HANGUP_DONT)) {
			hangup_dont = 1;
		}
		/* Let party B and party C talk as long as they want. */
		ast_bridge_call(transferer, newchan, &bconfig);
		if (hangup_dont) {
			ast_set_flag(chan, AST_FLAG_BRIDGE_HANGUP_DONT);
		}

		if (ast_check_hangup(newchan) || !ast_check_hangup(transferer)) {
			ast_hangup(newchan);
			if (ast_stream_and_wait(transferer, xfersound, "")) {
				ast_log(LOG_WARNING, "Failed to play transfer sound!\n");
			}
			atxfer_fail_cleanup(transferee, transferer, &connected_line);
			return AST_FEATURE_RETURN_SUCCESS;
		}

		/* Transferer (party B) is confirmed hung up at this point. */
		if (check_compat(transferee, newchan)) {
			finishup(transferee);
			ast_party_connected_line_free(&connected_line);
			return -1;
		}

		ast_indicate(transferee, AST_CONTROL_UNHOLD);
		if ((ast_autoservice_stop(transferee) < 0)
			|| (ast_waitfordigit(transferee, 100) < 0)
			|| (ast_waitfordigit(newchan, 100) < 0)
			|| ast_check_hangup(transferee)
			|| ast_check_hangup(newchan)) {
			ast_hangup(newchan);
			ast_party_connected_line_free(&connected_line);
			return -1;
		}
	} else if (!ast_check_hangup(transferee)) {
		/* Transferer (party B) has hung up at this point.  Doing blonde transfer. */
		ast_debug(1, "Actually doing a blonde transfer.\n");

		if (!newchan && !atxferdropcall) {
			/* Party C is not available, try to call party B back. */
			unsigned int tries = 0;

			if (ast_strlen_zero(transferer_name) || ast_strlen_zero(transferer_tech)) {
				ast_log(LOG_WARNING,
					"Transferer channel name: '%s' cannot be used for callback.\n",
					transferer_name_orig);
				ast_indicate(transferee, AST_CONTROL_UNHOLD);
				ast_party_connected_line_free(&connected_line);
				return -1;
			}

			tries = 0;
			for (;;) {
				/* Try to get party B back. */
				ast_debug(1, "We're trying to callback %s/%s\n",
					transferer_tech, transferer_name);
				newchan = feature_request_and_dial(transferer, transferer_name_orig,
					transferee, transferee, transferer_tech,
					transferee->nativeformats, transferer_name,
					atxfernoanswertimeout, &outstate, transferer->language);
				ast_debug(2, "Dial party B result: newchan:%d, outstate:%d\n",
					!!newchan, outstate);
				if (newchan || ast_check_hangup(transferee)) {
					break;
				}

				++tries;
				if (atxfercallbackretries <= tries) {
					/* No more callback tries remaining. */
					break;
				}

				if (atxferloopdelay) {
					/* Transfer failed, sleeping */
					ast_debug(1, "Sleeping for %d ms before retrying atxfer.\n",
						atxferloopdelay);
					ast_safe_sleep(transferee, atxferloopdelay);
					if (ast_check_hangup(transferee)) {
						ast_party_connected_line_free(&connected_line);
						return -1;
					}
				}

				/* Retry dialing party C. */
				ast_debug(1, "We're retrying to call %s/%s\n", "Local", xferto);
				newchan = feature_request_and_dial(transferer, transferer_name_orig,
					transferer, transferee, "Local",
					transferee->nativeformats, xferto,
					atxfernoanswertimeout, &outstate, transferer->language);
				ast_debug(2, "Redial party C result: newchan:%d, outstate:%d\n",
					!!newchan, outstate);
				if (newchan || ast_check_hangup(transferee)) {
					break;
				}
			}
		}
		ast_indicate(transferee, AST_CONTROL_UNHOLD);
		if (!newchan) {
			/* No party C or could not callback party B. */
			ast_party_connected_line_free(&connected_line);
			return -1;
		}

		/* newchan is up, we should prepare transferee and bridge them */
		if (ast_check_hangup(newchan)) {
			ast_hangup(newchan);
			ast_party_connected_line_free(&connected_line);
			return -1;
		}
		if (check_compat(transferee, newchan)) {
			ast_party_connected_line_free(&connected_line);
			return -1;
		}
	} else {
		/*
		 * Both the transferer and transferee have hungup.  If newchan
		 * is up, hang it up as it has no one to talk to.
		 */
		ast_debug(1, "Everyone is hungup.\n");
		if (newchan) {
			ast_hangup(newchan);
		}
		ast_party_connected_line_free(&connected_line);
		return -1;
	}

	/* Initiate the channel transfer of party A to party C (or recalled party B). */
	ast_cel_report_event(transferee, AST_CEL_ATTENDEDTRANSFER, NULL, NULL, newchan);

	xferchan = ast_channel_alloc(0, AST_STATE_DOWN, 0, 0, "", "", "", transferee->linkedid, 0, "Transfered/%s", transferee->name);
	if (!xferchan) {
		ast_hangup(newchan);
		ast_party_connected_line_free(&connected_line);
		return -1;
	}

	/* Give party A a momentary ringback tone during transfer. */
	xferchan->visible_indication = AST_CONTROL_RINGING;

	/* Make formats okay */
	xferchan->readformat = transferee->readformat;
	xferchan->writeformat = transferee->writeformat;

	ast_channel_masquerade(xferchan, transferee);
	ast_explicit_goto(xferchan, transferee->context, transferee->exten, transferee->priority);
	xferchan->_state = AST_STATE_UP;
	ast_clear_flag(xferchan, AST_FLAGS_ALL);

	/* Do the masquerade manually to make sure that is is completed. */
	ast_do_masquerade(xferchan);

	newchan->_state = AST_STATE_UP;
	ast_clear_flag(newchan, AST_FLAGS_ALL);
	tobj = ast_calloc(1, sizeof(*tobj));
	if (!tobj) {
		ast_hangup(xferchan);
		ast_hangup(newchan);
		ast_party_connected_line_free(&connected_line);
		return -1;
	}

	ast_channel_lock(newchan);
	if ((features_datastore = ast_channel_datastore_find(newchan, &dial_features_info, NULL))) {
		dialfeatures = features_datastore->data;
	}
	ast_channel_unlock(newchan);

	if (dialfeatures) {
		/* newchan should always be the callee and shows up as callee in dialfeatures, but for some reason
		   I don't currently understand, the abilities of newchan seem to be stored on the caller side */
		ast_copy_flags(&(config->features_callee), &(dialfeatures->features_caller), AST_FLAGS_ALL);
		dialfeatures = NULL;
	}

	ast_channel_lock(xferchan);
	if ((features_datastore = ast_channel_datastore_find(xferchan, &dial_features_info, NULL))) {
		dialfeatures = features_datastore->data;
	}
	ast_channel_unlock(xferchan);

	if (dialfeatures) {
		ast_copy_flags(&(config->features_caller), &(dialfeatures->features_caller), AST_FLAGS_ALL);
	}

	tobj->chan = newchan;
	tobj->peer = xferchan;
	tobj->bconfig = *config;

	if (tobj->bconfig.end_bridge_callback_data_fixup) {
		tobj->bconfig.end_bridge_callback_data_fixup(&tobj->bconfig, tobj->peer, tobj->chan);
	}

	/*
	 * xferchan is transferee, and newchan is the transfer target
	 * So...in a transfer, who is the caller and who is the callee?
	 *
	 * When the call is originally made, it is clear who is caller and callee.
	 * When a transfer occurs, it is my humble opinion that the transferee becomes
	 * the caller, and the transfer target is the callee.
	 *
	 * The problem is that these macros were set with the intention of the original
	 * caller and callee taking those roles.  A transfer can totally mess things up,
	 * to be technical.  What sucks even more is that you can't effectively change
	 * the macros in the dialplan during the call from the transferer to the transfer
	 * target because the transferee is stuck with whatever role he originally had.
	 *
	 * I think the answer here is just to make sure that it is well documented that
	 * during a transfer, the transferee is the "caller" and the transfer target
	 * is the "callee."
	 *
	 * This means that if party B calls party A, and party B transfers party A to
	 * party C, then A has switched roles for the call.  Now party A will have the
	 * caller macro called on his channel instead of the callee macro.
	 *
	 * Luckily, the method by which the party B to party C bridge is
	 * launched above ensures that the transferee is the "chan" on
	 * the bridge and the transfer target is the "peer," so my idea
	 * for the roles post-transfer does not require extensive code
	 * changes.
	 */

	/* Transfer party C connected line to party A */
	ast_channel_lock(transferer);
	/*
	 * Due to a limitation regarding when callerID is set on a Local channel,
	 * we use the transferer's connected line information here.
	 */
	ast_party_connected_line_copy(&connected_line, &transferer->connected);
	ast_channel_unlock(transferer);
	connected_line.source = AST_CONNECTED_LINE_UPDATE_SOURCE_TRANSFER;
	if (ast_channel_connected_line_macro(newchan, xferchan, &connected_line, 1, 0)) {
		ast_channel_update_connected_line(xferchan, &connected_line, NULL);
	}

	/* Transfer party A connected line to party C */
	ast_channel_lock(xferchan);
	ast_connected_line_copy_from_caller(&connected_line, &xferchan->caller);
	ast_channel_unlock(xferchan);
	connected_line.source = AST_CONNECTED_LINE_UPDATE_SOURCE_TRANSFER;
	if (ast_channel_connected_line_macro(xferchan, newchan, &connected_line, 0, 0)) {
		ast_channel_update_connected_line(newchan, &connected_line, NULL);
	}

	if (ast_stream_and_wait(newchan, xfersound, ""))
		ast_log(LOG_WARNING, "Failed to play transfer sound!\n");
	bridge_call_thread_launch(tobj);

	ast_party_connected_line_free(&connected_line);
	return -1;/* The transferee is masqueraded and the original bridged channels can be hungup. */
}

/* add atxfer and automon as undefined so you can only use em if you configure them */
#define FEATURES_COUNT ARRAY_LEN(builtin_features)

AST_RWLOCK_DEFINE_STATIC(features_lock);

static struct ast_call_feature builtin_features[] = {
	{ AST_FEATURE_REDIRECT, "Blind Transfer", "blindxfer", "#", "#", builtin_blindtransfer, AST_FEATURE_FLAG_NEEDSDTMF, "" },
	{ AST_FEATURE_REDIRECT, "Attended Transfer", "atxfer", "", "", builtin_atxfer, AST_FEATURE_FLAG_NEEDSDTMF, "" },
	{ AST_FEATURE_AUTOMON, "One Touch Monitor", "automon", "", "", builtin_automonitor, AST_FEATURE_FLAG_NEEDSDTMF, "" },
	{ AST_FEATURE_DISCONNECT, "Disconnect Call", "disconnect", "*", "*", builtin_disconnect, AST_FEATURE_FLAG_NEEDSDTMF, "" },
	{ AST_FEATURE_PARKCALL, "Park Call", "parkcall", "", "", builtin_parkcall, AST_FEATURE_FLAG_NEEDSDTMF, "" },
	{ AST_FEATURE_AUTOMIXMON, "One Touch MixMonitor", "automixmon", "", "", builtin_automixmonitor, AST_FEATURE_FLAG_NEEDSDTMF, "" },
};


static AST_RWLIST_HEAD_STATIC(feature_list, ast_call_feature);

/*! \brief register new feature into feature_list*/
void ast_register_feature(struct ast_call_feature *feature)
{
	if (!feature) {
		ast_log(LOG_NOTICE,"You didn't pass a feature!\n");
		return;
	}
  
	AST_RWLIST_WRLOCK(&feature_list);
	AST_RWLIST_INSERT_HEAD(&feature_list,feature,feature_entry);
	AST_RWLIST_UNLOCK(&feature_list);

	ast_verb(2, "Registered Feature '%s'\n",feature->sname);
}

/*! 
 * \brief Add new feature group
 * \param fgname feature group name.
 *
 * Add new feature group to the feature group list insert at head of list.
 * \note This function MUST be called while feature_groups is locked.
 */
static struct feature_group *register_group(const char *fgname)
{
	struct feature_group *fg;

	if (!fgname) {
		ast_log(LOG_NOTICE, "You didn't pass a new group name!\n");
		return NULL;
	}

	if (!(fg = ast_calloc_with_stringfields(1, struct feature_group, 128))) {
		return NULL;
	}

	ast_string_field_set(fg, gname, fgname);

	AST_LIST_INSERT_HEAD(&feature_groups, fg, entry);

	ast_verb(2, "Registered group '%s'\n", fg->gname);

	return fg;
}

/*! 
 * \brief Add feature to group
 * \param fg feature group
 * \param exten
 * \param feature feature to add.
 *
 * Check fg and feature specified, add feature to list
 * \note This function MUST be called while feature_groups is locked. 
 */
static void register_group_feature(struct feature_group *fg, const char *exten, struct ast_call_feature *feature)
{
	struct feature_group_exten *fge;

	if (!fg) {
		ast_log(LOG_NOTICE, "You didn't pass a group!\n");
		return;
	}

	if (!feature) {
		ast_log(LOG_NOTICE, "You didn't pass a feature!\n");
		return;
	}

	if (!(fge = ast_calloc_with_stringfields(1, struct feature_group_exten, 128))) {
		return;
	}

	ast_string_field_set(fge, exten, S_OR(exten, feature->exten));

	fge->feature = feature;

	AST_LIST_INSERT_HEAD(&fg->features, fge, entry);

	ast_verb(2, "Registered feature '%s' for group '%s' at exten '%s'\n",
					feature->sname, fg->gname, fge->exten);
}

void ast_unregister_feature(struct ast_call_feature *feature)
{
	if (!feature) {
		return;
	}

	AST_RWLIST_WRLOCK(&feature_list);
	AST_RWLIST_REMOVE(&feature_list, feature, feature_entry);
	AST_RWLIST_UNLOCK(&feature_list);

	ast_free(feature);
}

/*! \brief Remove all features in the list */
static void ast_unregister_features(void)
{
	struct ast_call_feature *feature;

	AST_RWLIST_WRLOCK(&feature_list);
	while ((feature = AST_RWLIST_REMOVE_HEAD(&feature_list, feature_entry))) {
		ast_free(feature);
	}
	AST_RWLIST_UNLOCK(&feature_list);
}

/*! \brief find a call feature by name */
static struct ast_call_feature *find_dynamic_feature(const char *name)
{
	struct ast_call_feature *tmp;

	AST_RWLIST_TRAVERSE(&feature_list, tmp, feature_entry) {
		if (!strcasecmp(tmp->sname, name)) {
			break;
		}
	}

	return tmp;
}

/*! \brief Remove all feature groups in the list */
static void ast_unregister_groups(void)
{
	struct feature_group *fg;
	struct feature_group_exten *fge;

	AST_RWLIST_WRLOCK(&feature_groups);
	while ((fg = AST_LIST_REMOVE_HEAD(&feature_groups, entry))) {
		while ((fge = AST_LIST_REMOVE_HEAD(&fg->features, entry))) {
			ast_string_field_free_memory(fge);
			ast_free(fge);
		}

		ast_string_field_free_memory(fg);
		ast_free(fg);
	}
	AST_RWLIST_UNLOCK(&feature_groups);
}

/*! 
 * \brief Find a group by name 
 * \param name feature name
 * \retval feature group on success.
 * \retval NULL on failure.
 */
static struct feature_group *find_group(const char *name)
{
	struct feature_group *fg = NULL;

	AST_LIST_TRAVERSE(&feature_groups, fg, entry) {
		if (!strcasecmp(fg->gname, name))
			break;
	}

	return fg;
}

void ast_rdlock_call_features(void)
{
	ast_rwlock_rdlock(&features_lock);
}

void ast_unlock_call_features(void)
{
	ast_rwlock_unlock(&features_lock);
}

struct ast_call_feature *ast_find_call_feature(const char *name)
{
	int x;
	for (x = 0; x < FEATURES_COUNT; x++) {
		if (!strcasecmp(name, builtin_features[x].sname))
			return &builtin_features[x];
	}
	return NULL;
}

/*!
 * \brief exec an app by feature 
 * \param chan,peer,config,code,sense,data
 *
 * Find a feature, determine which channel activated
 * \retval AST_FEATURE_RETURN_NO_HANGUP_PEER
 * \retval -1 error.
 * \retval -2 when an application cannot be found.
 */
static int feature_exec_app(struct ast_channel *chan, struct ast_channel *peer, struct ast_bridge_config *config, const char *code, int sense, void *data)
{
	struct ast_app *app;
	struct ast_call_feature *feature = data;
	struct ast_channel *work, *idle;
	int res;

	if (!feature) { /* shouldn't ever happen! */
		ast_log(LOG_NOTICE, "Found feature before, but at execing we've lost it??\n");
		return -1; 
	}

	if (sense == FEATURE_SENSE_CHAN) {
		if (!ast_test_flag(feature, AST_FEATURE_FLAG_BYCALLER))
			return AST_FEATURE_RETURN_KEEPTRYING;
		if (ast_test_flag(feature, AST_FEATURE_FLAG_ONSELF)) {
			work = chan;
			idle = peer;
		} else {
			work = peer;
			idle = chan;
		}
	} else {
		if (!ast_test_flag(feature, AST_FEATURE_FLAG_BYCALLEE))
			return AST_FEATURE_RETURN_KEEPTRYING;
		if (ast_test_flag(feature, AST_FEATURE_FLAG_ONSELF)) {
			work = peer;
			idle = chan;
		} else {
			work = chan;
			idle = peer;
		}
	}

	if (!(app = pbx_findapp(feature->app))) {
		ast_log(LOG_WARNING, "Could not find application (%s)\n", feature->app);
		return -2;
	}

	ast_autoservice_start(idle);
	ast_autoservice_ignore(idle, AST_FRAME_DTMF_END);
	
	if(work && idle) {
		pbx_builtin_setvar_helper(work, "DYNAMIC_PEERNAME", idle->name);
		pbx_builtin_setvar_helper(idle, "DYNAMIC_PEERNAME", work->name);
		pbx_builtin_setvar_helper(work, "DYNAMIC_FEATURENAME", feature->sname);
		pbx_builtin_setvar_helper(idle, "DYNAMIC_FEATURENAME", feature->sname);
	}

	if (!ast_strlen_zero(feature->moh_class))
		ast_moh_start(idle, feature->moh_class, NULL);

	res = pbx_exec(work, app, feature->app_args);

	if (!ast_strlen_zero(feature->moh_class))
		ast_moh_stop(idle);

	ast_autoservice_stop(idle);

	if (res) {
		return AST_FEATURE_RETURN_SUCCESSBREAK;
	}
	return AST_FEATURE_RETURN_SUCCESS;	/*! \todo XXX should probably return res */
}

static void unmap_features(void)
{
	int x;

	ast_rwlock_wrlock(&features_lock);
	for (x = 0; x < FEATURES_COUNT; x++)
		strcpy(builtin_features[x].exten, builtin_features[x].default_exten);
	ast_rwlock_unlock(&features_lock);
}

static int remap_feature(const char *name, const char *value)
{
	int x, res = -1;

	ast_rwlock_wrlock(&features_lock);
	for (x = 0; x < FEATURES_COUNT; x++) {
		if (strcasecmp(builtin_features[x].sname, name))
			continue;

		ast_copy_string(builtin_features[x].exten, value, sizeof(builtin_features[x].exten));
		res = 0;
		break;
	}
	ast_rwlock_unlock(&features_lock);

	return res;
}

/*!
 * \brief Helper function for feature_interpret and ast_feature_detect
 * \param chan,peer,config,code,sense,dynamic_features_buf,features,operation,feature
 *
 * Lock features list, browse for code, unlock list
 * If a feature is found and the operation variable is set, that feature's
 * operation is executed.  The first feature found is copied to the feature parameter.
 * \retval res on success.
 * \retval -1 on failure.
 */
static int feature_interpret_helper(struct ast_channel *chan, struct ast_channel *peer,
	struct ast_bridge_config *config, const char *code, int sense, char *dynamic_features_buf,
	struct ast_flags *features, feature_interpret_op operation, struct ast_call_feature *feature)
{
	int x;
	struct feature_group *fg = NULL;
	struct feature_group_exten *fge;
	struct ast_call_feature *tmpfeature;
	char *tmp, *tok;
	int res = AST_FEATURE_RETURN_PASSDIGITS;
	int feature_detected = 0;

	if (!(peer && chan && config) && operation == FEATURE_INTERPRET_DO) {
		return -1; /* can not run feature operation */
	}

	ast_rwlock_rdlock(&features_lock);
	for (x = 0; x < FEATURES_COUNT; x++) {
		if ((ast_test_flag(features, builtin_features[x].feature_mask)) &&
		    !ast_strlen_zero(builtin_features[x].exten)) {
			/* Feature is up for consideration */
			if (!strcmp(builtin_features[x].exten, code)) {
				ast_debug(3, "Feature detected: fname=%s sname=%s exten=%s\n", builtin_features[x].fname, builtin_features[x].sname, builtin_features[x].exten);
				if (operation == FEATURE_INTERPRET_CHECK) {
					res = AST_FEATURE_RETURN_SUCCESS; /* We found something */
				} else if (operation == FEATURE_INTERPRET_DO) {
					res = builtin_features[x].operation(chan, peer, config, code, sense, NULL);
				}
				if (feature) {
					memcpy(feature, &builtin_features[x], sizeof(feature));
				}
				feature_detected = 1;
				break;
			} else if (!strncmp(builtin_features[x].exten, code, strlen(code))) {
				if (res == AST_FEATURE_RETURN_PASSDIGITS) {
					res = AST_FEATURE_RETURN_STOREDIGITS;
				}
			}
		}
	}
	ast_rwlock_unlock(&features_lock);

	if (ast_strlen_zero(dynamic_features_buf) || feature_detected) {
		return res;
	}

	tmp = dynamic_features_buf;

	while ((tok = strsep(&tmp, "#"))) {
		AST_RWLIST_RDLOCK(&feature_groups);

		fg = find_group(tok);

		if (fg) {
			AST_LIST_TRAVERSE(&fg->features, fge, entry) {
				if (!strcmp(fge->exten, code)) {
					if (operation) {
						res = fge->feature->operation(chan, peer, config, code, sense, fge->feature);
					}
					memcpy(feature, fge->feature, sizeof(feature));
					if (res != AST_FEATURE_RETURN_KEEPTRYING) {
						AST_RWLIST_UNLOCK(&feature_groups);
						break;
					}
					res = AST_FEATURE_RETURN_PASSDIGITS;
				} else if (!strncmp(fge->exten, code, strlen(code))) {
					res = AST_FEATURE_RETURN_STOREDIGITS;
				}
			}
			if (fge) {
				break;
			}
		}

		AST_RWLIST_UNLOCK(&feature_groups);

		AST_RWLIST_RDLOCK(&feature_list);

		if (!(tmpfeature = find_dynamic_feature(tok))) {
			AST_RWLIST_UNLOCK(&feature_list);
			continue;
		}

		/* Feature is up for consideration */
		if (!strcmp(tmpfeature->exten, code)) {
			ast_verb(3, " Feature Found: %s exten: %s\n",tmpfeature->sname, tok);
			if (operation == FEATURE_INTERPRET_CHECK) {
				res = AST_FEATURE_RETURN_SUCCESS; /* We found something */
			} else if (operation == FEATURE_INTERPRET_DO) {
				res = tmpfeature->operation(chan, peer, config, code, sense, tmpfeature);
			}
			if (feature) {
				memcpy(feature, tmpfeature, sizeof(feature));
			}
			if (res != AST_FEATURE_RETURN_KEEPTRYING) {
				AST_RWLIST_UNLOCK(&feature_list);
				break;
			}
			res = AST_FEATURE_RETURN_PASSDIGITS;
		} else if (!strncmp(tmpfeature->exten, code, strlen(code)))
			res = AST_FEATURE_RETURN_STOREDIGITS;

		AST_RWLIST_UNLOCK(&feature_list);
	}

	return res;
}

/*!
 * \brief Check the dynamic features
 * \param chan,peer,config,code,sense
 *
 * \retval res on success.
 * \retval -1 on failure.
 */
static int feature_interpret(struct ast_channel *chan, struct ast_channel *peer, struct ast_bridge_config *config, const char *code, int sense) {

	char dynamic_features_buf[128];
	const char *peer_dynamic_features, *chan_dynamic_features;
	struct ast_flags features;
	struct ast_call_feature feature;
	if (sense == FEATURE_SENSE_CHAN) {
		ast_copy_flags(&features, &(config->features_caller), AST_FLAGS_ALL);
	}
	else {
		ast_copy_flags(&features, &(config->features_callee), AST_FLAGS_ALL);
	}

	ast_channel_lock(peer);
	peer_dynamic_features = ast_strdupa(S_OR(pbx_builtin_getvar_helper(peer, "DYNAMIC_FEATURES"),""));
	ast_channel_unlock(peer);

	ast_channel_lock(chan);
	chan_dynamic_features = ast_strdupa(S_OR(pbx_builtin_getvar_helper(chan, "DYNAMIC_FEATURES"),""));
	ast_channel_unlock(chan);

	snprintf(dynamic_features_buf, sizeof(dynamic_features_buf), "%s%s%s", S_OR(chan_dynamic_features, ""), chan_dynamic_features && peer_dynamic_features ? "#" : "", S_OR(peer_dynamic_features,""));

	ast_debug(3, "Feature interpret: chan=%s, peer=%s, code=%s, sense=%d, features=%d, dynamic=%s\n", chan->name, peer->name, code, sense, features.flags, dynamic_features_buf);

	return feature_interpret_helper(chan, peer, config, code, sense, dynamic_features_buf, &features, FEATURE_INTERPRET_DO, &feature);
}


int ast_feature_detect(struct ast_channel *chan, struct ast_flags *features, const char *code, struct ast_call_feature *feature) {

	return feature_interpret_helper(chan, NULL, NULL, code, 0, NULL, features, FEATURE_INTERPRET_DETECT, feature);
}

/*! \brief Check if a feature exists */
static int feature_check(struct ast_channel *chan, struct ast_flags *features, char *code) {
	char *chan_dynamic_features;
	ast_channel_lock(chan);
	chan_dynamic_features = ast_strdupa(S_OR(pbx_builtin_getvar_helper(chan, "DYNAMIC_FEATURES"),""));
	ast_channel_unlock(chan);

	return feature_interpret_helper(chan, NULL, NULL, code, 0, chan_dynamic_features, features, FEATURE_INTERPRET_CHECK, NULL);
}

static void set_config_flags(struct ast_channel *chan, struct ast_channel *peer, struct ast_bridge_config *config)
{
	int x;

	ast_clear_flag(config, AST_FLAGS_ALL);

	ast_rwlock_rdlock(&features_lock);
	for (x = 0; x < FEATURES_COUNT; x++) {
		if (!ast_test_flag(builtin_features + x, AST_FEATURE_FLAG_NEEDSDTMF))
			continue;

		if (ast_test_flag(&(config->features_caller), builtin_features[x].feature_mask))
			ast_set_flag(config, AST_BRIDGE_DTMF_CHANNEL_0);

		if (ast_test_flag(&(config->features_callee), builtin_features[x].feature_mask))
			ast_set_flag(config, AST_BRIDGE_DTMF_CHANNEL_1);
	}
	ast_rwlock_unlock(&features_lock);

	if (chan && peer && !(ast_test_flag(config, AST_BRIDGE_DTMF_CHANNEL_0) && ast_test_flag(config, AST_BRIDGE_DTMF_CHANNEL_1))) {
		const char *dynamic_features = pbx_builtin_getvar_helper(chan, "DYNAMIC_FEATURES");

		if (dynamic_features) {
			char *tmp = ast_strdupa(dynamic_features);
			char *tok;
			struct ast_call_feature *feature;

			/* while we have a feature */
			while ((tok = strsep(&tmp, "#"))) {
				struct feature_group *fg;

				AST_RWLIST_RDLOCK(&feature_groups);
				AST_RWLIST_TRAVERSE(&feature_groups, fg, entry) {
					struct feature_group_exten *fge;

					AST_LIST_TRAVERSE(&fg->features, fge, entry) {
						if (ast_test_flag(fge->feature, AST_FEATURE_FLAG_BYCALLER)) {
							ast_set_flag(config, AST_BRIDGE_DTMF_CHANNEL_0);
						}
						if (ast_test_flag(fge->feature, AST_FEATURE_FLAG_BYCALLEE)) {
							ast_set_flag(config, AST_BRIDGE_DTMF_CHANNEL_1);
						}
					}
				}
				AST_RWLIST_UNLOCK(&feature_groups);

				AST_RWLIST_RDLOCK(&feature_list);
				if ((feature = find_dynamic_feature(tok)) && ast_test_flag(feature, AST_FEATURE_FLAG_NEEDSDTMF)) {
					if (ast_test_flag(feature, AST_FEATURE_FLAG_BYCALLER)) {
						ast_set_flag(config, AST_BRIDGE_DTMF_CHANNEL_0);
					}
					if (ast_test_flag(feature, AST_FEATURE_FLAG_BYCALLEE)) {
						ast_set_flag(config, AST_BRIDGE_DTMF_CHANNEL_1);
					}
				}
				AST_RWLIST_UNLOCK(&feature_list);
			}
		}
	}
}

/*!
 * \internal
 * \brief Get feature and dial.
 *
 * \param caller Channel to represent as the calling channel for the dialed channel.
 * \param caller_name Original caller channel name.
 * \param requestor Channel to say is requesting the dial (usually the caller).
 * \param transferee Channel that the dialed channel will be transferred to.
 * \param type Channel technology type to dial.
 * \param format Codec formats for dialed channel.
 * \param data Dialed channel extra parameters for ast_request() and ast_call().
 * \param timeout Time limit for dialed channel to answer in ms. Must be greater than zero.
 * \param outstate Status of dialed channel if unsuccessful.
 * \param language Language of the caller.
 *
 * \note
 * outstate can be:
 * 0, AST_CONTROL_BUSY, AST_CONTROL_CONGESTION,
 * AST_CONTROL_ANSWER, or AST_CONTROL_UNHOLD.  If
 * AST_CONTROL_UNHOLD then the caller channel cancelled the
 * transfer or the dialed channel did not answer before the
 * timeout.
 *
 * \details
 * Request channel, set channel variables, initiate call,
 * check if they want to disconnect, go into loop, check if timeout has elapsed,
 * check if person to be transfered hung up, check for answer break loop,
 * set cdr return channel.
 *
 * \retval Channel Connected channel for transfer.
 * \retval NULL on failure to get third party connected.
 *
 * \note This is similar to __ast_request_and_dial() in channel.c
 */
static struct ast_channel *feature_request_and_dial(struct ast_channel *caller,
	const char *caller_name, struct ast_channel *requestor,
	struct ast_channel *transferee, const char *type, struct ast_format_cap *cap, void *data,
	int timeout, int *outstate, const char *language)
{
	int state = 0;
	int cause = 0;
	int to;
	int caller_hungup;
	int transferee_hungup;
	struct ast_channel *chan;
	struct ast_channel *monitor_chans[3];
	struct ast_channel *active_channel;
	int res;
	int ready = 0;
	struct timeval started;
	int x, len = 0;
	char *disconnect_code = NULL, *dialed_code = NULL;
	struct ast_format_cap *tmp_cap;
	struct ast_format best_audio_fmt;
	struct ast_frame *f;
	AST_LIST_HEAD_NOLOCK(, ast_frame) deferred_frames;

	tmp_cap = ast_format_cap_alloc_nolock();
	if (!tmp_cap) {
		if (outstate) {
			*outstate = 0;
		}
		return NULL;
	}
	ast_best_codec(cap, &best_audio_fmt);
	ast_format_cap_add(tmp_cap, &best_audio_fmt);

	caller_hungup = ast_check_hangup(caller);

	if (!(chan = ast_request(type, tmp_cap, requestor, data, &cause))) {
		ast_log(LOG_NOTICE, "Unable to request channel %s/%s\n", type, (char *)data);
		switch (cause) {
		case AST_CAUSE_BUSY:
			state = AST_CONTROL_BUSY;
			break;
		case AST_CAUSE_CONGESTION:
			state = AST_CONTROL_CONGESTION;
			break;
		default:
			state = 0;
			break;
		}
		goto done;
	}

	ast_string_field_set(chan, language, language);
	ast_channel_inherit_variables(caller, chan);
	pbx_builtin_setvar_helper(chan, "TRANSFERERNAME", caller_name);

	ast_channel_lock(chan);
	ast_connected_line_copy_from_caller(&chan->connected, &requestor->caller);
	ast_channel_unlock(chan);

	if (ast_call(chan, data, timeout)) {
		ast_log(LOG_NOTICE, "Unable to call channel %s/%s\n", type, (char *)data);
		switch (chan->hangupcause) {
		case AST_CAUSE_BUSY:
			state = AST_CONTROL_BUSY;
			break;
		case AST_CAUSE_CONGESTION:
			state = AST_CONTROL_CONGESTION;
			break;
		default:
			state = 0;
			break;
		}
		goto done;
	}

	/* support dialing of the featuremap disconnect code while performing an attended tranfer */
	ast_rwlock_rdlock(&features_lock);
	for (x = 0; x < FEATURES_COUNT; x++) {
		if (strcasecmp(builtin_features[x].sname, "disconnect"))
			continue;

		disconnect_code = builtin_features[x].exten;
		len = strlen(disconnect_code) + 1;
		dialed_code = alloca(len);
		memset(dialed_code, 0, len);
		break;
	}
	ast_rwlock_unlock(&features_lock);
	x = 0;
	started = ast_tvnow();
	to = timeout;
	AST_LIST_HEAD_INIT_NOLOCK(&deferred_frames);

	ast_poll_channel_add(caller, chan);

	transferee_hungup = 0;
	while (!ast_check_hangup(transferee) && (chan->_state != AST_STATE_UP)) {
		int num_chans = 0;

		monitor_chans[num_chans++] = transferee;
		monitor_chans[num_chans++] = chan;
		if (!caller_hungup) {
			if (ast_check_hangup(caller)) {
				caller_hungup = 1;

#if defined(ATXFER_NULL_TECH)
				/* Change caller's name to ensure that it will remain unique. */
				set_new_chan_name(caller);

				/*
				 * Get rid of caller's physical technology so it is free for
				 * other calls.
				 */
				set_kill_chan_tech(caller);
#endif	/* defined(ATXFER_NULL_TECH) */
			} else {
				/* caller is not hungup so monitor it. */
				monitor_chans[num_chans++] = caller;
			}
		}

		/* see if the timeout has been violated */
		if (ast_tvdiff_ms(ast_tvnow(), started) > timeout) {
			state = AST_CONTROL_UNHOLD;
			ast_log(LOG_NOTICE, "We exceeded our AT-timeout for %s\n", chan->name);
			break; /*doh! timeout*/
		}

		active_channel = ast_waitfor_n(monitor_chans, num_chans, &to);
		if (!active_channel)
			continue;

		f = NULL;
		if (transferee == active_channel) {
			struct ast_frame *dup_f;

			f = ast_read(transferee);
			if (f == NULL) { /*doh! where'd he go?*/
				transferee_hungup = 1;
				state = 0;
				break;
			}
			if (ast_is_deferrable_frame(f)) {
				dup_f = ast_frisolate(f);
				if (dup_f) {
					if (dup_f == f) {
						f = NULL;
					}
					AST_LIST_INSERT_HEAD(&deferred_frames, dup_f, frame_list);
				}
			}
		} else if (chan == active_channel) {
			if (!ast_strlen_zero(chan->call_forward)) {
				state = 0;
<<<<<<< HEAD
				chan = ast_call_forward(caller, chan, NULL, tmp_cap, NULL, &state);
=======
				ast_autoservice_start(transferee);
				chan = ast_call_forward(caller, chan, NULL, format, NULL, &state);
				ast_autoservice_stop(transferee);
>>>>>>> 90745b2d
				if (!chan) {
					break;
				}
				continue;
			}
			f = ast_read(chan);
			if (f == NULL) { /*doh! where'd he go?*/
				switch (chan->hangupcause) {
				case AST_CAUSE_BUSY:
					state = AST_CONTROL_BUSY;
					break;
				case AST_CAUSE_CONGESTION:
					state = AST_CONTROL_CONGESTION;
					break;
				default:
					state = 0;
					break;
				}
				break;
			}

			if (f->frametype == AST_FRAME_CONTROL) {
				if (f->subclass.integer == AST_CONTROL_RINGING) {
					ast_verb(3, "%s is ringing\n", chan->name);
					ast_indicate(caller, AST_CONTROL_RINGING);
				} else if (f->subclass.integer == AST_CONTROL_BUSY) {
					state = f->subclass.integer;
					ast_verb(3, "%s is busy\n", chan->name);
					ast_indicate(caller, AST_CONTROL_BUSY);
					ast_frfree(f);
					break;
				} else if (f->subclass.integer == AST_CONTROL_INCOMPLETE) {
					ast_verb(3, "%s dialed incomplete extension %s; ignoring\n", chan->name, chan->exten);
				} else if (f->subclass.integer == AST_CONTROL_CONGESTION) {
					state = f->subclass.integer;
					ast_verb(3, "%s is congested\n", chan->name);
					ast_indicate(caller, AST_CONTROL_CONGESTION);
					ast_frfree(f);
					break;
				} else if (f->subclass.integer == AST_CONTROL_ANSWER) {
					/* This is what we are hoping for */
					state = f->subclass.integer;
					ast_frfree(f);
					ready=1;
					break;
				} else if (f->subclass.integer == AST_CONTROL_CONNECTED_LINE) {
					if (caller_hungup) {
						struct ast_party_connected_line connected;

						/* Just save it for the transfer. */
						ast_party_connected_line_set_init(&connected, &caller->connected);
						res = ast_connected_line_parse_data(f->data.ptr, f->datalen,
							&connected);
						if (!res) {
							ast_channel_set_connected_line(caller, &connected, NULL);
						}
						ast_party_connected_line_free(&connected);
					} else {
						ast_autoservice_start(transferee);
						if (ast_channel_connected_line_macro(chan, caller, f, 1, 1)) {
							ast_indicate_data(caller, AST_CONTROL_CONNECTED_LINE,
								f->data.ptr, f->datalen);
						}
						ast_autoservice_stop(transferee);
					}
				} else if (f->subclass.integer == AST_CONTROL_REDIRECTING) {
					if (!caller_hungup) {
						ast_autoservice_start(transferee);
						if (ast_channel_redirecting_macro(chan, caller, f, 1, 1)) {
							ast_indicate_data(caller, AST_CONTROL_REDIRECTING,
								f->data.ptr, f->datalen);
						}
						ast_autoservice_stop(transferee);
					}
				} else if (f->subclass.integer != -1
					&& f->subclass.integer != AST_CONTROL_PROGRESS
					&& f->subclass.integer != AST_CONTROL_PROCEEDING) {
					ast_log(LOG_NOTICE, "Don't know what to do about control frame: %d\n", f->subclass.integer);
				}
				/* else who cares */
			} else if (f->frametype == AST_FRAME_VOICE || f->frametype == AST_FRAME_VIDEO) {
				ast_write(caller, f);
			}
		} else if (caller == active_channel) {
			f = ast_read(caller);
			if (f) {
				if (f->frametype == AST_FRAME_DTMF) {
					dialed_code[x++] = f->subclass.integer;
					dialed_code[x] = '\0';
					if (strlen(dialed_code) == len) {
						x = 0;
					} else if (x && strncmp(dialed_code, disconnect_code, x)) {
						x = 0;
						dialed_code[x] = '\0';
					}
					if (*dialed_code && !strcmp(dialed_code, disconnect_code)) {
						/* Caller Canceled the call */
						state = AST_CONTROL_UNHOLD;
						ast_frfree(f);
						break;
					}
				} else if (f->frametype == AST_FRAME_VOICE || f->frametype == AST_FRAME_VIDEO) {
					ast_write(chan, f);
				}
			}
		}
		if (f)
			ast_frfree(f);
	} /* end while */

	ast_poll_channel_del(caller, chan);

	/*
	 * We need to free all the deferred frames, but we only need to
	 * queue the deferred frames if no hangup was received.
	 */
	ast_channel_lock(transferee);
	transferee_hungup = (transferee_hungup || ast_check_hangup(transferee));
	while ((f = AST_LIST_REMOVE_HEAD(&deferred_frames, frame_list))) {
		if (!transferee_hungup) {
			ast_queue_frame_head(transferee, f);
		}
		ast_frfree(f);
	}
	ast_channel_unlock(transferee);

done:
	ast_indicate(caller, -1);
	if (chan && (ready || chan->_state == AST_STATE_UP)) {
		state = AST_CONTROL_ANSWER;
	} else if (chan) {
		ast_hangup(chan);
		chan = NULL;
	}

	tmp_cap = ast_format_cap_destroy(tmp_cap);

	if (outstate)
		*outstate = state;

	return chan;
}

void ast_channel_log(char *title, struct ast_channel *chan);

void ast_channel_log(char *title, struct ast_channel *chan) /* for debug, this is handy enough to justify keeping it in the source */
{
       ast_log(LOG_NOTICE, "______ %s (%lx)______\n", title, (unsigned long)chan);
       ast_log(LOG_NOTICE, "CHAN: name: %s;  appl: %s; data: %s; contxt: %s;  exten: %s; pri: %d;\n",
		       chan->name, chan->appl, chan->data, chan->context, chan->exten, chan->priority);
       ast_log(LOG_NOTICE, "CHAN: acctcode: %s;  dialcontext: %s; amaflags: %x; maccontxt: %s;  macexten: %s; macpri: %d;\n",
		       chan->accountcode, chan->dialcontext, chan->amaflags, chan->macrocontext, chan->macroexten, chan->macropriority);
       ast_log(LOG_NOTICE, "CHAN: masq: %p;  masqr: %p; _bridge: %p; uniqueID: %s; linkedID:%s\n",
		       chan->masq, chan->masqr,
		       chan->_bridge, chan->uniqueid, chan->linkedid);
       if (chan->masqr)
	       ast_log(LOG_NOTICE, "CHAN: masquerading as: %s;  cdr: %p;\n",
		               chan->masqr->name, chan->masqr->cdr);
       if (chan->_bridge)
	       ast_log(LOG_NOTICE, "CHAN: Bridged to %s\n", chan->_bridge->name);

	ast_log(LOG_NOTICE, "===== done ====\n");
}

/*!
 * \brief return the first unlocked cdr in a possible chain
 */
static struct ast_cdr *pick_unlocked_cdr(struct ast_cdr *cdr)
{
	struct ast_cdr *cdr_orig = cdr;
	while (cdr) {
		if (!ast_test_flag(cdr,AST_CDR_FLAG_LOCKED))
			return cdr;
		cdr = cdr->next;
	}
	return cdr_orig; /* everybody LOCKED or some other weirdness, like a NULL */
}

static void set_bridge_features_on_config(struct ast_bridge_config *config, const char *features)
{
	const char *feature;

	if (ast_strlen_zero(features)) {
		return;
	}

	for (feature = features; *feature; feature++) {
		switch (*feature) {
		case 'T' :
		case 't' :
			ast_set_flag(&(config->features_caller), AST_FEATURE_REDIRECT);
			break;
		case 'K' :
		case 'k' :
			ast_set_flag(&(config->features_caller), AST_FEATURE_PARKCALL);
			break;
		case 'H' :
		case 'h' :
			ast_set_flag(&(config->features_caller), AST_FEATURE_DISCONNECT);
			break;
		case 'W' :
		case 'w' :
			ast_set_flag(&(config->features_caller), AST_FEATURE_AUTOMON);
			break;
		default :
			ast_log(LOG_WARNING, "Skipping unknown feature code '%c'\n", *feature);
		}
	}
}

static void add_features_datastores(struct ast_channel *caller, struct ast_channel *callee, struct ast_bridge_config *config)
{
	struct ast_datastore *ds_callee_features = NULL, *ds_caller_features = NULL;
	struct ast_dial_features *callee_features = NULL, *caller_features = NULL;

	ast_channel_lock(caller);
	ds_caller_features = ast_channel_datastore_find(caller, &dial_features_info, NULL);
	ast_channel_unlock(caller);
	if (!ds_caller_features) {
		if (!(ds_caller_features = ast_datastore_alloc(&dial_features_info, NULL))) {
			ast_log(LOG_WARNING, "Unable to create channel datastore for caller features. Aborting!\n");
			return;
		}
		if (!(caller_features = ast_calloc(1, sizeof(*caller_features)))) {
			ast_log(LOG_WARNING, "Unable to allocate memory for callee feature flags. Aborting!\n");
			ast_datastore_free(ds_caller_features);
			return;
		}
		ds_caller_features->inheritance = DATASTORE_INHERIT_FOREVER;
		caller_features->is_caller = 1;
		ast_copy_flags(&(caller_features->features_callee), &(config->features_callee), AST_FLAGS_ALL);
		ast_copy_flags(&(caller_features->features_caller), &(config->features_caller), AST_FLAGS_ALL);
		ds_caller_features->data = caller_features;
		ast_channel_lock(caller);
		ast_channel_datastore_add(caller, ds_caller_features);
		ast_channel_unlock(caller);
	} else {
		/* If we don't return here, then when we do a builtin_atxfer we will copy the disconnect
		 * flags over from the atxfer to the caller */
		return;
	}

	ast_channel_lock(callee);
	ds_callee_features = ast_channel_datastore_find(callee, &dial_features_info, NULL);
	ast_channel_unlock(callee);
	if (!ds_callee_features) {
		if (!(ds_callee_features = ast_datastore_alloc(&dial_features_info, NULL))) {
			ast_log(LOG_WARNING, "Unable to create channel datastore for callee features. Aborting!\n");
			return;
		}
		if (!(callee_features = ast_calloc(1, sizeof(*callee_features)))) {
			ast_log(LOG_WARNING, "Unable to allocate memory for callee feature flags. Aborting!\n");
			ast_datastore_free(ds_callee_features);
			return;
		}
		ds_callee_features->inheritance = DATASTORE_INHERIT_FOREVER;
		callee_features->is_caller = 0;
		ast_copy_flags(&(callee_features->features_callee), &(config->features_caller), AST_FLAGS_ALL);
		ast_copy_flags(&(callee_features->features_caller), &(config->features_callee), AST_FLAGS_ALL);
		ds_callee_features->data = callee_features;
		ast_channel_lock(callee);
		ast_channel_datastore_add(callee, ds_callee_features);
		ast_channel_unlock(callee);
	}

	return;
}

static void clear_dialed_interfaces(struct ast_channel *chan)
{
	struct ast_datastore *di_datastore;

	ast_channel_lock(chan);
	if ((di_datastore = ast_channel_datastore_find(chan, &dialed_interface_info, NULL))) {
		if (option_debug) {
			ast_log(LOG_DEBUG, "Removing dialed interfaces datastore on %s since we're bridging\n", chan->name);
		}
		if (!ast_channel_datastore_remove(chan, di_datastore)) {
			ast_datastore_free(di_datastore);
		}
	}
	ast_channel_unlock(chan);
}

/*!
 * \brief bridge the call and set CDR
 *
 * \param chan The bridge considers this channel the caller.
 * \param peer The bridge considers this channel the callee.
 * \param config Configuration for this bridge.
 *
 * Set start time, check for two channels,check if monitor on
 * check for feature activation, create new CDR
 * \retval res on success.
 * \retval -1 on failure to bridge.
 */
int ast_bridge_call(struct ast_channel *chan, struct ast_channel *peer, struct ast_bridge_config *config)
{
	/* Copy voice back and forth between the two channels.  Give the peer
	   the ability to transfer calls with '#<extension' syntax. */
	struct ast_frame *f;
	struct ast_channel *who;
	char chan_featurecode[FEATURE_MAX_LEN + 1]="";
	char peer_featurecode[FEATURE_MAX_LEN + 1]="";
	char orig_channame[AST_CHANNEL_NAME];
	char orig_peername[AST_CHANNEL_NAME];
	int res;
	int diff;
	int hasfeatures=0;
	int hadfeatures=0;
	int autoloopflag;
	int sendingdtmfdigit = 0;
	int we_disabled_peer_cdr = 0;
	struct ast_option_header *aoh;
	struct ast_cdr *bridge_cdr = NULL;
	struct ast_cdr *chan_cdr = chan->cdr; /* the proper chan cdr, if there are forked cdrs */
	struct ast_cdr *peer_cdr = peer->cdr; /* the proper chan cdr, if there are forked cdrs */
	struct ast_cdr *new_chan_cdr = NULL; /* the proper chan cdr, if there are forked cdrs */
	struct ast_cdr *new_peer_cdr = NULL; /* the proper chan cdr, if there are forked cdrs */
	struct ast_silence_generator *silgen = NULL;
	const char *h_context;

	if (chan && peer) {
		pbx_builtin_setvar_helper(chan, "BRIDGEPEER", peer->name);
		pbx_builtin_setvar_helper(peer, "BRIDGEPEER", chan->name);
	} else if (chan) {
		pbx_builtin_setvar_helper(chan, "BLINDTRANSFER", NULL);
	}

	set_bridge_features_on_config(config, pbx_builtin_getvar_helper(chan, "BRIDGE_FEATURES"));
	add_features_datastores(chan, peer, config);

	/* This is an interesting case.  One example is if a ringing channel gets redirected to
	 * an extension that picks up a parked call.  This will make sure that the call taken
	 * out of parking gets told that the channel it just got bridged to is still ringing. */
	if (chan->_state == AST_STATE_RINGING && peer->visible_indication != AST_CONTROL_RINGING) {
		ast_indicate(peer, AST_CONTROL_RINGING);
	}

	if (monitor_ok) {
		const char *monitor_exec;
		struct ast_channel *src = NULL;
		if (!monitor_app) {
			if (!(monitor_app = pbx_findapp("Monitor")))
				monitor_ok=0;
		}
		if ((monitor_exec = pbx_builtin_getvar_helper(chan, "AUTO_MONITOR"))) 
			src = chan;
		else if ((monitor_exec = pbx_builtin_getvar_helper(peer, "AUTO_MONITOR")))
			src = peer;
		if (monitor_app && src) {
			char *tmp = ast_strdupa(monitor_exec);
			pbx_exec(src, monitor_app, tmp);
		}
	}

	set_config_flags(chan, peer, config);

	/* Answer if need be */
	if (chan->_state != AST_STATE_UP) {
		if (ast_raw_answer(chan, 1)) {
			return -1;
		}
	}

#ifdef FOR_DEBUG
	/* show the two channels and cdrs involved in the bridge for debug & devel purposes */
	ast_channel_log("Pre-bridge CHAN Channel info", chan);
	ast_channel_log("Pre-bridge PEER Channel info", peer);
#endif
	/* two channels are being marked as linked here */
	ast_channel_set_linkgroup(chan,peer);

	/* copy the userfield from the B-leg to A-leg if applicable */
	if (chan->cdr && peer->cdr && !ast_strlen_zero(peer->cdr->userfield)) {
		char tmp[256];

		ast_channel_lock(chan);
		if (!ast_strlen_zero(chan->cdr->userfield)) {
			snprintf(tmp, sizeof(tmp), "%s;%s", chan->cdr->userfield, peer->cdr->userfield);
			ast_cdr_appenduserfield(chan, tmp);
		} else {
			ast_cdr_setuserfield(chan, peer->cdr->userfield);
		}
		ast_channel_unlock(chan);
		/* Don't delete the CDR; just disable it. */
		ast_set_flag(peer->cdr, AST_CDR_FLAG_POST_DISABLED);
		we_disabled_peer_cdr = 1;
	}
	ast_copy_string(orig_channame,chan->name,sizeof(orig_channame));
	ast_copy_string(orig_peername,peer->name,sizeof(orig_peername));

	if (!chan_cdr || (chan_cdr && !ast_test_flag(chan_cdr, AST_CDR_FLAG_POST_DISABLED))) {
		ast_channel_lock_both(chan, peer);
		if (chan_cdr) {
			ast_set_flag(chan_cdr, AST_CDR_FLAG_MAIN);
			ast_cdr_update(chan);
			bridge_cdr = ast_cdr_dup_unique_swap(chan_cdr);
			/* rip any forked CDR's off of the chan_cdr and attach
			 * them to the bridge_cdr instead */
			bridge_cdr->next = chan_cdr->next;
			chan_cdr->next = NULL;
			ast_copy_string(bridge_cdr->lastapp, S_OR(chan->appl, ""), sizeof(bridge_cdr->lastapp));
			ast_copy_string(bridge_cdr->lastdata, S_OR(chan->data, ""), sizeof(bridge_cdr->lastdata));
			if (peer_cdr && !ast_strlen_zero(peer_cdr->userfield)) {
				ast_copy_string(bridge_cdr->userfield, peer_cdr->userfield, sizeof(bridge_cdr->userfield));
			}
			ast_cdr_setaccount(peer, chan->accountcode);
		} else {
			/* better yet, in a xfer situation, find out why the chan cdr got zapped (pun unintentional) */
			bridge_cdr = ast_cdr_alloc(); /* this should be really, really rare/impossible? */
			ast_copy_string(bridge_cdr->channel, chan->name, sizeof(bridge_cdr->channel));
			ast_copy_string(bridge_cdr->dstchannel, peer->name, sizeof(bridge_cdr->dstchannel));
			ast_copy_string(bridge_cdr->uniqueid, chan->uniqueid, sizeof(bridge_cdr->uniqueid));
			ast_copy_string(bridge_cdr->lastapp, S_OR(chan->appl, ""), sizeof(bridge_cdr->lastapp));
			ast_copy_string(bridge_cdr->lastdata, S_OR(chan->data, ""), sizeof(bridge_cdr->lastdata));
			ast_cdr_setcid(bridge_cdr, chan);
			bridge_cdr->disposition = (chan->_state == AST_STATE_UP) ?  AST_CDR_ANSWERED : AST_CDR_NULL;
			bridge_cdr->amaflags = chan->amaflags ? chan->amaflags :  ast_default_amaflags;
			ast_copy_string(bridge_cdr->accountcode, chan->accountcode, sizeof(bridge_cdr->accountcode));
			/* Destination information */
			ast_copy_string(bridge_cdr->dst, chan->exten, sizeof(bridge_cdr->dst));
			ast_copy_string(bridge_cdr->dcontext, chan->context, sizeof(bridge_cdr->dcontext));
			if (peer_cdr) {
				bridge_cdr->start = peer_cdr->start;
				ast_copy_string(bridge_cdr->userfield, peer_cdr->userfield, sizeof(bridge_cdr->userfield));
			} else {
				ast_cdr_start(bridge_cdr);
			}
		}
		ast_channel_unlock(chan);
		ast_channel_unlock(peer);

		ast_debug(4, "bridge answer set, chan answer set\n");
		/* peer_cdr->answer will be set when a macro runs on the peer;
		   in that case, the bridge answer will be delayed while the
		   macro plays on the peer channel. The peer answered the call
		   before the macro started playing. To the phone system,
		   this is billable time for the call, even tho the caller
		   hears nothing but ringing while the macro does its thing. */

		/* Another case where the peer cdr's time will be set, is when
		   A self-parks by pickup up phone and dialing 700, then B
		   picks up A by dialing its parking slot; there may be more 
		   practical paths that get the same result, tho... in which
		   case you get the previous answer time from the Park... which
		   is before the bridge's start time, so I added in the 
		   tvcmp check to the if below */

		if (peer_cdr && !ast_tvzero(peer_cdr->answer) && ast_tvcmp(peer_cdr->answer, bridge_cdr->start) >= 0) {
			ast_cdr_setanswer(bridge_cdr, peer_cdr->answer);
			ast_cdr_setdisposition(bridge_cdr, peer_cdr->disposition);
			if (chan_cdr) {
				ast_cdr_setanswer(chan_cdr, peer_cdr->answer);
				ast_cdr_setdisposition(chan_cdr, peer_cdr->disposition);
			}
		} else {
			ast_cdr_answer(bridge_cdr);
			if (chan_cdr) {
				ast_cdr_answer(chan_cdr); /* for the sake of cli status checks */
			}
		}
		if (ast_test_flag(chan,AST_FLAG_BRIDGE_HANGUP_DONT) && (chan_cdr || peer_cdr)) {
			if (chan_cdr) {
				ast_set_flag(chan_cdr, AST_CDR_FLAG_BRIDGED);
			}
			if (peer_cdr) {
				ast_set_flag(peer_cdr, AST_CDR_FLAG_BRIDGED);
			}
		}
		/* the DIALED flag may be set if a dialed channel is transfered
		 * and then bridged to another channel.  In order for the
		 * bridge CDR to be written, the DIALED flag must not be
		 * present. */
		ast_clear_flag(bridge_cdr, AST_CDR_FLAG_DIALED);
	}
	ast_cel_report_event(chan, AST_CEL_BRIDGE_START, NULL, NULL, NULL);

	/* If we are bridging a call, stop worrying about forwarding loops. We presume that if
	 * a call is being bridged, that the humans in charge know what they're doing. If they
	 * don't, well, what can we do about that? */
	clear_dialed_interfaces(chan);
	clear_dialed_interfaces(peer);

	for (;;) {
		struct ast_channel *other;	/* used later */
	
		res = ast_channel_bridge(chan, peer, config, &f, &who);

		if (ast_test_flag(chan, AST_FLAG_ZOMBIE)
			|| ast_test_flag(peer, AST_FLAG_ZOMBIE)) {
			/* Zombies are present time to leave! */
			res = -1;
			if (f) {
				ast_frfree(f);
			}
			goto before_you_go;
		}

		/* When frame is not set, we are probably involved in a situation
		   where we've timed out.
		   When frame is set, we'll come this code twice; once for DTMF_BEGIN
		   and also for DTMF_END. If we flow into the following 'if' for both, then 
		   our wait times are cut in half, as both will subtract from the
		   feature_timer. Not good!
		*/
		if (config->feature_timer && (!f || f->frametype == AST_FRAME_DTMF_END)) {
			/* Update feature timer for next pass */
			diff = ast_tvdiff_ms(ast_tvnow(), config->feature_start_time);
			if (res == AST_BRIDGE_RETRY) {
				/* The feature fully timed out but has not been updated. Skip
				 * the potential round error from the diff calculation and
				 * explicitly set to expired. */
				config->feature_timer = -1;
			} else {
				config->feature_timer -= diff;
			}

			if (hasfeatures) {
				if (config->feature_timer <= 0) {
					/* Not *really* out of time, just out of time for
					   digits to come in for features. */
					ast_debug(1, "Timed out for feature!\n");
					if (!ast_strlen_zero(peer_featurecode)) {
						ast_dtmf_stream(chan, peer, peer_featurecode, 0, 0);
						memset(peer_featurecode, 0, sizeof(peer_featurecode));
					}
					if (!ast_strlen_zero(chan_featurecode)) {
						ast_dtmf_stream(peer, chan, chan_featurecode, 0, 0);
						memset(chan_featurecode, 0, sizeof(chan_featurecode));
					}
					if (f)
						ast_frfree(f);
					hasfeatures = !ast_strlen_zero(chan_featurecode) || !ast_strlen_zero(peer_featurecode);
					if (!hasfeatures) {
						/* No more digits expected - reset the timer */
						config->feature_timer = 0;
					}
					hadfeatures = hasfeatures;
					/* Continue as we were */
					continue;
				} else if (!f) {
					/* The bridge returned without a frame and there is a feature in progress.
					 * However, we don't think the feature has quite yet timed out, so just
					 * go back into the bridge. */
					continue;
 				}
			} else {
				if (config->feature_timer <=0) {
					/* We ran out of time */
					config->feature_timer = 0;
					who = chan;
					if (f)
						ast_frfree(f);
					f = NULL;
					res = 0;
				}
			}
		}
		if (res < 0) {
			if (!ast_test_flag(chan, AST_FLAG_ZOMBIE) && !ast_test_flag(peer, AST_FLAG_ZOMBIE) && !ast_check_hangup(chan) && !ast_check_hangup(peer)) {
				ast_log(LOG_WARNING, "Bridge failed on channels %s and %s\n", chan->name, peer->name);
			}
			goto before_you_go;
		}
		
		if (!f || (f->frametype == AST_FRAME_CONTROL &&
				(f->subclass.integer == AST_CONTROL_HANGUP || f->subclass.integer == AST_CONTROL_BUSY ||
					f->subclass.integer == AST_CONTROL_CONGESTION))) {
			res = -1;
			break;
		}
		/* many things should be sent to the 'other' channel */
		other = (who == chan) ? peer : chan;
		if (f->frametype == AST_FRAME_CONTROL) {
			switch (f->subclass.integer) {
			case AST_CONTROL_RINGING:
			case AST_CONTROL_FLASH:
			case AST_CONTROL_MCID:
			case -1:
				ast_indicate(other, f->subclass.integer);
				break;
			case AST_CONTROL_CONNECTED_LINE:
				if (!ast_channel_connected_line_macro(who, other, f, who != chan, 1)) {
					break;
				}
				ast_indicate_data(other, f->subclass.integer, f->data.ptr, f->datalen);
				break;
			case AST_CONTROL_REDIRECTING:
				if (!ast_channel_redirecting_macro(who, other, f, who != chan, 1)) {
					break;
				}
				ast_indicate_data(other, f->subclass.integer, f->data.ptr, f->datalen);
				break;
			case AST_CONTROL_AOC:
			case AST_CONTROL_HOLD:
			case AST_CONTROL_UNHOLD:
				ast_indicate_data(other, f->subclass.integer, f->data.ptr, f->datalen);
				break;
			case AST_CONTROL_OPTION:
				aoh = f->data.ptr;
				/* Forward option Requests, but only ones we know are safe
				 * These are ONLY sent by chan_iax2 and I'm not convinced that
				 * they are useful. I haven't deleted them entirely because I
				 * just am not sure of the ramifications of removing them. */
				if (aoh && aoh->flag == AST_OPTION_FLAG_REQUEST) {
				   	switch (ntohs(aoh->option)) {
					case AST_OPTION_TONE_VERIFY:
					case AST_OPTION_TDD:
					case AST_OPTION_RELAXDTMF:
					case AST_OPTION_AUDIO_MODE:
					case AST_OPTION_DIGIT_DETECT:
					case AST_OPTION_FAX_DETECT:
						ast_channel_setoption(other, ntohs(aoh->option), aoh->data, 
							f->datalen - sizeof(struct ast_option_header), 0);
					}
				}
				break;
			}
		} else if (f->frametype == AST_FRAME_DTMF_BEGIN) {
			struct ast_flags *cfg;
			char dtmfcode[2] = { f->subclass.integer, };
			size_t featurelen;

			if (who == chan) {
				featurelen = strlen(chan_featurecode);
				cfg = &(config->features_caller);
			} else {
				featurelen = strlen(peer_featurecode);
				cfg = &(config->features_callee);
			}
			/* Take a peek if this (possibly) matches a feature. If not, just pass this
			 * DTMF along untouched. If this is not the first digit of a multi-digit code
			 * then we need to fall through and stream the characters if it matches */
			if (featurelen == 0
				&& feature_check(chan, cfg, &dtmfcode[0]) == AST_FEATURE_RETURN_PASSDIGITS) {
				if (option_debug > 3) {
					ast_log(LOG_DEBUG, "Passing DTMF through, since it is not a feature code\n");
				}
				ast_write(other, f);
				sendingdtmfdigit = 1;
			} else {
				/* If ast_opt_transmit_silence is set, then we need to make sure we are
				 * transmitting something while we hold on to the DTMF waiting for a
				 * feature. */
				if (!silgen && ast_opt_transmit_silence) {
					silgen = ast_channel_start_silence_generator(other);
				}
				if (option_debug > 3) {
					ast_log(LOG_DEBUG, "Not passing DTMF through, since it may be a feature code\n");
				}
			}
		} else if (f->frametype == AST_FRAME_DTMF_END) {
			char *featurecode;
			int sense;

			hadfeatures = hasfeatures;
			/* This cannot overrun because the longest feature is one shorter than our buffer */
			if (who == chan) {
				sense = FEATURE_SENSE_CHAN;
				featurecode = chan_featurecode;
			} else  {
				sense = FEATURE_SENSE_PEER;
				featurecode = peer_featurecode;
			}

			if (sendingdtmfdigit == 1) {
				/* We let the BEGIN go through happily, so let's not bother with the END,
				 * since we already know it's not something we bother with */
				ast_write(other, f);
				sendingdtmfdigit = 0;
			} else {
				/*! append the event to featurecode. we rely on the string being zero-filled, and
				 * not overflowing it. 
				 * \todo XXX how do we guarantee the latter ?
				 */
				featurecode[strlen(featurecode)] = f->subclass.integer;
				/* Get rid of the frame before we start doing "stuff" with the channels */
				ast_frfree(f);
				f = NULL;
				if (silgen) {
					ast_channel_stop_silence_generator(other, silgen);
					silgen = NULL;
				}
				config->feature_timer = 0;
				res = feature_interpret(chan, peer, config, featurecode, sense);
				switch(res) {
				case AST_FEATURE_RETURN_PASSDIGITS:
					ast_dtmf_stream(other, who, featurecode, 0, 0);
					/* Fall through */
				case AST_FEATURE_RETURN_SUCCESS:
					memset(featurecode, 0, sizeof(chan_featurecode));
					break;
				}
				if (res >= AST_FEATURE_RETURN_PASSDIGITS) {
					res = 0;
				} else {
					break;
				}
				hasfeatures = !ast_strlen_zero(chan_featurecode) || !ast_strlen_zero(peer_featurecode);
				if (hadfeatures && !hasfeatures) {
					/* Feature completed or timed out */
					config->feature_timer = 0;
				} else if (hasfeatures) {
					if (config->timelimit) {
						/* No warning next time - we are waiting for feature code */
						ast_set_flag(config, AST_FEATURE_WARNING_ACTIVE);
					}
					config->feature_start_time = ast_tvnow();
					config->feature_timer = featuredigittimeout;
					ast_debug(1, "Set feature timer to %ld ms\n", config->feature_timer);
				}
			}
		}
		if (f)
			ast_frfree(f);
	}
	ast_cel_report_event(chan, AST_CEL_BRIDGE_END, NULL, NULL, NULL);

before_you_go:
	/* Just in case something weird happened and we didn't clean up the silence generator... */
	if (silgen) {
		ast_channel_stop_silence_generator(who == chan ? peer : chan, silgen);
		silgen = NULL;
	}

	if (ast_test_flag(chan,AST_FLAG_BRIDGE_HANGUP_DONT)) {
		ast_clear_flag(chan,AST_FLAG_BRIDGE_HANGUP_DONT); /* its job is done */
		if (bridge_cdr) {
			ast_cdr_discard(bridge_cdr);
			/* QUESTION: should we copy bridge_cdr fields to the peer before we throw it away? */
		}
		return res; /* if we shouldn't do the h-exten, we shouldn't do the bridge cdr, either! */
	}

	if (config->end_bridge_callback) {
		config->end_bridge_callback(config->end_bridge_callback_data);
	}

	/* run the hangup exten on the chan object IFF it was NOT involved in a parking situation 
	 * if it were, then chan belongs to a different thread now, and might have been hung up long
     * ago.
	 */
	if (ast_test_flag(&config->features_caller, AST_FEATURE_NO_H_EXTEN)) {
		h_context = NULL;
	} else if (ast_exists_extension(chan, chan->context, "h", 1,
		S_COR(chan->caller.id.number.valid, chan->caller.id.number.str, NULL))) {
		h_context = chan->context;
	} else if (!ast_strlen_zero(chan->macrocontext)
		&& ast_exists_extension(chan, chan->macrocontext, "h", 1,
			S_COR(chan->caller.id.number.valid, chan->caller.id.number.str, NULL))) {
		h_context = chan->macrocontext;
	} else {
		h_context = NULL;
	}
	if (h_context) {
		struct ast_cdr *swapper = NULL;
		char savelastapp[AST_MAX_EXTENSION];
		char savelastdata[AST_MAX_EXTENSION];
		char save_context[AST_MAX_CONTEXT];
		char save_exten[AST_MAX_EXTENSION];
		int  save_prio;
		int  found = 0;	/* set if we find at least one match */
		int  spawn_error = 0;

		/*
		 * Make sure that the channel is marked as hungup since we are
		 * going to run the "h" exten on it.
		 */
		ast_softhangup(chan, AST_SOFTHANGUP_APPUNLOAD);

		autoloopflag = ast_test_flag(chan, AST_FLAG_IN_AUTOLOOP);
		ast_set_flag(chan, AST_FLAG_IN_AUTOLOOP);
		if (bridge_cdr && ast_opt_end_cdr_before_h_exten) {
			ast_cdr_end(bridge_cdr);
		}

		/* swap the bridge cdr and the chan cdr for a moment, and let the endbridge
		   dialplan code operate on it */
		ast_channel_lock(chan);
		if (bridge_cdr) {
			swapper = chan->cdr;
			ast_copy_string(savelastapp, bridge_cdr->lastapp, sizeof(bridge_cdr->lastapp));
			ast_copy_string(savelastdata, bridge_cdr->lastdata, sizeof(bridge_cdr->lastdata));
			chan->cdr = bridge_cdr;
		}
		ast_copy_string(save_context, chan->context, sizeof(save_context));
		ast_copy_string(save_exten, chan->exten, sizeof(save_exten));
		save_prio = chan->priority;
		if (h_context != chan->context) {
			ast_copy_string(chan->context, h_context, sizeof(chan->context));
		}
		ast_copy_string(chan->exten, "h", sizeof(chan->exten));
		chan->priority = 1;
		ast_channel_unlock(chan);

		while ((spawn_error = ast_spawn_extension(chan, chan->context, chan->exten,
			chan->priority,
			S_COR(chan->caller.id.number.valid, chan->caller.id.number.str, NULL),
			&found, 1)) == 0) {
			chan->priority++;
		}
		if (found && spawn_error) {
			/* Something bad happened, or a hangup has been requested. */
			ast_debug(1, "Spawn extension (%s,%s,%d) exited non-zero on '%s'\n", chan->context, chan->exten, chan->priority, chan->name);
			ast_verb(2, "Spawn extension (%s, %s, %d) exited non-zero on '%s'\n", chan->context, chan->exten, chan->priority, chan->name);
		}

		/* swap it back */
		ast_channel_lock(chan);
		ast_copy_string(chan->context, save_context, sizeof(chan->context));
		ast_copy_string(chan->exten, save_exten, sizeof(chan->exten));
		chan->priority = save_prio;
		if (bridge_cdr) {
			if (chan->cdr == bridge_cdr) {
				chan->cdr = swapper;
			} else {
				bridge_cdr = NULL;
			}
		}
		/* An "h" exten has been run, so indicate that one has been run. */
		ast_set_flag(chan, AST_FLAG_BRIDGE_HANGUP_RUN);
		ast_channel_unlock(chan);

		/* protect the lastapp/lastdata against the effects of the hangup/dialplan code */
		if (bridge_cdr) {
			ast_copy_string(bridge_cdr->lastapp, savelastapp, sizeof(bridge_cdr->lastapp));
			ast_copy_string(bridge_cdr->lastdata, savelastdata, sizeof(bridge_cdr->lastdata));
		}
		ast_set2_flag(chan, autoloopflag, AST_FLAG_IN_AUTOLOOP);
	}
	
	/* obey the NoCDR() wishes. -- move the DISABLED flag to the bridge CDR if it was set on the channel during the bridge... */
	new_chan_cdr = pick_unlocked_cdr(chan->cdr); /* the proper chan cdr, if there are forked cdrs */
	if (bridge_cdr && new_chan_cdr && ast_test_flag(new_chan_cdr, AST_CDR_FLAG_POST_DISABLED))
		ast_set_flag(bridge_cdr, AST_CDR_FLAG_POST_DISABLED);

	/* we can post the bridge CDR at this point */
	if (bridge_cdr) {
		ast_cdr_end(bridge_cdr);
		ast_cdr_detach(bridge_cdr);
	}
	
	/* do a specialized reset on the beginning channel
	   CDR's, if they still exist, so as not to mess up
	   issues in future bridges;
	   
	   Here are the rules of the game:
	   1. The chan and peer channel pointers will not change
	      during the life of the bridge.
	   2. But, in transfers, the channel names will change.
	      between the time the bridge is started, and the
	      time the channel ends. 
	      Usually, when a channel changes names, it will
	      also change CDR pointers.
	   3. Usually, only one of the two channels (chan or peer)
	      will change names.
	   4. Usually, if a channel changes names during a bridge,
	      it is because of a transfer. Usually, in these situations,
	      it is normal to see 2 bridges running simultaneously, and
	      it is not unusual to see the two channels that change
	      swapped between bridges.
	   5. After a bridge occurs, we have 2 or 3 channels' CDRs
	      to attend to; if the chan or peer changed names,
	      we have the before and after attached CDR's.
	*/

	if (new_chan_cdr) {
		struct ast_channel *chan_ptr = NULL;

		if (strcasecmp(orig_channame, chan->name) != 0) { 
			/* old channel */
			if ((chan_ptr = ast_channel_get_by_name(orig_channame))) {
				ast_channel_lock(chan_ptr);
				if (!ast_bridged_channel(chan_ptr)) {
					struct ast_cdr *cur;
					for (cur = chan_ptr->cdr; cur; cur = cur->next) {
						if (cur == chan_cdr) {
							break;
						}
					}
					if (cur) {
						ast_cdr_specialized_reset(chan_cdr, 0);
					}
				}
				ast_channel_unlock(chan_ptr);
				chan_ptr = ast_channel_unref(chan_ptr);
			}
			/* new channel */
			ast_cdr_specialized_reset(new_chan_cdr, 0);
		} else {
			ast_cdr_specialized_reset(chan->cdr, 0); /* nothing changed, reset the chan cdr  */
		}
	}

	{
		struct ast_channel *chan_ptr = NULL;
		new_peer_cdr = pick_unlocked_cdr(peer->cdr); /* the proper chan cdr, if there are forked cdrs */
		if (new_chan_cdr && ast_test_flag(new_chan_cdr, AST_CDR_FLAG_POST_DISABLED) && new_peer_cdr && !ast_test_flag(new_peer_cdr, AST_CDR_FLAG_POST_DISABLED))
			ast_set_flag(new_peer_cdr, AST_CDR_FLAG_POST_DISABLED); /* DISABLED is viral-- it will propagate across a bridge */
		if (strcasecmp(orig_peername, peer->name) != 0) { 
			/* old channel */
			if ((chan_ptr = ast_channel_get_by_name(orig_peername))) {
				ast_channel_lock(chan_ptr);
				if (!ast_bridged_channel(chan_ptr)) {
					struct ast_cdr *cur;
					for (cur = chan_ptr->cdr; cur; cur = cur->next) {
						if (cur == peer_cdr) {
							break;
						}
					}
					if (cur) {
						ast_cdr_specialized_reset(peer_cdr, 0);
					}
				}
				ast_channel_unlock(chan_ptr);
				chan_ptr = ast_channel_unref(chan_ptr);
			}
			/* new channel */
			if (new_peer_cdr) {
				ast_cdr_specialized_reset(new_peer_cdr, 0);
			}
		} else {
			if (we_disabled_peer_cdr) {
				ast_clear_flag(peer->cdr, AST_CDR_FLAG_POST_DISABLED);
			}
			ast_cdr_specialized_reset(peer->cdr, 0); /* nothing changed, reset the peer cdr  */
		}
	}
	
	return res;
}

/*! \brief Output parking event to manager */
static void post_manager_event(const char *s, struct parkeduser *pu)
{
	manager_event(EVENT_FLAG_CALL, s,
		"Exten: %s\r\n"
		"Channel: %s\r\n"
		"Parkinglot: %s\r\n"
		"CallerIDNum: %s\r\n"
		"CallerIDName: %s\r\n"
		"ConnectedLineNum: %s\r\n"
		"ConnectedLineName: %s\r\n"
		"UniqueID: %s\r\n",
		pu->parkingexten, 
		pu->chan->name,
		pu->parkinglot->name,
		S_COR(pu->chan->caller.id.number.valid, pu->chan->caller.id.number.str, "<unknown>"),
		S_COR(pu->chan->caller.id.name.valid, pu->chan->caller.id.name.str, "<unknown>"),
		S_COR(pu->chan->connected.id.number.valid, pu->chan->connected.id.number.str, "<unknown>"),
		S_COR(pu->chan->connected.id.name.valid, pu->chan->connected.id.name.str, "<unknown>"),
		pu->chan->uniqueid
		);
}

static char *callback_dialoptions(struct ast_flags *features_callee, struct ast_flags *features_caller, char *options, size_t len)
{
	int i = 0;
	enum {
		OPT_CALLEE_REDIRECT   = 't',
		OPT_CALLER_REDIRECT   = 'T',
		OPT_CALLEE_AUTOMON    = 'w',
		OPT_CALLER_AUTOMON    = 'W',
		OPT_CALLEE_DISCONNECT = 'h',
		OPT_CALLER_DISCONNECT = 'H',
		OPT_CALLEE_PARKCALL   = 'k',
		OPT_CALLER_PARKCALL   = 'K',
	};

	memset(options, 0, len);
	if (ast_test_flag(features_caller, AST_FEATURE_REDIRECT) && i < len) {
		options[i++] = OPT_CALLER_REDIRECT;
	}
	if (ast_test_flag(features_caller, AST_FEATURE_AUTOMON) && i < len) {
		options[i++] = OPT_CALLER_AUTOMON;
	}
	if (ast_test_flag(features_caller, AST_FEATURE_DISCONNECT) && i < len) {
		options[i++] = OPT_CALLER_DISCONNECT;
	}
	if (ast_test_flag(features_caller, AST_FEATURE_PARKCALL) && i < len) {
		options[i++] = OPT_CALLER_PARKCALL;
	}

	if (ast_test_flag(features_callee, AST_FEATURE_REDIRECT) && i < len) {
		options[i++] = OPT_CALLEE_REDIRECT;
	}
	if (ast_test_flag(features_callee, AST_FEATURE_AUTOMON) && i < len) {
		options[i++] = OPT_CALLEE_AUTOMON;
	}
	if (ast_test_flag(features_callee, AST_FEATURE_DISCONNECT) && i < len) {
		options[i++] = OPT_CALLEE_DISCONNECT;
	}
	if (ast_test_flag(features_callee, AST_FEATURE_PARKCALL) && i < len) {
		options[i++] = OPT_CALLEE_PARKCALL;
	}

	return options;
}

/*!
 * \internal
 * \brief Run management on a parked call.
 *
 * \note The parkinglot parkings list is locked on entry.
 *
 * \retval TRUE if the parking completed.
 */
static int manage_parked_call(struct parkeduser *pu, const struct pollfd *pfds, int nfds, struct pollfd **new_pfds, int *new_nfds, int *ms)
{
	struct ast_channel *chan = pu->chan;	/* shorthand */
	int tms;        /* timeout for this item */
	int x;          /* fd index in channel */
	int parking_complete = 0;

	tms = ast_tvdiff_ms(ast_tvnow(), pu->start);
	if (tms > pu->parkingtime) {
		/*
		 * Call has been parked too long.
		 * Stop entertaining the caller.
		 */
		switch (pu->hold_method) {
		case AST_CONTROL_HOLD:
			ast_indicate(pu->chan, AST_CONTROL_UNHOLD);
			break;
		case AST_CONTROL_RINGING:
			ast_indicate(pu->chan, -1);
			break;
		default:
			break;
		}
		pu->hold_method = 0;

		/* Get chan, exten from derived kludge */
		if (pu->peername[0]) {
			char *peername;
			char *dash;
			char *peername_flat; /* using something like DAHDI/52 for an extension name is NOT a good idea */
			int i;

			peername = ast_strdupa(pu->peername);
			dash = strrchr(peername, '-');
			if (dash) {
				*dash = '\0';
			}

			peername_flat = ast_strdupa(peername);
			for (i = 0; peername_flat[i]; i++) {
				if (peername_flat[i] == '/') {
					peername_flat[i] = '_';
				}
			}

			if (!ast_context_find_or_create(NULL, NULL, parking_con_dial, registrar)) {
				ast_log(LOG_ERROR,
					"Parking dial context '%s' does not exist and unable to create\n",
					parking_con_dial);
			} else {
				char returnexten[AST_MAX_EXTENSION];
				struct ast_datastore *features_datastore;
				struct ast_dial_features *dialfeatures;

				if (!strncmp(peername, "Parked/", 7)) {
					peername += 7;
				}

				ast_channel_lock(chan);
				features_datastore = ast_channel_datastore_find(chan, &dial_features_info,
					NULL);
				if (features_datastore && (dialfeatures = features_datastore->data)) {
					char buf[MAX_DIAL_FEATURE_OPTIONS] = {0,};

					snprintf(returnexten, sizeof(returnexten), "%s,30,%s", peername,
						callback_dialoptions(&(dialfeatures->features_callee),
							&(dialfeatures->features_caller), buf, sizeof(buf)));
				} else { /* Existing default */
					ast_log(LOG_NOTICE, "Dial features not found on %s, using default!\n",
						chan->name);
					snprintf(returnexten, sizeof(returnexten), "%s,30,t", peername);
				}
				ast_channel_unlock(chan);

				if (ast_add_extension(parking_con_dial, 1, peername_flat, 1, NULL, NULL,
					"Dial", ast_strdup(returnexten), ast_free_ptr, registrar)) {
					ast_log(LOG_ERROR,
						"Could not create parking return dial exten: %s@%s\n",
						peername_flat, parking_con_dial);
				}
			}
			if (pu->options_specified) {
				/*
				 * Park() was called with overriding return arguments, respect
				 * those arguments.
				 */
				set_c_e_p(chan, pu->context, pu->exten, pu->priority);
			} else if (comebacktoorigin) {
				set_c_e_p(chan, parking_con_dial, peername_flat, 1);
			} else {
				char parkingslot[AST_MAX_EXTENSION];

				snprintf(parkingslot, sizeof(parkingslot), "%d", pu->parkingnum);
				pbx_builtin_setvar_helper(chan, "PARKINGSLOT", parkingslot);
				set_c_e_p(chan, "parkedcallstimeout", peername_flat, 1);
			}
		} else {
			/*
			 * They've been waiting too long, send them back to where they
			 * came.  Theoretically they should have their original
			 * extensions and such, but we copy to be on the safe side.
			 */
			set_c_e_p(chan, pu->context, pu->exten, pu->priority);
		}
		post_manager_event("ParkedCallTimeOut", pu);
		ast_cel_report_event(pu->chan, AST_CEL_PARK_END, NULL, "ParkedCallTimeOut", NULL);

		ast_verb(2, "Timeout for %s parked on %d (%s). Returning to %s,%s,%d\n",
			pu->chan->name, pu->parkingnum, pu->parkinglot->name, pu->chan->context,
			pu->chan->exten, pu->chan->priority);

		/* Start up the PBX, or hang them up */
		if (ast_pbx_start(chan))  {
			ast_log(LOG_WARNING,
				"Unable to restart the PBX for user on '%s', hanging them up...\n",
				pu->chan->name);
			ast_hangup(chan);
		}

		/* And take them out of the parking lot */
		parking_complete = 1;
	} else {	/* still within parking time, process descriptors */
		for (x = 0; x < AST_MAX_FDS; x++) {
			struct ast_frame *f;
			int y;

			if (chan->fds[x] == -1) {
				continue;	/* nothing on this descriptor */
			}

			for (y = 0; y < nfds; y++) {
				if (pfds[y].fd == chan->fds[x]) {
					/* Found poll record! */
					break;
				}
			}
			if (y == nfds) {
				/* Not found */
				continue;
			}

			if (!(pfds[y].revents & (POLLIN | POLLERR | POLLPRI))) {
				/* Next x */
				continue;
			}

			if (pfds[y].revents & POLLPRI) {
				ast_set_flag(chan, AST_FLAG_EXCEPTION);
			} else {
				ast_clear_flag(chan, AST_FLAG_EXCEPTION);
			}
			chan->fdno = x;

			/* See if they need servicing */
			f = ast_read(pu->chan);
			/* Hangup? */
			if (!f || (f->frametype == AST_FRAME_CONTROL
				&& f->subclass.integer == AST_CONTROL_HANGUP)) {
				if (f) {
					ast_frfree(f);
				}
				post_manager_event("ParkedCallGiveUp", pu);
				ast_cel_report_event(pu->chan, AST_CEL_PARK_END, NULL, "ParkedCallGiveUp",
					NULL);

				/* There's a problem, hang them up */
				ast_verb(2, "%s got tired of being parked\n", chan->name);
				ast_hangup(chan);

				/* And take them out of the parking lot */
				parking_complete = 1;
				break;
			} else {
				/* XXX Maybe we could do something with packets, like dial "0" for operator or something XXX */
				ast_frfree(f);
				if (pu->hold_method == AST_CONTROL_HOLD
					&& pu->moh_trys < 3
					&& !chan->generatordata) {
					ast_debug(1,
						"MOH on parked call stopped by outside source.  Restarting on channel %s.\n",
						chan->name);
					ast_indicate_data(chan, AST_CONTROL_HOLD,
						S_OR(pu->parkinglot->cfg.mohclass, NULL),
						(!ast_strlen_zero(pu->parkinglot->cfg.mohclass)
							? strlen(pu->parkinglot->cfg.mohclass) + 1 : 0));
					pu->moh_trys++;
				}
				goto std;	/* XXX Ick: jumping into an else statement??? XXX */
			}
		} /* End for */
		if (x >= AST_MAX_FDS) {
std:		for (x = 0; x < AST_MAX_FDS; x++) {	/* mark fds for next round */
				if (chan->fds[x] > -1) {
					void *tmp = ast_realloc(*new_pfds,
						(*new_nfds + 1) * sizeof(struct pollfd));

					if (!tmp) {
						continue;
					}
					*new_pfds = tmp;
					(*new_pfds)[*new_nfds].fd = chan->fds[x];
					(*new_pfds)[*new_nfds].events = POLLIN | POLLERR | POLLPRI;
					(*new_pfds)[*new_nfds].revents = 0;
					(*new_nfds)++;
				}
			}
			/* Keep track of our shortest wait */
			if (tms < *ms || *ms < 0) {
				*ms = tms;
			}
		}
	}

	return parking_complete;
}

/*! \brief Run management on parkinglots, called once per parkinglot */
static void manage_parkinglot(struct ast_parkinglot *curlot, const struct pollfd *pfds, int nfds, struct pollfd **new_pfds, int *new_nfds, int *ms)
{
	struct parkeduser *pu;
	struct ast_context *con;

	/* Lock parkings list */
	AST_LIST_LOCK(&curlot->parkings);
	AST_LIST_TRAVERSE_SAFE_BEGIN(&curlot->parkings, pu, list) {
		if (pu->notquiteyet) { /* Pretend this one isn't here yet */
			continue;
		}
		if (manage_parked_call(pu, pfds, nfds, new_pfds, new_nfds, ms)) {
			/* Parking is complete for this call so remove it from the parking lot. */
			con = ast_context_find(pu->parkinglot->cfg.parking_con);
			if (con) {
				if (ast_context_remove_extension2(con, pu->parkingexten, 1, NULL, 0)) {
					ast_log(LOG_WARNING,
						"Whoa, failed to remove the parking extension %s@%s!\n",
						pu->parkingexten, pu->parkinglot->cfg.parking_con);
				}
				notify_metermaids(pu->parkingexten, pu->parkinglot->cfg.parking_con,
					AST_DEVICE_NOT_INUSE);
			} else {
				ast_log(LOG_WARNING,
					"Whoa, parking lot '%s' context '%s' does not exist.\n",
					pu->parkinglot->name, pu->parkinglot->cfg.parking_con);
			}
			AST_LIST_REMOVE_CURRENT(list);
			parkinglot_unref(pu->parkinglot);
			ast_free(pu);
		}
	}
	AST_LIST_TRAVERSE_SAFE_END;
	AST_LIST_UNLOCK(&curlot->parkings);
}

/*! 
 * \brief Take care of parked calls and unpark them if needed 
 * \param ignore unused var.
 * 
 * Start inf loop, lock parking lot, check if any parked channels have gone above timeout
 * if so, remove channel from parking lot and return it to the extension that parked it.
 * Check if parked channel decided to hangup, wait until next FD via select().
 */
static void *do_parking_thread(void *ignore)
{
	struct pollfd *pfds = NULL, *new_pfds = NULL;
	int nfds = 0, new_nfds = 0;

	for (;;) {
		struct ao2_iterator iter;
		struct ast_parkinglot *curlot;
		int ms = -1;	/* poll2 timeout, uninitialized */

		iter = ao2_iterator_init(parkinglots, 0);
		while ((curlot = ao2_iterator_next(&iter))) {
			manage_parkinglot(curlot, pfds, nfds, &new_pfds, &new_nfds, &ms);
			ao2_ref(curlot, -1);
		}
		ao2_iterator_destroy(&iter);

		/* Recycle */
		ast_free(pfds);
		pfds = new_pfds;
		nfds = new_nfds;
		new_pfds = NULL;
		new_nfds = 0;

		/* Wait for something to happen */
		ast_poll(pfds, nfds, ms);
		pthread_testcancel();
	}
	/* If this WERE reached, we'd need to free(pfds) */
	return NULL;	/* Never reached */
}

/*! \brief Find parkinglot by name */
static struct ast_parkinglot *find_parkinglot(const char *name)
{
	struct ast_parkinglot *parkinglot;

	if (ast_strlen_zero(name)) {
		return NULL;
	}

	parkinglot = ao2_find(parkinglots, (void *) name, 0);
	if (parkinglot) {
		ast_debug(1, "Found Parking lot: %s\n", parkinglot->name);
	}

	return parkinglot;
}

/*! \brief Copy parkinglot and store it with new name */
static struct ast_parkinglot *copy_parkinglot(const char *name, const struct ast_parkinglot *parkinglot)
{
	struct ast_parkinglot *copylot;

	if ((copylot = find_parkinglot(name))) { /* Parkinglot with that name already exists */
		ao2_ref(copylot, -1);
		return NULL;
	}

	copylot = create_parkinglot(name);
	if (!copylot) {
		return NULL;
	}

	ast_debug(1, "Building parking lot %s\n", name);

	/* Copy the source parking lot configuration. */
	copylot->cfg = parkinglot->cfg;

	return copylot;
}

AST_APP_OPTIONS(park_call_options, BEGIN_OPTIONS
	AST_APP_OPTION('r', AST_PARK_OPT_RINGING),
	AST_APP_OPTION('R', AST_PARK_OPT_RANDOMIZE),
	AST_APP_OPTION('s', AST_PARK_OPT_SILENCE),
END_OPTIONS );

/*! \brief Park a call */
static int park_call_exec(struct ast_channel *chan, const char *data)
{
	/* Cache the original channel name in case we get masqueraded in the middle
	 * of a park--it is still theoretically possible for a transfer to happen before
	 * we get here, but it is _really_ unlikely */
	char *orig_chan_name = ast_strdupa(chan->name);
	struct ast_park_call_args args = {
		.orig_chan_name = orig_chan_name,
	};
	struct ast_flags flags = { 0 };
	char orig_exten[AST_MAX_EXTENSION];
	int orig_priority;
	int res;
	const char *pl_name;
	char *parse;
	struct park_app_args app_args;

	/* Answer if call is not up */
	if (chan->_state != AST_STATE_UP) {
		if (ast_answer(chan)) {
			return -1;
		}

		/* Sleep to allow VoIP streams to settle down */
		if (ast_safe_sleep(chan, 1000)) {
			return -1;
		}
	}

	/* Process the dialplan application options. */
	parse = ast_strdupa(data);
	AST_STANDARD_APP_ARGS(app_args, parse);

	if (!ast_strlen_zero(app_args.timeout)) {
		if (sscanf(app_args.timeout, "%30d", &args.timeout) != 1) {
			ast_log(LOG_WARNING, "Invalid timeout '%s' provided\n", app_args.timeout);
			args.timeout = 0;
		}
	}
	if (!ast_strlen_zero(app_args.return_con)) {
		args.return_con = app_args.return_con;
	}
	if (!ast_strlen_zero(app_args.return_ext)) {
		args.return_ext = app_args.return_ext;
	}
	if (!ast_strlen_zero(app_args.return_pri)) {
		if (sscanf(app_args.return_pri, "%30d", &args.return_pri) != 1) {
			ast_log(LOG_WARNING, "Invalid priority '%s' specified\n", app_args.return_pri);
			args.return_pri = 0;
		}
	}

	ast_app_parse_options(park_call_options, &flags, NULL, app_args.options);
	args.flags = flags.flags;

	/*
	 * Setup the exten/priority to be s/1 since we don't know where
	 * this call should return.
	 */
	ast_copy_string(orig_exten, chan->exten, sizeof(orig_exten));
	orig_priority = chan->priority;
	strcpy(chan->exten, "s");
	chan->priority = 1;

	/* Park the call */
	if (!ast_strlen_zero(app_args.pl_name)) {
		pl_name = app_args.pl_name;
	} else {
		pl_name = findparkinglotname(chan);
	}
	if (ast_strlen_zero(pl_name)) {
		/* Parking lot is not specified, so use the default parking lot. */
		args.parkinglot = parkinglot_addref(default_parkinglot);
	} else {
		args.parkinglot = find_parkinglot(pl_name);
		if (!args.parkinglot && parkeddynamic) {
			args.parkinglot = create_dynamic_parkinglot(pl_name, chan);
		}
	}
	if (args.parkinglot) {
		res = masq_park_call(chan, chan, &args);
		parkinglot_unref(args.parkinglot);
	} else {
		/* Parking failed because the parking lot does not exist. */
		if (!ast_test_flag(&args, AST_PARK_OPT_SILENCE)) {
			ast_stream_and_wait(chan, "pbx-parkingfailed", "");
		}
		res = -1;
	}
	if (res) {
		/* Park failed, try to continue in the dialplan. */
		ast_copy_string(chan->exten, orig_exten, sizeof(chan->exten));
		chan->priority = orig_priority;
		res = 0;
	} else {
		/* Park succeeded. */
		res = -1;
	}

	return res;
}

/*! \brief Pickup parked call */
static int parked_call_exec(struct ast_channel *chan, const char *data)
{
	int res = 0;
	struct ast_channel *peer = NULL;
	struct parkeduser *pu;
	struct ast_context *con;
	char *parse;
	const char *pl_name;
	int park = 0;
	struct ast_bridge_config config;
	struct ast_parkinglot *parkinglot;
	AST_DECLARE_APP_ARGS(app_args,
		AST_APP_ARG(pl_space);	/*!< Parking lot space to retrieve if present. */
		AST_APP_ARG(pl_name);	/*!< Parking lot name to use if present. */
		AST_APP_ARG(dummy);		/*!< Place to put any remaining args string. */
	);

	parse = ast_strdupa(data);
	AST_STANDARD_APP_ARGS(app_args, parse);

	if (!ast_strlen_zero(app_args.pl_space)) {
		if (sscanf(app_args.pl_space, "%30u", &park) != 1) {
			ast_log(LOG_WARNING, "Specified parking extension not a number: %s\n",
				app_args.pl_space);
			park = -1;
		}
	}

	if (!ast_strlen_zero(app_args.pl_name)) {
		pl_name = app_args.pl_name;
	} else {
		pl_name = findparkinglotname(chan);
	}
	if (ast_strlen_zero(pl_name)) {
		/* Parking lot is not specified, so use the default parking lot. */
		parkinglot = parkinglot_addref(default_parkinglot);
	} else {
		parkinglot = find_parkinglot(pl_name);
		if (!parkinglot) {
			/* It helps to answer the channel if not already up. :) */
			if (chan->_state != AST_STATE_UP) {
				ast_answer(chan);
			}
			if (ast_stream_and_wait(chan, "pbx-invalidpark", "")) {
				ast_log(LOG_WARNING, "ast_streamfile of %s failed on %s\n",
					"pbx-invalidpark", chan->name);
			}
			ast_log(LOG_WARNING,
				"Channel %s tried to retrieve parked call from unknown parking lot '%s'\n",
				chan->name, pl_name);
			return -1;
		}
	}

	AST_LIST_LOCK(&parkinglot->parkings);
	AST_LIST_TRAVERSE_SAFE_BEGIN(&parkinglot->parkings, pu, list) {
		if ((ast_strlen_zero(app_args.pl_space) || pu->parkingnum == park)
			&& !pu->notquiteyet && !pu->chan->pbx) {
			/* The parking space has a call and can be picked up now. */
			AST_LIST_REMOVE_CURRENT(list);
			break;
		}
	}
	AST_LIST_TRAVERSE_SAFE_END;
	if (pu) {
		/* Found a parked call to pickup. */
		peer = pu->chan;
		con = ast_context_find(parkinglot->cfg.parking_con);
		if (con) {
			if (ast_context_remove_extension2(con, pu->parkingexten, 1, NULL, 0)) {
				ast_log(LOG_WARNING, "Whoa, failed to remove the extension!\n");
			} else {
				notify_metermaids(pu->parkingexten, parkinglot->cfg.parking_con, AST_DEVICE_NOT_INUSE);
			}
		} else {
			ast_log(LOG_WARNING, "Whoa, no parking context?\n");
		}

		ast_cel_report_event(pu->chan, AST_CEL_PARK_END, NULL, "UnParkedCall", chan);
		ast_manager_event(pu->chan, EVENT_FLAG_CALL, "UnParkedCall",
			"Exten: %s\r\n"
			"Channel: %s\r\n"
			"From: %s\r\n"
			"CallerIDNum: %s\r\n"
			"CallerIDName: %s\r\n"
			"ConnectedLineNum: %s\r\n"
			"ConnectedLineName: %s\r\n",
			pu->parkingexten, pu->chan->name, chan->name,
			S_COR(pu->chan->caller.id.number.valid, pu->chan->caller.id.number.str, "<unknown>"),
			S_COR(pu->chan->caller.id.name.valid, pu->chan->caller.id.name.str, "<unknown>"),
			S_COR(pu->chan->connected.id.number.valid, pu->chan->connected.id.number.str, "<unknown>"),
			S_COR(pu->chan->connected.id.name.valid, pu->chan->connected.id.name.str, "<unknown>")
			);

		/* Stop entertaining the caller. */
		switch (pu->hold_method) {
		case AST_CONTROL_HOLD:
			ast_indicate(pu->chan, AST_CONTROL_UNHOLD);
			break;
		case AST_CONTROL_RINGING:
			ast_indicate(pu->chan, -1);
			break;
		default:
			break;
		}
		pu->hold_method = 0;

		parkinglot_unref(pu->parkinglot);
		ast_free(pu);
	}
	AST_LIST_UNLOCK(&parkinglot->parkings);

	if (peer) {
		/* Update connected line between retrieving call and parked call. */
		struct ast_party_connected_line connected;

		ast_party_connected_line_init(&connected);

		/* Send our caller-id to peer. */
		ast_channel_lock(chan);
		ast_connected_line_copy_from_caller(&connected, &chan->caller);
		ast_channel_unlock(chan);
		connected.source = AST_CONNECTED_LINE_UPDATE_SOURCE_ANSWER;
		if (ast_channel_connected_line_macro(chan, peer, &connected, 0, 0)) {
			ast_channel_update_connected_line(peer, &connected, NULL);
		}

		/*
		 * Get caller-id from peer.
		 *
		 * Update the retrieving call before it is answered if possible
		 * for best results.  Some phones do not support updating the
		 * connected line information after connection.
		 */
		ast_channel_lock(peer);
		ast_connected_line_copy_from_caller(&connected, &peer->caller);
		ast_channel_unlock(peer);
		connected.source = AST_CONNECTED_LINE_UPDATE_SOURCE_ANSWER;
		if (ast_channel_connected_line_macro(peer, chan, &connected, 1, 0)) {
			ast_channel_update_connected_line(chan, &connected, NULL);
		}

		ast_party_connected_line_free(&connected);
	}

	/* JK02: it helps to answer the channel if not already up */
	if (chan->_state != AST_STATE_UP) {
		ast_answer(chan);
	}

	if (peer) {
		struct ast_datastore *features_datastore;
		struct ast_dial_features *dialfeatures = NULL;

		/* Play a courtesy to the source(s) configured to prefix the bridge connecting */
		if (!ast_strlen_zero(courtesytone)) {
			static const char msg[] = "courtesy tone";

			switch (parkedplay) {
			case 0:/* Courtesy tone to pickup chan */
				res = play_message_to_chans(chan, peer, -1, msg, courtesytone);
				break;
			case 1:/* Courtesy tone to parked chan */
				res = play_message_to_chans(chan, peer, 1, msg, courtesytone);
				break;
			case 2:/* Courtesy tone to both chans */
				res = play_message_to_chans(chan, peer, 0, msg, courtesytone);
				break;
			default:
				res = 0;
				break;
			}
			if (res) {
				ast_hangup(peer);
				parkinglot_unref(parkinglot);
				return -1;
			}
		}

		res = ast_channel_make_compatible(chan, peer);
		if (res < 0) {
			ast_log(LOG_WARNING, "Could not make channels %s and %s compatible for bridge\n", chan->name, peer->name);
			ast_hangup(peer);
			parkinglot_unref(parkinglot);
			return -1;
		}
		/* This runs sorta backwards, since we give the incoming channel control, as if it
		   were the person called. */
		ast_verb(3, "Channel %s connected to parked call %d\n", chan->name, park);

		pbx_builtin_setvar_helper(chan, "PARKEDCHANNEL", peer->name);
		ast_cdr_setdestchan(chan->cdr, peer->name);
		memset(&config, 0, sizeof(struct ast_bridge_config));

		/* Get datastore for peer and apply it's features to the callee side of the bridge config */
		ast_channel_lock(peer);
		if ((features_datastore = ast_channel_datastore_find(peer, &dial_features_info, NULL))) {
			dialfeatures = features_datastore->data;
		}

		/*
		 * When the datastores for both caller and callee are created,
		 * both the callee and caller channels use the features_caller
		 * flag variable to represent themselves.  With that said, the
		 * config.features_callee flags should be copied from the
		 * datastore's caller feature flags regardless if peer was a
		 * callee or caller.
		 */
		if (dialfeatures) {
			ast_copy_flags(&(config.features_callee), &(dialfeatures->features_caller), AST_FLAGS_ALL);
		}
		ast_channel_unlock(peer);

		if ((parkinglot->cfg.parkedcalltransfers == AST_FEATURE_FLAG_BYCALLEE) || (parkinglot->cfg.parkedcalltransfers == AST_FEATURE_FLAG_BYBOTH)) {
			ast_set_flag(&(config.features_callee), AST_FEATURE_REDIRECT);
		}
		if ((parkinglot->cfg.parkedcalltransfers == AST_FEATURE_FLAG_BYCALLER) || (parkinglot->cfg.parkedcalltransfers == AST_FEATURE_FLAG_BYBOTH)) {
			ast_set_flag(&(config.features_caller), AST_FEATURE_REDIRECT);
		}
		if ((parkinglot->cfg.parkedcallreparking == AST_FEATURE_FLAG_BYCALLEE) || (parkinglot->cfg.parkedcallreparking == AST_FEATURE_FLAG_BYBOTH)) {
			ast_set_flag(&(config.features_callee), AST_FEATURE_PARKCALL);
		}
		if ((parkinglot->cfg.parkedcallreparking == AST_FEATURE_FLAG_BYCALLER) || (parkinglot->cfg.parkedcallreparking == AST_FEATURE_FLAG_BYBOTH)) {
			ast_set_flag(&(config.features_caller), AST_FEATURE_PARKCALL);
		}
		if ((parkinglot->cfg.parkedcallhangup == AST_FEATURE_FLAG_BYCALLEE) || (parkinglot->cfg.parkedcallhangup == AST_FEATURE_FLAG_BYBOTH)) {
			ast_set_flag(&(config.features_callee), AST_FEATURE_DISCONNECT);
		}
		if ((parkinglot->cfg.parkedcallhangup == AST_FEATURE_FLAG_BYCALLER) || (parkinglot->cfg.parkedcallhangup == AST_FEATURE_FLAG_BYBOTH)) {
			ast_set_flag(&(config.features_caller), AST_FEATURE_DISCONNECT);
		}
		if ((parkinglot->cfg.parkedcallrecording == AST_FEATURE_FLAG_BYCALLEE) || (parkinglot->cfg.parkedcallrecording == AST_FEATURE_FLAG_BYBOTH)) {
			ast_set_flag(&(config.features_callee), AST_FEATURE_AUTOMON);
		}
		if ((parkinglot->cfg.parkedcallrecording == AST_FEATURE_FLAG_BYCALLER) || (parkinglot->cfg.parkedcallrecording == AST_FEATURE_FLAG_BYBOTH)) {
			ast_set_flag(&(config.features_caller), AST_FEATURE_AUTOMON);
		}

		res = ast_bridge_call(chan, peer, &config);

		pbx_builtin_setvar_helper(chan, "PARKEDCHANNEL", peer->name);
		ast_cdr_setdestchan(chan->cdr, peer->name);

		/* Simulate the PBX hanging up */
		ast_hangup(peer);
	} else {
		if (ast_stream_and_wait(chan, "pbx-invalidpark", "")) {
			ast_log(LOG_WARNING, "ast_streamfile of %s failed on %s\n", "pbx-invalidpark",
				chan->name);
		}
		ast_verb(3, "Channel %s tried to retrieve nonexistent parked call %d\n",
			chan->name, park);
	}

	parkinglot_unref(parkinglot);
	return -1;
}

/*!
 * \brief Unreference parkinglot object.
 */
static void parkinglot_unref(struct ast_parkinglot *parkinglot) 
{
	ast_debug(3, "Multiparking: %s refcount now %d\n", parkinglot->name,
		ao2_ref(parkinglot, 0) - 1);
	ao2_ref(parkinglot, -1);
}

static struct ast_parkinglot *parkinglot_addref(struct ast_parkinglot *parkinglot)
{
	int refcount;

	refcount = ao2_ref(parkinglot, +1);
	ast_debug(3, "Multiparking: %s refcount now %d\n", parkinglot->name, refcount + 1);
	return parkinglot;
}

/*! \brief Destroy a parking lot */
static void parkinglot_destroy(void *obj)
{
	struct ast_parkinglot *doomed = obj;

	/*
	 * No need to destroy parked calls here because any parked call
	 * holds a parking lot reference.  Therefore the parkings list
	 * must be empty.
	 */
	ast_assert(AST_LIST_EMPTY(&doomed->parkings));
	AST_LIST_HEAD_DESTROY(&doomed->parkings);
}

/*! \brief Allocate parking lot structure */
static struct ast_parkinglot *create_parkinglot(const char *name)
{
	struct ast_parkinglot *newlot;

	if (ast_strlen_zero(name)) { /* No name specified */
		return NULL;
	}

	newlot = ao2_alloc(sizeof(*newlot), parkinglot_destroy);
	if (!newlot)
		return NULL;
	
	ast_copy_string(newlot->name, name, sizeof(newlot->name));
	newlot->cfg.is_invalid = 1;/* No config is set yet. */
	AST_LIST_HEAD_INIT(&newlot->parkings);

	return newlot;
}

/*! 
 * \brief Add parking hints for all defined parking spaces.
 * \param context Dialplan context to add the hints.
 * \param start Starting space in parkinglot.
 * \param stop Ending space in parkinglot.
 */
static void park_add_hints(const char *context, int start, int stop)
{
	int numext;
	char device[AST_MAX_EXTENSION];
	char exten[10];

	for (numext = start; numext <= stop; numext++) {
		snprintf(exten, sizeof(exten), "%d", numext);
		snprintf(device, sizeof(device), "park:%s@%s", exten, context);
		ast_add_extension(context, 1, exten, PRIORITY_HINT, NULL, NULL, device, NULL, NULL, registrar);
	}
}

/*! Default configuration for default parking lot. */
static const struct parkinglot_cfg parkinglot_cfg_default_default = {
	.mohclass = "default",
	.parkext = DEFAULT_PARK_EXTENSION,
	.parking_con = "parkedcalls",
	.parking_start = 701,
	.parking_stop = 750,
	.parkingtime = DEFAULT_PARK_TIME,
};

/*! Default configuration for normal parking lots. */
static const struct parkinglot_cfg parkinglot_cfg_default = {
	.parkext = DEFAULT_PARK_EXTENSION,
	.parkingtime = DEFAULT_PARK_TIME,
};

/*!
 * \internal
 * \brief Set parking lot feature flag configuration value.
 *
 * \param pl_name Parking lot name for diagnostic messages.
 * \param param Parameter value to set.
 * \param var Current configuration variable item.
 *
 * \return Nothing
 */
static void parkinglot_feature_flag_cfg(const char *pl_name, int *param, struct ast_variable *var)
{
	ast_debug(1, "Setting parking lot %s %s to %s\n", pl_name, var->name, var->value);
	if (!strcasecmp(var->value, "both")) {
		*param = AST_FEATURE_FLAG_BYBOTH;
	} else if (!strcasecmp(var->value, "caller")) {
		*param = AST_FEATURE_FLAG_BYCALLER;
	} else if (!strcasecmp(var->value, "callee")) {
		*param = AST_FEATURE_FLAG_BYCALLEE;
	}
}

/*!
 * \internal
 * \brief Read parking lot configuration.
 *
 * \param pl_name Parking lot name for diagnostic messages.
 * \param cfg Parking lot config to update that is already initialized with defaults.
 * \param var Config variable list.
 *
 * \retval 0 on success.
 * \retval -1 on error.
 */
static int parkinglot_config_read(const char *pl_name, struct parkinglot_cfg *cfg, struct ast_variable *var)
{
	int error = 0;

	while (var) {
		if (!strcasecmp(var->name, "context")) {
			ast_copy_string(cfg->parking_con, var->value, sizeof(cfg->parking_con));
		} else if (!strcasecmp(var->name, "parkext")) {
			ast_copy_string(cfg->parkext, var->value, sizeof(cfg->parkext));
		} else if (!strcasecmp(var->name, "parkext_exclusive")) {
			cfg->parkext_exclusive = ast_true(var->value);
		} else if (!strcasecmp(var->name, "parkinghints")) {
			cfg->parkaddhints = ast_true(var->value);
		} else if (!strcasecmp(var->name, "parkedmusicclass")) {
			ast_copy_string(cfg->mohclass, var->value, sizeof(cfg->mohclass));
		} else if (!strcasecmp(var->name, "parkingtime")) {
			int parkingtime = 0;

			if ((sscanf(var->value, "%30d", &parkingtime) != 1) || parkingtime < 1) {
				ast_log(LOG_WARNING, "%s is not a valid parkingtime\n", var->value);
				error = -1;
			} else {
				cfg->parkingtime = parkingtime * 1000;
			}
		} else if (!strcasecmp(var->name, "parkpos")) {
			int start = 0;
			int end = 0;

			if (sscanf(var->value, "%30d-%30d", &start, &end) != 2) {
				ast_log(LOG_WARNING,
					"Format for parking positions is a-b, where a and b are numbers at line %d of %s\n",
					var->lineno, var->file);
				error = -1;
			} else if (end < start || start <= 0 || end <= 0) {
				ast_log(LOG_WARNING, "Parking range is invalid. Must be a <= b, at line %d of %s\n",
					var->lineno, var->file);
				error = -1;
			} else {
				cfg->parking_start = start;
				cfg->parking_stop = end;
			}
		} else if (!strcasecmp(var->name, "findslot")) {
			cfg->parkfindnext = (!strcasecmp(var->value, "next"));
		} else if (!strcasecmp(var->name, "parkedcalltransfers")) {
			parkinglot_feature_flag_cfg(pl_name, &cfg->parkedcalltransfers, var);
		} else if (!strcasecmp(var->name, "parkedcallreparking")) {
			parkinglot_feature_flag_cfg(pl_name, &cfg->parkedcallreparking, var);
		} else if (!strcasecmp(var->name, "parkedcallhangup")) {
			parkinglot_feature_flag_cfg(pl_name, &cfg->parkedcallhangup, var);
		} else if (!strcasecmp(var->name, "parkedcallrecording")) {
			parkinglot_feature_flag_cfg(pl_name, &cfg->parkedcallrecording, var);
		}
		var = var->next;
	}

	/* Check for configuration errors */
	if (ast_strlen_zero(cfg->parking_con)) {
		ast_log(LOG_WARNING, "Parking lot %s needs context\n", pl_name);
		error = -1;
	}
	if (ast_strlen_zero(cfg->parkext)) {
		ast_log(LOG_WARNING, "Parking lot %s needs parkext\n", pl_name);
		error = -1;
	}
	if (!cfg->parking_start) {
		ast_log(LOG_WARNING, "Parking lot %s needs parkpos\n", pl_name);
		error = -1;
	}
	if (error) {
		cfg->is_invalid = 1;
	}

	return error;
}

/*!
 * \internal
 * \brief Activate the given parkinglot.
 *
 * \param parkinglot Parking lot to activate.
 *
 * \details
 * Insert into the dialplan the context, parking lot access
 * extension, and optional dialplan hints.
 *
 * \retval 0 on success.
 * \retval -1 on error.
 */
static int parkinglot_activate(struct ast_parkinglot *parkinglot)
{
	int disabled = 0;
	char app_data[5 + AST_MAX_CONTEXT];

	/* Create Park option list.  Must match with struct park_app_args options. */
	if (parkinglot->cfg.parkext_exclusive) {
		/* Specify the parking lot this parking extension parks calls. */
		snprintf(app_data, sizeof(app_data), ",,,,,%s", parkinglot->name);
	} else {
		/* The dialplan must specify which parking lot to use. */
		app_data[0] = '\0';
	}

	/* Create context */
	if (!ast_context_find_or_create(NULL, NULL, parkinglot->cfg.parking_con, registrar)) {
		ast_log(LOG_ERROR, "Parking context '%s' does not exist and unable to create\n",
			parkinglot->cfg.parking_con);
		disabled = 1;

	/* Add a parking extension into the context */
	} else if (ast_add_extension(parkinglot->cfg.parking_con, 1, parkinglot->cfg.parkext,
		1, NULL, NULL, parkcall, ast_strdup(app_data), ast_free_ptr, registrar)) {
		ast_log(LOG_ERROR, "Could not create parking lot %s access exten %s@%s\n",
			parkinglot->name, parkinglot->cfg.parkext, parkinglot->cfg.parking_con);
		disabled = 1;
	} else {
		/* Add parking hints */
		if (parkinglot->cfg.parkaddhints) {
			park_add_hints(parkinglot->cfg.parking_con, parkinglot->cfg.parking_start,
				parkinglot->cfg.parking_stop);
		}

		/*
		 * XXX Not sure why we should need to notify the metermaids for
		 * this exten.  It was originally done for the default parking
		 * lot entry exten only but should be done for all entry extens
		 * if we do it for one.
		 */
		/* Notify metermaids about parking lot entry exten state. */
		notify_metermaids(parkinglot->cfg.parkext, parkinglot->cfg.parking_con,
			AST_DEVICE_INUSE);
	}

	parkinglot->disabled = disabled;
	return disabled ? -1 : 0;
}

/*! \brief Build parkinglot from configuration and chain it in if it doesn't already exist */
static struct ast_parkinglot *build_parkinglot(const char *pl_name, struct ast_variable *var)
{
	struct ast_parkinglot *parkinglot;
	const struct parkinglot_cfg *cfg_defaults;
	struct parkinglot_cfg new_cfg;
	int cfg_error;
	int oldparkinglot = 0;

	parkinglot = find_parkinglot(pl_name);
	if (parkinglot) {
		oldparkinglot = 1;
	} else {
		parkinglot = create_parkinglot(pl_name);
		if (!parkinglot) {
			return NULL;
		}
	}
	if (!strcmp(parkinglot->name, DEFAULT_PARKINGLOT)) {
		cfg_defaults = &parkinglot_cfg_default_default;
	} else {
		cfg_defaults = &parkinglot_cfg_default;
	}
	new_cfg = *cfg_defaults;

	ast_debug(1, "Building parking lot %s\n", parkinglot->name);

	ao2_lock(parkinglot);

	/* Do some config stuff */
	cfg_error = parkinglot_config_read(parkinglot->name, &new_cfg, var);
	if (oldparkinglot) {
		if (cfg_error) {
			/* Bad configuration read.  Keep using the original config. */
			ast_log(LOG_WARNING, "Changes to parking lot %s are discarded.\n",
				parkinglot->name);
			cfg_error = 0;
		} else if (!AST_LIST_EMPTY(&parkinglot->parkings)
			&& memcmp(&new_cfg, &parkinglot->cfg, sizeof(parkinglot->cfg))) {
			/* Try reloading later when parking lot is empty. */
			ast_log(LOG_WARNING,
				"Parking lot %s has parked calls.  Parking lot changes discarded.\n",
				parkinglot->name);
			force_reload_load = 1;
		} else {
			/* Accept the new config */
			parkinglot->cfg = new_cfg;
		}
	} else {
		/* Load the initial parking lot config. */
		parkinglot->cfg = new_cfg;
	}
	parkinglot->the_mark = 0;

	ao2_unlock(parkinglot);

	if (cfg_error) {
		/* Only new parking lots could have config errors here. */
		ast_log(LOG_WARNING, "New parking lot %s is discarded.\n", parkinglot->name);
		parkinglot_unref(parkinglot);
		return NULL;
	}

	/* Move it into the list, if it wasn't already there */
	if (!oldparkinglot) {
		ao2_link(parkinglots, parkinglot);
	}
	parkinglot_unref(parkinglot);

	return parkinglot;
}

/*!
 * \internal
 * \brief Process an applicationmap section config line.
 *
 * \param var Config variable line.
 *
 * \return Nothing
 */
static void process_applicationmap_line(struct ast_variable *var)
{
	char *tmp_val = ast_strdupa(var->value);
	char *activateon;
	struct ast_call_feature *feature;
	AST_DECLARE_APP_ARGS(args,
		AST_APP_ARG(exten);
		AST_APP_ARG(activatedby);
		AST_APP_ARG(app);
		AST_APP_ARG(app_args);
		AST_APP_ARG(moh_class);
	);

	AST_STANDARD_APP_ARGS(args, tmp_val);
	if (strchr(args.app, '(')) {
		/* New syntax */
		args.moh_class = args.app_args;
		args.app_args = strchr(args.app, '(');
		*args.app_args++ = '\0';
		if (args.app_args[strlen(args.app_args) - 1] == ')') {
			args.app_args[strlen(args.app_args) - 1] = '\0';
		}
	}

	activateon = strsep(&args.activatedby, "/");

	/*! \todo XXX var_name or app_args ? */
	if (ast_strlen_zero(args.app)
		|| ast_strlen_zero(args.exten)
		|| ast_strlen_zero(activateon)
		|| ast_strlen_zero(var->name)) {
		ast_log(LOG_NOTICE,
			"Please check the feature Mapping Syntax, either extension, name, or app aren't provided %s %s %s %s\n",
			args.app, args.exten, activateon, var->name);
		return;
	}

	AST_RWLIST_RDLOCK(&feature_list);
	if (find_dynamic_feature(var->name)) {
		AST_RWLIST_UNLOCK(&feature_list);
		ast_log(LOG_WARNING, "Dynamic Feature '%s' specified more than once!\n",
			var->name);
		return;
	}
	AST_RWLIST_UNLOCK(&feature_list);

	if (!(feature = ast_calloc(1, sizeof(*feature)))) {
		return;
	}

	ast_copy_string(feature->sname, var->name, FEATURE_SNAME_LEN);
	ast_copy_string(feature->app, args.app, FEATURE_APP_LEN);
	ast_copy_string(feature->exten, args.exten, FEATURE_EXTEN_LEN);

	if (args.app_args) {
		ast_copy_string(feature->app_args, args.app_args, FEATURE_APP_ARGS_LEN);
	}

	if (args.moh_class) {
		ast_copy_string(feature->moh_class, args.moh_class, FEATURE_MOH_LEN);
	}

	ast_copy_string(feature->exten, args.exten, sizeof(feature->exten));
	feature->operation = feature_exec_app;
	ast_set_flag(feature, AST_FEATURE_FLAG_NEEDSDTMF);

	/* Allow caller and callee to be specified for backwards compatability */
	if (!strcasecmp(activateon, "self") || !strcasecmp(activateon, "caller")) {
		ast_set_flag(feature, AST_FEATURE_FLAG_ONSELF);
	} else if (!strcasecmp(activateon, "peer") || !strcasecmp(activateon, "callee")) {
		ast_set_flag(feature, AST_FEATURE_FLAG_ONPEER);
	} else {
		ast_log(LOG_NOTICE, "Invalid 'ActivateOn' specification for feature '%s',"
			" must be 'self', or 'peer'\n", var->name);
		return;
	}

	if (ast_strlen_zero(args.activatedby)) {
		ast_set_flag(feature, AST_FEATURE_FLAG_BYBOTH);
	} else if (!strcasecmp(args.activatedby, "caller")) {
		ast_set_flag(feature, AST_FEATURE_FLAG_BYCALLER);
	} else if (!strcasecmp(args.activatedby, "callee")) {
		ast_set_flag(feature, AST_FEATURE_FLAG_BYCALLEE);
	} else if (!strcasecmp(args.activatedby, "both")) {
		ast_set_flag(feature, AST_FEATURE_FLAG_BYBOTH);
	} else {
		ast_log(LOG_NOTICE, "Invalid 'ActivatedBy' specification for feature '%s',"
			" must be 'caller', or 'callee', or 'both'\n", var->name);
		return;
	}

	ast_register_feature(feature);

	ast_verb(2, "Mapping Feature '%s' to app '%s(%s)' with code '%s'\n",
		var->name, args.app, args.app_args, args.exten);
}

static int process_config(struct ast_config *cfg)
{
	int i;
	struct ast_variable *var = NULL;
	struct feature_group *fg = NULL;
	char *ctg; 
	static const char * const categories[] = { 
		/* Categories in features.conf that are not
		 * to be parsed as group categories
		 */
		"general",
		"featuremap",
		"applicationmap"
	};

	/* Set general features global defaults. */
	featuredigittimeout = DEFAULT_FEATURE_DIGIT_TIMEOUT;

	/* Set global call pickup defaults. */
	strcpy(pickup_ext, "*8");
	pickupsound[0] = '\0';
	pickupfailsound[0] = '\0';

	/* Set global call transfer defaults. */
	strcpy(xfersound, "beep");
	strcpy(xferfailsound, "beeperr");
	transferdigittimeout = DEFAULT_TRANSFER_DIGIT_TIMEOUT;
	atxfernoanswertimeout = DEFAULT_NOANSWER_TIMEOUT_ATTENDED_TRANSFER;
	atxferloopdelay = DEFAULT_ATXFER_LOOP_DELAY;
	atxferdropcall = DEFAULT_ATXFER_DROP_CALL;
	atxfercallbackretries = DEFAULT_ATXFER_CALLBACK_RETRIES;

	/* Set global call parking defaults. */
	comebacktoorigin = 1;
	courtesytone[0] = '\0';
	parkedplay = 0;
	adsipark = 0;
	parkeddynamic = 0;

	var = ast_variable_browse(cfg, "general");
	build_parkinglot(DEFAULT_PARKINGLOT, var);
	for (; var; var = var->next) {
		if (!strcasecmp(var->name, "parkeddynamic")) {
			parkeddynamic = ast_true(var->value);
		} else if (!strcasecmp(var->name, "adsipark")) {
			adsipark = ast_true(var->value);
		} else if (!strcasecmp(var->name, "transferdigittimeout")) {
			if ((sscanf(var->value, "%30d", &transferdigittimeout) != 1) || (transferdigittimeout < 1)) {
				ast_log(LOG_WARNING, "%s is not a valid transferdigittimeout\n", var->value);
				transferdigittimeout = DEFAULT_TRANSFER_DIGIT_TIMEOUT;
			} else {
				transferdigittimeout = transferdigittimeout * 1000;
			}
		} else if (!strcasecmp(var->name, "featuredigittimeout")) {
			if ((sscanf(var->value, "%30d", &featuredigittimeout) != 1) || (featuredigittimeout < 1)) {
				ast_log(LOG_WARNING, "%s is not a valid featuredigittimeout\n", var->value);
				featuredigittimeout = DEFAULT_FEATURE_DIGIT_TIMEOUT;
			}
		} else if (!strcasecmp(var->name, "atxfernoanswertimeout")) {
			if ((sscanf(var->value, "%30d", &atxfernoanswertimeout) != 1) || (atxfernoanswertimeout < 1)) {
				ast_log(LOG_WARNING, "%s is not a valid atxfernoanswertimeout\n", var->value);
				atxfernoanswertimeout = DEFAULT_NOANSWER_TIMEOUT_ATTENDED_TRANSFER;
			} else {
				atxfernoanswertimeout = atxfernoanswertimeout * 1000;
			}
		} else if (!strcasecmp(var->name, "atxferloopdelay")) {
			if ((sscanf(var->value, "%30u", &atxferloopdelay) != 1)) {
				ast_log(LOG_WARNING, "%s is not a valid atxferloopdelay\n", var->value);
				atxferloopdelay = DEFAULT_ATXFER_LOOP_DELAY;
			} else {
				atxferloopdelay *= 1000;
			}
		} else if (!strcasecmp(var->name, "atxferdropcall")) {
			atxferdropcall = ast_true(var->value);
		} else if (!strcasecmp(var->name, "atxfercallbackretries")) {
			if ((sscanf(var->value, "%30u", &atxfercallbackretries) != 1)) {
				ast_log(LOG_WARNING, "%s is not a valid atxfercallbackretries\n", var->value);
				atxfercallbackretries = DEFAULT_ATXFER_CALLBACK_RETRIES;
			}
		} else if (!strcasecmp(var->name, "courtesytone")) {
			ast_copy_string(courtesytone, var->value, sizeof(courtesytone));
		}  else if (!strcasecmp(var->name, "parkedplay")) {
			if (!strcasecmp(var->value, "both")) {
				parkedplay = 2;
			} else if (!strcasecmp(var->value, "parked")) {
				parkedplay = 1;
			} else {
				parkedplay = 0;
			}
		} else if (!strcasecmp(var->name, "xfersound")) {
			ast_copy_string(xfersound, var->value, sizeof(xfersound));
		} else if (!strcasecmp(var->name, "xferfailsound")) {
			ast_copy_string(xferfailsound, var->value, sizeof(xferfailsound));
		} else if (!strcasecmp(var->name, "pickupexten")) {
			ast_copy_string(pickup_ext, var->value, sizeof(pickup_ext));
		} else if (!strcasecmp(var->name, "pickupsound")) {
			ast_copy_string(pickupsound, var->value, sizeof(pickupsound));
		} else if (!strcasecmp(var->name, "pickupfailsound")) {
			ast_copy_string(pickupfailsound, var->value, sizeof(pickupfailsound));
		} else if (!strcasecmp(var->name, "comebacktoorigin")) {
			comebacktoorigin = ast_true(var->value);
		}
	}

	unmap_features();
	for (var = ast_variable_browse(cfg, "featuremap"); var; var = var->next) {
		if (remap_feature(var->name, var->value)) {
			ast_log(LOG_NOTICE, "Unknown feature '%s'\n", var->name);
		}
	}

	/* Map a key combination to an application */
	ast_unregister_features();
	for (var = ast_variable_browse(cfg, "applicationmap"); var; var = var->next) {
		process_applicationmap_line(var);
	}

	ast_unregister_groups();
	AST_RWLIST_WRLOCK(&feature_groups);

	ctg = NULL;
	while ((ctg = ast_category_browse(cfg, ctg))) {
		/* Is this a parkinglot definition ? */
		if (!strncasecmp(ctg, "parkinglot_", strlen("parkinglot_"))) {
			ast_debug(2, "Found configuration section %s, assume parking context\n", ctg);
			if (!build_parkinglot(ctg, ast_variable_browse(cfg, ctg))) {
				ast_log(LOG_ERROR, "Could not build parking lot %s. Configuration error.\n", ctg);
			} else {
				ast_debug(1, "Configured parking context %s\n", ctg);
			}
			continue;
		}

		/* No, check if it's a group */
		for (i = 0; i < ARRAY_LEN(categories); i++) {
			if (!strcasecmp(categories[i], ctg)) {
				break;
			}
		}
		if (i < ARRAY_LEN(categories)) {
			continue;
		}

		if (!(fg = register_group(ctg))) {
			continue;
		}

		for (var = ast_variable_browse(cfg, ctg); var; var = var->next) {
			struct ast_call_feature *feature;

			AST_RWLIST_RDLOCK(&feature_list);
			if (!(feature = find_dynamic_feature(var->name)) && 
			    !(feature = ast_find_call_feature(var->name))) {
				AST_RWLIST_UNLOCK(&feature_list);
				ast_log(LOG_WARNING, "Feature '%s' was not found.\n", var->name);
				continue;
			}
			AST_RWLIST_UNLOCK(&feature_list);

			register_group_feature(fg, var->value, feature);
		}
	}

	AST_RWLIST_UNLOCK(&feature_groups);

	return 0;
}

/*!
 * \internal
 * \brief Destroy the given dialplan usage context.
 *
 * \param doomed Parking lot usage context to destroy.
 *
 * \return Nothing
 */
static void destroy_dialplan_usage_context(struct parking_dp_context *doomed)
{
	struct parking_dp_ramp *ramp;
	struct parking_dp_spaces *spaces;

	while ((ramp = AST_LIST_REMOVE_HEAD(&doomed->access_extens, node))) {
		ast_free(ramp);
	}
	while ((spaces = AST_LIST_REMOVE_HEAD(&doomed->spaces, node))) {
		ast_free(spaces);
	}
	while ((spaces = AST_LIST_REMOVE_HEAD(&doomed->hints, node))) {
		ast_free(spaces);
	}
	ast_free(doomed);
}

/*!
 * \internal
 * \brief Destroy the given dialplan usage map.
 *
 * \param doomed Parking lot usage map to destroy.
 *
 * \return Nothing
 */
static void destroy_dialplan_usage_map(struct parking_dp_map *doomed)
{
	struct parking_dp_context *item;

	while ((item = AST_LIST_REMOVE_HEAD(doomed, node))) {
		destroy_dialplan_usage_context(item);
	}
}

/*!
 * \internal
 * \brief Create a new parking lot ramp dialplan usage node.
 *
 * \param exten Parking lot access ramp extension.
 * \param exclusive TRUE if the parking lot access ramp extension is exclusive.
 *
 * \retval New usage ramp node on success.
 * \retval NULL on error.
 */
static struct parking_dp_ramp *build_dialplan_useage_ramp(const char *exten, int exclusive)
{
	struct parking_dp_ramp *ramp_node;

	ramp_node = ast_calloc(1, sizeof(*ramp_node) + strlen(exten));
	if (!ramp_node) {
		return NULL;
	}
	ramp_node->exclusive = exclusive;
	strcpy(ramp_node->exten, exten);
	return ramp_node;
}

/*!
 * \internal
 * \brief Add parking lot access ramp to the context ramp usage map.
 *
 * \param ramp_map Current parking lot context ramp usage map.
 * \param exten Parking lot access ramp extension to add.
 * \param exclusive TRUE if the parking lot access ramp extension is exclusive.
 * \param lot Parking lot supplying reference data.
 * \param complain TRUE if to complain of parking lot ramp conflicts.
 *
 * \retval 0 on success.  The ramp_map is updated.
 * \retval -1 on failure.
 */
static int usage_context_add_ramp(struct parking_dp_ramp_map *ramp_map, const char *exten, int exclusive, struct ast_parkinglot *lot, int complain)
{
	struct parking_dp_ramp *cur_ramp;
	struct parking_dp_ramp *new_ramp;
	int cmp;

	/* Make sure that exclusive is only 0 or 1 */
	if (exclusive) {
		exclusive = 1;
	}

	AST_LIST_TRAVERSE_SAFE_BEGIN(ramp_map, cur_ramp, node) {
		cmp = strcmp(exten, cur_ramp->exten);
		if (cmp > 0) {
			/* The parking lot ramp goes after this node. */
			continue;
		}
		if (cmp == 0) {
			/* The ramp is already in the map. */
			if (complain && (cur_ramp->exclusive || exclusive)) {
				ast_log(LOG_WARNING,
					"Parking lot '%s' parkext %s@%s used by another parking lot.\n",
					lot->name, exten, lot->cfg.parking_con);
			}
			return 0;
		}
		/* The new parking lot ramp goes before this node. */
		new_ramp = build_dialplan_useage_ramp(exten, exclusive);
		if (!new_ramp) {
			return -1;
		}
		AST_LIST_INSERT_BEFORE_CURRENT(new_ramp, node);
		return 0;
	}
	AST_LIST_TRAVERSE_SAFE_END;

	/* New parking lot access ramp goes on the end. */
	new_ramp = build_dialplan_useage_ramp(exten, exclusive);
	if (!new_ramp) {
		return -1;
	}
	AST_LIST_INSERT_TAIL(ramp_map, new_ramp, node);
	return 0;
}

/*!
 * \internal
 * \brief Create a new parking lot spaces dialplan usage node.
 *
 * \param start First parking lot space to add.
 * \param stop Last parking lot space to add.
 *
 * \retval New usage ramp node on success.
 * \retval NULL on error.
 */
static struct parking_dp_spaces *build_dialplan_useage_spaces(int start, int stop)
{
	struct parking_dp_spaces *spaces_node;

	spaces_node = ast_calloc(1, sizeof(*spaces_node));
	if (!spaces_node) {
		return NULL;
	}
	spaces_node->start = start;
	spaces_node->stop = stop;
	return spaces_node;
}

/*!
 * \internal
 * \brief Add parking lot spaces to the context space usage map.
 *
 * \param space_map Current parking lot context space usage map.
 * \param start First parking lot space to add.
 * \param stop Last parking lot space to add.
 * \param lot Parking lot supplying reference data.
 * \param complain TRUE if to complain of parking lot spaces conflicts.
 *
 * \retval 0 on success.  The space_map is updated.
 * \retval -1 on failure.
 */
static int usage_context_add_spaces(struct parking_dp_space_map *space_map, int start, int stop, struct ast_parkinglot *lot, int complain)
{
	struct parking_dp_spaces *cur_node;
	struct parking_dp_spaces *expand_node;
	struct parking_dp_spaces *new_node;

	expand_node = NULL;
	AST_LIST_TRAVERSE_SAFE_BEGIN(space_map, cur_node, node) {
		/* NOTE: stop + 1 to combine immediately adjacent nodes into one. */
		if (expand_node) {
			/* The previous node is expanding to possibly eat following nodes. */
			if (expand_node->stop + 1 < cur_node->start) {
				/* Current node is completely after expanding node. */
				return 0;
			}

			if (complain
				&& ((cur_node->start <= start && start <= cur_node->stop)
					|| (cur_node->start <= stop && stop <= cur_node->stop)
					|| (start < cur_node->start && cur_node->stop < stop))) {
				/* Only complain once per range add. */
				complain = 0;
				ast_log(LOG_WARNING,
					"Parking lot '%s' parkpos %d-%d@%s overlaps another parking lot.\n",
					lot->name, start, stop, lot->cfg.parking_con);
			}

			/* Current node is eaten by the expanding node. */
			if (expand_node->stop < cur_node->stop) {
				expand_node->stop = cur_node->stop;
			}
			AST_LIST_REMOVE_CURRENT(node);
			ast_free(cur_node);
			continue;
		}

		if (cur_node->stop + 1 < start) {
			/* New range is completely after current node. */
			continue;
		}
		if (stop + 1 < cur_node->start) {
			/* New range is completely before current node. */
			new_node = build_dialplan_useage_spaces(start, stop);
			if (!new_node) {
				return -1;
			}
			AST_LIST_INSERT_BEFORE_CURRENT(new_node, node);
			return 0;
		}

		if (complain
			&& ((cur_node->start <= start && start <= cur_node->stop)
				|| (cur_node->start <= stop && stop <= cur_node->stop)
				|| (start < cur_node->start && cur_node->stop < stop))) {
			/* Only complain once per range add. */
			complain = 0;
			ast_log(LOG_WARNING,
				"Parking lot '%s' parkpos %d-%d@%s overlaps another parking lot.\n",
				lot->name, start, stop, lot->cfg.parking_con);
		}

		/* Current node range overlaps or is immediately adjacent to new range. */
		if (start < cur_node->start) {
			/* Expand the current node in the front. */
			cur_node->start = start;
		}
		if (stop <= cur_node->stop) {
			/* Current node is not expanding in the rear. */
			return 0;
		}
		cur_node->stop = stop;
		expand_node = cur_node;
	}
	AST_LIST_TRAVERSE_SAFE_END;

	if (expand_node) {
		/*
		 * The previous node expanded and either ate all following nodes
		 * or it was the last node.
		 */
		return 0;
	}

	/* New range goes on the end. */
	new_node = build_dialplan_useage_spaces(start, stop);
	if (!new_node) {
		return -1;
	}
	AST_LIST_INSERT_TAIL(space_map, new_node, node);
	return 0;
}

/*!
 * \internal
 * \brief Add parking lot spaces to the context dialplan usage node.
 *
 * \param ctx_node Usage node to add parking lot spaces.
 * \param lot Parking lot to add data to ctx_node.
 * \param complain TRUE if to complain of parking lot ramp and spaces conflicts.
 *
 * \retval 0 on success.
 * \retval -1 on error.
 */
static int dialplan_usage_add_parkinglot_data(struct parking_dp_context *ctx_node, struct ast_parkinglot *lot, int complain)
{
	if (usage_context_add_ramp(&ctx_node->access_extens, lot->cfg.parkext,
		lot->cfg.parkext_exclusive, lot, complain)) {
		return -1;
	}
	if (usage_context_add_spaces(&ctx_node->spaces, lot->cfg.parking_start,
		lot->cfg.parking_stop, lot, complain)) {
		return -1;
	}
	if (lot->cfg.parkaddhints
		&& usage_context_add_spaces(&ctx_node->hints, lot->cfg.parking_start,
			lot->cfg.parking_stop, lot, 0)) {
		return -1;
	}
	return 0;
}

/*!
 * \internal
 * \brief Create a new parking lot context dialplan usage node.
 *
 * \param lot Parking lot to create a new dialplan usage from.
 *
 * \retval New usage context node on success.
 * \retval NULL on error.
 */
static struct parking_dp_context *build_dialplan_useage_context(struct ast_parkinglot *lot)
{
	struct parking_dp_context *ctx_node;

	ctx_node = ast_calloc(1, sizeof(*ctx_node) + strlen(lot->cfg.parking_con));
	if (!ctx_node) {
		return NULL;
	}
	if (dialplan_usage_add_parkinglot_data(ctx_node, lot, 0)) {
		destroy_dialplan_usage_context(ctx_node);
		return NULL;
	}
	strcpy(ctx_node->context, lot->cfg.parking_con);
	return ctx_node;
}

/*!
 * \internal
 * \brief Add the given parking lot dialplan usage to the dialplan usage map.
 *
 * \param usage_map Parking lot usage map to add the given parking lot.
 * \param lot Parking lot to add dialplan usage.
 * \param complain TRUE if to complain of parking lot ramp and spaces conflicts.
 *
 * \retval 0 on success.
 * \retval -1 on error.
 */
static int dialplan_usage_add_parkinglot(struct parking_dp_map *usage_map, struct ast_parkinglot *lot, int complain)
{
	struct parking_dp_context *cur_ctx;
	struct parking_dp_context *new_ctx;
	int cmp;

	AST_LIST_TRAVERSE_SAFE_BEGIN(usage_map, cur_ctx, node) {
		cmp = strcmp(lot->cfg.parking_con, cur_ctx->context);
		if (cmp > 0) {
			/* The parking lot context goes after this node. */
			continue;
		}
		if (cmp == 0) {
			/* This is the node we will add parking lot spaces to the map. */
			return dialplan_usage_add_parkinglot_data(cur_ctx, lot, complain);
		}
		/* The new parking lot context goes before this node. */
		new_ctx = build_dialplan_useage_context(lot);
		if (!new_ctx) {
			return -1;
		}
		AST_LIST_INSERT_BEFORE_CURRENT(new_ctx, node);
		return 0;
	}
	AST_LIST_TRAVERSE_SAFE_END;

	/* New parking lot context goes on the end. */
	new_ctx = build_dialplan_useage_context(lot);
	if (!new_ctx) {
		return -1;
	}
	AST_LIST_INSERT_TAIL(usage_map, new_ctx, node);
	return 0;
}

/*!
 * \internal
 * \brief Build the dialplan usage map of the current parking lot container.
 *
 * \param usage_map Parking lot usage map.  Must already be initialized.
 * \param complain TRUE if to complain of parking lot ramp and spaces conflicts.
 *
 * \retval 0 on success.  The usage_map is filled in.
 * \retval -1 on failure.  Built usage_map is incomplete.
 */
static int build_dialplan_useage_map(struct parking_dp_map *usage_map, int complain)
{
	int status = 0;
	struct ao2_iterator iter;
	struct ast_parkinglot *curlot;

	/* For all parking lots */
	iter = ao2_iterator_init(parkinglots, 0);
	for (; (curlot = ao2_iterator_next(&iter)); ao2_ref(curlot, -1)) {
		/* Add the parking lot to the map. */
		if (dialplan_usage_add_parkinglot(usage_map, curlot, complain)) {
			ao2_ref(curlot, -1);
			status = -1;
			break;
		}
	}
	ao2_iterator_destroy(&iter);

	return status;
}

/*!
 * \internal
 * \brief Remove the given extension if it exists.
 *
 * \param context Dialplan database context name.
 * \param exten Extension to remove.
 * \param priority Extension priority to remove.
 *
 * \return Nothing
 */
static void remove_exten_if_exist(const char *context, const char *exten, int priority)
{
	struct pbx_find_info q = { .stacklen = 0 }; /* the rest is reset in pbx_find_extension */

	if (pbx_find_extension(NULL, NULL, &q, context, exten, priority, NULL, NULL,
		E_MATCH)) {
		ast_debug(1, "Removing unneeded parking lot exten: %s@%s priority:%d\n",
			context, exten, priority);
		ast_context_remove_extension(context, exten, priority, registrar);
	}
}

/*!
 * \internal
 * \brief Remove unused parking lot access ramp items.
 *
 * \param context Dialplan database context name.
 * \param old_ramps Before configuration reload access ramp usage map.
 * \param new_ramps After configuration reload access ramp usage map.
 *
 * \details
 * Remove access ramp items that were in the old context but not in the
 * new context.
 *
 * \return Nothing
 */
static void remove_dead_ramp_usage(const char *context, struct parking_dp_ramp_map *old_ramps, struct parking_dp_ramp_map *new_ramps)
{
	struct parking_dp_ramp *old_ramp;
	struct parking_dp_ramp *new_ramp;
	int cmp;

	old_ramp = AST_LIST_FIRST(old_ramps);
	new_ramp = AST_LIST_FIRST(new_ramps);

	while (new_ramp) {
		if (!old_ramp) {
			/* No old ramps left, so no dead ramps can remain. */
			return;
		}
		cmp = strcmp(old_ramp->exten, new_ramp->exten);
		if (cmp < 0) {
			/* New map does not have old ramp. */
			remove_exten_if_exist(context, old_ramp->exten, 1);
			old_ramp = AST_LIST_NEXT(old_ramp, node);
			continue;
		}
		if (cmp == 0) {
			/* Old and new map have this ramp. */
			old_ramp = AST_LIST_NEXT(old_ramp, node);
		} else {
			/* Old map does not have new ramp. */
		}
		new_ramp = AST_LIST_NEXT(new_ramp, node);
	}

	/* Any old ramps left must be dead. */
	for (; old_ramp; old_ramp = AST_LIST_NEXT(old_ramp, node)) {
		remove_exten_if_exist(context, old_ramp->exten, 1);
	}
}

/*!
 * \internal
 * \brief Destroy the given parking space.
 *
 * \param context Dialplan database context name.
 * \param space Parking space.
 *
 * \return Nothing
 */
static void destroy_space(const char *context, int space)
{
	char exten[AST_MAX_EXTENSION];

	/* Destroy priorities of the parking space that we registered. */
	snprintf(exten, sizeof(exten), "%d", space);
	remove_exten_if_exist(context, exten, PRIORITY_HINT);
	remove_exten_if_exist(context, exten, 1);
}

/*!
 * \internal
 * \brief Remove unused parking lot space items.
 *
 * \param context Dialplan database context name.
 * \param old_spaces Before configuration reload parking space usage map.
 * \param new_spaces After configuration reload parking space usage map.
 * \param destroy_space Function to destroy parking space item.
 *
 * \details
 * Remove parking space items that were in the old context but
 * not in the new context.
 *
 * \return Nothing
 */
static void remove_dead_spaces_usage(const char *context,
	struct parking_dp_space_map *old_spaces, struct parking_dp_space_map *new_spaces,
	void (*destroy_space)(const char *context, int space))
{
	struct parking_dp_spaces *old_range;
	struct parking_dp_spaces *new_range;
	int space;/*!< Current position in the current old range. */
	int stop;

	old_range = AST_LIST_FIRST(old_spaces);
	new_range = AST_LIST_FIRST(new_spaces);
	space = -1;

	while (old_range) {
		if (space < old_range->start) {
			space = old_range->start;
		}
		if (new_range) {
			if (space < new_range->start) {
				/* Current position in old range starts before new range. */
				if (old_range->stop < new_range->start) {
					/* Old range ends before new range. */
					stop = old_range->stop;
					old_range = AST_LIST_NEXT(old_range, node);
				} else {
					/* Tail of old range overlaps new range. */
					stop = new_range->start - 1;
				}
			} else if (/* new_range->start <= space && */ space <= new_range->stop) {
				/* Current position in old range overlaps new range. */
				if (old_range->stop <= new_range->stop) {
					/* Old range ends at or before new range. */
					old_range = AST_LIST_NEXT(old_range, node);
				} else {
					/* Old range extends beyond end of new range. */
					space = new_range->stop + 1;
					new_range = AST_LIST_NEXT(new_range, node);
				}
				continue;
			} else /* if (new_range->stop < space) */ {
				/* Current position in old range starts after new range. */
				new_range = AST_LIST_NEXT(new_range, node);
				continue;
			}
		} else {
			/* No more new ranges.  All remaining old spaces are dead. */
			stop = old_range->stop;
			old_range = AST_LIST_NEXT(old_range, node);
		}

		/* Destroy dead parking spaces. */
		for (; space <= stop; ++space) {
			destroy_space(context, space);
		}
	}
}

/*!
 * \internal
 * \brief Remove unused parking lot context items.
 *
 * \param context Dialplan database context name.
 * \param old_ctx Before configuration reload context usage map.
 * \param new_ctx After configuration reload context usage map.
 *
 * \details
 * Remove context usage items that were in the old context but not in the
 * new context.
 *
 * \return Nothing
 */
static void remove_dead_context_usage(const char *context, struct parking_dp_context *old_ctx, struct parking_dp_context *new_ctx)
{
	remove_dead_ramp_usage(context, &old_ctx->access_extens, &new_ctx->access_extens);
	remove_dead_spaces_usage(context, &old_ctx->spaces, &new_ctx->spaces, destroy_space);
#if 0
	/* I don't think we should destroy hints if the parking space still exists. */
	remove_dead_spaces_usage(context, &old_ctx->hints, &new_ctx->hints, destroy_space_hint);
#endif
}

/*!
 * \internal
 * \brief Remove unused parking lot dialplan items.
 *
 * \param old_map Before configuration reload dialplan usage map.
 * \param new_map After configuration reload dialplan usage map.
 *
 * \details
 * Remove dialplan items that were in the old map but not in the
 * new map.
 *
 * \return Nothing
 */
static void remove_dead_dialplan_useage(struct parking_dp_map *old_map, struct parking_dp_map *new_map)
{
	struct parking_dp_context *old_ctx;
	struct parking_dp_context *new_ctx;
	struct ast_context *con;
	int cmp;

	old_ctx = AST_LIST_FIRST(old_map);
	new_ctx = AST_LIST_FIRST(new_map);

	while (new_ctx) {
		if (!old_ctx) {
			/* No old contexts left, so no dead stuff can remain. */
			return;
		}
		cmp = strcmp(old_ctx->context, new_ctx->context);
		if (cmp < 0) {
			/* New map does not have old map context. */
			con = ast_context_find(old_ctx->context);
			if (con) {
				ast_context_destroy(con, registrar);
			}
			old_ctx = AST_LIST_NEXT(old_ctx, node);
			continue;
		}
		if (cmp == 0) {
			/* Old and new map have this context. */
			remove_dead_context_usage(old_ctx->context, old_ctx, new_ctx);
			old_ctx = AST_LIST_NEXT(old_ctx, node);
		} else {
			/* Old map does not have new map context. */
		}
		new_ctx = AST_LIST_NEXT(new_ctx, node);
	}

	/* Any old contexts left must be dead. */
	for (; old_ctx; old_ctx = AST_LIST_NEXT(old_ctx, node)) {
		con = ast_context_find(old_ctx->context);
		if (con) {
			ast_context_destroy(con, registrar);
		}
	}
}

static int parkinglot_markall_cb(void *obj, void *arg, int flags)
{
	struct ast_parkinglot *parkinglot = obj;

	parkinglot->the_mark = 1;
	return 0;
}

static int parkinglot_is_marked_cb(void *obj, void *arg, int flags)
{
	struct ast_parkinglot *parkinglot = obj;

	if (parkinglot->the_mark) {
		if (AST_LIST_EMPTY(&parkinglot->parkings)) {
			/* This parking lot can actually be deleted. */
			return CMP_MATCH;
		}
		/* Try reloading later when parking lot is empty. */
		ast_log(LOG_WARNING,
			"Parking lot %s has parked calls.  Could not remove.\n",
			parkinglot->name);
		parkinglot->disabled = 1;
		force_reload_load = 1;
	}

	return 0;
}

static int parkinglot_activate_cb(void *obj, void *arg, int flags)
{
	struct ast_parkinglot *parkinglot = obj;

	if (parkinglot->the_mark) {
		/*
		 * Don't activate a parking lot that still bears the_mark since
		 * it is effectively deleted.
		 */
		return 0;
	}

	if (parkinglot_activate(parkinglot)) {
		/*
		 * The parking lot failed to activate.  Allow reloading later to
		 * see if that fixes it.
		 */
		force_reload_load = 1;
		ast_log(LOG_WARNING, "Parking lot %s not open for business.\n", parkinglot->name);
	} else {
		ast_debug(1, "Parking lot %s now open for business. (parkpos %d-%d)\n",
			parkinglot->name, parkinglot->cfg.parking_start,
			parkinglot->cfg.parking_stop);
	}

	return 0;
}

static int load_config(int reload)
{
	struct ast_flags config_flags = {
		reload && !force_reload_load ? CONFIG_FLAG_FILEUNCHANGED : 0 };
	struct ast_config *cfg;
	struct parking_dp_map old_usage_map = AST_LIST_HEAD_NOLOCK_INIT_VALUE;
	struct parking_dp_map new_usage_map = AST_LIST_HEAD_NOLOCK_INIT_VALUE;

	/* We are reloading now and have already determined if we will force the reload. */
	force_reload_load = 0;

	if (!default_parkinglot) {
		/* Must create the default default parking lot */
		default_parkinglot = build_parkinglot(DEFAULT_PARKINGLOT, NULL);
		if (!default_parkinglot) {
			ast_log(LOG_ERROR, "Configuration of default default parking lot failed.\n");
			return -1;
		}
		ast_debug(1, "Configuration of default default parking lot done.\n");
		parkinglot_addref(default_parkinglot);
	}

	cfg = ast_config_load2("features.conf", "features", config_flags);
	if (cfg == CONFIG_STATUS_FILEUNCHANGED) {
		/* No sense in asking for reload trouble if nothing changed. */
		ast_debug(1, "features.conf did not change.\n");
		return 0;
	}
	if (cfg == CONFIG_STATUS_FILEMISSING
		|| cfg == CONFIG_STATUS_FILEINVALID) {
		ast_log(LOG_WARNING, "Could not load features.conf\n");
		return 0;
	}

	/* Save current parking lot dialplan needs. */
	if (build_dialplan_useage_map(&old_usage_map, 0)) {
		destroy_dialplan_usage_map(&old_usage_map);

		/* Allow reloading later to see if conditions have improved. */
		force_reload_load = 1;
		return -1;
	}

	ao2_t_callback(parkinglots, OBJ_NODATA, parkinglot_markall_cb, NULL,
		"callback to mark all parking lots");
	process_config(cfg);
	ast_config_destroy(cfg);
	ao2_t_callback(parkinglots, OBJ_NODATA | OBJ_UNLINK, parkinglot_is_marked_cb, NULL,
		"callback to remove marked parking lots");

	/* Save updated parking lot dialplan needs. */
	if (build_dialplan_useage_map(&new_usage_map, 1)) {
		/*
		 * Yuck, if this failure caused any parking lot dialplan items
		 * to be lost, they will likely remain lost until Asterisk is
		 * restarted.
		 */
		destroy_dialplan_usage_map(&old_usage_map);
		destroy_dialplan_usage_map(&new_usage_map);
		return -1;
	}

	/* Remove no longer needed parking lot dialplan usage. */
	remove_dead_dialplan_useage(&old_usage_map, &new_usage_map);

	destroy_dialplan_usage_map(&old_usage_map);
	destroy_dialplan_usage_map(&new_usage_map);

	ao2_t_callback(parkinglots, OBJ_NODATA, parkinglot_activate_cb, NULL,
		"callback to activate all parking lots");

	return 0;
}

/*!
 * \brief CLI command to list configured features
 * \param e
 * \param cmd
 * \param a
 *
 * \retval CLI_SUCCESS on success.
 * \retval NULL when tab completion is used.
 */
static char *handle_feature_show(struct ast_cli_entry *e, int cmd, struct ast_cli_args *a)
{
	int i;
	struct ast_call_feature *feature;
	struct ao2_iterator iter;
	struct ast_parkinglot *curlot;
#define HFS_FORMAT "%-25s %-7s %-7s\n"

	switch (cmd) {
	
	case CLI_INIT:
		e->command = "features show";
		e->usage =
			"Usage: features show\n"
			"       Lists configured features\n";
		return NULL;
	case CLI_GENERATE:
		return NULL;
	}

	ast_cli(a->fd, HFS_FORMAT, "Builtin Feature", "Default", "Current");
	ast_cli(a->fd, HFS_FORMAT, "---------------", "-------", "-------");

	ast_cli(a->fd, HFS_FORMAT, "Pickup", "*8", ast_pickup_ext());          /* default hardcoded above, so we'll hardcode it here */

	ast_rwlock_rdlock(&features_lock);
	for (i = 0; i < FEATURES_COUNT; i++)
		ast_cli(a->fd, HFS_FORMAT, builtin_features[i].fname, builtin_features[i].default_exten, builtin_features[i].exten);
	ast_rwlock_unlock(&features_lock);

	ast_cli(a->fd, "\n");
	ast_cli(a->fd, HFS_FORMAT, "Dynamic Feature", "Default", "Current");
	ast_cli(a->fd, HFS_FORMAT, "---------------", "-------", "-------");
	if (AST_RWLIST_EMPTY(&feature_list)) {
		ast_cli(a->fd, "(none)\n");
	} else {
		AST_RWLIST_RDLOCK(&feature_list);
		AST_RWLIST_TRAVERSE(&feature_list, feature, feature_entry) {
			ast_cli(a->fd, HFS_FORMAT, feature->sname, "no def", feature->exten);
		}
		AST_RWLIST_UNLOCK(&feature_list);
	}

	ast_cli(a->fd, "\nFeature Groups:\n");
	ast_cli(a->fd, "---------------\n");
	if (AST_RWLIST_EMPTY(&feature_groups)) {
		ast_cli(a->fd, "(none)\n");
	} else {
		struct feature_group *fg;
		struct feature_group_exten *fge;

		AST_RWLIST_RDLOCK(&feature_groups);
		AST_RWLIST_TRAVERSE(&feature_groups, fg, entry) {
			ast_cli(a->fd, "===> Group: %s\n", fg->gname);
			AST_LIST_TRAVERSE(&fg->features, fge, entry) {
				ast_cli(a->fd, "===> --> %s (%s)\n", fge->feature->sname, fge->exten);
			}
		}
		AST_RWLIST_UNLOCK(&feature_groups);
	}

	iter = ao2_iterator_init(parkinglots, 0);
	while ((curlot = ao2_iterator_next(&iter))) {
		ast_cli(a->fd, "\nCall parking (Parking lot: %s)\n", curlot->name);
		ast_cli(a->fd, "------------\n");
		ast_cli(a->fd,"%-22s:      %s\n", "Parking extension", curlot->cfg.parkext);
		ast_cli(a->fd,"%-22s:      %s\n", "Parking context", curlot->cfg.parking_con);
		ast_cli(a->fd,"%-22s:      %d-%d\n", "Parked call extensions",
			curlot->cfg.parking_start, curlot->cfg.parking_stop);
		ast_cli(a->fd,"%-22s:      %d ms\n", "Parkingtime", curlot->cfg.parkingtime);
		ast_cli(a->fd,"%-22s:      %s\n", "MusicOnHold class", curlot->cfg.mohclass);
		ast_cli(a->fd,"%-22s:      %s\n", "Enabled", AST_CLI_YESNO(!curlot->disabled));
		ast_cli(a->fd,"\n");
		ao2_ref(curlot, -1);
	}
	ao2_iterator_destroy(&iter);

	return CLI_SUCCESS;
}

int ast_features_reload(void)
{
	struct ast_context *con;
	int res;

	ast_mutex_lock(&features_reload_lock);/* Searialize reloading features.conf */

	/*
	 * Always destroy the parking_con_dial context to remove buildup
	 * of recalled extensions in the context.  At worst, the parked
	 * call gets hungup attempting to run an invalid extension when
	 * we are trying to callback the parker or the preset return
	 * extension.  This is a small window of opportunity on an
	 * execution chain that is not expected to happen very often.
	 */
	con = ast_context_find(parking_con_dial);
	if (con) {
		ast_context_destroy(con, registrar);
	}

	res = load_config(1);
	ast_mutex_unlock(&features_reload_lock);

	return res;
}

static char *handle_features_reload(struct ast_cli_entry *e, int cmd, struct ast_cli_args *a)
{
	switch (cmd) {	
	case CLI_INIT:
		e->command = "features reload";
		e->usage =
			"Usage: features reload\n"
			"       Reloads configured call features from features.conf\n";
		return NULL;
	case CLI_GENERATE:
		return NULL;
	}
	ast_features_reload();

	return CLI_SUCCESS;
}

/*!
 * \brief Actual bridge
 * \param chan
 * \param tmpchan
 * 
 * Stop hold music, lock both channels, masq channels,
 * after bridge return channel to next priority.
 */
static void do_bridge_masquerade(struct ast_channel *chan, struct ast_channel *tmpchan)
{
	ast_moh_stop(chan);
	ast_channel_lock_both(chan, tmpchan);
	ast_setstate(tmpchan, chan->_state);
	tmpchan->readformat = chan->readformat;
	tmpchan->writeformat = chan->writeformat;
	ast_channel_unlock(chan);
	ast_channel_unlock(tmpchan);

	ast_channel_masquerade(tmpchan, chan);

	/* must be done without any channel locks held */
	ast_do_masquerade(tmpchan);

	/* when returning from bridge, the channel will continue at the next priority */
	ast_explicit_goto(tmpchan, chan->context, chan->exten, chan->priority + 1);
}

/*!
 * \brief Bridge channels together
 * \param s
 * \param m
 * 
 * Make sure valid channels were specified, 
 * send errors if any of the channels could not be found/locked, answer channels if needed,
 * create the placeholder channels and grab the other channels 
 * make the channels compatible, send error if we fail doing so 
 * setup the bridge thread object and start the bridge.
 * 
 * \retval 0 on success or on incorrect use.
 * \retval 1 on failure to bridge channels.
 */
static int action_bridge(struct mansession *s, const struct message *m)
{
	const char *channela = astman_get_header(m, "Channel1");
	const char *channelb = astman_get_header(m, "Channel2");
	const char *playtone = astman_get_header(m, "Tone");
	struct ast_channel *chana = NULL, *chanb = NULL, *chans[2];
	struct ast_channel *tmpchana = NULL, *tmpchanb = NULL;
	struct ast_bridge_thread_obj *tobj = NULL;

	/* make sure valid channels were specified */
	if (ast_strlen_zero(channela) || ast_strlen_zero(channelb)) {
		astman_send_error(s, m, "Missing channel parameter in request");
		return 0;
	}

	/* Start with chana */
	chana = ast_channel_get_by_name_prefix(channela, strlen(channela));

	/* send errors if any of the channels could not be found/locked */
	if (!chana) {
		char buf[256];
		snprintf(buf, sizeof(buf), "Channel1 does not exists: %s", channela);
		astman_send_error(s, m, buf);
		return 0;
	}

	/* Answer the channels if needed */
	if (chana->_state != AST_STATE_UP)
		ast_answer(chana);

	/* create the placeholder channels and grab the other channels */
	if (!(tmpchana = ast_channel_alloc(0, AST_STATE_DOWN, NULL, NULL, NULL, 
		NULL, NULL, chana->linkedid, 0, "Bridge/%s", chana->name))) {
		astman_send_error(s, m, "Unable to create temporary channel!");
		chana = ast_channel_unref(chana);
		return 1;
	}

	do_bridge_masquerade(chana, tmpchana);

	chana = ast_channel_unref(chana);

	/* now do chanb */
	chanb = ast_channel_get_by_name_prefix(channelb, strlen(channelb));
	/* send errors if any of the channels could not be found/locked */
	if (!chanb) {
		char buf[256];
		snprintf(buf, sizeof(buf), "Channel2 does not exists: %s", channelb);
		ast_hangup(tmpchana);
		astman_send_error(s, m, buf);
		return 0;
	}

	/* Answer the channels if needed */
	if (chanb->_state != AST_STATE_UP)
		ast_answer(chanb);

	/* create the placeholder channels and grab the other channels */
	if (!(tmpchanb = ast_channel_alloc(0, AST_STATE_DOWN, NULL, NULL, NULL, 
		NULL, NULL, chanb->linkedid, 0, "Bridge/%s", chanb->name))) {
		astman_send_error(s, m, "Unable to create temporary channels!");
		ast_hangup(tmpchana);
		chanb = ast_channel_unref(chanb);
		return 1;
	}

	do_bridge_masquerade(chanb, tmpchanb);

	chanb = ast_channel_unref(chanb);

	/* make the channels compatible, send error if we fail doing so */
	if (ast_channel_make_compatible(tmpchana, tmpchanb)) {
		ast_log(LOG_WARNING, "Could not make channels %s and %s compatible for manager bridge\n", tmpchana->name, tmpchanb->name);
		astman_send_error(s, m, "Could not make channels compatible for manager bridge");
		ast_hangup(tmpchana);
		ast_hangup(tmpchanb);
		return 1;
	}

	/* setup the bridge thread object and start the bridge */
	if (!(tobj = ast_calloc(1, sizeof(*tobj)))) {
		ast_log(LOG_WARNING, "Unable to spawn a new bridge thread on %s and %s: %s\n", tmpchana->name, tmpchanb->name, strerror(errno));
		astman_send_error(s, m, "Unable to spawn a new bridge thread");
		ast_hangup(tmpchana);
		ast_hangup(tmpchanb);
		return 1;
	}

	tobj->chan = tmpchana;
	tobj->peer = tmpchanb;
	tobj->return_to_pbx = 1;

	if (ast_true(playtone)) {
		if (!ast_strlen_zero(xfersound) && !ast_streamfile(tmpchanb, xfersound, tmpchanb->language)) {
			if (ast_waitstream(tmpchanb, "") < 0)
				ast_log(LOG_WARNING, "Failed to play a courtesy tone on chan %s\n", tmpchanb->name);
		}
	}

	chans[0] = tmpchana;
	chans[1] = tmpchanb;

	ast_manager_event_multichan(EVENT_FLAG_CALL, "BridgeAction", 2, chans,
				"Response: Success\r\n"
				"Channel1: %s\r\n"
				"Channel2: %s\r\n", tmpchana->name, tmpchanb->name);

	bridge_call_thread_launch(tobj);

	astman_send_ack(s, m, "Launched bridge thread with success");

	return 0;
}

/*!
 * \brief CLI command to list parked calls
 * \param e 
 * \param cmd
 * \param a
 *  
 * Check right usage, lock parking lot, display parked calls, unlock parking lot list.
 * \retval CLI_SUCCESS on success.
 * \retval CLI_SHOWUSAGE on incorrect number of arguments.
 * \retval NULL when tab completion is used.
 */
static char *handle_parkedcalls(struct ast_cli_entry *e, int cmd, struct ast_cli_args *a)
{
	struct parkeduser *cur;
	int numparked = 0;
	struct ao2_iterator iter;
	struct ast_parkinglot *curlot;

	switch (cmd) {
	case CLI_INIT:
		e->command = "parkedcalls show";
		e->usage =
			"Usage: parkedcalls show\n"
			"       List currently parked calls\n";
		return NULL;
	case CLI_GENERATE:
		return NULL;
	}

	if (a->argc > e->args)
		return CLI_SHOWUSAGE;

	ast_cli(a->fd, "%-10s %-25s (%-15s %-12s %4s) %s\n", "Num", "Channel",
		"Context", "Extension", "Pri", "Timeout");

	iter = ao2_iterator_init(parkinglots, 0);
	while ((curlot = ao2_iterator_next(&iter))) {
		int lotparked = 0;

		/* subtract ref for iterator and for configured parking lot */
		ast_cli(a->fd, "*** Parking lot: %s (%d)\n", curlot->name,
			ao2_ref(curlot, 0) - 2 - (curlot == default_parkinglot));

		AST_LIST_LOCK(&curlot->parkings);
		AST_LIST_TRAVERSE(&curlot->parkings, cur, list) {
			ast_cli(a->fd, "%-10.10s %-25s (%-15s %-12s %4d) %6lds\n",
				cur->parkingexten, cur->chan->name, cur->context, cur->exten,
				cur->priority,
				(long) (cur->start.tv_sec + (cur->parkingtime / 1000) - time(NULL)));
			++lotparked;
		}
		AST_LIST_UNLOCK(&curlot->parkings);
		if (lotparked) {
			numparked += lotparked;
			ast_cli(a->fd, "   %d parked call%s in parking lot %s\n", lotparked,
				ESS(lotparked), curlot->name);
		}

		ao2_ref(curlot, -1);
	}
	ao2_iterator_destroy(&iter);

	ast_cli(a->fd, "---\n%d parked call%s in total.\n", numparked, ESS(numparked));

	return CLI_SUCCESS;
}

static struct ast_cli_entry cli_features[] = {
	AST_CLI_DEFINE(handle_feature_show, "Lists configured features"),
	AST_CLI_DEFINE(handle_features_reload, "Reloads configured features"),
	AST_CLI_DEFINE(handle_parkedcalls, "List currently parked calls"),
};

/*! 
 * \brief Dump parking lot status
 * \param s
 * \param m
 * 
 * Lock parking lot, iterate list and append parked calls status, unlock parking lot.
 * \return Always RESULT_SUCCESS 
 */
static int manager_parking_status(struct mansession *s, const struct message *m)
{
	struct parkeduser *cur;
	const char *id = astman_get_header(m, "ActionID");
	char idText[256] = "";
	struct ao2_iterator iter;
	struct ast_parkinglot *curlot;
	int numparked = 0;

	if (!ast_strlen_zero(id))
		snprintf(idText, sizeof(idText), "ActionID: %s\r\n", id);

	astman_send_ack(s, m, "Parked calls will follow");

	iter = ao2_iterator_init(parkinglots, 0);
	while ((curlot = ao2_iterator_next(&iter))) {
		AST_LIST_LOCK(&curlot->parkings);
		AST_LIST_TRAVERSE(&curlot->parkings, cur, list) {
			astman_append(s, "Event: ParkedCall\r\n"
				"Parkinglot: %s\r\n"
				"Exten: %d\r\n"
				"Channel: %s\r\n"
				"From: %s\r\n"
				"Timeout: %ld\r\n"
				"CallerIDNum: %s\r\n"
				"CallerIDName: %s\r\n"
				"ConnectedLineNum: %s\r\n"
				"ConnectedLineName: %s\r\n"
				"%s"
				"\r\n",
				curlot->name,
				cur->parkingnum, cur->chan->name, cur->peername,
				(long) cur->start.tv_sec + (long) (cur->parkingtime / 1000) - (long) time(NULL),
				S_COR(cur->chan->caller.id.number.valid, cur->chan->caller.id.number.str, ""),	/* XXX in other places it is <unknown> */
				S_COR(cur->chan->caller.id.name.valid, cur->chan->caller.id.name.str, ""),
				S_COR(cur->chan->connected.id.number.valid, cur->chan->connected.id.number.str, ""),	/* XXX in other places it is <unknown> */
				S_COR(cur->chan->connected.id.name.valid, cur->chan->connected.id.name.str, ""),
				idText);
			++numparked;
		}
		AST_LIST_UNLOCK(&curlot->parkings);
		ao2_ref(curlot, -1);
	}
	ao2_iterator_destroy(&iter);

	astman_append(s,
		"Event: ParkedCallsComplete\r\n"
		"Total: %d\r\n"
		"%s"
		"\r\n",
		numparked, idText);

	return RESULT_SUCCESS;
}

/*!
 * \brief Create manager event for parked calls
 * \param s
 * \param m
 *
 * Get channels involved in park, create event.
 * \return Always 0
 *
 * \note ADSI is not compatible with this AMI action for the
 * same reason ch2 can no longer announce the parking space.
 */
static int manager_park(struct mansession *s, const struct message *m)
{
	const char *channel = astman_get_header(m, "Channel");
	const char *channel2 = astman_get_header(m, "Channel2");
	const char *timeout = astman_get_header(m, "Timeout");
	const char *parkinglotname = astman_get_header(m, "Parkinglot");
	char buf[BUFSIZ];
	int res = 0;
	struct ast_channel *ch1, *ch2;
	struct ast_park_call_args args = {
			/*
			 * Don't say anything to ch2 since AMI is a third party parking
			 * a call and we will likely crash if we do.
			 *
			 * XXX When the AMI action was originally implemented, the
			 * parking space was announced to ch2.  Unfortunately, grabbing
			 * the ch2 lock and holding it while the announcement is played
			 * was not really a good thing to do to begin with since it
			 * could hold up the system.  Also holding the lock is no longer
			 * possible with a masquerade.
			 *
			 * Restoring the announcement to ch2 is not easily doable for
			 * the following reasons:
			 *
			 * 1) The AMI manager is not the thread processing ch2.
			 *
			 * 2) ch2 could be the same as ch1, bridged to ch1, or some
			 * random uninvolved channel.
			 */
			.flags = AST_PARK_OPT_SILENCE,
		};

	if (ast_strlen_zero(channel)) {
		astman_send_error(s, m, "Channel not specified");
		return 0;
	}

	if (ast_strlen_zero(channel2)) {
		astman_send_error(s, m, "Channel2 not specified");
		return 0;
	}

	if (!ast_strlen_zero(timeout)) {
		if (sscanf(timeout, "%30d", &args.timeout) != 1) {
			astman_send_error(s, m, "Invalid timeout value.");
			return 0;
		}
	}

	if (!(ch1 = ast_channel_get_by_name(channel))) {
		snprintf(buf, sizeof(buf), "Channel does not exist: %s", channel);
		astman_send_error(s, m, buf);
		return 0;
	}

	if (!(ch2 = ast_channel_get_by_name(channel2))) {
		snprintf(buf, sizeof(buf), "Channel does not exist: %s", channel2);
		astman_send_error(s, m, buf);
		ast_channel_unref(ch1);
		return 0;
	}

	if (!ast_strlen_zero(parkinglotname)) {
		args.parkinglot = find_parkinglot(parkinglotname);
	}

	res = masq_park_call(ch1, ch2, &args);
	if (!res) {
		ast_softhangup(ch2, AST_SOFTHANGUP_EXPLICIT);
		astman_send_ack(s, m, "Park successful");
	} else {
		astman_send_error(s, m, "Park failure");
	}

	if (args.parkinglot) {
		parkinglot_unref(args.parkinglot);
	}
	ch1 = ast_channel_unref(ch1);
	ch2 = ast_channel_unref(ch2);

	return 0;
}

/*!
 * The presence of this datastore on the channel indicates that
 * someone is attemting to pickup or has picked up the channel.
 * The purpose is to prevent a race between two channels
 * attempting to pickup the same channel.
 */
static const struct ast_datastore_info pickup_active = {
 	.type = "pickup-active",
};

int ast_can_pickup(struct ast_channel *chan)
{
	if (!chan->pbx && !chan->masq && !ast_test_flag(chan, AST_FLAG_ZOMBIE)
		&& (chan->_state == AST_STATE_RINGING
			|| chan->_state == AST_STATE_RING
			/*
			 * Check the down state as well because some SIP devices do not
			 * give 180 ringing when they can just give 183 session progress
			 * instead.  Issue 14005.  (Some ISDN switches as well for that
			 * matter.)
			 */
			|| chan->_state == AST_STATE_DOWN)
		&& !ast_channel_datastore_find(chan, &pickup_active, NULL)) {
		return 1;
	}
	return 0;
}

static int find_channel_by_group(void *obj, void *arg, void *data, int flags)
{
	struct ast_channel *target = obj;/*!< Potential pickup target */
	struct ast_channel *chan = data;/*!< Channel wanting to pickup call */

	ast_channel_lock(target);
	if (chan != target && (chan->pickupgroup & target->callgroup)
		&& ast_can_pickup(target)) {
		/* Return with the channel still locked on purpose */
		return CMP_MATCH | CMP_STOP;
	}
	ast_channel_unlock(target);

	return 0;
}

/*!
 * \brief Pickup a call
 * \param chan channel that initiated pickup.
 *
 * Walk list of channels, checking it is not itself, channel is pbx one,
 * check that the callgroup for both channels are the same and the channel is ringing.
 * Answer calling channel, flag channel as answered on queue, masq channels together.
 */
int ast_pickup_call(struct ast_channel *chan)
{
	struct ast_channel *target;/*!< Potential pickup target */
	int res = -1;
	ast_debug(1, "pickup attempt by %s\n", chan->name);

	/* The found channel is already locked. */
	target = ast_channel_callback(find_channel_by_group, NULL, chan, 0);
	if (target) {
		ast_log(LOG_NOTICE, "pickup %s attempt by %s\n", target->name, chan->name);

		res = ast_do_pickup(chan, target);
		ast_channel_unlock(target);
		if (!res) {
			if (!ast_strlen_zero(pickupsound)) {
				pbx_builtin_setvar_helper(target, "BRIDGE_PLAY_SOUND", pickupsound);
			}
		} else {
			ast_log(LOG_WARNING, "pickup %s failed by %s\n", target->name, chan->name);
		}
		target = ast_channel_unref(target);
	}

	if (res < 0) {
		ast_debug(1, "No call pickup possible... for %s\n", chan->name);
		if (!ast_strlen_zero(pickupfailsound)) {
			ast_answer(chan);
			ast_stream_and_wait(chan, pickupfailsound, "");
		}
	}

	return res;
}

int ast_do_pickup(struct ast_channel *chan, struct ast_channel *target)
{
	struct ast_party_connected_line connected_caller;
	struct ast_channel *chans[2] = { chan, target };
	struct ast_datastore *ds_pickup;
	const char *chan_name;/*!< A masquerade changes channel names. */
	const char *target_name;/*!< A masquerade changes channel names. */
	int res = -1;

	target_name = ast_strdupa(target->name);
	ast_debug(1, "Call pickup on '%s' by '%s'\n", target_name, chan->name);

	/* Mark the target to block any call pickup race. */
	ds_pickup = ast_datastore_alloc(&pickup_active, NULL);
	if (!ds_pickup) {
		ast_log(LOG_WARNING,
			"Unable to create channel datastore on '%s' for call pickup\n", target_name);
		return -1;
	}
	ast_channel_datastore_add(target, ds_pickup);

	ast_party_connected_line_init(&connected_caller);
	ast_party_connected_line_copy(&connected_caller, &target->connected);
	ast_channel_unlock(target);/* The pickup race is avoided so we do not need the lock anymore. */
	connected_caller.source = AST_CONNECTED_LINE_UPDATE_SOURCE_ANSWER;
	if (ast_channel_connected_line_macro(NULL, chan, &connected_caller, 0, 0)) {
		ast_channel_update_connected_line(chan, &connected_caller, NULL);
	}
	ast_party_connected_line_free(&connected_caller);

	ast_channel_lock(chan);
	chan_name = ast_strdupa(chan->name);
	ast_connected_line_copy_from_caller(&connected_caller, &chan->caller);
	ast_channel_unlock(chan);
	connected_caller.source = AST_CONNECTED_LINE_UPDATE_SOURCE_ANSWER;
	ast_channel_queue_connected_line_update(chan, &connected_caller, NULL);
	ast_party_connected_line_free(&connected_caller);

	ast_cel_report_event(target, AST_CEL_PICKUP, NULL, NULL, chan);

	if (ast_answer(chan)) {
		ast_log(LOG_WARNING, "Unable to answer '%s'\n", chan_name);
		goto pickup_failed;
	}

	if (ast_queue_control(chan, AST_CONTROL_ANSWER)) {
		ast_log(LOG_WARNING, "Unable to queue answer on '%s'\n", chan_name);
		goto pickup_failed;
	}
	
	/* setting this flag to generate a reason header in the cancel message to the ringing channel */
	ast_set_flag(chan, AST_FLAG_ANSWERED_ELSEWHERE);

	if (ast_channel_masquerade(target, chan)) {
		ast_log(LOG_WARNING, "Unable to masquerade '%s' into '%s'\n", chan_name,
			target_name);
		goto pickup_failed;
	}

	/* If you want UniqueIDs, set channelvars in manager.conf to CHANNEL(uniqueid) */
	ast_manager_event_multichan(EVENT_FLAG_CALL, "Pickup", 2, chans,
		"Channel: %s\r\n"
		"TargetChannel: %s\r\n",
		chan_name, target_name);

	/* Do the masquerade manually to make sure that it is completed. */
	ast_do_masquerade(target);
	res = 0;

pickup_failed:
	ast_channel_lock(target);
	if (!ast_channel_datastore_remove(target, ds_pickup)) {
		ast_datastore_free(ds_pickup);
	}

	return res;
}

static char *app_bridge = "Bridge";

enum {
	BRIDGE_OPT_PLAYTONE = (1 << 0),
	OPT_CALLEE_HANGUP =	(1 << 1),
	OPT_CALLER_HANGUP =	(1 << 2),
	OPT_DURATION_LIMIT = (1 << 3),
	OPT_DURATION_STOP =	(1 << 4),
	OPT_CALLEE_TRANSFER = (1 << 5),
	OPT_CALLER_TRANSFER = (1 << 6),
	OPT_CALLEE_MONITOR = (1 << 7),
	OPT_CALLER_MONITOR = (1 << 8),
	OPT_CALLEE_PARK = (1 << 9),
	OPT_CALLER_PARK = (1 << 10),
	OPT_CALLEE_KILL = (1 << 11),
};
 
enum {
	OPT_ARG_DURATION_LIMIT = 0,
	OPT_ARG_DURATION_STOP,
	/* note: this entry _MUST_ be the last one in the enum */
	OPT_ARG_ARRAY_SIZE,
};

AST_APP_OPTIONS(bridge_exec_options, BEGIN_OPTIONS
	AST_APP_OPTION('p', BRIDGE_OPT_PLAYTONE),
	AST_APP_OPTION('h', OPT_CALLEE_HANGUP),
	AST_APP_OPTION('H', OPT_CALLER_HANGUP),
	AST_APP_OPTION('k', OPT_CALLEE_PARK),
	AST_APP_OPTION('K', OPT_CALLER_PARK),
	AST_APP_OPTION_ARG('L', OPT_DURATION_LIMIT, OPT_ARG_DURATION_LIMIT),
	AST_APP_OPTION_ARG('S', OPT_DURATION_STOP, OPT_ARG_DURATION_STOP),
	AST_APP_OPTION('t', OPT_CALLEE_TRANSFER),
	AST_APP_OPTION('T', OPT_CALLER_TRANSFER),
	AST_APP_OPTION('w', OPT_CALLEE_MONITOR),
	AST_APP_OPTION('W', OPT_CALLER_MONITOR),
	AST_APP_OPTION('x', OPT_CALLEE_KILL),
END_OPTIONS );

int ast_bridge_timelimit(struct ast_channel *chan, struct ast_bridge_config *config,
	char *parse, struct timeval *calldurationlimit)
{
	char *stringp = ast_strdupa(parse);
	char *limit_str, *warning_str, *warnfreq_str;
	const char *var;
	int play_to_caller = 0, play_to_callee = 0;
	int delta;

	limit_str = strsep(&stringp, ":");
	warning_str = strsep(&stringp, ":");
	warnfreq_str = strsep(&stringp, ":");

	config->timelimit = atol(limit_str);
	if (warning_str)
		config->play_warning = atol(warning_str);
	if (warnfreq_str)
		config->warning_freq = atol(warnfreq_str);

	if (!config->timelimit) {
		ast_log(LOG_WARNING, "Bridge does not accept L(%s), hanging up.\n", limit_str);
		config->timelimit = config->play_warning = config->warning_freq = 0;
		config->warning_sound = NULL;
		return -1; /* error */
	} else if ( (delta = config->play_warning - config->timelimit) > 0) {
		int w = config->warning_freq;

		/*
		 * If the first warning is requested _after_ the entire call
		 * would end, and no warning frequency is requested, then turn
		 * off the warning. If a warning frequency is requested, reduce
		 * the 'first warning' time by that frequency until it falls
		 * within the call's total time limit.
		 *
		 * Graphically:
		 *                timelim->|    delta        |<-playwarning
		 *      0__________________|_________________|
		 *                       | w  |    |    |    |
		 *
		 * so the number of intervals to cut is 1+(delta-1)/w
		 */
		if (w == 0) {
			config->play_warning = 0;
		} else {
			config->play_warning -= w * ( 1 + (delta-1)/w );
			if (config->play_warning < 1)
				config->play_warning = config->warning_freq = 0;
		}
	}
	
	ast_channel_lock(chan);

	var = pbx_builtin_getvar_helper(chan, "LIMIT_PLAYAUDIO_CALLER");
	play_to_caller = var ? ast_true(var) : 1;

	var = pbx_builtin_getvar_helper(chan, "LIMIT_PLAYAUDIO_CALLEE");
	play_to_callee = var ? ast_true(var) : 0;

	if (!play_to_caller && !play_to_callee)
		play_to_caller = 1;

	var = pbx_builtin_getvar_helper(chan, "LIMIT_WARNING_FILE");
	config->warning_sound = !ast_strlen_zero(var) ? ast_strdup(var) : ast_strdup("timeleft");

	/* The code looking at config wants a NULL, not just "", to decide
	 * that the message should not be played, so we replace "" with NULL.
	 * Note, pbx_builtin_getvar_helper _can_ return NULL if the variable is
	 * not found.
	 */

	var = pbx_builtin_getvar_helper(chan, "LIMIT_TIMEOUT_FILE");
	config->end_sound = !ast_strlen_zero(var) ? ast_strdup(var) : NULL;

	var = pbx_builtin_getvar_helper(chan, "LIMIT_CONNECT_FILE");
	config->start_sound = !ast_strlen_zero(var) ? ast_strdup(var) : NULL;

	ast_channel_unlock(chan);

	/* undo effect of S(x) in case they are both used */
	calldurationlimit->tv_sec = 0;
	calldurationlimit->tv_usec = 0;

	/* more efficient to do it like S(x) does since no advanced opts */
	if (!config->play_warning && !config->start_sound && !config->end_sound && config->timelimit) {
		calldurationlimit->tv_sec = config->timelimit / 1000;
		calldurationlimit->tv_usec = (config->timelimit % 1000) * 1000;
		ast_verb(3, "Setting call duration limit to %.3lf seconds.\n",
			calldurationlimit->tv_sec + calldurationlimit->tv_usec / 1000000.0);
		config->timelimit = play_to_caller = play_to_callee =
		config->play_warning = config->warning_freq = 0;
	} else {
		ast_verb(4, "Limit Data for this call:\n");
		ast_verb(4, "timelimit      = %ld ms (%.3lf s)\n", config->timelimit, config->timelimit / 1000.0);
		ast_verb(4, "play_warning   = %ld ms (%.3lf s)\n", config->play_warning, config->play_warning / 1000.0);
		ast_verb(4, "play_to_caller = %s\n", play_to_caller ? "yes" : "no");
		ast_verb(4, "play_to_callee = %s\n", play_to_callee ? "yes" : "no");
		ast_verb(4, "warning_freq   = %ld ms (%.3lf s)\n", config->warning_freq, config->warning_freq / 1000.0);
		ast_verb(4, "start_sound    = %s\n", S_OR(config->start_sound, ""));
		ast_verb(4, "warning_sound  = %s\n", config->warning_sound);
		ast_verb(4, "end_sound      = %s\n", S_OR(config->end_sound, ""));
	}
	if (play_to_caller)
		ast_set_flag(&(config->features_caller), AST_FEATURE_PLAY_WARNING);
	if (play_to_callee)
		ast_set_flag(&(config->features_callee), AST_FEATURE_PLAY_WARNING);
	return 0;
}


/*!
 * \brief Bridge channels
 * \param chan
 * \param data channel to bridge with.
 * 
 * Split data, check we aren't bridging with ourself, check valid channel,
 * answer call if not already, check compatible channels, setup bridge config
 * now bridge call, if transfered party hangs up return to PBX extension.
 */
static int bridge_exec(struct ast_channel *chan, const char *data)
{
	struct ast_channel *current_dest_chan, *final_dest_chan, *chans[2];
	char *tmp_data  = NULL;
	struct ast_flags opts = { 0, };
	struct ast_bridge_config bconfig = { { 0, }, };
	char *opt_args[OPT_ARG_ARRAY_SIZE];
	struct timeval calldurationlimit = { 0, };

	AST_DECLARE_APP_ARGS(args,
		AST_APP_ARG(dest_chan);
		AST_APP_ARG(options);
	);
	
	if (ast_strlen_zero(data)) {
		ast_log(LOG_WARNING, "Bridge require at least 1 argument specifying the other end of the bridge\n");
		return -1;
	}

	tmp_data = ast_strdupa(data);
	AST_STANDARD_APP_ARGS(args, tmp_data);
	if (!ast_strlen_zero(args.options))
		ast_app_parse_options(bridge_exec_options, &opts, opt_args, args.options);

	/* avoid bridge with ourselves */
	if (!strcmp(chan->name, args.dest_chan)) {
		ast_log(LOG_WARNING, "Unable to bridge channel %s with itself\n", chan->name);
		ast_manager_event(chan, EVENT_FLAG_CALL, "BridgeExec",
					"Response: Failed\r\n"
					"Reason: Unable to bridge channel to itself\r\n"
					"Channel1: %s\r\n"
					"Channel2: %s\r\n",
					chan->name, args.dest_chan);
		pbx_builtin_setvar_helper(chan, "BRIDGERESULT", "LOOP");
		return 0;
	}

	/* make sure we have a valid end point */
	if (!(current_dest_chan = ast_channel_get_by_name_prefix(args.dest_chan,
			strlen(args.dest_chan)))) {
		ast_log(LOG_WARNING, "Bridge failed because channel %s does not exists or we "
			"cannot get its lock\n", args.dest_chan);
		ast_manager_event(chan, EVENT_FLAG_CALL, "BridgeExec",
					"Response: Failed\r\n"
					"Reason: Cannot grab end point\r\n"
					"Channel1: %s\r\n"
					"Channel2: %s\r\n", chan->name, args.dest_chan);
		pbx_builtin_setvar_helper(chan, "BRIDGERESULT", "NONEXISTENT");
		return 0;
	}

	/* answer the channel if needed */
	if (current_dest_chan->_state != AST_STATE_UP) {
		ast_answer(current_dest_chan);
	}

	/* try to allocate a place holder where current_dest_chan will be placed */
	if (!(final_dest_chan = ast_channel_alloc(0, AST_STATE_DOWN, NULL, NULL, NULL, 
		NULL, NULL, current_dest_chan->linkedid, 0, "Bridge/%s", current_dest_chan->name))) {
		ast_log(LOG_WARNING, "Cannot create placeholder channel for chan %s\n", args.dest_chan);
		ast_manager_event(chan, EVENT_FLAG_CALL, "BridgeExec",
					"Response: Failed\r\n"
					"Reason: cannot create placeholder\r\n"
					"Channel1: %s\r\n"
					"Channel2: %s\r\n", chan->name, args.dest_chan);
	}

	do_bridge_masquerade(current_dest_chan, final_dest_chan);

	chans[0] = current_dest_chan;
	chans[1] = final_dest_chan;

	/* now current_dest_chan is a ZOMBIE and with softhangup set to 1 and final_dest_chan is our end point */
	/* try to make compatible, send error if we fail */
	if (ast_channel_make_compatible(chan, final_dest_chan) < 0) {
		ast_log(LOG_WARNING, "Could not make channels %s and %s compatible for bridge\n", chan->name, final_dest_chan->name);
		ast_manager_event_multichan(EVENT_FLAG_CALL, "BridgeExec", 2, chans,
					"Response: Failed\r\n"
					"Reason: Could not make channels compatible for bridge\r\n"
					"Channel1: %s\r\n"
					"Channel2: %s\r\n", chan->name, final_dest_chan->name);
		ast_hangup(final_dest_chan); /* may be we should return this channel to the PBX? */
		pbx_builtin_setvar_helper(chan, "BRIDGERESULT", "INCOMPATIBLE");
		current_dest_chan = ast_channel_unref(current_dest_chan);
		return 0;
	}

	/* Report that the bridge will be successfull */
	ast_manager_event_multichan(EVENT_FLAG_CALL, "BridgeExec", 2, chans,
				"Response: Success\r\n"
				"Channel1: %s\r\n"
				"Channel2: %s\r\n", chan->name, final_dest_chan->name);

	/* we have 2 valid channels to bridge, now it is just a matter of setting up the bridge config and starting the bridge */	
	if (ast_test_flag(&opts, BRIDGE_OPT_PLAYTONE) && !ast_strlen_zero(xfersound)) {
		if (!ast_streamfile(final_dest_chan, xfersound, final_dest_chan->language)) {
			if (ast_waitstream(final_dest_chan, "") < 0)
				ast_log(LOG_WARNING, "Failed to play courtesy tone on %s\n", final_dest_chan->name);
		}
	}
	
	current_dest_chan = ast_channel_unref(current_dest_chan);
	
	if (ast_test_flag(&opts, OPT_DURATION_LIMIT) && !ast_strlen_zero(opt_args[OPT_ARG_DURATION_LIMIT])) {
		if (ast_bridge_timelimit(chan, &bconfig, opt_args[OPT_ARG_DURATION_LIMIT], &calldurationlimit))
			goto done;
	}

	if (ast_test_flag(&opts, OPT_CALLEE_TRANSFER))
		ast_set_flag(&(bconfig.features_callee), AST_FEATURE_REDIRECT);
	if (ast_test_flag(&opts, OPT_CALLER_TRANSFER))
		ast_set_flag(&(bconfig.features_caller), AST_FEATURE_REDIRECT);
	if (ast_test_flag(&opts, OPT_CALLEE_HANGUP))
		ast_set_flag(&(bconfig.features_callee), AST_FEATURE_DISCONNECT);
	if (ast_test_flag(&opts, OPT_CALLER_HANGUP))
		ast_set_flag(&(bconfig.features_caller), AST_FEATURE_DISCONNECT);
	if (ast_test_flag(&opts, OPT_CALLEE_MONITOR))
		ast_set_flag(&(bconfig.features_callee), AST_FEATURE_AUTOMON);
	if (ast_test_flag(&opts, OPT_CALLER_MONITOR))
		ast_set_flag(&(bconfig.features_caller), AST_FEATURE_AUTOMON);
	if (ast_test_flag(&opts, OPT_CALLEE_PARK))
		ast_set_flag(&(bconfig.features_callee), AST_FEATURE_PARKCALL);
	if (ast_test_flag(&opts, OPT_CALLER_PARK))
		ast_set_flag(&(bconfig.features_caller), AST_FEATURE_PARKCALL);

	ast_bridge_call(chan, final_dest_chan, &bconfig);

	/* the bridge has ended, set BRIDGERESULT to SUCCESS. If the other channel has not been hung up, return it to the PBX */
	pbx_builtin_setvar_helper(chan, "BRIDGERESULT", "SUCCESS");
	if (!ast_check_hangup(final_dest_chan) && !ast_test_flag(&opts, OPT_CALLEE_KILL)) {
		ast_debug(1, "starting new PBX in %s,%s,%d for chan %s\n",
			final_dest_chan->context, final_dest_chan->exten,
			final_dest_chan->priority, final_dest_chan->name);

		if (ast_pbx_start(final_dest_chan) != AST_PBX_SUCCESS) {
			ast_log(LOG_WARNING, "FAILED continuing PBX on dest chan %s\n", final_dest_chan->name);
			ast_hangup(final_dest_chan);
		} else
			ast_debug(1, "SUCCESS continuing PBX on chan %s\n", final_dest_chan->name);
	} else {
		ast_debug(1, "hangup chan %s since the other endpoint has hung up or the x flag was passed\n", final_dest_chan->name);
		ast_hangup(final_dest_chan);
	}
done:
	if (bconfig.warning_sound) {
		ast_free((char *)bconfig.warning_sound);
	}
	if (bconfig.end_sound) {
		ast_free((char *)bconfig.end_sound);
	}
	if (bconfig.start_sound) {
		ast_free((char *)bconfig.start_sound);
	}

	return 0;
}

#if defined(TEST_FRAMEWORK)
/*!
 * \internal
 * \brief Convert parking spaces map list to a comma separated string.
 *
 * \param str String buffer to fill.
 * \param spaces Parking spaces map list to convert.
 *
 * \return Nothing
 */
static void create_spaces_str(struct ast_str **str, struct parking_dp_space_map *spaces)
{
	const char *comma;
	struct parking_dp_spaces *cur;

	ast_str_reset(*str);
	comma = "";
	AST_LIST_TRAVERSE(spaces, cur, node) {
		if (cur->start == cur->stop) {
			ast_str_append(str, 0, "%s%d", comma, cur->start);
		} else {
			ast_str_append(str, 0, "%s%d-%d", comma, cur->start, cur->stop);
		}
		comma = ",";
	}
}
#endif	/* defined(TEST_FRAMEWORK) */

#if defined(TEST_FRAMEWORK)
/*!
 * \internal
 * \brief Compare parking spaces map to what is expected.
 *
 * \param test Unit test context.
 * \param spaces Parking spaces map list to check.
 * \param expected String to compare with.
 * \param what What is being compared.
 *
 * \retval 0 successful compare.
 * \retval nonzero if failed to compare.
 */
static int check_spaces(struct ast_test *test, struct parking_dp_space_map *spaces, const char *expected, const char *what)
{
	int cmp;
	struct ast_str *str = ast_str_alloca(1024);

	create_spaces_str(&str, spaces);
	cmp = strcmp(expected, ast_str_buffer(str));
	if (cmp) {
		ast_test_status_update(test,
			"Unexpected parking space map for %s. Expect:'%s' Got:'%s'\n",
			what, expected, ast_str_buffer(str));
	}
	return cmp;
}
#endif	/* defined(TEST_FRAMEWORK) */

#if defined(TEST_FRAMEWORK)
/*!
 * \internal
 * \brief Add a dead space to the dead spaces list.
 *
 * \param context Dead spaces list ptr pretending to be a context name ptr.
 * \param space Dead space to add to the list.
 *
 * \return Nothing
 */
static void test_add_dead_space(const char *context, int space)
{
	struct parking_dp_space_map *dead_spaces = (struct parking_dp_space_map *) context;

	usage_context_add_spaces(dead_spaces, space, space, NULL, 0);
}
#endif	/* defined(TEST_FRAMEWORK) */

#if defined(TEST_FRAMEWORK)
struct test_map {
	const char *ramp;
	int start;
	int stop;
	const char *expect;
};

/*!
 * \internal
 * \brief Build a parking lot dialplan usage test map from a table.
 *
 * \param test Unit test context.
 * \param lot Parking lot to use to build test usage map.
 * \param table_name Name of passed in table.
 * \param table Usage information to put in the usage map.
 * \param num_entries Number of entries in the table.
 *
 * \retval Created context node on success.
 * \retval NULL on error.
 */
static struct parking_dp_context *test_build_maps(struct ast_test *test,
	struct ast_parkinglot *lot, const char *table_name, const struct test_map *table,
	size_t num_entries)
{
	struct parking_dp_context *ctx_node;
	int cur_index = 0;
	char what[40];

	snprintf(what, sizeof(what), "%s[%d]", table_name, cur_index);
	ast_copy_string(lot->cfg.parkext, table->ramp, sizeof(lot->cfg.parkext));
	lot->cfg.parking_start = table->start;
	lot->cfg.parking_stop = table->stop;
	ctx_node = build_dialplan_useage_context(lot);
	if (!ctx_node) {
		ast_test_status_update(test, "Failed to create parking lot context map for %s\n",
			what);
		return NULL;
	}
	if (check_spaces(test, &ctx_node->spaces, table->expect, what)) {
		destroy_dialplan_usage_context(ctx_node);
		return NULL;
	}
	while (--num_entries) {
		++cur_index;
		++table;
		snprintf(what, sizeof(what), "%s[%d]", table_name, cur_index);
		ast_copy_string(lot->cfg.parkext, table->ramp, sizeof(lot->cfg.parkext));
		lot->cfg.parking_start = table->start;
		lot->cfg.parking_stop = table->stop;
		if (dialplan_usage_add_parkinglot_data(ctx_node, lot, 1)) {
			ast_test_status_update(test, "Failed to add parking lot data for %s\n", what);
			destroy_dialplan_usage_context(ctx_node);
			return NULL;
		}
		if (check_spaces(test, &ctx_node->spaces, table->expect, what)) {
			destroy_dialplan_usage_context(ctx_node);
			return NULL;
		}
	}
	return ctx_node;
}

static const struct test_map test_old_ctx[] = {
	/* The following order of building ctx is important to test adding items to the lists. */
	{ "702", 14, 15, "14-15" },
	{ "700", 10, 11, "10-11,14-15" },
	{ "701", 18, 19, "10-11,14-15,18-19" },
	{ "703", 12, 13, "10-15,18-19" },
	{ "704", 16, 17, "10-19" },

	/* Parking ramp and space conflicts are intended with these lines. */
	{ "704", 9, 19, "9-19" },
	{ "704", 9, 20, "9-20" },
	{ "704", 8, 21, "8-21" },

	/* Add more spaces to ctx to test removing dead parking spaces. */
	{ "705", 23, 25, "8-21,23-25" },
	{ "706", 28, 31, "8-21,23-25,28-31" },
	{ "707", 33, 34, "8-21,23-25,28-31,33-34" },
	{ "708", 38, 40, "8-21,23-25,28-31,33-34,38-40" },
	{ "709", 42, 43, "8-21,23-25,28-31,33-34,38-40,42-43" },
};

static const struct test_map test_new_ctx[] = {
	{ "702", 4, 5, "4-5" },
	{ "704", 24, 26, "4-5,24-26" },
	{ "709", 29, 30, "4-5,24-26,29-30" },
	{ "710", 32, 35, "4-5,24-26,29-30,32-35" },
	{ "711", 37, 39, "4-5,24-26,29-30,32-35,37-39" },
};
#endif	/* defined(TEST_FRAMEWORK) */

#if defined(TEST_FRAMEWORK)
/*!
 * \internal
 * \brief Test parking dialplan usage map code.
 *
 * \param test Unit test context.
 *
 * \retval 0 on success.
 * \retval -1 on error.
 */
static int test_dialplan_usage_map(struct ast_test *test)
{
	struct parking_dp_context *old_ctx;
	struct parking_dp_context *new_ctx;
	struct ast_parkinglot *lot;
	struct parking_dp_spaces *spaces;
	struct parking_dp_space_map dead_spaces = AST_LIST_HEAD_NOLOCK_INIT_VALUE;
	int res;

	ast_test_status_update(test, "Test parking dialplan usage map code\n");

	lot = create_parkinglot("test_lot");
	if (!lot) {
		return -1;
	}
	ast_copy_string(lot->cfg.parking_con, "test-ctx", sizeof(lot->cfg.parking_con));
	lot->cfg.parkext_exclusive = 1;

	ast_test_status_update(test,
		"Build old_ctx map\n");
	ast_log(LOG_NOTICE, "6 Ramp and space conflict warnings are expected.\n");
	old_ctx = test_build_maps(test, lot, "test_old_ctx", test_old_ctx,
		ARRAY_LEN(test_old_ctx));
	if (!old_ctx) {
		ao2_ref(lot, -1);
		return -1;
	}

	ast_test_status_update(test, "Build new_ctx map\n");
	new_ctx = test_build_maps(test, lot, "test_new_ctx", test_new_ctx,
		ARRAY_LEN(test_new_ctx));
	if (!new_ctx) {
		res = -1;
		goto fail_old_ctx;
	}

	ast_test_status_update(test, "Test removing dead parking spaces\n");
	remove_dead_spaces_usage((void *) &dead_spaces, &old_ctx->spaces,
		&new_ctx->spaces, test_add_dead_space);
	if (check_spaces(test, &dead_spaces, "8-21,23,28,31,40,42-43", "dead_spaces")) {
		res = -1;
		goto fail_dead_spaces;
	}

	res = 0;

fail_dead_spaces:
	while ((spaces = AST_LIST_REMOVE_HEAD(&dead_spaces, node))) {
		ast_free(spaces);
	}
	destroy_dialplan_usage_context(new_ctx);

fail_old_ctx:
	destroy_dialplan_usage_context(old_ctx);
	ao2_ref(lot, -1);
	return res;
}
#endif	/* defined(TEST_FRAMEWORK) */

#if defined(TEST_FRAMEWORK)
static int fake_fixup(struct ast_channel *clonechan, struct ast_channel *original)
{
	return 0;
}
#endif	/* defined(TEST_FRAMEWORK) */

#if defined(TEST_FRAMEWORK)
static struct ast_channel *create_test_channel(const struct ast_channel_tech *fake_tech)
{
	struct ast_channel *test_channel1;
	struct ast_format tmp_fmt;

	if (!(test_channel1 = ast_channel_alloc(0, AST_STATE_DOWN, NULL, NULL, NULL,
		NULL, NULL, 0, 0, "TestChannel1"))) {
		ast_log(LOG_WARNING, "Whoa, test channel creation failed.\n");
		return NULL;
	}

	/* normally this is done in the channel driver */
	ast_format_cap_add(test_channel1->nativeformats, ast_format_set(&tmp_fmt, AST_FORMAT_GSM, 0));

	ast_format_set(&test_channel1->writeformat, AST_FORMAT_GSM, 0);
	ast_format_set(&test_channel1->rawwriteformat, AST_FORMAT_GSM, 0);
	ast_format_set(&test_channel1->readformat, AST_FORMAT_GSM, 0);
	ast_format_set(&test_channel1->rawreadformat, AST_FORMAT_GSM, 0);

	test_channel1->tech = fake_tech;

	return test_channel1;
}
#endif	/* defined(TEST_FRAMEWORK) */

#if defined(TEST_FRAMEWORK)
static int unpark_test_channel(struct ast_channel *toremove, struct ast_park_call_args *args)
{
	struct ast_context *con;
	struct parkeduser *pu_toremove;
	int res = 0;

	args->pu->notquiteyet = 1; /* go ahead and stop processing the test parking */

	AST_LIST_LOCK(&args->pu->parkinglot->parkings);
	AST_LIST_TRAVERSE_SAFE_BEGIN(&args->pu->parkinglot->parkings, pu_toremove, list) {
		if (pu_toremove == args->pu) {
			AST_LIST_REMOVE_CURRENT(list);
			break;
		}
	}
	AST_LIST_TRAVERSE_SAFE_END;
	AST_LIST_UNLOCK(&args->pu->parkinglot->parkings);

	if (!pu_toremove) {
		ast_log(LOG_WARNING, "Whoa, could not find parking test call!\n");
		return -1;
	}

	con = ast_context_find(args->pu->parkinglot->cfg.parking_con);
	if (con) {
		if (ast_context_remove_extension2(con, args->pu->parkingexten, 1, NULL, 0)) {
			ast_log(LOG_WARNING, "Whoa, failed to remove the parking extension!\n");
			res = -1;
		} else {
			notify_metermaids(args->pu->parkingexten,
				pu_toremove->parkinglot->cfg.parking_con, AST_DEVICE_NOT_INUSE);
		}
	} else {
		ast_log(LOG_WARNING, "Whoa, no parking context?\n");
		res = -1;
	}

	parkinglot_unref(pu_toremove->parkinglot);
	ast_free(pu_toremove);
	args->pu = NULL;

	if (!res && toremove) {
		ast_hangup(toremove);
	}
	return res;
}
#endif	/* defined(TEST_FRAMEWORK) */

#if defined(TEST_FRAMEWORK)
AST_TEST_DEFINE(features_test)
{
	struct ast_channel *test_channel1 = NULL;
	struct ast_channel *parked_chan = NULL;
	struct ast_parkinglot *dynlot;
	struct ast_park_call_args args = {
		.timeout = DEFAULT_PARK_TIME,
	};

	int res = 0;

	static const struct ast_channel_tech fake_tech = {
		.fixup = fake_fixup, /* silence warning from masquerade */
	};

	static const char unique_lot_1[] = "myuniquetestparkinglot314";
	static const char unique_lot_2[] = "myuniquetestparkinglot3141592654";
	static const char unique_context_1[] = "myuniquetestcontext314";
	static const char unique_context_2[] = "myuniquetestcontext3141592654";
	static const char parkinglot_parkext[] = "750";
	static const char parkinglot_range[] = "751-760";

	switch (cmd) {
	case TEST_INIT:
		info->name = "features_test";
		info->category = "/main/features/";
		info->summary = "Features unit test";
		info->description =
			"Tests whether parking respects PARKINGLOT settings";
		return AST_TEST_NOT_RUN;
	case TEST_EXECUTE:
		break;
	}

	if (test_dialplan_usage_map(test)) {
		res = -1;
		goto exit_features_test;
	}

	/* changing a config option is a bad practice, but must be done in this case */
	parkeddynamic = 1;

	ast_test_status_update(test, "Test parking functionality with defaults\n");
	if (!(test_channel1 = create_test_channel(&fake_tech))) {
		res = -1;
		goto exit_features_test;
	}
	if (park_call_full(test_channel1, NULL, &args)) {
		res = -1;
		goto exit_features_test;
	}
	if (unpark_test_channel(test_channel1, &args)) {
		res = -1;
		goto exit_features_test;
	}


	ast_test_status_update(test, "Check that certain parking options are respected\n");
	if (!(test_channel1 = create_test_channel(&fake_tech))) {
		res = -1;
		goto exit_features_test;
	}
	pbx_builtin_setvar_helper(test_channel1, "PARKINGLOT", unique_lot_1);
	pbx_builtin_setvar_helper(test_channel1, "PARKINGDYNCONTEXT", unique_context_1);
	pbx_builtin_setvar_helper(test_channel1, "PARKINGDYNEXTEN", parkinglot_parkext);
	pbx_builtin_setvar_helper(test_channel1, "PARKINGDYNPOS", parkinglot_range);
	if (park_call_full(test_channel1, NULL, &args)) {
		res = -1;
		goto exit_features_test;
	}
	/* grab newly created parking lot for destruction in the end */
	dynlot = args.pu->parkinglot;
	if (args.pu->parkingnum != 751
		|| strcmp(dynlot->name, unique_lot_1)
		|| strcmp(dynlot->cfg.parking_con, unique_context_1)
		|| strcmp(dynlot->cfg.parkext, parkinglot_parkext)
		|| dynlot->cfg.parking_start != 751
		|| dynlot->cfg.parking_stop != 760) {
		ast_test_status_update(test, "Parking settings were not respected\n");
		ast_test_status_update(test, "Dyn-name:%s\n", dynlot->name);
		ast_test_status_update(test, "Dyn-context:%s\n", dynlot->cfg.parking_con);
		ast_test_status_update(test, "Dyn-parkext:%s\n", dynlot->cfg.parkext);
		ast_test_status_update(test, "Dyn-parkpos:%d-%d\n", dynlot->cfg.parking_start,
			dynlot->cfg.parking_stop);
		ast_test_status_update(test, "Parked in space:%d\n", args.pu->parkingnum);
		if (!unpark_test_channel(test_channel1, &args)) {
			test_channel1 = NULL;
		}
		res = -1;
		goto exit_features_test;
	} else {
		ast_test_status_update(test, "Parking settings for non-masquerading park verified\n");
	}
	if (unpark_test_channel(test_channel1, &args)) {
		res = -1;
		goto exit_features_test;
	}


	ast_test_status_update(test, "Check #2 that certain parking options are respected\n");
	if (!(test_channel1 = create_test_channel(&fake_tech))) {
		res = -1;
		goto exit_features_test;
	}
	pbx_builtin_setvar_helper(test_channel1, "PARKINGLOT", unique_lot_2);
	pbx_builtin_setvar_helper(test_channel1, "PARKINGDYNCONTEXT", unique_context_2);
	pbx_builtin_setvar_helper(test_channel1, "PARKINGDYNEXTEN", parkinglot_parkext);
	pbx_builtin_setvar_helper(test_channel1, "PARKINGDYNPOS", parkinglot_range);
	if (masq_park_call(test_channel1, NULL, &args)) {
		res = -1;
		goto exit_features_test;
	}
	/* hangup zombie channel */
	ast_hangup(test_channel1);
	test_channel1 = NULL;

	dynlot = args.pu->parkinglot;
	if (args.pu->parkingnum != 751
		|| strcmp(dynlot->name, unique_lot_2)
		|| strcmp(dynlot->cfg.parking_con, unique_context_2)
		|| strcmp(dynlot->cfg.parkext, parkinglot_parkext)
		|| dynlot->cfg.parking_start != 751
		|| dynlot->cfg.parking_stop != 760) {
		ast_test_status_update(test, "Parking settings were not respected\n");
		ast_test_status_update(test, "Dyn-name:%s\n", dynlot->name);
		ast_test_status_update(test, "Dyn-context:%s\n", dynlot->cfg.parking_con);
		ast_test_status_update(test, "Dyn-parkext:%s\n", dynlot->cfg.parkext);
		ast_test_status_update(test, "Dyn-parkpos:%d-%d\n", dynlot->cfg.parking_start,
			dynlot->cfg.parking_stop);
		ast_test_status_update(test, "Parked in space:%d\n", args.pu->parkingnum);
		res = -1;
	} else {
		ast_test_status_update(test, "Parking settings for masquerading park verified\n");
	}

	/* find the real channel */
	parked_chan = ast_channel_get_by_name("TestChannel1");
	if (unpark_test_channel(parked_chan, &args)) {
		if (parked_chan) {
			ast_hangup(parked_chan);
		}
		res = -1;
	}


exit_features_test:

	if (test_channel1) {
		ast_hangup(test_channel1);
	}

	force_reload_load = 1;
	ast_features_reload();
	return res ? AST_TEST_FAIL : AST_TEST_PASS;
}
#endif	/* defined(TEST_FRAMEWORK) */

int ast_features_init(void)
{
	int res;

	parkinglots = ao2_container_alloc(7, parkinglot_hash_cb, parkinglot_cmp_cb);
	if (!parkinglots) {
		return -1;
	}

	res = load_config(0);
	if (res) {
		return res;
	}
	ast_cli_register_multiple(cli_features, ARRAY_LEN(cli_features));
	ast_pthread_create(&parking_thread, NULL, do_parking_thread, NULL);
	ast_register_application2(app_bridge, bridge_exec, NULL, NULL, NULL);
	res = ast_register_application2(parkedcall, parked_call_exec, NULL, NULL, NULL);
	if (!res)
		res = ast_register_application2(parkcall, park_call_exec, NULL, NULL, NULL);
	if (!res) {
		ast_manager_register_xml("ParkedCalls", 0, manager_parking_status);
		ast_manager_register_xml("Park", EVENT_FLAG_CALL, manager_park);
		ast_manager_register_xml("Bridge", EVENT_FLAG_CALL, action_bridge);
	}

	res |= ast_devstate_prov_add("Park", metermaidstate);
#if defined(TEST_FRAMEWORK)
	res |= AST_TEST_REGISTER(features_test);
#endif	/* defined(TEST_FRAMEWORK) */

	return res;
}<|MERGE_RESOLUTION|>--- conflicted
+++ resolved
@@ -3538,13 +3538,9 @@
 		} else if (chan == active_channel) {
 			if (!ast_strlen_zero(chan->call_forward)) {
 				state = 0;
-<<<<<<< HEAD
+				ast_autoservice_start(transferee);
 				chan = ast_call_forward(caller, chan, NULL, tmp_cap, NULL, &state);
-=======
-				ast_autoservice_start(transferee);
-				chan = ast_call_forward(caller, chan, NULL, format, NULL, &state);
 				ast_autoservice_stop(transferee);
->>>>>>> 90745b2d
 				if (!chan) {
 					break;
 				}
