/*
 * Asterisk -- An open source telephony toolkit.
 *
 * Copyright (C) 1999 - 2008, Digium, Inc.
 *
 * Mark Spencer <markster@digium.com>
 *
 * See http://www.asterisk.org for more information about
 * the Asterisk project. Please do not directly contact
 * any of the maintainers of this project for assistance;
 * the project provides a web site, mailing lists and IRC
 * channels for your use.
 *
 * This program is free software, distributed under the terms of
 * the GNU General Public License Version 2. See the LICENSE file
 * at the top of the source tree.
 */

/*! \file
 *
 * \brief Routines implementing call features as call pickup, parking and transfer
 *
 * \author Mark Spencer <markster@digium.com> 
 */

/*** MODULEINFO
	<support_level>core</support_level>
 ***/

#include "asterisk.h"

ASTERISK_FILE_VERSION(__FILE__, "$Revision$")

#include "asterisk/_private.h"

#include <pthread.h>
#include <signal.h>
#include <sys/time.h>
#include <sys/signal.h>
#include <netinet/in.h>

#include "asterisk/lock.h"
#include "asterisk/file.h"
#include "asterisk/channel.h"
#include "asterisk/pbx.h"
#include "asterisk/causes.h"
#include "asterisk/module.h"
#include "asterisk/translate.h"
#include "asterisk/app.h"
#include "asterisk/say.h"
#include "asterisk/features.h"
#include "asterisk/musiconhold.h"
#include "asterisk/config.h"
#include "asterisk/cli.h"
#include "asterisk/manager.h"
#include "asterisk/utils.h"
#include "asterisk/adsi.h"
#include "asterisk/devicestate.h"
#include "asterisk/monitor.h"
#include "asterisk/audiohook.h"
#include "asterisk/global_datastores.h"
#include "asterisk/astobj2.h"
#include "asterisk/cel.h"
#include "asterisk/test.h"

/*
 * Party A - transferee
 * Party B - transferer
 * Party C - target of transfer
 *
 * DTMF attended transfer works within the channel bridge.
 * Unfortunately, when either party A or B in the channel bridge
 * hangs up, that channel is not completely hung up until the
 * transfer completes.  This is a real problem depending upon
 * the channel technology involved.
 *
 * For chan_dahdi, the channel is crippled until the hangup is
 * complete.  Either the channel is not useable (analog) or the
 * protocol disconnect messages are held up (PRI/BRI/SS7) and
 * the media is not released.
 *
 * For chan_sip, a call limit of one is going to block that
 * endpoint from any further calls until the hangup is complete.
 *
 * For party A this is a minor problem.  The party A channel
 * will only be in this condition while party B is dialing and
 * when party B and C are conferring.  The conversation between
 * party B and C is expected to be a short one.  Party B is
 * either asking a question of party C or announcing party A.
 * Also party A does not have much incentive to hangup at this
 * point.
 *
 * For party B this can be a major problem during a blonde
 * transfer.  (A blonde transfer is our term for an attended
 * transfer that is converted into a blind transfer. :))  Party
 * B could be the operator.  When party B hangs up, he assumes
 * that he is out of the original call entirely.  The party B
 * channel will be in this condition while party C is ringing,
 * while attempting to recall party B, and while waiting between
 * call attempts.
 *
 * WARNING:
 * The ATXFER_NULL_TECH conditional is a hack to fix the
 * problem.  It will replace the party B channel technology with
 * a NULL channel driver.  The consequences of this code is that
 * the 'h' extension will not be able to access any channel
 * technology specific information like SIP statistics for the
 * call.
 *
 * Uncomment the ATXFER_NULL_TECH define below to replace the
 * party B channel technology in the channel bridge to complete
 * hanging up the channel technology.
 */
//#define ATXFER_NULL_TECH	1

/*** DOCUMENTATION
	<application name="Bridge" language="en_US">
		<synopsis>
			Bridge two channels.
		</synopsis>
		<syntax>
			<parameter name="channel" required="true">
				<para>The current channel is bridged to the specified <replaceable>channel</replaceable>.</para>
			</parameter>
			<parameter name="options">
				<optionlist>
					<option name="p">
						<para>Play a courtesy tone to <replaceable>channel</replaceable>.</para>
					</option>
					<option name="h">
						<para>Allow the called party to hang up by sending the
						<replaceable>*</replaceable> DTMF digit.</para>
					</option>
					<option name="H">
						<para>Allow the calling party to hang up by pressing the
						<replaceable>*</replaceable> DTMF digit.</para>
					</option>
					<option name="k">
						<para>Allow the called party to enable parking of the call by sending
						the DTMF sequence defined for call parking in <filename>features.conf</filename>.</para>
					</option>
					<option name="K">
						<para>Allow the calling party to enable parking of the call by sending
						 the DTMF sequence defined for call parking in <filename>features.conf</filename>.</para>
					</option>
					<option name="L(x[:y][:z])">
						<para>Limit the call to <replaceable>x</replaceable> ms. Play a warning
						when <replaceable>y</replaceable> ms are left. Repeat the warning every
						<replaceable>z</replaceable> ms. The following special variables can be
						used with this option:</para>
						<variablelist>
							<variable name="LIMIT_PLAYAUDIO_CALLER">
								<para>Play sounds to the caller. yes|no (default yes)</para>
							</variable>
							<variable name="LIMIT_PLAYAUDIO_CALLEE">   
								<para>Play sounds to the callee. yes|no</para>
							</variable>
							<variable name="LIMIT_TIMEOUT_FILE">
								<para>File to play when time is up.</para>
							</variable>
							<variable name="LIMIT_CONNECT_FILE">
								<para>File to play when call begins.</para>
							</variable>
							<variable name="LIMIT_WARNING_FILE">
								<para>File to play as warning if <replaceable>y</replaceable> is
								defined. The default is to say the time remaining.</para>
							</variable>
						</variablelist>
					</option>
					<option name="S(x)">
						<para>Hang up the call after <replaceable>x</replaceable> seconds *after* the called party has answered the call.</para>
					</option>
					<option name="t">
						<para>Allow the called party to transfer the calling party by sending the
						DTMF sequence defined in <filename>features.conf</filename>.</para>
					</option>
					<option name="T">
						<para>Allow the calling party to transfer the called party by sending the
						DTMF sequence defined in <filename>features.conf</filename>.</para>
					</option>
					<option name="w">
						<para>Allow the called party to enable recording of the call by sending
						the DTMF sequence defined for one-touch recording in <filename>features.conf</filename>.</para>
					</option>
					<option name="W">
						<para>Allow the calling party to enable recording of the call by sending
						the DTMF sequence defined for one-touch recording in <filename>features.conf</filename>.</para>
					</option>
					<option name="x">
						<para>Cause the called party to be hung up after the bridge, instead of being
						restarted in the dialplan.</para>
					</option>
				</optionlist>
			</parameter>
		</syntax>
		<description>
			<para>Allows the ability to bridge two channels via the dialplan.</para>
			<para>This application sets the following channel variable upon completion:</para>
			<variablelist>
				<variable name="BRIDGERESULT">
					<para>The result of the bridge attempt as a text string.</para>
					<value name="SUCCESS" />
					<value name="FAILURE" />
					<value name="LOOP" />
					<value name="NONEXISTENT" />
					<value name="INCOMPATIBLE" />
				</variable>
			</variablelist>
		</description>
	</application>
	<application name="ParkedCall" language="en_US">
		<synopsis>
			Retrieve a parked call.
		</synopsis>
		<syntax>
			<parameter name="exten">
				<para>Parking space extension to retrieve a parked call.
				If not provided then the first available parked call in the
				parking lot will be retrieved.</para>
			</parameter>
			<parameter name="parking_lot_name">
				<para>Specify from which parking lot to retrieve a parked call.</para>
				<para>The parking lot used is selected in the following order:</para>
				<para>1) parking_lot_name option</para>
				<para>2) <variable>PARKINGLOT</variable> variable</para>
				<para>3) <literal>CHANNEL(parkinglot)</literal> function
				(Possibly preset by the channel driver.)</para>
				<para>4) Default parking lot.</para>
			</parameter>
		</syntax>
		<description>
			<para>Used to retrieve a parked call from a parking lot.</para>
			<note>
				<para>Parking lots automatically create and manage dialplan extensions in
				the parking lot context.  You do not need to explicitly use this
				application in your dialplan.  Instead, all you should do is include the
				parking lot context in your dialplan.</para>
			</note>
		</description>
		<see-also>
			<ref type="application">Park</ref>
			<ref type="application">ParkAndAnnounce</ref>
		</see-also>
	</application>
	<application name="Park" language="en_US">
		<synopsis>
			Park yourself.
		</synopsis>
		<syntax>
			<parameter name="timeout">
				<para>A custom parking timeout for this parked call. Value in milliseconds.</para>
			</parameter>
			<parameter name="return_context">
				<para>The context to return the call to after it times out.</para>
			</parameter>
			<parameter name="return_exten">
				<para>The extension to return the call to after it times out.</para>
			</parameter>
			<parameter name="return_priority">
				<para>The priority to return the call to after it times out.</para>
			</parameter>
			<parameter name="options">
				<para>A list of options for this parked call.</para>
				<optionlist>
					<option name="r">
						<para>Send ringing instead of MOH to the parked call.</para>
					</option>
					<option name="R">
						<para>Randomize the selection of a parking space.</para>
					</option>
					<option name="s">
						<para>Silence announcement of the parking space number.</para>
					</option>
				</optionlist>
			</parameter>
			<parameter name="parking_lot_name">
				<para>Specify in which parking lot to park a call.</para>
				<para>The parking lot used is selected in the following order:</para>
				<para>1) parking_lot_name option</para>
				<para>2) <variable>PARKINGLOT</variable> variable</para>
				<para>3) <literal>CHANNEL(parkinglot)</literal> function
				(Possibly preset by the channel driver.)</para>
				<para>4) Default parking lot.</para>
			</parameter>
		</syntax>
		<description>
			<para>Used to park yourself (typically in combination with a supervised
			transfer to know the parking space).</para>
			<para>If you set the <variable>PARKINGEXTEN</variable> variable to a
			parking space extension in the parking lot, Park() will attempt to park the call
			on that extension.  If the extension is already is in use then execution
			will continue at the next priority.</para>
			<para>If the <literal>parkeddynamic</literal> option is enabled in <filename>features.conf</filename>
			the following variables can be used to dynamically create new parking lots.</para>
			<para>If you set the <variable>PARKINGDYNAMIC</variable> variable and this parking lot
			exists then it will be used as a template for the newly created dynamic lot.  Otherwise,
			the default parking lot will be used.</para>
			<para>If you set the <variable>PARKINGDYNCONTEXT</variable> variable then the newly created dynamic
			parking lot will use this context.</para>
			<para>If you set the <variable>PARKINGDYNEXTEN</variable> variable then the newly created dynamic
			parking lot will use this extension to access the parking lot.</para>
			<para>If you set the <variable>PARKINGDYNPOS</variable> variable then the newly created dynamic parking lot
			will use those parking postitions.</para>
			<note>
				<para>This application must be used as the first extension priority
				to be recognized as a parking access extension.  DTMF transfers
				and some channel drivers need this distinction to operate properly.
				The parking access extension in this case is treated like a dialplan
				hint.</para>
			</note>
			<note>
				<para>Parking lots automatically create and manage dialplan extensions in
				the parking lot context.  You do not need to explicitly use this
				application in your dialplan.  Instead, all you should do is include the
				parking lot context in your dialplan.</para>
			</note>
		</description>
		<see-also>
			<ref type="application">ParkAndAnnounce</ref>
			<ref type="application">ParkedCall</ref>
		</see-also>
	</application>
	<manager name="ParkedCalls" language="en_US">
		<synopsis>
			List parked calls.
		</synopsis>
		<syntax>
			<xi:include xpointer="xpointer(/docs/manager[@name='Login']/syntax/parameter[@name='ActionID'])" />
		</syntax>
		<description>
			<para>List parked calls.</para>
		</description>
	</manager>
	<manager name="Park" language="en_US">
		<synopsis>
			Park a channel.
		</synopsis>
		<syntax>
			<xi:include xpointer="xpointer(/docs/manager[@name='Login']/syntax/parameter[@name='ActionID'])" />
			<parameter name="Channel" required="true">
				<para>Channel name to park.</para>
			</parameter>
			<parameter name="Channel2" required="true">
				<para>Channel to return to if timeout.</para>
			</parameter>
			<parameter name="Timeout">
				<para>Number of milliseconds to wait before callback.</para>
			</parameter>
			<parameter name="Parkinglot">
				<para>Specify in which parking lot to park the channel.</para>
			</parameter>
		</syntax>
		<description>
			<para>Park a channel.</para>
		</description>
	</manager>
	<manager name="Bridge" language="en_US">
		<synopsis>
			Bridge two channels already in the PBX.
		</synopsis>
		<syntax>
			<xi:include xpointer="xpointer(/docs/manager[@name='Login']/syntax/parameter[@name='ActionID'])" />
			<parameter name="Channel1" required="true">
				<para>Channel to Bridge to Channel2.</para>
			</parameter>
			<parameter name="Channel2" required="true">
				<para>Channel to Bridge to Channel1.</para>
			</parameter>
			<parameter name="Tone">
				<para>Play courtesy tone to Channel 2.</para>
				<enumlist>
					<enum name="yes" />
					<enum name="no" />
				</enumlist>
			</parameter>
		</syntax>
		<description>
			<para>Bridge together two channels already in the PBX.</para>
		</description>
	</manager>
 ***/

#define DEFAULT_PARK_TIME							45000	/*!< ms */
#define DEFAULT_PARK_EXTENSION						"700"
#define DEFAULT_TRANSFER_DIGIT_TIMEOUT				3000	/*!< ms */
#define DEFAULT_FEATURE_DIGIT_TIMEOUT				1000	/*!< ms */
#define DEFAULT_NOANSWER_TIMEOUT_ATTENDED_TRANSFER	15000	/*!< ms */
#define DEFAULT_ATXFER_DROP_CALL					0		/*!< Do not drop call. */
#define DEFAULT_ATXFER_LOOP_DELAY					10000	/*!< ms */
#define DEFAULT_ATXFER_CALLBACK_RETRIES				2

#define AST_MAX_WATCHERS 256
#define MAX_DIAL_FEATURE_OPTIONS 30

struct feature_group_exten {
	AST_LIST_ENTRY(feature_group_exten) entry;
	AST_DECLARE_STRING_FIELDS(
		AST_STRING_FIELD(exten);
	);
	struct ast_call_feature *feature;
};

struct feature_group {
	AST_LIST_ENTRY(feature_group) entry;
	AST_DECLARE_STRING_FIELDS(
		AST_STRING_FIELD(gname);
	);
	AST_LIST_HEAD_NOLOCK(, feature_group_exten) features;
};

static AST_RWLIST_HEAD_STATIC(feature_groups, feature_group);

typedef enum {
	FEATURE_INTERPRET_DETECT, /* Used by ast_feature_detect */
	FEATURE_INTERPRET_DO,     /* Used by feature_interpret */
	FEATURE_INTERPRET_CHECK,  /* Used by feature_check */
} feature_interpret_op;

static const char *parkedcall = "ParkedCall";

static char pickup_ext[AST_MAX_EXTENSION];                 /*!< Call pickup extension */

/*! Parking lot access ramp dialplan usage entry. */
struct parking_dp_ramp {
	/*! Next node in the parking lot spaces dialplan list. */
	AST_LIST_ENTRY(parking_dp_ramp) node;
	/*! TRUE if the parking lot access extension is exclusive. */
	unsigned int exclusive:1;
	/*! Parking lot access extension */
	char exten[1];
};

/*! Parking lot dialplan access ramp map */
AST_LIST_HEAD_NOLOCK(parking_dp_ramp_map, parking_dp_ramp);

/*! Parking lot spaces dialplan usage entry. */
struct parking_dp_spaces {
	/*! Next node in the parking lot spaces dialplan list. */
	AST_LIST_ENTRY(parking_dp_spaces) node;
	/*! First parking space */
	int start;
	/*! Last parking space */
	int stop;
};

/*! Parking lot dialplan context space map */
AST_LIST_HEAD_NOLOCK(parking_dp_space_map, parking_dp_spaces);

/*! Parking lot context dialplan usage entry. */
struct parking_dp_context {
	/*! Next node in the parking lot contexts dialplan list. */
	AST_LIST_ENTRY(parking_dp_context) node;
	/*! Parking access extensions defined in this context. */
	struct parking_dp_ramp_map access_extens;
	/*! Parking spaces defined in this context. */
	struct parking_dp_space_map spaces;
	/*! Parking hints defined in this context. */
	struct parking_dp_space_map hints;
	/*! Parking lot context name */
	char context[1];
};

/*! Parking lot dialplan usage map. */
AST_LIST_HEAD_NOLOCK(parking_dp_map, parking_dp_context);

/*!
 * \brief Description of one parked call, added to a list while active, then removed.
 * The list belongs to a parkinglot.
 */
struct parkeduser {
	struct ast_channel *chan;                   /*!< Parked channel */
	struct timeval start;                       /*!< Time the park started */
	int parkingnum;                             /*!< Parking lot space used */
	char parkingexten[AST_MAX_EXTENSION];       /*!< If set beforehand, parking extension used for this call */
	char context[AST_MAX_CONTEXT];              /*!< Where to go if our parking time expires */
	char exten[AST_MAX_EXTENSION];
	int priority;
	int parkingtime;                            /*!< Maximum length in parking lot before return */
	/*! Method to entertain the caller when parked: AST_CONTROL_RINGING, AST_CONTROL_HOLD, or 0(none) */
	enum ast_control_frame_type hold_method;
	unsigned int notquiteyet:1;
	unsigned int options_specified:1;
	char peername[AST_CHANNEL_NAME];
	unsigned char moh_trys;
	/*! Parking lot this entry belongs to.  Holds a parking lot reference. */
	struct ast_parkinglot *parkinglot;
	AST_LIST_ENTRY(parkeduser) list;
};

/*! Parking lot configuration options. */
struct parkinglot_cfg {
	/*! Music class used for parking */
	char mohclass[MAX_MUSICCLASS];
	/*! Extension to park calls in this parking lot. */
	char parkext[AST_MAX_EXTENSION];
	/*! Context for which parking is made accessible */
	char parking_con[AST_MAX_EXTENSION];
	/*! First available extension for parking */
	int parking_start;
	/*! Last available extension for parking */
	int parking_stop;
	/*! Default parking time in ms. */
	int parkingtime;
	/*!
	 * \brief Enable DTMF based transfers on bridge when picking up parked calls.
	 *
	 * \details
	 * none(0)
	 * AST_FEATURE_FLAG_BYCALLEE
	 * AST_FEATURE_FLAG_BYCALLER
	 * AST_FEATURE_FLAG_BYBOTH
	 */
	int parkedcalltransfers;
	/*!
	 * \brief Enable DTMF based parking on bridge when picking up parked calls.
	 *
	 * \details
	 * none(0)
	 * AST_FEATURE_FLAG_BYCALLEE
	 * AST_FEATURE_FLAG_BYCALLER
	 * AST_FEATURE_FLAG_BYBOTH
	 */
	int parkedcallreparking;
	/*!
	 * \brief Enable DTMF based hangup on a bridge when pickup up parked calls.
	 *
	 * \details
	 * none(0)
	 * AST_FEATURE_FLAG_BYCALLEE
	 * AST_FEATURE_FLAG_BYCALLER
	 * AST_FEATURE_FLAG_BYBOTH
	 */
	int parkedcallhangup;
	/*!
	 * \brief Enable DTMF based recording on a bridge when picking up parked calls.
	 *
	 * \details
	 * none(0)
	 * AST_FEATURE_FLAG_BYCALLEE
	 * AST_FEATURE_FLAG_BYCALLER
	 * AST_FEATURE_FLAG_BYBOTH
	 */
	int parkedcallrecording;

	/*! TRUE if findslot is set to next */
	unsigned int parkfindnext:1;
	/*! TRUE if the parking lot is exclusively accessed by parkext */
	unsigned int parkext_exclusive:1;
	/*! Add parking hints automatically */
	unsigned int parkaddhints:1;
	/*! TRUE if configuration is invalid and the parking lot should not be used. */
	unsigned int is_invalid:1;
};

/*! \brief Structure for parking lots which are put in a container. */
struct ast_parkinglot {
	/*! Name of the parking lot. */
	char name[AST_MAX_CONTEXT];
	/*! Parking lot user configuration. */
	struct parkinglot_cfg cfg;

	/*! Parking space to start next park search. */
	int next_parking_space;

	/*! That which bears the_mark shall be deleted if parking lot empty! (Used during reloads.) */
	unsigned int the_mark:1;
	/*! TRUE if the parking lot is disabled. */
	unsigned int disabled:1;

	/*! List of active parkings in this parkinglot */
	AST_LIST_HEAD(parkinglot_parklist, parkeduser) parkings;
};

/*! \brief The configured parking lots container. Always at least one  - the default parking lot */
static struct ao2_container *parkinglots;

/*!
 * \brief Default parking lot.
 * \note Holds a parkinglot reference.
 * \note Will not be NULL while running.
 */
static struct ast_parkinglot *default_parkinglot;

/*! Force a config reload to reload regardless of config file timestamp. */
static int force_reload_load;

static int parkedplay = 0;                                 /*!< Who to play courtesytone to when someone picks up a parked call. */
static int parkeddynamic = 0;                              /*!< Enable creation of parkinglots dynamically */
static char courtesytone[256];                             /*!< Courtesy tone used to pickup parked calls and on-touch-record */
static char xfersound[256];                                /*!< Call transfer sound */
static char xferfailsound[256];                            /*!< Call transfer failure sound */
static char pickupsound[256];                              /*!< Pickup sound */
static char pickupfailsound[256];                          /*!< Pickup failure sound */

/*!
 * \brief Context for parking dialback to parker.
 * \note The need for the context is a KLUDGE.
 *
 * \todo Might be able to eliminate the parking_con_dial context
 * kludge by running app_dial directly in its own thread to
 * simulate a PBX.
 */
static char parking_con_dial[] = "park-dial";

/*! Ensure that features.conf reloads on one thread at a time. */
AST_MUTEX_DEFINE_STATIC(features_reload_lock);

static int adsipark;

static int transferdigittimeout;
static int featuredigittimeout;
static int comebacktoorigin = 1;

static int atxfernoanswertimeout;
static unsigned int atxferdropcall;
static unsigned int atxferloopdelay;
static unsigned int atxfercallbackretries;

static char *registrar = "features";		   /*!< Registrar for operations */

/*! PARK_APP_NAME application arguments */
AST_DEFINE_APP_ARGS_TYPE(park_app_args,
	AST_APP_ARG(timeout);		/*!< Time in ms to remain in the parking lot. */
	AST_APP_ARG(return_con);	/*!< Context to return parked call if timeout. */
	AST_APP_ARG(return_ext);	/*!< Exten to return parked call if timeout. */
	AST_APP_ARG(return_pri);	/*!< Priority to return parked call if timeout. */
	AST_APP_ARG(options);		/*!< Parking option flags. */
	AST_APP_ARG(pl_name);		/*!< Parking lot name to use if present. */
	AST_APP_ARG(dummy);			/*!< Place to put any remaining args string. */
	);

/* module and CLI command definitions */
static const char *parkcall = "Park";

static struct ast_app *monitor_app = NULL;
static int monitor_ok = 1;

static struct ast_app *mixmonitor_app = NULL;
static int mixmonitor_ok = 1;

static struct ast_app *stopmixmonitor_app = NULL;
static int stopmixmonitor_ok = 1;

static pthread_t parking_thread;
struct ast_dial_features {
	struct ast_flags features_caller;
	struct ast_flags features_callee;
	int is_caller;
};

#if defined(ATXFER_NULL_TECH)
/*!
 * \internal
 * \brief Set the channel technology to the kill technology.
 *
 * \param chan Channel to change technology.
 *
 * \return Nothing
 */
static void set_kill_chan_tech(struct ast_channel *chan)
{
	int idx;

	ast_channel_lock(chan);

	/* Hangup the channel's physical side */
	if (chan->tech->hangup) {
		chan->tech->hangup(chan);
	}
	if (chan->tech_pvt) {
		ast_log(LOG_WARNING, "Channel '%s' may not have been hung up properly\n",
			chan->name);
		ast_free(chan->tech_pvt);
		chan->tech_pvt = NULL;
	}

	/* Install the kill technology and wake up anyone waiting on it. */
	chan->tech = &ast_kill_tech;
	for (idx = 0; idx < AST_MAX_FDS; ++idx) {
		switch (idx) {
		case AST_ALERT_FD:
		case AST_TIMING_FD:
		case AST_GENERATOR_FD:
			/* Don't clear these fd's. */
			break;
		default:
			ast_channel_set_fd(chan, idx, -1);
			break;
		}
	}
	ast_queue_frame(chan, &ast_null_frame);

	ast_channel_unlock(chan);
}
#endif	/* defined(ATXFER_NULL_TECH) */

#if defined(ATXFER_NULL_TECH)
/*!
 * \internal
 * \brief Set the channel name to something unique.
 *
 * \param chan Channel to change name.
 *
 * \return Nothing
 */
static void set_new_chan_name(struct ast_channel *chan)
{
	static int seq_num_last;
	int seq_num;
	int len;
	char *chan_name;
	char dummy[1];

	/* Create the new channel name string. */
	ast_channel_lock(chan);
	seq_num = ast_atomic_fetchadd_int(&seq_num_last, +1);
	len = snprintf(dummy, sizeof(dummy), "%s<XFER_%x>", chan->name, seq_num) + 1;
	chan_name = alloca(len);
	snprintf(chan_name, len, "%s<XFER_%x>", chan->name, seq_num);
	ast_channel_unlock(chan);

	ast_change_name(chan, chan_name);
}
#endif	/* defined(ATXFER_NULL_TECH) */

static void *dial_features_duplicate(void *data)
{
	struct ast_dial_features *df = data, *df_copy;
 
 	if (!(df_copy = ast_calloc(1, sizeof(*df)))) {
 		return NULL;
 	}
 
 	memcpy(df_copy, df, sizeof(*df));
 
 	return df_copy;
}

static void dial_features_destroy(void *data)
{
 	struct ast_dial_features *df = data;
 	if (df) {
 		ast_free(df);
 	}
}

static const struct ast_datastore_info dial_features_info = {
 	.type = "dial-features",
 	.destroy = dial_features_destroy,
 	.duplicate = dial_features_duplicate,
};
 
/* Forward declarations */
static struct ast_parkinglot *parkinglot_addref(struct ast_parkinglot *parkinglot);
static void parkinglot_unref(struct ast_parkinglot *parkinglot);
static struct ast_parkinglot *find_parkinglot(const char *name);
static struct ast_parkinglot *create_parkinglot(const char *name);
static struct ast_parkinglot *copy_parkinglot(const char *name, const struct ast_parkinglot *parkinglot);
static int parkinglot_activate(struct ast_parkinglot *parkinglot);
static int play_message_on_chan(struct ast_channel *play_to, struct ast_channel *other, const char *msg, const char *audiofile);

/*!
 * \internal
 * \brief Get the parking extension if it exists.
 *
 * \param exten_str Parking extension to see if exists.
 * \param chan Channel to autoservice while looking for exten.  (Could be NULL)
 * \param context Parking context to look in for exten.
 *
 * \retval exten on success.
 * \retval NULL on error or exten does not exist.
 */
static struct ast_exten *get_parking_exten(const char *exten_str, struct ast_channel *chan, const char *context)
{
	struct ast_exten *exten;
	struct pbx_find_info q = { .stacklen = 0 }; /* the rest is reset in pbx_find_extension */
	const char *app_at_exten;

	exten = pbx_find_extension(chan, NULL, &q, context, exten_str, 1, NULL, NULL,
		E_MATCH);
	if (!exten) {
		return NULL;
	}

	app_at_exten = ast_get_extension_app(exten);
	if (!app_at_exten || strcasecmp(parkcall, app_at_exten)) {
		return NULL;
	}

	return exten;
}

int ast_parking_ext_valid(const char *exten_str, struct ast_channel *chan, const char *context)
{
	return get_parking_exten(exten_str, chan, context) ? 1 : 0;
}

const char *ast_pickup_ext(void)
{
	return pickup_ext;
}

struct ast_bridge_thread_obj 
{
	struct ast_bridge_config bconfig;
	struct ast_channel *chan;
	struct ast_channel *peer;
	unsigned int return_to_pbx:1;
};

static int parkinglot_hash_cb(const void *obj, const int flags)
{
	const struct ast_parkinglot *parkinglot = obj;

	return ast_str_case_hash(parkinglot->name);
}

static int parkinglot_cmp_cb(void *obj, void *arg, int flags)
{
	struct ast_parkinglot *parkinglot = obj;
	struct ast_parkinglot *parkinglot2 = arg;

	return !strcasecmp(parkinglot->name, parkinglot2->name) ? CMP_MATCH | CMP_STOP : 0;
}

/*!
 * \brief store context, extension and priority 
 * \param chan, context, ext, pri
 */
static void set_c_e_p(struct ast_channel *chan, const char *context, const char *ext, int pri)
{
	ast_copy_string(chan->context, context, sizeof(chan->context));
	ast_copy_string(chan->exten, ext, sizeof(chan->exten));
	chan->priority = pri;
}

/*!
 * \brief Check goto on transfer
 * \param chan
 *
 * Check if channel has 'GOTO_ON_BLINDXFR' set, if not exit.
 * When found make sure the types are compatible. Check if channel is valid
 * if so start the new channel else hangup the call. 
 */
static void check_goto_on_transfer(struct ast_channel *chan) 
{
	struct ast_channel *xferchan;
	const char *val;
	char *goto_on_transfer;
	char *x;

	ast_channel_lock(chan);
	val = pbx_builtin_getvar_helper(chan, "GOTO_ON_BLINDXFR");
	if (ast_strlen_zero(val)) {
		ast_channel_unlock(chan);
		return;
	}
	goto_on_transfer = ast_strdupa(val);
	ast_channel_unlock(chan);

	ast_debug(1, "Attempting GOTO_ON_BLINDXFR=%s for %s.\n", val, chan->name);

	xferchan = ast_channel_alloc(0, AST_STATE_DOWN, 0, 0, "", "", "", chan->linkedid, 0,
		"%s", chan->name);
	if (!xferchan) {
		return;
	}

	/* Make formats okay */
	xferchan->readformat = chan->readformat;
	xferchan->writeformat = chan->writeformat;

	if (ast_channel_masquerade(xferchan, chan)) {
		/* Failed to setup masquerade. */
		ast_hangup(xferchan);
		return;
	}

	for (x = goto_on_transfer; *x; ++x) {
		if (*x == '^') {
			*x = ',';
		}
	}
	ast_parseable_goto(xferchan, goto_on_transfer);
	xferchan->_state = AST_STATE_UP;
	ast_clear_flag(xferchan, AST_FLAGS_ALL);	
	ast_channel_clear_softhangup(xferchan, AST_SOFTHANGUP_ALL);

	if (ast_do_masquerade(xferchan) || ast_pbx_start(xferchan)) {
		/* Failed to do masquerade or could not start PBX. */
		ast_hangup(xferchan);
	}
}

static struct ast_channel *feature_request_and_dial(struct ast_channel *caller,
	const char *caller_name, struct ast_channel *requestor,
	struct ast_channel *transferee, const char *type, struct ast_format_cap *cap, void *data,
	int timeout, int *outstate, const char *language);

/*!
 * \brief bridge the call 
 * \param data thread bridge.
 *
 * Set Last Data for respective channels, reset cdr for channels
 * bridge call, check if we're going back to dialplan
 * if not hangup both legs of the call
 */
static void *bridge_call_thread(void *data)
{
	struct ast_bridge_thread_obj *tobj = data;
	int res;

	tobj->chan->appl = !tobj->return_to_pbx ? "Transferred Call" : "ManagerBridge";
	tobj->chan->data = tobj->peer->name;
	tobj->peer->appl = !tobj->return_to_pbx ? "Transferred Call" : "ManagerBridge";
	tobj->peer->data = tobj->chan->name;

	ast_bridge_call(tobj->peer, tobj->chan, &tobj->bconfig);

	if (tobj->return_to_pbx) {
		if (!ast_check_hangup(tobj->peer)) {
			ast_log(LOG_VERBOSE, "putting peer %s into PBX again\n", tobj->peer->name);
			res = ast_pbx_start(tobj->peer);
			if (res != AST_PBX_SUCCESS)
				ast_log(LOG_WARNING, "FAILED continuing PBX on peer %s\n", tobj->peer->name);
		} else
			ast_hangup(tobj->peer);
		if (!ast_check_hangup(tobj->chan)) {
			ast_log(LOG_VERBOSE, "putting chan %s into PBX again\n", tobj->chan->name);
			res = ast_pbx_start(tobj->chan);
			if (res != AST_PBX_SUCCESS)
				ast_log(LOG_WARNING, "FAILED continuing PBX on chan %s\n", tobj->chan->name);
		} else
			ast_hangup(tobj->chan);
	} else {
		ast_hangup(tobj->chan);
		ast_hangup(tobj->peer);
	}

	ast_free(tobj);

	return NULL;
}

/*!
 * \brief create thread for the parked call
 * \param data
 *
 * Create thread and attributes, call bridge_call_thread
 */
static void bridge_call_thread_launch(void *data) 
{
	pthread_t thread;
	pthread_attr_t attr;
	struct sched_param sched;

	pthread_attr_init(&attr);
	pthread_attr_setdetachstate(&attr, PTHREAD_CREATE_DETACHED);
	ast_pthread_create(&thread, &attr, bridge_call_thread, data);
	pthread_attr_destroy(&attr);
	memset(&sched, 0, sizeof(sched));
	pthread_setschedparam(thread, SCHED_RR, &sched);
}

/*!
 * \brief Announce call parking by ADSI
 * \param chan .
 * \param parkingexten .
 * Create message to show for ADSI, display message.
 * \retval 0 on success.
 * \retval -1 on failure.
 */
static int adsi_announce_park(struct ast_channel *chan, char *parkingexten)
{
	int res;
	int justify[5] = {ADSI_JUST_CENT, ADSI_JUST_CENT, ADSI_JUST_CENT, ADSI_JUST_CENT};
	char tmp[256];
	char *message[5] = {NULL, NULL, NULL, NULL, NULL};

	snprintf(tmp, sizeof(tmp), "Parked on %s", parkingexten);
	message[0] = tmp;
	res = ast_adsi_load_session(chan, NULL, 0, 1);
	if (res == -1)
		return res;
	return ast_adsi_print(chan, message, justify, 1);
}

/*!
 * \brief Find parking lot name from channel
 * \note Channel needs to be locked while the returned string is in use.
 */
static const char *findparkinglotname(struct ast_channel *chan)
{
	const char *name;

	/* The channel variable overrides everything */
	name = pbx_builtin_getvar_helper(chan, "PARKINGLOT");
	if (!name && !ast_strlen_zero(chan->parkinglot)) {
		/* Use the channel's parking lot. */
		name = chan->parkinglot;
	}
	return name;
}

/*! \brief Notify metermaids that we've changed an extension */
static void notify_metermaids(const char *exten, char *context, enum ast_device_state state)
{
	ast_debug(4, "Notification of state change to metermaids %s@%s\n to state '%s'",
		exten, context, ast_devstate2str(state));

	ast_devstate_changed(state, "park:%s@%s", exten, context);
}

/*! \brief metermaids callback from devicestate.c */
static enum ast_device_state metermaidstate(const char *data)
{
	char *context;
	char *exten;

	context = ast_strdupa(data);

	exten = strsep(&context, "@");
	if (!context)
		return AST_DEVICE_INVALID;

	ast_debug(4, "Checking state of exten %s in context %s\n", exten, context);

	if (!ast_exists_extension(NULL, context, exten, 1, NULL))
		return AST_DEVICE_NOT_INUSE;

	return AST_DEVICE_INUSE;
}

/*! Options to pass to park_call_full */
enum ast_park_call_options {
	/*! Provide ringing to the parked caller instead of music on hold */
	AST_PARK_OPT_RINGING =   (1 << 0),
	/*! Randomly choose a parking spot for the caller instead of choosing
	 *  the first one that is available. */
	AST_PARK_OPT_RANDOMIZE = (1 << 1),
	/*! Do not announce the parking number */
	AST_PARK_OPT_SILENCE = (1 << 2),
};

/*! Optional additional parking options when parking a call. */
struct ast_park_call_args {
	/*! How long to wait in the parking lot before the call gets sent back
	 *  to the specified return extension (or a best guess at where it came
	 *  from if not explicitly specified). */
	int timeout;
	/*! An output parameter to store the parking space where the parked caller
	 *  was placed. */
	int *extout;
	const char *orig_chan_name;
	const char *return_con;
	const char *return_ext;
	int return_pri;
	uint32_t flags;
	/*! Parked user that has already obtained a parking space */
	struct parkeduser *pu;
	/*! \brief Parkinglot to be parked in */
	struct ast_parkinglot *parkinglot;
};

/*!
 * \internal
 * \brief Create a dynamic parking lot.
 *
 * \param name Dynamic parking lot name to create.
 * \param chan Channel to get dynamic parking lot parameters.
 *
 * \retval parkinglot on success.
 * \retval NULL on error.
 */
static struct ast_parkinglot *create_dynamic_parkinglot(const char *name, struct ast_channel *chan)
{
	const char *dyn_context;
	const char *dyn_exten;
	const char *dyn_range;
	const char *template_name;
	struct ast_parkinglot *template_parkinglot = NULL;
	struct ast_parkinglot *parkinglot;
	int dyn_start;
	int dyn_end;

	ast_channel_lock(chan);
	template_name = ast_strdupa(S_OR(pbx_builtin_getvar_helper(chan, "PARKINGDYNAMIC"), ""));
	dyn_context = ast_strdupa(S_OR(pbx_builtin_getvar_helper(chan, "PARKINGDYNCONTEXT"), ""));
	dyn_exten = ast_strdupa(S_OR(pbx_builtin_getvar_helper(chan, "PARKINGDYNEXTEN"), ""));
	dyn_range = ast_strdupa(S_OR(pbx_builtin_getvar_helper(chan, "PARKINGDYNPOS"), ""));
	ast_channel_unlock(chan);

	if (!ast_strlen_zero(template_name)) {
		template_parkinglot = find_parkinglot(template_name);
		if (!template_parkinglot) {
			ast_debug(1, "PARKINGDYNAMIC lot %s does not exist.\n",
				template_name);
		} else if (template_parkinglot->cfg.is_invalid) {
			ast_debug(1, "PARKINGDYNAMIC lot %s has invalid config.\n",
				template_name);
			parkinglot_unref(template_parkinglot);
			template_parkinglot = NULL;
		}
	}
	if (!template_parkinglot) {
		template_parkinglot = parkinglot_addref(default_parkinglot);
		ast_debug(1, "Using default parking lot for template\n");
	}

	parkinglot = copy_parkinglot(name, template_parkinglot);
	if (!parkinglot) {
		ast_log(LOG_ERROR, "Could not build dynamic parking lot!\n");
	} else {
		/* Configure the dynamic parking lot. */
		if (!ast_strlen_zero(dyn_context)) {
			ast_copy_string(parkinglot->cfg.parking_con, dyn_context,
				sizeof(parkinglot->cfg.parking_con));
		}
		if (!ast_strlen_zero(dyn_exten)) {
			ast_copy_string(parkinglot->cfg.parkext, dyn_exten,
				sizeof(parkinglot->cfg.parkext));
		}
		if (!ast_strlen_zero(dyn_range)) {
			if (sscanf(dyn_range, "%30d-%30d", &dyn_start, &dyn_end) != 2) {
				ast_log(LOG_WARNING,
					"Format for parking positions is a-b, where a and b are numbers\n");
			} else if (dyn_end < dyn_start || dyn_start <= 0 || dyn_end <= 0) {
				ast_log(LOG_WARNING,
					"Format for parking positions is a-b, where a <= b\n");
			} else {
				parkinglot->cfg.parking_start = dyn_start;
				parkinglot->cfg.parking_stop = dyn_end;
			}
		}

		/*
		 * Sanity check for dynamic parking lot configuration.
		 *
		 * XXX It may be desirable to instead check if the dynamic
		 * parking lot overlaps any existing lots like what is done for
		 * a reload.
		 */
		if (!strcmp(parkinglot->cfg.parking_con, template_parkinglot->cfg.parking_con)) {
			if (!strcmp(parkinglot->cfg.parkext, template_parkinglot->cfg.parkext)
				&& parkinglot->cfg.parkext_exclusive) {
				ast_log(LOG_WARNING,
					"Parking lot '%s' conflicts with template parking lot '%s'!\n"
					"Change either PARKINGDYNCONTEXT or PARKINGDYNEXTEN.\n",
					parkinglot->name, template_parkinglot->name);
			}
			if ((template_parkinglot->cfg.parking_start <= parkinglot->cfg.parking_start
					&& parkinglot->cfg.parking_start <= template_parkinglot->cfg.parking_stop)
				|| (template_parkinglot->cfg.parking_start <= parkinglot->cfg.parking_stop
					&& parkinglot->cfg.parking_stop <= template_parkinglot->cfg.parking_stop)
				|| (parkinglot->cfg.parking_start < template_parkinglot->cfg.parking_start
					&& template_parkinglot->cfg.parking_stop < parkinglot->cfg.parking_stop)) {
				ast_log(LOG_WARNING,
					"Parking lot '%s' parking spaces overlap template parking lot '%s'!\n"
					"Change PARKINGDYNPOS.\n",
					parkinglot->name, template_parkinglot->name);
			}
		}

		parkinglot_activate(parkinglot);
		ao2_link(parkinglots, parkinglot);
	}
	parkinglot_unref(template_parkinglot);

	return parkinglot;
}

/*!
 * \internal
 * \brief Abort parking a call that has not completed parking yet.
 *
 * \param pu Parked user item to clean up.
 *
 * \note The parking lot parkings list is locked on entry.
 *
 * \return Nothing
 */
static void park_space_abort(struct parkeduser *pu)
{
	struct ast_parkinglot *parkinglot;

	parkinglot = pu->parkinglot;

	/* Put back the parking space just allocated. */
	--parkinglot->next_parking_space;

	AST_LIST_REMOVE(&parkinglot->parkings, pu, list);

	AST_LIST_UNLOCK(&parkinglot->parkings);
	parkinglot_unref(parkinglot);
	ast_free(pu);
}

/*!
 * \internal
 * \brief Reserve a parking space in a parking lot for a call being parked.
 *
 * \param park_me Channel being parked.
 * \param parker Channel parking the call.
 * \param args Optional additional parking options when parking a call.
 *
 * \return Parked call descriptor or NULL if failed.
 * \note The parking lot list is locked if successful.
 */
static struct parkeduser *park_space_reserve(struct ast_channel *park_me, struct ast_channel *parker, struct ast_park_call_args *args)
{
	struct parkeduser *pu;
	int i;
	int parking_space = -1;
	const char *parkinglotname;
	const char *parkingexten;
	struct parkeduser *cur;
	struct ast_parkinglot *parkinglot = NULL;

	if (args->parkinglot) {
		parkinglot = parkinglot_addref(args->parkinglot);
		parkinglotname = parkinglot->name;
	} else {
		if (parker) {
			parkinglotname = findparkinglotname(parker);
		} else { /* parker was NULL, check park_me (ParkAndAnnounce / res_agi) */
			parkinglotname = findparkinglotname(park_me);
		}
		if (!ast_strlen_zero(parkinglotname)) {
			parkinglot = find_parkinglot(parkinglotname);
		} else {
			/* Parking lot is not specified, so use the default parking lot. */
			ast_debug(4, "This could be an indication channel driver needs updating, using default lot.\n");
			parkinglot = parkinglot_addref(default_parkinglot);
		}
	}

	/* Dynamically create parkinglot */
	if (!parkinglot && parkeddynamic && !ast_strlen_zero(parkinglotname)) {
		parkinglot = create_dynamic_parkinglot(parkinglotname, park_me);
	}

	if (!parkinglot) {
		ast_log(LOG_WARNING, "Parking lot not available to park %s.\n", park_me->name);
		return NULL;
	}

	ast_debug(1, "Parking lot: %s\n", parkinglot->name);
	if (parkinglot->disabled || parkinglot->cfg.is_invalid) {
		ast_log(LOG_WARNING, "Parking lot %s is not in a useable state.\n",
			parkinglot->name);
		parkinglot_unref(parkinglot);
		return NULL;
	}

	/* Allocate memory for parking data */
	if (!(pu = ast_calloc(1, sizeof(*pu)))) {
		parkinglot_unref(parkinglot);
		return NULL;
	}

	/* Lock parking list */
	AST_LIST_LOCK(&parkinglot->parkings);

	/* Check for channel variable PARKINGEXTEN */
	parkingexten = ast_strdupa(S_OR(pbx_builtin_getvar_helper(park_me, "PARKINGEXTEN"), ""));
	if (!ast_strlen_zero(parkingexten)) {
		/*!
		 * \note The API forces us to specify a numeric parking slot, even
		 * though the architecture would tend to support non-numeric extensions
		 * (as are possible with SIP, for example).  Hence, we enforce that
		 * limitation here.  If extout was not numeric, we could permit
		 * arbitrary non-numeric extensions.
		 */
		if (sscanf(parkingexten, "%30d", &parking_space) != 1 || parking_space <= 0) {
			ast_log(LOG_WARNING, "PARKINGEXTEN='%s' is not a valid parking space.\n",
				parkingexten);
			AST_LIST_UNLOCK(&parkinglot->parkings);
			parkinglot_unref(parkinglot);
			ast_free(pu);
			return NULL;
		}

		if (parking_space < parkinglot->cfg.parking_start
			|| parkinglot->cfg.parking_stop < parking_space) {
			/*
			 * Cannot allow park because parking lots are not setup for
			 * spaces outside of the lot.  (Things like dialplan hints don't
			 * exist for outside lot space.)
			 */
			ast_log(LOG_WARNING, "PARKINGEXTEN=%d is not in %s (%d-%d).\n",
				parking_space, parkinglot->name, parkinglot->cfg.parking_start,
				parkinglot->cfg.parking_stop);
			AST_LIST_UNLOCK(&parkinglot->parkings);
			parkinglot_unref(parkinglot);
			ast_free(pu);
			return NULL;
		}

		/* Check if requested parking space is in use. */
		AST_LIST_TRAVERSE(&parkinglot->parkings, cur, list) {
			if (cur->parkingnum == parking_space) {
				ast_log(LOG_WARNING, "PARKINGEXTEN=%d is already in use in %s\n",
					parking_space, parkinglot->name);
				AST_LIST_UNLOCK(&parkinglot->parkings);
				parkinglot_unref(parkinglot);
				ast_free(pu);
				return NULL;
			}
		}
	} else {
		/* PARKINGEXTEN is empty, so find a usable extension in the lot to park the call */
		int start; /* The first slot we look in the parkinglot. It can be randomized. */
		int start_checked = 0; /* flag raised once the first slot is checked */

		/* If using randomize mode, set start to random position on parking range */
		if (ast_test_flag(args, AST_PARK_OPT_RANDOMIZE)) {
			start = ast_random() % (parkinglot->cfg.parking_stop - parkinglot->cfg.parking_start + 1);
			start += parkinglot->cfg.parking_start;
		} else if (parkinglot->cfg.parkfindnext
			&& parkinglot->cfg.parking_start <= parkinglot->next_parking_space
			&& parkinglot->next_parking_space <= parkinglot->cfg.parking_stop) {
			/* Start looking with the next parking space in the lot. */
			start = parkinglot->next_parking_space;
		} else {
			/* Otherwise, just set it to the start position. */
			start = parkinglot->cfg.parking_start;
		}

		/* free parking extension linear search: O(n^2) */
		for (i = start; ; i++) {
			/* If we are past the end, wrap around to the first parking slot*/
			if (i == parkinglot->cfg.parking_stop + 1) {
				i = parkinglot->cfg.parking_start;
			}

			if (i == start) {
				/* At this point, if start_checked, we've exhausted all the possible slots. */
				if (start_checked) {
					break;
				} else {
					start_checked = 1;
				}
			}

			/* Search the list of parked calls already in use for i. If we find it, it's in use. */
			AST_LIST_TRAVERSE(&parkinglot->parkings, cur, list) {
				if (cur->parkingnum == i) {
					break;
				}
			}
			if (!cur) {
				/* We found a parking space. */
				parking_space = i;
				break;
			}
		}
		if (parking_space == -1) {
			/* We did not find a parking space.  Lot is full. */
			ast_log(LOG_WARNING, "No more parking spaces in %s\n", parkinglot->name);
			AST_LIST_UNLOCK(&parkinglot->parkings);
			parkinglot_unref(parkinglot);
			ast_free(pu);
			return NULL;
		}
	}

	/* Prepare for next parking space search. */
	parkinglot->next_parking_space = parking_space + 1;

	snprintf(pu->parkingexten, sizeof(pu->parkingexten), "%d", parking_space);
	pu->notquiteyet = 1;
	pu->parkingnum = parking_space;
	pu->parkinglot = parkinglot;
	AST_LIST_INSERT_TAIL(&parkinglot->parkings, pu, list);

	return pu;
}

/* Park a call */
static int park_call_full(struct ast_channel *chan, struct ast_channel *peer, struct ast_park_call_args *args)
{
	struct parkeduser *pu = args->pu;
	const char *event_from;
	char app_data[AST_MAX_EXTENSION + AST_MAX_CONTEXT];

	if (pu == NULL) {
		args->pu = pu = park_space_reserve(chan, peer, args);
		if (pu == NULL) {
			return -1;
		}
	}

	chan->appl = "Parked Call";
	chan->data = NULL;

	pu->chan = chan;

	/* Put the parked channel on hold if we have two different channels */
	if (chan != peer) {
		if (ast_test_flag(args, AST_PARK_OPT_RINGING)) {
			pu->hold_method = AST_CONTROL_RINGING;
			ast_indicate(pu->chan, AST_CONTROL_RINGING);
		} else {
			pu->hold_method = AST_CONTROL_HOLD;
			ast_indicate_data(pu->chan, AST_CONTROL_HOLD, 
				S_OR(pu->parkinglot->cfg.mohclass, NULL),
				!ast_strlen_zero(pu->parkinglot->cfg.mohclass) ? strlen(pu->parkinglot->cfg.mohclass) + 1 : 0);
		}
	}
	
	pu->start = ast_tvnow();
	pu->parkingtime = (args->timeout > 0) ? args->timeout : pu->parkinglot->cfg.parkingtime;
	if (args->extout)
		*(args->extout) = pu->parkingnum;

	if (peer) { 
		/*
		 * This is so ugly that it hurts, but implementing
		 * get_base_channel() on local channels could have ugly side
		 * effects.  We could have
		 * transferer<->local,1<->local,2<->parking and we need the
		 * callback name to be that of transferer.  Since local,1/2 have
		 * the same name we can be tricky and just grab the bridged
		 * channel from the other side of the local.
		 */
		if (!strcasecmp(peer->tech->type, "Local")) {
			struct ast_channel *tmpchan, *base_peer;
			char other_side[AST_CHANNEL_NAME];
			char *c;

			ast_copy_string(other_side, S_OR(args->orig_chan_name, peer->name), sizeof(other_side));
			if ((c = strrchr(other_side, ';'))) {
				*++c = '1';
			}
			if ((tmpchan = ast_channel_get_by_name(other_side))) {
				ast_channel_lock(tmpchan);
				if ((base_peer = ast_bridged_channel(tmpchan))) {
					ast_copy_string(pu->peername, base_peer->name, sizeof(pu->peername));
				}
				ast_channel_unlock(tmpchan);
				tmpchan = ast_channel_unref(tmpchan);
			}
		} else {
			ast_copy_string(pu->peername, S_OR(args->orig_chan_name, peer->name), sizeof(pu->peername));
		}
	}

	/*
	 * Remember what had been dialed, so that if the parking
	 * expires, we try to come back to the same place
	 */
	pu->options_specified = (!ast_strlen_zero(args->return_con) || !ast_strlen_zero(args->return_ext) || args->return_pri);

	/*
	 * If extension has options specified, they override all other
	 * possibilities such as the returntoorigin flag and transferred
	 * context.  Information on extension options is lost here, so
	 * we set a flag
	 */
	ast_copy_string(pu->context, 
		S_OR(args->return_con, S_OR(chan->macrocontext, chan->context)), 
		sizeof(pu->context));
	ast_copy_string(pu->exten, 
		S_OR(args->return_ext, S_OR(chan->macroexten, chan->exten)), 
		sizeof(pu->exten));
	pu->priority = args->return_pri ? args->return_pri : 
		(chan->macropriority ? chan->macropriority : chan->priority);

	/*
	 * If parking a channel directly, don't quite yet get parking
	 * running on it.  All parking lot entries are put into the
	 * parking lot with notquiteyet on.
	 */
	if (peer != chan) {
		pu->notquiteyet = 0;
	}

	/* Wake up the (presumably select()ing) thread */
	pthread_kill(parking_thread, SIGURG);
	ast_verb(2, "Parked %s on %d (lot %s). Will timeout back to extension [%s] %s, %d in %d seconds\n",
		pu->chan->name, pu->parkingnum, pu->parkinglot->name,
		pu->context, pu->exten, pu->priority, (pu->parkingtime / 1000));

	ast_cel_report_event(pu->chan, AST_CEL_PARK_START, NULL, pu->parkinglot->name, peer);

	if (peer) {
		event_from = peer->name;
	} else {
		event_from = pbx_builtin_getvar_helper(chan, "BLINDTRANSFER");
	}

	ast_manager_event(pu->chan, EVENT_FLAG_CALL, "ParkedCall",
		"Exten: %s\r\n"
		"Channel: %s\r\n"
		"Parkinglot: %s\r\n"
		"From: %s\r\n"
		"Timeout: %ld\r\n"
		"CallerIDNum: %s\r\n"
		"CallerIDName: %s\r\n"
		"ConnectedLineNum: %s\r\n"
		"ConnectedLineName: %s\r\n"
		"Uniqueid: %s\r\n",
		pu->parkingexten, pu->chan->name, pu->parkinglot->name, event_from ? event_from : "",
		(long)pu->start.tv_sec + (long)(pu->parkingtime/1000) - (long)time(NULL),
		S_COR(pu->chan->caller.id.number.valid, pu->chan->caller.id.number.str, "<unknown>"),
		S_COR(pu->chan->caller.id.name.valid, pu->chan->caller.id.name.str, "<unknown>"),
		S_COR(pu->chan->connected.id.number.valid, pu->chan->connected.id.number.str, "<unknown>"),
		S_COR(pu->chan->connected.id.name.valid, pu->chan->connected.id.name.str, "<unknown>"),
		pu->chan->uniqueid
		);

	if (peer && adsipark && ast_adsi_available(peer)) {
		adsi_announce_park(peer, pu->parkingexten);	/* Only supports parking numbers */
		ast_adsi_unload_session(peer);
	}

	snprintf(app_data, sizeof(app_data), "%s,%s", pu->parkingexten,
		pu->parkinglot->name);
	if (ast_add_extension(pu->parkinglot->cfg.parking_con, 1, pu->parkingexten, 1,
		NULL, NULL, parkedcall, ast_strdup(app_data), ast_free_ptr, registrar)) {
		ast_log(LOG_ERROR, "Could not create parked call exten: %s@%s\n",
			pu->parkingexten, pu->parkinglot->cfg.parking_con);
	} else {
		notify_metermaids(pu->parkingexten, pu->parkinglot->cfg.parking_con, AST_DEVICE_INUSE);
	}

	AST_LIST_UNLOCK(&pu->parkinglot->parkings);

	/* Only say number if it's a number and the channel hasn't been masqueraded away */
	if (peer && !ast_test_flag(args, AST_PARK_OPT_SILENCE)
		&& (ast_strlen_zero(args->orig_chan_name) || !strcasecmp(peer->name, args->orig_chan_name))) {
		/*
		 * If a channel is masqueraded into peer while playing back the
		 * parking space number do not continue playing it back.  This
		 * is the case if an attended transfer occurs.
		 */
		ast_set_flag(peer, AST_FLAG_MASQ_NOSTREAM);
		/* Tell the peer channel the number of the parking space */
		ast_say_digits(peer, pu->parkingnum, "", peer->language);
		ast_clear_flag(peer, AST_FLAG_MASQ_NOSTREAM);
	}
	if (peer == chan) { /* pu->notquiteyet = 1 */
		/* Wake up parking thread if we're really done */
		pu->hold_method = AST_CONTROL_HOLD;
		ast_indicate_data(pu->chan, AST_CONTROL_HOLD, 
			S_OR(pu->parkinglot->cfg.mohclass, NULL),
			!ast_strlen_zero(pu->parkinglot->cfg.mohclass) ? strlen(pu->parkinglot->cfg.mohclass) + 1 : 0);
		pu->notquiteyet = 0;
		pthread_kill(parking_thread, SIGURG);
	}
	return 0;
}

int ast_park_call_exten(struct ast_channel *park_me, struct ast_channel *parker, const char *park_exten, const char *park_context, int timeout, int *extout)
{
	int res;
	char *parse;
	const char *app_data;
	struct ast_exten *exten;
	struct park_app_args app_args;
	struct ast_park_call_args args = {
		.timeout = timeout,
		.extout = extout,
	};

	if (!park_exten || !park_context) {
		return park_call_full(park_me, parker, &args);
	}

	/*
	 * Determiine if the specified park extension has an exclusive
	 * parking lot to use.
	 */
	if (parker && parker != park_me) {
		ast_autoservice_start(park_me);
	}
	exten = get_parking_exten(park_exten, parker, park_context);
	if (exten) {
		app_data = ast_get_extension_app_data(exten);
		if (!app_data) {
			app_data = "";
		}
		parse = ast_strdupa(app_data);
		AST_STANDARD_APP_ARGS(app_args, parse);
	
		if (!ast_strlen_zero(app_args.pl_name)) {
			/* Find the specified exclusive parking lot */
			args.parkinglot = find_parkinglot(app_args.pl_name);
			if (!args.parkinglot && parkeddynamic) {
				args.parkinglot = create_dynamic_parkinglot(app_args.pl_name, park_me);
			}
		}
	}
	if (parker && parker != park_me) {
		ast_autoservice_stop(park_me);
	}

	res = park_call_full(park_me, parker, &args);
	if (args.parkinglot) {
		parkinglot_unref(args.parkinglot);
	}
	return res;
}

int ast_park_call(struct ast_channel *park_me, struct ast_channel *parker, int timeout, const char *park_exten, int *extout)
{
	struct ast_park_call_args args = {
		.timeout = timeout,
		.extout = extout,
	};

	return park_call_full(park_me, parker, &args);
}

/*!
 * \brief Park call via masqueraded channel and announce parking spot on peer channel.
 *
 * \param rchan the real channel to be parked
 * \param peer the channel to have the parking read to.
 * \param args Additional parking options when parking a call.
 *
 * \retval 0 on success.
 * \retval -1 on failure.
 */
static int masq_park_call(struct ast_channel *rchan, struct ast_channel *peer, struct ast_park_call_args *args)
{
	struct ast_channel *chan;

	/* Make a new, channel that we'll use to masquerade in the real one */
	chan = ast_channel_alloc(0, AST_STATE_DOWN, 0, 0, rchan->accountcode, rchan->exten,
		rchan->context, rchan->linkedid, rchan->amaflags, "Parked/%s", rchan->name);
	if (!chan) {
		ast_log(LOG_WARNING, "Unable to create parked channel\n");
		if (!ast_test_flag(args, AST_PARK_OPT_SILENCE)) {
			if (peer == rchan) {
				/* Only have one channel to worry about. */
				ast_stream_and_wait(peer, "pbx-parkingfailed", "");
			} else if (peer) {
				/* Have two different channels to worry about. */
				play_message_on_chan(peer, rchan, "failure message", "pbx-parkingfailed");
			}
		}
		return -1;
	}

	args->pu = park_space_reserve(rchan, peer, args);
	if (!args->pu) {
		ast_hangup(chan);
		if (!ast_test_flag(args, AST_PARK_OPT_SILENCE)) {
			if (peer == rchan) {
				/* Only have one channel to worry about. */
				ast_stream_and_wait(peer, "pbx-parkingfailed", "");
			} else if (peer) {
				/* Have two different channels to worry about. */
				play_message_on_chan(peer, rchan, "failure message", "pbx-parkingfailed");
			}
		}
		return -1;
	}

	/* Make formats okay */
	chan->readformat = rchan->readformat;
	chan->writeformat = rchan->writeformat;

	if (ast_channel_masquerade(chan, rchan)) {
		park_space_abort(args->pu);
		args->pu = NULL;
		ast_hangup(chan);
		if (!ast_test_flag(args, AST_PARK_OPT_SILENCE)) {
			if (peer == rchan) {
				/* Only have one channel to worry about. */
				ast_stream_and_wait(peer, "pbx-parkingfailed", "");
			} else if (peer) {
				/* Have two different channels to worry about. */
				play_message_on_chan(peer, rchan, "failure message", "pbx-parkingfailed");
			}
		}
		return -1;
	}

	/* Setup the extensions and such */
	set_c_e_p(chan, rchan->context, rchan->exten, rchan->priority);

	/* Setup the macro extension and such */
	ast_copy_string(chan->macrocontext,rchan->macrocontext,sizeof(chan->macrocontext));
	ast_copy_string(chan->macroexten,rchan->macroexten,sizeof(chan->macroexten));
	chan->macropriority = rchan->macropriority;

	/* Manually do the masquerade to make sure it is complete. */
	ast_do_masquerade(chan);

	if (peer == rchan) {
		peer = chan;
	}

	/* parking space reserved, return code check unnecessary */
	park_call_full(chan, peer, args);

	return 0;
}

int ast_masq_park_call_exten(struct ast_channel *park_me, struct ast_channel *parker, const char *park_exten, const char *park_context, int timeout, int *extout)
{
	int res;
	char *parse;
	const char *app_data;
	struct ast_exten *exten;
	struct park_app_args app_args;
	struct ast_park_call_args args = {
		.timeout = timeout,
		.extout = extout,
	};

	if (parker) {
		args.orig_chan_name = ast_strdupa(parker->name);
	}
	if (!park_exten || !park_context) {
		return masq_park_call(park_me, parker, &args);
	}

	/*
	 * Determiine if the specified park extension has an exclusive
	 * parking lot to use.
	 */
	if (parker && parker != park_me) {
		ast_autoservice_start(park_me);
	}
	exten = get_parking_exten(park_exten, parker, park_context);
	if (exten) {
		app_data = ast_get_extension_app_data(exten);
		if (!app_data) {
			app_data = "";
		}
		parse = ast_strdupa(app_data);
		AST_STANDARD_APP_ARGS(app_args, parse);
	
		if (!ast_strlen_zero(app_args.pl_name)) {
			/* Find the specified exclusive parking lot */
			args.parkinglot = find_parkinglot(app_args.pl_name);
			if (!args.parkinglot && parkeddynamic) {
				args.parkinglot = create_dynamic_parkinglot(app_args.pl_name, park_me);
			}
		}
	}
	if (parker && parker != park_me) {
		ast_autoservice_stop(park_me);
	}

	res = masq_park_call(park_me, parker, &args);
	if (args.parkinglot) {
		parkinglot_unref(args.parkinglot);
	}
	return res;
}

int ast_masq_park_call(struct ast_channel *rchan, struct ast_channel *peer, int timeout, int *extout)
{
	struct ast_park_call_args args = {
		.timeout = timeout,
		.extout = extout,
	};

	if (peer) {
		args.orig_chan_name = ast_strdupa(peer->name);
	}
	return masq_park_call(rchan, peer, &args);
}

static int finishup(struct ast_channel *chan)
{
	ast_indicate(chan, AST_CONTROL_UNHOLD);

	return ast_autoservice_stop(chan);
}

/*!
 * \internal
 * \brief Builtin transfer park call helper.
 *
 * \param park_me Channel to be parked.
 * \param parker Channel parking the call.
 * \param park_exten Parking lot dialplan access ramp extension.
 *
 * \note Assumes park_me is on hold and in autoservice.
 *
 * \retval -1 on successful park.
 * \retval -1 on park_me hangup.
 * \retval AST_FEATURE_RETURN_SUCCESS on error to keep the bridge connected.
 */
static int xfer_park_call_helper(struct ast_channel *park_me, struct ast_channel *parker, struct ast_exten *park_exten)
{
	char *parse;
	const char *app_data;
	const char *pl_name;
	struct ast_park_call_args args = { 0, };
	struct park_app_args app_args;
	int res;

	app_data = ast_get_extension_app_data(park_exten);
	if (!app_data) {
		app_data = "";
	}
	parse = ast_strdupa(app_data);
	AST_STANDARD_APP_ARGS(app_args, parse);

	/* Find the parking lot */
	if (!ast_strlen_zero(app_args.pl_name)) {
		pl_name = app_args.pl_name;
	} else {
		pl_name = findparkinglotname(parker);
	}
	if (ast_strlen_zero(pl_name)) {
		/* Parking lot is not specified, so use the default parking lot. */
		args.parkinglot = parkinglot_addref(default_parkinglot);
	} else {
		args.parkinglot = find_parkinglot(pl_name);
		if (!args.parkinglot && parkeddynamic) {
			args.parkinglot = create_dynamic_parkinglot(pl_name, park_me);
		}
	}

	if (args.parkinglot) {
		/* Park the call */
		res = finishup(park_me);
		if (res) {
			/* park_me hungup on us. */
			parkinglot_unref(args.parkinglot);
			return -1;
		}
		res = masq_park_call(park_me, parker, &args);
		parkinglot_unref(args.parkinglot);
	} else {
		/* Parking failed because parking lot does not exist. */
		if (!ast_test_flag(&args, AST_PARK_OPT_SILENCE)) {
			ast_stream_and_wait(parker, "pbx-parkingfailed", "");
		}
		finishup(park_me);
		res = -1;
	}

	return res ? AST_FEATURE_RETURN_SUCCESS : -1;
}

/*!
 * \brief set caller and callee according to the direction
 * \param caller, callee, peer, chan, sense
 *
 * Detect who triggered feature and set callee/caller variables accordingly
 */
static void set_peers(struct ast_channel **caller, struct ast_channel **callee,
	struct ast_channel *peer, struct ast_channel *chan, int sense)
{
	if (sense == FEATURE_SENSE_PEER) {
		*caller = peer;
		*callee = chan;
	} else {
		*callee = peer;
		*caller = chan;
	}
}

/*!
 * \brief support routing for one touch call parking
 * \param chan channel parking call
 * \param peer channel to be parked
 * \param config unsed
 * \param code unused
 * \param sense feature options
 * \param data unused
 *
 * \retval -1 on successful park.
 * \retval -1 on chan hangup.
 * \retval AST_FEATURE_RETURN_SUCCESS on error to keep the bridge connected.
 */
static int builtin_parkcall(struct ast_channel *chan, struct ast_channel *peer, struct ast_bridge_config *config, const char *code, int sense, void *data)
{
	struct ast_channel *parker;
	struct ast_channel *parkee;
	struct ast_park_call_args args = { 0, };

	/*
	 * We used to set chan's exten and priority to "s" and 1 here,
	 * but this generates (in some cases) an invalid extension, and
	 * if "s" exists, could errantly cause execution of extensions
	 * you don't expect.  It makes more sense to let nature take its
	 * course when chan finishes, and let the pbx do its thing and
	 * hang up when the park is over.
	 */

	/* Answer if call is not up */
	if (chan->_state != AST_STATE_UP) {
		/*
		 * XXX Why are we doing this?  Both of the channels should be up
		 * since you cannot do DTMF features unless you are bridged.
		 */
		if (ast_answer(chan)) {
			return -1;
		}

		/* Sleep to allow VoIP streams to settle down */
		if (ast_safe_sleep(chan, 1000)) {
			return -1;
		}
	}

	/* one direction used to call park_call.... */
	set_peers(&parker, &parkee, peer, chan, sense);
	return masq_park_call(parkee, parker, &args) ? AST_FEATURE_RETURN_SUCCESS : -1;
}

/*!
 * \internal
 * \brief Play file to specified channel.
 *
 * \param play_to Channel to play audiofile to.
 * \param other Channel to put in autoservice while playing file.
 * \param msg Descriptive name of message type being played.
 * \param audiofile Audio file to play.
 *
 * \retval 0 on success.
 * \retval -1 on error. (Couldn't play file, a channel hung up,...)
 */
static int play_message_on_chan(struct ast_channel *play_to, struct ast_channel *other, const char *msg, const char *audiofile)
{
	/* Put other channel in autoservice. */
	if (ast_autoservice_start(other)) {
		return -1;
	}
	ast_autoservice_ignore(other, AST_FRAME_DTMF_BEGIN);
	ast_autoservice_ignore(other, AST_FRAME_DTMF_END);
	if (ast_stream_and_wait(play_to, audiofile, "")) {
		ast_log(LOG_WARNING, "Failed to play %s '%s'!\n", msg, audiofile);
		ast_autoservice_stop(other);
		return -1;
	}
	if (ast_autoservice_stop(other)) {
		return -1;
	}
	return 0;
}

/*!
 * \internal
 * \brief Play file to specified channels.
 *
 * \param left Channel on left to play file.
 * \param right Channel on right to play file.
 * \param which Play file on indicated channels: which < 0 play left, which == 0 play both, which > 0 play right
 * \param msg Descriptive name of message type being played.
 * \param audiofile Audio file to play to channels.
 *
 * \note Plays file to the indicated channels in turn so please
 * don't use this for very long messages.
 *
 * \retval 0 on success.
 * \retval -1 on error. (Couldn't play file, channel hung up,...)
 */
static int play_message_to_chans(struct ast_channel *left, struct ast_channel *right, int which, const char *msg, const char *audiofile)
{
	/* First play the file to the left channel if requested. */
	if (which <= 0 && play_message_on_chan(left, right, msg, audiofile)) {
		return -1;
	}

	/* Then play the file to the right channel if requested. */
	if (which >= 0 && play_message_on_chan(right, left, msg, audiofile)) {
		return -1;
	}

	return 0;
}

/*!
 * \brief Play message to both caller and callee in bridged call, plays synchronously, autoservicing the
 * other channel during the message, so please don't use this for very long messages
 */
static int play_message_in_bridged_call(struct ast_channel *caller_chan, struct ast_channel *callee_chan, const char *audiofile)
{
	return play_message_to_chans(caller_chan, callee_chan, 0, "automon message",
		audiofile);
}

/*!
 * \brief Monitor a channel by DTMF
 * \param chan channel requesting monitor
 * \param peer channel to be monitored
 * \param config
 * \param code
 * \param sense feature options
 *
 * \param data
 * Check monitor app enabled, setup channels, both caller/callee chans not null
 * get TOUCH_MONITOR variable for filename if exists, exec monitor app.
 * \retval AST_FEATURE_RETURN_SUCCESS on success.
 * \retval -1 on error.
 */
static int builtin_automonitor(struct ast_channel *chan, struct ast_channel *peer, struct ast_bridge_config *config, const char *code, int sense, void *data)
{
	char *caller_chan_id = NULL, *callee_chan_id = NULL, *args = NULL, *touch_filename = NULL;
	int x = 0;
	size_t len;
	struct ast_channel *caller_chan, *callee_chan;
	const char *automon_message_start = NULL;
	const char *automon_message_stop = NULL;

	if (!monitor_ok) {
		ast_log(LOG_ERROR,"Cannot record the call. The monitor application is disabled.\n");
		return -1;
	}

	if (!monitor_app && !(monitor_app = pbx_findapp("Monitor"))) {
		monitor_ok = 0;
		ast_log(LOG_ERROR,"Cannot record the call. The monitor application is disabled.\n");
		return -1;
	}

	set_peers(&caller_chan, &callee_chan, peer, chan, sense);
	if (caller_chan) {	/* Find extra messages */
		automon_message_start = pbx_builtin_getvar_helper(caller_chan, "TOUCH_MONITOR_MESSAGE_START");
		automon_message_stop = pbx_builtin_getvar_helper(caller_chan, "TOUCH_MONITOR_MESSAGE_STOP");
	}

	if (!ast_strlen_zero(courtesytone)) {	/* Play courtesy tone if configured */
		if(play_message_in_bridged_call(caller_chan, callee_chan, courtesytone) == -1) {
			return -1;
		}
	}
	
	if (callee_chan->monitor) {
		ast_verb(4, "User hit '%s' to stop recording call.\n", code);
		if (!ast_strlen_zero(automon_message_stop)) {
			play_message_in_bridged_call(caller_chan, callee_chan, automon_message_stop);
		}
		callee_chan->monitor->stop(callee_chan, 1);
		return AST_FEATURE_RETURN_SUCCESS;
	}

	if (caller_chan && callee_chan) {
		const char *touch_format = pbx_builtin_getvar_helper(caller_chan, "TOUCH_MONITOR_FORMAT");
		const char *touch_monitor = pbx_builtin_getvar_helper(caller_chan, "TOUCH_MONITOR");
		const char *touch_monitor_prefix = pbx_builtin_getvar_helper(caller_chan, "TOUCH_MONITOR_PREFIX");

		if (!touch_format)
			touch_format = pbx_builtin_getvar_helper(callee_chan, "TOUCH_MONITOR_FORMAT");

		if (!touch_monitor)
			touch_monitor = pbx_builtin_getvar_helper(callee_chan, "TOUCH_MONITOR");
	
		if (!touch_monitor_prefix)
			touch_monitor_prefix = pbx_builtin_getvar_helper(callee_chan, "TOUCH_MONITOR_PREFIX");
	
		if (touch_monitor) {
			len = strlen(touch_monitor) + 50;
			args = alloca(len);
			touch_filename = alloca(len);
			snprintf(touch_filename, len, "%s-%ld-%s", S_OR(touch_monitor_prefix, "auto"), (long)time(NULL), touch_monitor);
			snprintf(args, len, "%s,%s,m", S_OR(touch_format, "wav"), touch_filename);
		} else {
			caller_chan_id = ast_strdupa(S_COR(caller_chan->caller.id.number.valid,
				caller_chan->caller.id.number.str, caller_chan->name));
			callee_chan_id = ast_strdupa(S_COR(callee_chan->caller.id.number.valid,
				callee_chan->caller.id.number.str, callee_chan->name));
			len = strlen(caller_chan_id) + strlen(callee_chan_id) + 50;
			args = alloca(len);
			touch_filename = alloca(len);
			snprintf(touch_filename, len, "%s-%ld-%s-%s", S_OR(touch_monitor_prefix, "auto"), (long)time(NULL), caller_chan_id, callee_chan_id);
			snprintf(args, len, "%s,%s,m", S_OR(touch_format, "wav"), touch_filename);
		}

		for(x = 0; x < strlen(args); x++) {
			if (args[x] == '/')
				args[x] = '-';
		}
		
		ast_verb(4, "User hit '%s' to record call. filename: %s\n", code, args);

		pbx_exec(callee_chan, monitor_app, args);
		pbx_builtin_setvar_helper(callee_chan, "TOUCH_MONITOR_OUTPUT", touch_filename);
		pbx_builtin_setvar_helper(caller_chan, "TOUCH_MONITOR_OUTPUT", touch_filename);

		if (!ast_strlen_zero(automon_message_start)) {	/* Play start message for both channels */
			play_message_in_bridged_call(caller_chan, callee_chan, automon_message_start);
		}
	
		return AST_FEATURE_RETURN_SUCCESS;
	}
	
	ast_log(LOG_NOTICE,"Cannot record the call. One or both channels have gone away.\n");	
	return -1;
}

static int builtin_automixmonitor(struct ast_channel *chan, struct ast_channel *peer, struct ast_bridge_config *config, const char *code, int sense, void *data)
{
	char *caller_chan_id = NULL, *callee_chan_id = NULL, *args = NULL, *touch_filename = NULL;
	int x = 0;
	size_t len;
	struct ast_channel *caller_chan, *callee_chan;
	const char *mixmonitor_spy_type = "MixMonitor";
	int count = 0;

	if (!mixmonitor_ok) {
		ast_log(LOG_ERROR,"Cannot record the call. The mixmonitor application is disabled.\n");
		return -1;
	}

	if (!(mixmonitor_app = pbx_findapp("MixMonitor"))) {
		mixmonitor_ok = 0;
		ast_log(LOG_ERROR,"Cannot record the call. The mixmonitor application is disabled.\n");
		return -1;
	}

	set_peers(&caller_chan, &callee_chan, peer, chan, sense);

	if (!ast_strlen_zero(courtesytone)) {
		if (ast_autoservice_start(callee_chan))
			return -1;
		ast_autoservice_ignore(callee_chan, AST_FRAME_DTMF_END);
		if (ast_stream_and_wait(caller_chan, courtesytone, "")) {
			ast_log(LOG_WARNING, "Failed to play courtesy tone!\n");
			ast_autoservice_stop(callee_chan);
			return -1;
		}
		if (ast_autoservice_stop(callee_chan))
			return -1;
	}

	ast_channel_lock(callee_chan);
	count = ast_channel_audiohook_count_by_source(callee_chan, mixmonitor_spy_type, AST_AUDIOHOOK_TYPE_SPY);
	ast_channel_unlock(callee_chan);

	/* This means a mixmonitor is attached to the channel, running or not is unknown. */
	if (count > 0) {
		
		ast_verb(3, "User hit '%s' to stop recording call.\n", code);

		/* Make sure they are running */
		ast_channel_lock(callee_chan);
		count = ast_channel_audiohook_count_by_source_running(callee_chan, mixmonitor_spy_type, AST_AUDIOHOOK_TYPE_SPY);
		ast_channel_unlock(callee_chan);
		if (count > 0) {
			if (!stopmixmonitor_ok) {
				ast_log(LOG_ERROR,"Cannot stop recording the call. The stopmixmonitor application is disabled.\n");
				return -1;
			}
			if (!(stopmixmonitor_app = pbx_findapp("StopMixMonitor"))) {
				stopmixmonitor_ok = 0;
				ast_log(LOG_ERROR,"Cannot stop recording the call. The stopmixmonitor application is disabled.\n");
				return -1;
			} else {
				pbx_exec(callee_chan, stopmixmonitor_app, "");
				return AST_FEATURE_RETURN_SUCCESS;
			}
		}
		
		ast_log(LOG_WARNING,"Stopped MixMonitors are attached to the channel.\n");	
	}			

	if (caller_chan && callee_chan) {
		const char *touch_format = pbx_builtin_getvar_helper(caller_chan, "TOUCH_MIXMONITOR_FORMAT");
		const char *touch_monitor = pbx_builtin_getvar_helper(caller_chan, "TOUCH_MIXMONITOR");

		if (!touch_format)
			touch_format = pbx_builtin_getvar_helper(callee_chan, "TOUCH_MIXMONITOR_FORMAT");

		if (!touch_monitor)
			touch_monitor = pbx_builtin_getvar_helper(callee_chan, "TOUCH_MIXMONITOR");

		if (touch_monitor) {
			len = strlen(touch_monitor) + 50;
			args = alloca(len);
			touch_filename = alloca(len);
			snprintf(touch_filename, len, "auto-%ld-%s", (long)time(NULL), touch_monitor);
			snprintf(args, len, "%s.%s,b", touch_filename, (touch_format) ? touch_format : "wav");
		} else {
			caller_chan_id = ast_strdupa(S_COR(caller_chan->caller.id.number.valid,
				caller_chan->caller.id.number.str, caller_chan->name));
			callee_chan_id = ast_strdupa(S_COR(callee_chan->caller.id.number.valid,
				callee_chan->caller.id.number.str, callee_chan->name));
			len = strlen(caller_chan_id) + strlen(callee_chan_id) + 50;
			args = alloca(len);
			touch_filename = alloca(len);
			snprintf(touch_filename, len, "auto-%ld-%s-%s", (long)time(NULL), caller_chan_id, callee_chan_id);
			snprintf(args, len, "%s.%s,b", touch_filename, S_OR(touch_format, "wav"));
		}

		for( x = 0; x < strlen(args); x++) {
			if (args[x] == '/')
				args[x] = '-';
		}

		ast_verb(3, "User hit '%s' to record call. filename: %s\n", code, touch_filename);

		pbx_exec(callee_chan, mixmonitor_app, args);
		pbx_builtin_setvar_helper(callee_chan, "TOUCH_MIXMONITOR_OUTPUT", touch_filename);
		pbx_builtin_setvar_helper(caller_chan, "TOUCH_MIXMONITOR_OUTPUT", touch_filename);
		return AST_FEATURE_RETURN_SUCCESS;
	
	}

	ast_log(LOG_NOTICE,"Cannot record the call. One or both channels have gone away.\n");
	return -1;

}

static int builtin_disconnect(struct ast_channel *chan, struct ast_channel *peer, struct ast_bridge_config *config, const char *code, int sense, void *data)
{
	ast_verb(4, "User hit '%s' to disconnect call.\n", code);
	return AST_FEATURE_RETURN_HANGUP;
}

/*!
 * \brief Find the context for the transfer
 * \param transferer
 * \param transferee
 * 
 * Grab the TRANSFER_CONTEXT, if fails try grabbing macrocontext.
 * \return a context string
 */
static const char *real_ctx(struct ast_channel *transferer, struct ast_channel *transferee)
{
	const char *s = pbx_builtin_getvar_helper(transferer, "TRANSFER_CONTEXT");
	if (ast_strlen_zero(s)) {
		s = pbx_builtin_getvar_helper(transferee, "TRANSFER_CONTEXT");
	}
	if (ast_strlen_zero(s)) { /* Use the non-macro context to transfer the call XXX ? */
		s = transferer->macrocontext;
	}
	if (ast_strlen_zero(s)) {
		s = transferer->context;
	}
	return s;  
}

/*!
 * \brief Blind transfer user to another extension
 * \param chan channel to be transfered
 * \param peer channel initiated blind transfer
 * \param config
 * \param code
 * \param data
 * \param sense  feature options
 * 
 * Place chan on hold, check if transferred to parkinglot extension,
 * otherwise check extension exists and transfer caller.
 * \retval AST_FEATURE_RETURN_SUCCESS.
 * \retval -1 on failure.
 */
static int builtin_blindtransfer(struct ast_channel *chan, struct ast_channel *peer, struct ast_bridge_config *config, const char *code, int sense, void *data)
{
	struct ast_channel *transferer;
	struct ast_channel *transferee;
	struct ast_exten *park_exten;
	const char *transferer_real_context;
	char xferto[256] = "";
	int res;

	ast_debug(1, "Executing Blind Transfer %s, %s (sense=%d) \n", chan->name, peer->name, sense);
	set_peers(&transferer, &transferee, peer, chan, sense);
	transferer_real_context = real_ctx(transferer, transferee);

	/* Start autoservice on transferee while we talk to the transferer */
	ast_autoservice_start(transferee);
	ast_indicate(transferee, AST_CONTROL_HOLD);

	/* Transfer */
	res = ast_stream_and_wait(transferer, "pbx-transfer", AST_DIGIT_ANY);
	if (res < 0) {
		finishup(transferee);
		return -1; /* error ? */
	}
	if (res > 0) { /* If they've typed a digit already, handle it */
		xferto[0] = (char) res;
	}

	res = ast_app_dtget(transferer, transferer_real_context, xferto, sizeof(xferto), 100, transferdigittimeout);
	if (res < 0) {  /* hangup or error, (would be 0 for invalid and 1 for valid) */
		finishup(transferee);
		return -1;
	}
	if (res == 0) {
		if (xferto[0]) {
			ast_log(LOG_WARNING, "Extension '%s' does not exist in context '%s'\n",
				xferto, transferer_real_context);
		} else {
			/* Does anyone care about this case? */
			ast_log(LOG_WARNING, "No digits dialed.\n");
		}
		ast_stream_and_wait(transferer, "pbx-invalid", "");
		finishup(transferee);
		return AST_FEATURE_RETURN_SUCCESS;
	}

	park_exten = get_parking_exten(xferto, transferer, transferer_real_context);
	if (park_exten) {
		/* We are transfering the transferee to a parking lot. */
		return xfer_park_call_helper(transferee, transferer, park_exten);
	}

	/* Do blind transfer. */
	ast_verb(3, "Blind transferring %s to '%s' (context %s) priority 1\n",
		transferee->name, xferto, transferer_real_context);
	ast_cel_report_event(transferer, AST_CEL_BLINDTRANSFER, NULL, xferto, transferee);
	pbx_builtin_setvar_helper(transferer, "BLINDTRANSFER", transferee->name);
	pbx_builtin_setvar_helper(transferee, "BLINDTRANSFER", transferer->name);
	finishup(transferee);
	ast_channel_lock(transferer);
	if (!transferer->cdr) { /* this code should never get called (in a perfect world) */
		transferer->cdr = ast_cdr_alloc();
		if (transferer->cdr) {
			ast_cdr_init(transferer->cdr, transferer); /* initialize our channel's cdr */
			ast_cdr_start(transferer->cdr);
		}
	}
	ast_channel_unlock(transferer);
	if (transferer->cdr) {
		struct ast_cdr *swap = transferer->cdr;

		ast_debug(1,
			"transferer=%s; transferee=%s; lastapp=%s; lastdata=%s; chan=%s; dstchan=%s\n",
			transferer->name, transferee->name, transferer->cdr->lastapp,
			transferer->cdr->lastdata, transferer->cdr->channel,
			transferer->cdr->dstchannel);
		ast_debug(1, "TRANSFEREE; lastapp=%s; lastdata=%s, chan=%s; dstchan=%s\n",
			transferee->cdr->lastapp, transferee->cdr->lastdata, transferee->cdr->channel,
			transferee->cdr->dstchannel);
		ast_debug(1, "transferer_real_context=%s; xferto=%s\n",
			transferer_real_context, xferto);
		/* swap cdrs-- it will save us some time & work */
		transferer->cdr = transferee->cdr;
		transferee->cdr = swap;
	}
	if (!transferee->pbx) {
		/* Doh!  Use our handy async_goto functions */
		ast_debug(1, "About to ast_async_goto %s.\n", transferee->name);
		if (ast_async_goto(transferee, transferer_real_context, xferto, 1)) {
			ast_log(LOG_WARNING, "Async goto failed :-(\n");
		}

		/* The transferee is masqueraded and the original bridged channels can be hungup. */
		res = -1;
	} else {
		/* Set the transferee's new extension, since it exists, using transferer context */
		ast_debug(1, "About to explicit goto %s, it has a PBX.\n", transferee->name);
		ast_set_flag(transferee, AST_FLAG_BRIDGE_HANGUP_DONT); /* don't let the after-bridge code run the h-exten */
		set_c_e_p(transferee, transferer_real_context, xferto, 0);

		/*
		 * Break the bridge.  The transferee needs to resume executing
		 * dialplan at the xferto location.
		 */
		res = AST_FEATURE_RETURN_SUCCESSBREAK;
	}
	check_goto_on_transfer(transferer);
	return res;
}

/*!
 * \brief make channels compatible
 * \param c
 * \param newchan
 * \retval 0 on success.
 * \retval -1 on failure.
 */
static int check_compat(struct ast_channel *c, struct ast_channel *newchan)
{
	if (ast_channel_make_compatible(c, newchan) < 0) {
		ast_log(LOG_WARNING, "Had to drop call because I couldn't make %s compatible with %s\n",
			c->name, newchan->name);
		ast_hangup(newchan);
		return -1;
	}
	return 0;
}

/*!
 * \internal
 * \brief Builtin attended transfer failed cleanup.
 * \since 10.0
 *
 * \param transferee Party A in the transfer.
 * \param transferer Party B in the transfer.
 * \param connected_line Saved connected line info about party A.
 *
 * \note The connected_line data is freed.
 *
 * \return Nothing
 */
static void atxfer_fail_cleanup(struct ast_channel *transferee, struct ast_channel *transferer, struct ast_party_connected_line *connected_line)
{
	finishup(transferee);

	/*
	 * Restore party B connected line info about party A.
	 *
	 * Party B was the caller to party C and is the last known mode
	 * for party B.
	 */
	if (ast_channel_connected_line_macro(transferee, transferer, connected_line, 1, 0)) {
		ast_channel_update_connected_line(transferer, connected_line, NULL);
	}
	ast_party_connected_line_free(connected_line);
}

/*!
 * \brief Attended transfer
 * \param chan transfered user
 * \param peer person transfering call
 * \param config
 * \param code
 * \param sense feature options
 *
 * \param data
 * Get extension to transfer to, if you cannot generate channel (or find extension)
 * return to host channel. After called channel answered wait for hangup of transferer,
 * bridge call between transfer peer (taking them off hold) to attended transfer channel.
 *
 * \return -1 on failure
 */
static int builtin_atxfer(struct ast_channel *chan, struct ast_channel *peer, struct ast_bridge_config *config, const char *code, int sense, void *data)
{
	struct ast_channel *transferer;/* Party B */
	struct ast_channel *transferee;/* Party A */
	struct ast_exten *park_exten;
	const char *transferer_real_context;
	char xferto[256] = "";
	int res;
	int outstate=0;
	struct ast_channel *newchan;
	struct ast_channel *xferchan;
	struct ast_bridge_thread_obj *tobj;
	struct ast_bridge_config bconfig;
	int l;
	struct ast_party_connected_line connected_line;
	struct ast_datastore *features_datastore;
	struct ast_dial_features *dialfeatures = NULL;
	char *transferer_tech;
	char *transferer_name;
	char *transferer_name_orig;
	char *dash;

	ast_debug(1, "Executing Attended Transfer %s, %s (sense=%d) \n", chan->name, peer->name, sense);
	set_peers(&transferer, &transferee, peer, chan, sense);
	transferer_real_context = real_ctx(transferer, transferee);

	/* Start autoservice on transferee while we talk to the transferer */
	ast_autoservice_start(transferee);
	ast_indicate(transferee, AST_CONTROL_HOLD);

	/* Transfer */
	res = ast_stream_and_wait(transferer, "pbx-transfer", AST_DIGIT_ANY);
	if (res < 0) {
		finishup(transferee);
		return -1;
	}
	if (res > 0) { /* If they've typed a digit already, handle it */
		xferto[0] = (char) res;
	}

	/* this is specific of atxfer */
	res = ast_app_dtget(transferer, transferer_real_context, xferto, sizeof(xferto), 100, transferdigittimeout);
	if (res < 0) {  /* hangup or error, (would be 0 for invalid and 1 for valid) */
		finishup(transferee);
		return -1;
	}
	l = strlen(xferto);
	if (res == 0) {
		if (l) {
			ast_log(LOG_WARNING, "Extension '%s' does not exist in context '%s'\n",
				xferto, transferer_real_context);
		} else {
			/* Does anyone care about this case? */
			ast_log(LOG_WARNING, "No digits dialed for atxfer.\n");
		}
		ast_stream_and_wait(transferer, "pbx-invalid", "");
		finishup(transferee);
		return AST_FEATURE_RETURN_SUCCESS;
	}

	park_exten = get_parking_exten(xferto, transferer, transferer_real_context);
	if (park_exten) {
		/* We are transfering the transferee to a parking lot. */
		return xfer_park_call_helper(transferee, transferer, park_exten);
	}

	/* Append context to dialed transfer number. */
	snprintf(xferto + l, sizeof(xferto) - l, "@%s/n", transferer_real_context);

	/* If we are performing an attended transfer and we have two channels involved then
	   copy sound file information to play upon attended transfer completion */
	if (transferee) {
		const char *chan1_attended_sound = pbx_builtin_getvar_helper(transferer, "ATTENDED_TRANSFER_COMPLETE_SOUND");
		const char *chan2_attended_sound = pbx_builtin_getvar_helper(transferee, "ATTENDED_TRANSFER_COMPLETE_SOUND");

		if (!ast_strlen_zero(chan1_attended_sound)) {
			pbx_builtin_setvar_helper(transferer, "BRIDGE_PLAY_SOUND", chan1_attended_sound);
		}
		if (!ast_strlen_zero(chan2_attended_sound)) {
			pbx_builtin_setvar_helper(transferee, "BRIDGE_PLAY_SOUND", chan2_attended_sound);
		}
	}

	/* Extract redial transferer information from the channel name. */
	transferer_name_orig = ast_strdupa(transferer->name);
	transferer_name = ast_strdupa(transferer_name_orig);
	transferer_tech = strsep(&transferer_name, "/");
	dash = strrchr(transferer_name, '-');
	if (dash) {
		/* Trim off channel name sequence/serial number. */
		*dash = '\0';
	}

	/* Stop autoservice so we can monitor all parties involved in the transfer. */
	if (ast_autoservice_stop(transferee) < 0) {
		ast_indicate(transferee, AST_CONTROL_UNHOLD);
		return -1;
	}

	/* Save connected line info for party B about party A in case transfer fails. */
	ast_party_connected_line_init(&connected_line);
	ast_channel_lock(transferer);
	ast_party_connected_line_copy(&connected_line, &transferer->connected);
	ast_channel_unlock(transferer);
	connected_line.source = AST_CONNECTED_LINE_UPDATE_SOURCE_TRANSFER;

	/* Dial party C */
	newchan = feature_request_and_dial(transferer, transferer_name_orig, transferer,
		transferee, "Local", transferer->nativeformats, xferto,
		atxfernoanswertimeout, &outstate, transferer->language);
	ast_debug(2, "Dial party C result: newchan:%d, outstate:%d\n", !!newchan, outstate);

	if (!ast_check_hangup(transferer)) {
		int hangup_dont = 0;

		/* Transferer (party B) is up */
		ast_debug(1, "Actually doing an attended transfer.\n");

		/* Start autoservice on transferee while the transferer deals with party C. */
		ast_autoservice_start(transferee);

		ast_indicate(transferer, -1);
		if (!newchan) {
			/* any reason besides user requested cancel and busy triggers the failed sound */
			switch (outstate) {
			case AST_CONTROL_UNHOLD:/* Caller requested cancel or party C answer timeout. */
			case AST_CONTROL_BUSY:
			case AST_CONTROL_CONGESTION:
				if (ast_stream_and_wait(transferer, xfersound, "")) {
					ast_log(LOG_WARNING, "Failed to play transfer sound!\n");
				}
				break;
			default:
				if (ast_stream_and_wait(transferer, xferfailsound, "")) {
					ast_log(LOG_WARNING, "Failed to play transfer failed sound!\n");
				}
				break;
			}
			atxfer_fail_cleanup(transferee, transferer, &connected_line);
			return AST_FEATURE_RETURN_SUCCESS;
		}

		if (check_compat(transferer, newchan)) {
			if (ast_stream_and_wait(transferer, xferfailsound, "")) {
				ast_log(LOG_WARNING, "Failed to play transfer failed sound!\n");
			}
			atxfer_fail_cleanup(transferee, transferer, &connected_line);
			return AST_FEATURE_RETURN_SUCCESS;
		}
		memset(&bconfig,0,sizeof(struct ast_bridge_config));
		ast_set_flag(&(bconfig.features_caller), AST_FEATURE_DISCONNECT);
		ast_set_flag(&(bconfig.features_callee), AST_FEATURE_DISCONNECT);

		/* ast_bridge_call clears AST_FLAG_BRIDGE_HANGUP_DONT, but we don't
		   want that to happen here because we're also in another bridge already
		 */
		if (ast_test_flag(chan, AST_FLAG_BRIDGE_HANGUP_DONT)) {
			hangup_dont = 1;
		}
		/* Let party B and party C talk as long as they want. */
		ast_bridge_call(transferer, newchan, &bconfig);
		if (hangup_dont) {
			ast_set_flag(chan, AST_FLAG_BRIDGE_HANGUP_DONT);
		}

		if (ast_check_hangup(newchan) || !ast_check_hangup(transferer)) {
			ast_hangup(newchan);
			if (ast_stream_and_wait(transferer, xfersound, "")) {
				ast_log(LOG_WARNING, "Failed to play transfer sound!\n");
			}
			atxfer_fail_cleanup(transferee, transferer, &connected_line);
			return AST_FEATURE_RETURN_SUCCESS;
		}

		/* Transferer (party B) is confirmed hung up at this point. */
		if (check_compat(transferee, newchan)) {
			finishup(transferee);
			ast_party_connected_line_free(&connected_line);
			return -1;
		}

		ast_indicate(transferee, AST_CONTROL_UNHOLD);
		if ((ast_autoservice_stop(transferee) < 0)
			|| (ast_waitfordigit(transferee, 100) < 0)
			|| (ast_waitfordigit(newchan, 100) < 0)
			|| ast_check_hangup(transferee)
			|| ast_check_hangup(newchan)) {
			ast_hangup(newchan);
			ast_party_connected_line_free(&connected_line);
			return -1;
		}
	} else if (!ast_check_hangup(transferee)) {
		/* Transferer (party B) has hung up at this point.  Doing blonde transfer. */
		ast_debug(1, "Actually doing a blonde transfer.\n");

		if (!newchan && !atxferdropcall) {
			/* Party C is not available, try to call party B back. */
			unsigned int tries = 0;

			if (ast_strlen_zero(transferer_name) || ast_strlen_zero(transferer_tech)) {
				ast_log(LOG_WARNING,
					"Transferer channel name: '%s' cannot be used for callback.\n",
					transferer_name_orig);
				ast_indicate(transferee, AST_CONTROL_UNHOLD);
				ast_party_connected_line_free(&connected_line);
				return -1;
			}

			tries = 0;
			for (;;) {
				/* Try to get party B back. */
				ast_debug(1, "We're trying to callback %s/%s\n",
					transferer_tech, transferer_name);
				newchan = feature_request_and_dial(transferer, transferer_name_orig,
					transferee, transferee, transferer_tech,
					transferee->nativeformats, transferer_name,
					atxfernoanswertimeout, &outstate, transferer->language);
				ast_debug(2, "Dial party B result: newchan:%d, outstate:%d\n",
					!!newchan, outstate);
				if (newchan || ast_check_hangup(transferee)) {
					break;
				}

				++tries;
				if (atxfercallbackretries <= tries) {
					/* No more callback tries remaining. */
					break;
				}

				if (atxferloopdelay) {
					/* Transfer failed, sleeping */
					ast_debug(1, "Sleeping for %d ms before retrying atxfer.\n",
						atxferloopdelay);
					ast_safe_sleep(transferee, atxferloopdelay);
					if (ast_check_hangup(transferee)) {
						ast_party_connected_line_free(&connected_line);
						return -1;
					}
				}

				/* Retry dialing party C. */
				ast_debug(1, "We're retrying to call %s/%s\n", "Local", xferto);
				newchan = feature_request_and_dial(transferer, transferer_name_orig,
					transferer, transferee, "Local",
					transferee->nativeformats, xferto,
					atxfernoanswertimeout, &outstate, transferer->language);
				ast_debug(2, "Redial party C result: newchan:%d, outstate:%d\n",
					!!newchan, outstate);
				if (newchan || ast_check_hangup(transferee)) {
					break;
				}
			}
		}
		ast_indicate(transferee, AST_CONTROL_UNHOLD);
		if (!newchan) {
			/* No party C or could not callback party B. */
			ast_party_connected_line_free(&connected_line);
			return -1;
		}

		/* newchan is up, we should prepare transferee and bridge them */
		if (ast_check_hangup(newchan)) {
			ast_hangup(newchan);
			ast_party_connected_line_free(&connected_line);
			return -1;
		}
		if (check_compat(transferee, newchan)) {
			ast_party_connected_line_free(&connected_line);
			return -1;
		}
	} else {
		/*
		 * Both the transferer and transferee have hungup.  If newchan
		 * is up, hang it up as it has no one to talk to.
		 */
		ast_debug(1, "Everyone is hungup.\n");
		if (newchan) {
			ast_hangup(newchan);
		}
		ast_party_connected_line_free(&connected_line);
		return -1;
	}

	/* Initiate the channel transfer of party A to party C (or recalled party B). */
	ast_cel_report_event(transferee, AST_CEL_ATTENDEDTRANSFER, NULL, NULL, newchan);

	xferchan = ast_channel_alloc(0, AST_STATE_DOWN, 0, 0, "", "", "", transferee->linkedid, 0, "Transfered/%s", transferee->name);
	if (!xferchan) {
		ast_hangup(newchan);
		ast_party_connected_line_free(&connected_line);
		return -1;
	}

	/* Give party A a momentary ringback tone during transfer. */
	xferchan->visible_indication = AST_CONTROL_RINGING;

	/* Make formats okay */
	xferchan->readformat = transferee->readformat;
	xferchan->writeformat = transferee->writeformat;

	ast_channel_masquerade(xferchan, transferee);
	ast_explicit_goto(xferchan, transferee->context, transferee->exten, transferee->priority);
	xferchan->_state = AST_STATE_UP;
	ast_clear_flag(xferchan, AST_FLAGS_ALL);

	/* Do the masquerade manually to make sure that is is completed. */
	ast_do_masquerade(xferchan);

	newchan->_state = AST_STATE_UP;
	ast_clear_flag(newchan, AST_FLAGS_ALL);
	tobj = ast_calloc(1, sizeof(*tobj));
	if (!tobj) {
		ast_hangup(xferchan);
		ast_hangup(newchan);
		ast_party_connected_line_free(&connected_line);
		return -1;
	}

	ast_channel_lock(newchan);
	if ((features_datastore = ast_channel_datastore_find(newchan, &dial_features_info, NULL))) {
		dialfeatures = features_datastore->data;
	}
	ast_channel_unlock(newchan);

	if (dialfeatures) {
		/* newchan should always be the callee and shows up as callee in dialfeatures, but for some reason
		   I don't currently understand, the abilities of newchan seem to be stored on the caller side */
		ast_copy_flags(&(config->features_callee), &(dialfeatures->features_caller), AST_FLAGS_ALL);
		dialfeatures = NULL;
	}

	ast_channel_lock(xferchan);
	if ((features_datastore = ast_channel_datastore_find(xferchan, &dial_features_info, NULL))) {
		dialfeatures = features_datastore->data;
	}
	ast_channel_unlock(xferchan);

	if (dialfeatures) {
		ast_copy_flags(&(config->features_caller), &(dialfeatures->features_caller), AST_FLAGS_ALL);
	}

	tobj->chan = newchan;
	tobj->peer = xferchan;
	tobj->bconfig = *config;

	if (tobj->bconfig.end_bridge_callback_data_fixup) {
		tobj->bconfig.end_bridge_callback_data_fixup(&tobj->bconfig, tobj->peer, tobj->chan);
	}

	/*
	 * xferchan is transferee, and newchan is the transfer target
	 * So...in a transfer, who is the caller and who is the callee?
	 *
	 * When the call is originally made, it is clear who is caller and callee.
	 * When a transfer occurs, it is my humble opinion that the transferee becomes
	 * the caller, and the transfer target is the callee.
	 *
	 * The problem is that these macros were set with the intention of the original
	 * caller and callee taking those roles.  A transfer can totally mess things up,
	 * to be technical.  What sucks even more is that you can't effectively change
	 * the macros in the dialplan during the call from the transferer to the transfer
	 * target because the transferee is stuck with whatever role he originally had.
	 *
	 * I think the answer here is just to make sure that it is well documented that
	 * during a transfer, the transferee is the "caller" and the transfer target
	 * is the "callee."
	 *
	 * This means that if party B calls party A, and party B transfers party A to
	 * party C, then A has switched roles for the call.  Now party A will have the
	 * caller macro called on his channel instead of the callee macro.
	 *
	 * Luckily, the method by which the party B to party C bridge is
	 * launched above ensures that the transferee is the "chan" on
	 * the bridge and the transfer target is the "peer," so my idea
	 * for the roles post-transfer does not require extensive code
	 * changes.
	 */

	/* Transfer party C connected line to party A */
	ast_channel_lock(transferer);
	/*
	 * Due to a limitation regarding when callerID is set on a Local channel,
	 * we use the transferer's connected line information here.
	 */
	ast_party_connected_line_copy(&connected_line, &transferer->connected);
	ast_channel_unlock(transferer);
	connected_line.source = AST_CONNECTED_LINE_UPDATE_SOURCE_TRANSFER;
	if (ast_channel_connected_line_macro(newchan, xferchan, &connected_line, 1, 0)) {
		ast_channel_update_connected_line(xferchan, &connected_line, NULL);
	}

	/* Transfer party A connected line to party C */
	ast_channel_lock(xferchan);
	ast_connected_line_copy_from_caller(&connected_line, &xferchan->caller);
	ast_channel_unlock(xferchan);
	connected_line.source = AST_CONNECTED_LINE_UPDATE_SOURCE_TRANSFER;
	if (ast_channel_connected_line_macro(xferchan, newchan, &connected_line, 0, 0)) {
		ast_channel_update_connected_line(newchan, &connected_line, NULL);
	}

	if (ast_stream_and_wait(newchan, xfersound, ""))
		ast_log(LOG_WARNING, "Failed to play transfer sound!\n");
	bridge_call_thread_launch(tobj);

	ast_party_connected_line_free(&connected_line);
	return -1;/* The transferee is masqueraded and the original bridged channels can be hungup. */
}

/* add atxfer and automon as undefined so you can only use em if you configure them */
#define FEATURES_COUNT ARRAY_LEN(builtin_features)

AST_RWLOCK_DEFINE_STATIC(features_lock);

static struct ast_call_feature builtin_features[] = {
	{ AST_FEATURE_REDIRECT, "Blind Transfer", "blindxfer", "#", "#", builtin_blindtransfer, AST_FEATURE_FLAG_NEEDSDTMF, "" },
	{ AST_FEATURE_REDIRECT, "Attended Transfer", "atxfer", "", "", builtin_atxfer, AST_FEATURE_FLAG_NEEDSDTMF, "" },
	{ AST_FEATURE_AUTOMON, "One Touch Monitor", "automon", "", "", builtin_automonitor, AST_FEATURE_FLAG_NEEDSDTMF, "" },
	{ AST_FEATURE_DISCONNECT, "Disconnect Call", "disconnect", "*", "*", builtin_disconnect, AST_FEATURE_FLAG_NEEDSDTMF, "" },
	{ AST_FEATURE_PARKCALL, "Park Call", "parkcall", "", "", builtin_parkcall, AST_FEATURE_FLAG_NEEDSDTMF, "" },
	{ AST_FEATURE_AUTOMIXMON, "One Touch MixMonitor", "automixmon", "", "", builtin_automixmonitor, AST_FEATURE_FLAG_NEEDSDTMF, "" },
};


static AST_RWLIST_HEAD_STATIC(feature_list, ast_call_feature);

/*! \brief register new feature into feature_list*/
void ast_register_feature(struct ast_call_feature *feature)
{
	if (!feature) {
		ast_log(LOG_NOTICE,"You didn't pass a feature!\n");
		return;
	}
  
	AST_RWLIST_WRLOCK(&feature_list);
	AST_RWLIST_INSERT_HEAD(&feature_list,feature,feature_entry);
	AST_RWLIST_UNLOCK(&feature_list);

	ast_verb(2, "Registered Feature '%s'\n",feature->sname);
}

/*! 
 * \brief Add new feature group
 * \param fgname feature group name.
 *
 * Add new feature group to the feature group list insert at head of list.
 * \note This function MUST be called while feature_groups is locked.
 */
static struct feature_group *register_group(const char *fgname)
{
	struct feature_group *fg;

	if (!fgname) {
		ast_log(LOG_NOTICE, "You didn't pass a new group name!\n");
		return NULL;
	}

	if (!(fg = ast_calloc_with_stringfields(1, struct feature_group, 128))) {
		return NULL;
	}

	ast_string_field_set(fg, gname, fgname);

	AST_LIST_INSERT_HEAD(&feature_groups, fg, entry);

	ast_verb(2, "Registered group '%s'\n", fg->gname);

	return fg;
}

/*! 
 * \brief Add feature to group
 * \param fg feature group
 * \param exten
 * \param feature feature to add.
 *
 * Check fg and feature specified, add feature to list
 * \note This function MUST be called while feature_groups is locked. 
 */
static void register_group_feature(struct feature_group *fg, const char *exten, struct ast_call_feature *feature)
{
	struct feature_group_exten *fge;

	if (!fg) {
		ast_log(LOG_NOTICE, "You didn't pass a group!\n");
		return;
	}

	if (!feature) {
		ast_log(LOG_NOTICE, "You didn't pass a feature!\n");
		return;
	}

	if (!(fge = ast_calloc_with_stringfields(1, struct feature_group_exten, 128))) {
		return;
	}

	ast_string_field_set(fge, exten, S_OR(exten, feature->exten));

	fge->feature = feature;

	AST_LIST_INSERT_HEAD(&fg->features, fge, entry);

	ast_verb(2, "Registered feature '%s' for group '%s' at exten '%s'\n",
					feature->sname, fg->gname, fge->exten);
}

void ast_unregister_feature(struct ast_call_feature *feature)
{
	if (!feature) {
		return;
	}

	AST_RWLIST_WRLOCK(&feature_list);
	AST_RWLIST_REMOVE(&feature_list, feature, feature_entry);
	AST_RWLIST_UNLOCK(&feature_list);

	ast_free(feature);
}

/*! \brief Remove all features in the list */
static void ast_unregister_features(void)
{
	struct ast_call_feature *feature;

	AST_RWLIST_WRLOCK(&feature_list);
	while ((feature = AST_RWLIST_REMOVE_HEAD(&feature_list, feature_entry))) {
		ast_free(feature);
	}
	AST_RWLIST_UNLOCK(&feature_list);
}

/*! \brief find a call feature by name */
static struct ast_call_feature *find_dynamic_feature(const char *name)
{
	struct ast_call_feature *tmp;

	AST_RWLIST_TRAVERSE(&feature_list, tmp, feature_entry) {
		if (!strcasecmp(tmp->sname, name)) {
			break;
		}
	}

	return tmp;
}

/*! \brief Remove all feature groups in the list */
static void ast_unregister_groups(void)
{
	struct feature_group *fg;
	struct feature_group_exten *fge;

	AST_RWLIST_WRLOCK(&feature_groups);
	while ((fg = AST_LIST_REMOVE_HEAD(&feature_groups, entry))) {
		while ((fge = AST_LIST_REMOVE_HEAD(&fg->features, entry))) {
			ast_string_field_free_memory(fge);
			ast_free(fge);
		}

		ast_string_field_free_memory(fg);
		ast_free(fg);
	}
	AST_RWLIST_UNLOCK(&feature_groups);
}

/*! 
 * \brief Find a group by name 
 * \param name feature name
 * \retval feature group on success.
 * \retval NULL on failure.
 */
static struct feature_group *find_group(const char *name)
{
	struct feature_group *fg = NULL;

	AST_LIST_TRAVERSE(&feature_groups, fg, entry) {
		if (!strcasecmp(fg->gname, name))
			break;
	}

	return fg;
}

void ast_rdlock_call_features(void)
{
	ast_rwlock_rdlock(&features_lock);
}

void ast_unlock_call_features(void)
{
	ast_rwlock_unlock(&features_lock);
}

struct ast_call_feature *ast_find_call_feature(const char *name)
{
	int x;
	for (x = 0; x < FEATURES_COUNT; x++) {
		if (!strcasecmp(name, builtin_features[x].sname))
			return &builtin_features[x];
	}
	return NULL;
}

/*!
 * \brief exec an app by feature 
 * \param chan,peer,config,code,sense,data
 *
 * Find a feature, determine which channel activated
 * \retval AST_FEATURE_RETURN_NO_HANGUP_PEER
 * \retval -1 error.
 * \retval -2 when an application cannot be found.
 */
static int feature_exec_app(struct ast_channel *chan, struct ast_channel *peer, struct ast_bridge_config *config, const char *code, int sense, void *data)
{
	struct ast_app *app;
	struct ast_call_feature *feature = data;
	struct ast_channel *work, *idle;
	int res;

	if (!feature) { /* shouldn't ever happen! */
		ast_log(LOG_NOTICE, "Found feature before, but at execing we've lost it??\n");
		return -1; 
	}

	if (sense == FEATURE_SENSE_CHAN) {
		if (!ast_test_flag(feature, AST_FEATURE_FLAG_BYCALLER))
			return AST_FEATURE_RETURN_KEEPTRYING;
		if (ast_test_flag(feature, AST_FEATURE_FLAG_ONSELF)) {
			work = chan;
			idle = peer;
		} else {
			work = peer;
			idle = chan;
		}
	} else {
		if (!ast_test_flag(feature, AST_FEATURE_FLAG_BYCALLEE))
			return AST_FEATURE_RETURN_KEEPTRYING;
		if (ast_test_flag(feature, AST_FEATURE_FLAG_ONSELF)) {
			work = peer;
			idle = chan;
		} else {
			work = chan;
			idle = peer;
		}
	}

	if (!(app = pbx_findapp(feature->app))) {
		ast_log(LOG_WARNING, "Could not find application (%s)\n", feature->app);
		return -2;
	}

	ast_autoservice_start(idle);
	ast_autoservice_ignore(idle, AST_FRAME_DTMF_END);
	
	if(work && idle) {
		pbx_builtin_setvar_helper(work, "DYNAMIC_PEERNAME", idle->name);
		pbx_builtin_setvar_helper(idle, "DYNAMIC_PEERNAME", work->name);
		pbx_builtin_setvar_helper(work, "DYNAMIC_FEATURENAME", feature->sname);
		pbx_builtin_setvar_helper(idle, "DYNAMIC_FEATURENAME", feature->sname);
	}

	if (!ast_strlen_zero(feature->moh_class))
		ast_moh_start(idle, feature->moh_class, NULL);

	res = pbx_exec(work, app, feature->app_args);

	if (!ast_strlen_zero(feature->moh_class))
		ast_moh_stop(idle);

	ast_autoservice_stop(idle);

	if (res) {
		return AST_FEATURE_RETURN_SUCCESSBREAK;
	}
	return AST_FEATURE_RETURN_SUCCESS;	/*! \todo XXX should probably return res */
}

static void unmap_features(void)
{
	int x;

	ast_rwlock_wrlock(&features_lock);
	for (x = 0; x < FEATURES_COUNT; x++)
		strcpy(builtin_features[x].exten, builtin_features[x].default_exten);
	ast_rwlock_unlock(&features_lock);
}

static int remap_feature(const char *name, const char *value)
{
	int x, res = -1;

	ast_rwlock_wrlock(&features_lock);
	for (x = 0; x < FEATURES_COUNT; x++) {
		if (strcasecmp(builtin_features[x].sname, name))
			continue;

		ast_copy_string(builtin_features[x].exten, value, sizeof(builtin_features[x].exten));
		res = 0;
		break;
	}
	ast_rwlock_unlock(&features_lock);

	return res;
}

/*!
 * \brief Helper function for feature_interpret and ast_feature_detect
 * \param chan,peer,config,code,sense,dynamic_features_buf,features,operation,feature
 *
 * Lock features list, browse for code, unlock list
 * If a feature is found and the operation variable is set, that feature's
 * operation is executed.  The first feature found is copied to the feature parameter.
 * \retval res on success.
 * \retval -1 on failure.
 */
static int feature_interpret_helper(struct ast_channel *chan, struct ast_channel *peer,
	struct ast_bridge_config *config, const char *code, int sense, char *dynamic_features_buf,
	struct ast_flags *features, feature_interpret_op operation, struct ast_call_feature *feature)
{
	int x;
	struct feature_group *fg = NULL;
	struct feature_group_exten *fge;
	struct ast_call_feature *tmpfeature;
	char *tmp, *tok;
	int res = AST_FEATURE_RETURN_PASSDIGITS;
	int feature_detected = 0;

	if (!(peer && chan && config) && operation == FEATURE_INTERPRET_DO) {
		return -1; /* can not run feature operation */
	}

	ast_rwlock_rdlock(&features_lock);
	for (x = 0; x < FEATURES_COUNT; x++) {
		if ((ast_test_flag(features, builtin_features[x].feature_mask)) &&
		    !ast_strlen_zero(builtin_features[x].exten)) {
			/* Feature is up for consideration */
			if (!strcmp(builtin_features[x].exten, code)) {
				ast_debug(3, "Feature detected: fname=%s sname=%s exten=%s\n", builtin_features[x].fname, builtin_features[x].sname, builtin_features[x].exten);
				if (operation == FEATURE_INTERPRET_CHECK) {
					res = AST_FEATURE_RETURN_SUCCESS; /* We found something */
				} else if (operation == FEATURE_INTERPRET_DO) {
					res = builtin_features[x].operation(chan, peer, config, code, sense, NULL);
				}
				if (feature) {
					memcpy(feature, &builtin_features[x], sizeof(feature));
				}
				feature_detected = 1;
				break;
			} else if (!strncmp(builtin_features[x].exten, code, strlen(code))) {
				if (res == AST_FEATURE_RETURN_PASSDIGITS) {
					res = AST_FEATURE_RETURN_STOREDIGITS;
				}
			}
		}
	}
	ast_rwlock_unlock(&features_lock);

	if (ast_strlen_zero(dynamic_features_buf) || feature_detected) {
		return res;
	}

	tmp = dynamic_features_buf;

	while ((tok = strsep(&tmp, "#"))) {
		AST_RWLIST_RDLOCK(&feature_groups);

		fg = find_group(tok);

		if (fg) {
			AST_LIST_TRAVERSE(&fg->features, fge, entry) {
				if (!strcmp(fge->exten, code)) {
					if (operation) {
						res = fge->feature->operation(chan, peer, config, code, sense, fge->feature);
					}
					memcpy(feature, fge->feature, sizeof(feature));
					if (res != AST_FEATURE_RETURN_KEEPTRYING) {
						AST_RWLIST_UNLOCK(&feature_groups);
						break;
					}
					res = AST_FEATURE_RETURN_PASSDIGITS;
				} else if (!strncmp(fge->exten, code, strlen(code))) {
					res = AST_FEATURE_RETURN_STOREDIGITS;
				}
			}
			if (fge) {
				break;
			}
		}

		AST_RWLIST_UNLOCK(&feature_groups);

		AST_RWLIST_RDLOCK(&feature_list);

		if (!(tmpfeature = find_dynamic_feature(tok))) {
			AST_RWLIST_UNLOCK(&feature_list);
			continue;
		}

		/* Feature is up for consideration */
		if (!strcmp(tmpfeature->exten, code)) {
			ast_verb(3, " Feature Found: %s exten: %s\n",tmpfeature->sname, tok);
			if (operation == FEATURE_INTERPRET_CHECK) {
				res = AST_FEATURE_RETURN_SUCCESS; /* We found something */
			} else if (operation == FEATURE_INTERPRET_DO) {
				res = tmpfeature->operation(chan, peer, config, code, sense, tmpfeature);
			}
			if (feature) {
				memcpy(feature, tmpfeature, sizeof(feature));
			}
			if (res != AST_FEATURE_RETURN_KEEPTRYING) {
				AST_RWLIST_UNLOCK(&feature_list);
				break;
			}
			res = AST_FEATURE_RETURN_PASSDIGITS;
		} else if (!strncmp(tmpfeature->exten, code, strlen(code)))
			res = AST_FEATURE_RETURN_STOREDIGITS;

		AST_RWLIST_UNLOCK(&feature_list);
	}

	return res;
}

/*!
 * \brief Check the dynamic features
 * \param chan,peer,config,code,sense
 *
 * \retval res on success.
 * \retval -1 on failure.
 */
static int feature_interpret(struct ast_channel *chan, struct ast_channel *peer, struct ast_bridge_config *config, const char *code, int sense) {

	char dynamic_features_buf[128];
	const char *peer_dynamic_features, *chan_dynamic_features;
	struct ast_flags features;
	struct ast_call_feature feature;
	if (sense == FEATURE_SENSE_CHAN) {
		ast_copy_flags(&features, &(config->features_caller), AST_FLAGS_ALL);
	}
	else {
		ast_copy_flags(&features, &(config->features_callee), AST_FLAGS_ALL);
	}

	ast_channel_lock(peer);
	peer_dynamic_features = ast_strdupa(S_OR(pbx_builtin_getvar_helper(peer, "DYNAMIC_FEATURES"),""));
	ast_channel_unlock(peer);

	ast_channel_lock(chan);
	chan_dynamic_features = ast_strdupa(S_OR(pbx_builtin_getvar_helper(chan, "DYNAMIC_FEATURES"),""));
	ast_channel_unlock(chan);

	snprintf(dynamic_features_buf, sizeof(dynamic_features_buf), "%s%s%s", S_OR(chan_dynamic_features, ""), chan_dynamic_features && peer_dynamic_features ? "#" : "", S_OR(peer_dynamic_features,""));

	ast_debug(3, "Feature interpret: chan=%s, peer=%s, code=%s, sense=%d, features=%d, dynamic=%s\n", chan->name, peer->name, code, sense, features.flags, dynamic_features_buf);

	return feature_interpret_helper(chan, peer, config, code, sense, dynamic_features_buf, &features, FEATURE_INTERPRET_DO, &feature);
}


int ast_feature_detect(struct ast_channel *chan, struct ast_flags *features, const char *code, struct ast_call_feature *feature) {

	return feature_interpret_helper(chan, NULL, NULL, code, 0, NULL, features, FEATURE_INTERPRET_DETECT, feature);
}

/*! \brief Check if a feature exists */
static int feature_check(struct ast_channel *chan, struct ast_flags *features, char *code) {
	char *chan_dynamic_features;
	ast_channel_lock(chan);
	chan_dynamic_features = ast_strdupa(S_OR(pbx_builtin_getvar_helper(chan, "DYNAMIC_FEATURES"),""));
	ast_channel_unlock(chan);

	return feature_interpret_helper(chan, NULL, NULL, code, 0, chan_dynamic_features, features, FEATURE_INTERPRET_CHECK, NULL);
}

static void set_config_flags(struct ast_channel *chan, struct ast_channel *peer, struct ast_bridge_config *config)
{
	int x;

	ast_clear_flag(config, AST_FLAGS_ALL);

	ast_rwlock_rdlock(&features_lock);
	for (x = 0; x < FEATURES_COUNT; x++) {
		if (!ast_test_flag(builtin_features + x, AST_FEATURE_FLAG_NEEDSDTMF))
			continue;

		if (ast_test_flag(&(config->features_caller), builtin_features[x].feature_mask))
			ast_set_flag(config, AST_BRIDGE_DTMF_CHANNEL_0);

		if (ast_test_flag(&(config->features_callee), builtin_features[x].feature_mask))
			ast_set_flag(config, AST_BRIDGE_DTMF_CHANNEL_1);
	}
	ast_rwlock_unlock(&features_lock);

	if (chan && peer && !(ast_test_flag(config, AST_BRIDGE_DTMF_CHANNEL_0) && ast_test_flag(config, AST_BRIDGE_DTMF_CHANNEL_1))) {
		const char *dynamic_features = pbx_builtin_getvar_helper(chan, "DYNAMIC_FEATURES");

		if (dynamic_features) {
			char *tmp = ast_strdupa(dynamic_features);
			char *tok;
			struct ast_call_feature *feature;

			/* while we have a feature */
			while ((tok = strsep(&tmp, "#"))) {
				struct feature_group *fg;

				AST_RWLIST_RDLOCK(&feature_groups);
				AST_RWLIST_TRAVERSE(&feature_groups, fg, entry) {
					struct feature_group_exten *fge;

					AST_LIST_TRAVERSE(&fg->features, fge, entry) {
						if (ast_test_flag(fge->feature, AST_FEATURE_FLAG_BYCALLER)) {
							ast_set_flag(config, AST_BRIDGE_DTMF_CHANNEL_0);
						}
						if (ast_test_flag(fge->feature, AST_FEATURE_FLAG_BYCALLEE)) {
							ast_set_flag(config, AST_BRIDGE_DTMF_CHANNEL_1);
						}
					}
				}
				AST_RWLIST_UNLOCK(&feature_groups);

				AST_RWLIST_RDLOCK(&feature_list);
				if ((feature = find_dynamic_feature(tok)) && ast_test_flag(feature, AST_FEATURE_FLAG_NEEDSDTMF)) {
					if (ast_test_flag(feature, AST_FEATURE_FLAG_BYCALLER)) {
						ast_set_flag(config, AST_BRIDGE_DTMF_CHANNEL_0);
					}
					if (ast_test_flag(feature, AST_FEATURE_FLAG_BYCALLEE)) {
						ast_set_flag(config, AST_BRIDGE_DTMF_CHANNEL_1);
					}
				}
				AST_RWLIST_UNLOCK(&feature_list);
			}
		}
	}
}

/*!
 * \internal
 * \brief Get feature and dial.
 *
 * \param caller Channel to represent as the calling channel for the dialed channel.
 * \param caller_name Original caller channel name.
 * \param requestor Channel to say is requesting the dial (usually the caller).
 * \param transferee Channel that the dialed channel will be transferred to.
 * \param type Channel technology type to dial.
 * \param format Codec formats for dialed channel.
 * \param data Dialed channel extra parameters for ast_request() and ast_call().
 * \param timeout Time limit for dialed channel to answer in ms. Must be greater than zero.
 * \param outstate Status of dialed channel if unsuccessful.
 * \param language Language of the caller.
 *
 * \note
 * outstate can be:
 * 0, AST_CONTROL_BUSY, AST_CONTROL_CONGESTION,
 * AST_CONTROL_ANSWER, or AST_CONTROL_UNHOLD.  If
 * AST_CONTROL_UNHOLD then the caller channel cancelled the
 * transfer or the dialed channel did not answer before the
 * timeout.
 *
 * \details
 * Request channel, set channel variables, initiate call,
 * check if they want to disconnect, go into loop, check if timeout has elapsed,
 * check if person to be transfered hung up, check for answer break loop,
 * set cdr return channel.
 *
 * \retval Channel Connected channel for transfer.
 * \retval NULL on failure to get third party connected.
 *
 * \note This is similar to __ast_request_and_dial() in channel.c
 */
static struct ast_channel *feature_request_and_dial(struct ast_channel *caller,
	const char *caller_name, struct ast_channel *requestor,
	struct ast_channel *transferee, const char *type, struct ast_format_cap *cap, void *data,
	int timeout, int *outstate, const char *language)
{
	int state = 0;
	int cause = 0;
	int to;
	int caller_hungup;
	int transferee_hungup;
	struct ast_channel *chan;
	struct ast_channel *monitor_chans[3];
	struct ast_channel *active_channel;
	int res;
	int ready = 0;
	struct timeval started;
	int x, len = 0;
	char *disconnect_code = NULL, *dialed_code = NULL;
	struct ast_format_cap *tmp_cap;
	struct ast_format best_audio_fmt;
	struct ast_frame *f;
	AST_LIST_HEAD_NOLOCK(, ast_frame) deferred_frames;

	tmp_cap = ast_format_cap_alloc_nolock();
	if (!tmp_cap) {
		if (outstate) {
			*outstate = 0;
		}
		return NULL;
	}
	ast_best_codec(cap, &best_audio_fmt);
	ast_format_cap_add(tmp_cap, &best_audio_fmt);

	caller_hungup = ast_check_hangup(caller);

	if (!(chan = ast_request(type, tmp_cap, requestor, data, &cause))) {
		ast_log(LOG_NOTICE, "Unable to request channel %s/%s\n", type, (char *)data);
		switch (cause) {
		case AST_CAUSE_BUSY:
			state = AST_CONTROL_BUSY;
			break;
		case AST_CAUSE_CONGESTION:
			state = AST_CONTROL_CONGESTION;
			break;
		default:
			state = 0;
			break;
		}
		goto done;
	}

	ast_string_field_set(chan, language, language);
	ast_channel_inherit_variables(caller, chan);
	pbx_builtin_setvar_helper(chan, "TRANSFERERNAME", caller_name);

	ast_channel_lock(chan);
	ast_connected_line_copy_from_caller(&chan->connected, &requestor->caller);
	ast_channel_unlock(chan);

	if (ast_call(chan, data, timeout)) {
		ast_log(LOG_NOTICE, "Unable to call channel %s/%s\n", type, (char *)data);
		switch (chan->hangupcause) {
		case AST_CAUSE_BUSY:
			state = AST_CONTROL_BUSY;
			break;
		case AST_CAUSE_CONGESTION:
			state = AST_CONTROL_CONGESTION;
			break;
		default:
			state = 0;
			break;
		}
		goto done;
	}

	/* support dialing of the featuremap disconnect code while performing an attended tranfer */
	ast_rwlock_rdlock(&features_lock);
	for (x = 0; x < FEATURES_COUNT; x++) {
		if (strcasecmp(builtin_features[x].sname, "disconnect"))
			continue;

		disconnect_code = builtin_features[x].exten;
		len = strlen(disconnect_code) + 1;
		dialed_code = alloca(len);
		memset(dialed_code, 0, len);
		break;
	}
	ast_rwlock_unlock(&features_lock);
	x = 0;
	started = ast_tvnow();
	to = timeout;
	AST_LIST_HEAD_INIT_NOLOCK(&deferred_frames);

	ast_poll_channel_add(caller, chan);

	transferee_hungup = 0;
	while (!ast_check_hangup(transferee) && (chan->_state != AST_STATE_UP)) {
		int num_chans = 0;

		monitor_chans[num_chans++] = transferee;
		monitor_chans[num_chans++] = chan;
		if (!caller_hungup) {
			if (ast_check_hangup(caller)) {
				caller_hungup = 1;

#if defined(ATXFER_NULL_TECH)
				/* Change caller's name to ensure that it will remain unique. */
				set_new_chan_name(caller);

				/*
				 * Get rid of caller's physical technology so it is free for
				 * other calls.
				 */
				set_kill_chan_tech(caller);
#endif	/* defined(ATXFER_NULL_TECH) */
			} else {
				/* caller is not hungup so monitor it. */
				monitor_chans[num_chans++] = caller;
			}
		}

		/* see if the timeout has been violated */
		if (ast_tvdiff_ms(ast_tvnow(), started) > timeout) {
			state = AST_CONTROL_UNHOLD;
			ast_log(LOG_NOTICE, "We exceeded our AT-timeout for %s\n", chan->name);
			break; /*doh! timeout*/
		}

		active_channel = ast_waitfor_n(monitor_chans, num_chans, &to);
		if (!active_channel)
			continue;

		f = NULL;
		if (transferee == active_channel) {
			struct ast_frame *dup_f;

			f = ast_read(transferee);
			if (f == NULL) { /*doh! where'd he go?*/
				transferee_hungup = 1;
				state = 0;
				break;
			}
			if (ast_is_deferrable_frame(f)) {
				dup_f = ast_frisolate(f);
				if (dup_f) {
					if (dup_f == f) {
						f = NULL;
					}
					AST_LIST_INSERT_HEAD(&deferred_frames, dup_f, frame_list);
				}
			}
		} else if (chan == active_channel) {
			if (!ast_strlen_zero(chan->call_forward)) {
				state = 0;
				chan = ast_call_forward(caller, chan, NULL, tmp_cap, NULL, &state);
				if (!chan) {
					break;
				}
				continue;
			}
			f = ast_read(chan);
			if (f == NULL) { /*doh! where'd he go?*/
				switch (chan->hangupcause) {
				case AST_CAUSE_BUSY:
					state = AST_CONTROL_BUSY;
					break;
				case AST_CAUSE_CONGESTION:
					state = AST_CONTROL_CONGESTION;
					break;
				default:
					state = 0;
					break;
				}
				break;
			}

			if (f->frametype == AST_FRAME_CONTROL) {
				if (f->subclass.integer == AST_CONTROL_RINGING) {
					ast_verb(3, "%s is ringing\n", chan->name);
					ast_indicate(caller, AST_CONTROL_RINGING);
				} else if (f->subclass.integer == AST_CONTROL_BUSY) {
					state = f->subclass.integer;
					ast_verb(3, "%s is busy\n", chan->name);
					ast_indicate(caller, AST_CONTROL_BUSY);
					ast_frfree(f);
					break;
				} else if (f->subclass.integer == AST_CONTROL_INCOMPLETE) {
					ast_verb(3, "%s dialed incomplete extension %s; ignoring\n", chan->name, chan->exten);
				} else if (f->subclass.integer == AST_CONTROL_CONGESTION) {
					state = f->subclass.integer;
					ast_verb(3, "%s is congested\n", chan->name);
					ast_indicate(caller, AST_CONTROL_CONGESTION);
					ast_frfree(f);
					break;
				} else if (f->subclass.integer == AST_CONTROL_ANSWER) {
					/* This is what we are hoping for */
					state = f->subclass.integer;
					ast_frfree(f);
					ready=1;
					break;
				} else if (f->subclass.integer == AST_CONTROL_CONNECTED_LINE) {
					if (caller_hungup) {
						struct ast_party_connected_line connected;

						/* Just save it for the transfer. */
						ast_party_connected_line_set_init(&connected, &caller->connected);
						res = ast_connected_line_parse_data(f->data.ptr, f->datalen,
							&connected);
						if (!res) {
							ast_channel_set_connected_line(caller, &connected, NULL);
						}
						ast_party_connected_line_free(&connected);
					} else {
						ast_autoservice_start(transferee);
						if (ast_channel_connected_line_macro(chan, caller, f, 1, 1)) {
							ast_indicate_data(caller, AST_CONTROL_CONNECTED_LINE,
								f->data.ptr, f->datalen);
						}
						ast_autoservice_stop(transferee);
					}
				} else if (f->subclass.integer == AST_CONTROL_REDIRECTING) {
					if (!caller_hungup) {
						ast_autoservice_start(transferee);
						if (ast_channel_redirecting_macro(chan, caller, f, 1, 1)) {
							ast_indicate_data(caller, AST_CONTROL_REDIRECTING,
								f->data.ptr, f->datalen);
						}
						ast_autoservice_stop(transferee);
					}
				} else if (f->subclass.integer != -1 && f->subclass.integer != AST_CONTROL_PROGRESS) {
					ast_log(LOG_NOTICE, "Don't know what to do about control frame: %d\n", f->subclass.integer);
				}
				/* else who cares */
			} else if (f->frametype == AST_FRAME_VOICE || f->frametype == AST_FRAME_VIDEO) {
				ast_write(caller, f);
			}
		} else if (caller == active_channel) {
			f = ast_read(caller);
			if (f) {
				if (f->frametype == AST_FRAME_DTMF) {
					dialed_code[x++] = f->subclass.integer;
					dialed_code[x] = '\0';
					if (strlen(dialed_code) == len) {
						x = 0;
					} else if (x && strncmp(dialed_code, disconnect_code, x)) {
						x = 0;
						dialed_code[x] = '\0';
					}
					if (*dialed_code && !strcmp(dialed_code, disconnect_code)) {
						/* Caller Canceled the call */
						state = AST_CONTROL_UNHOLD;
						ast_frfree(f);
						break;
					}
				} else if (f->frametype == AST_FRAME_VOICE || f->frametype == AST_FRAME_VIDEO) {
					ast_write(chan, f);
				}
			}
		}
		if (f)
			ast_frfree(f);
	} /* end while */

	ast_poll_channel_del(caller, chan);

	/*
	 * We need to free all the deferred frames, but we only need to
	 * queue the deferred frames if no hangup was received.
	 */
	ast_channel_lock(transferee);
	transferee_hungup = (transferee_hungup || ast_check_hangup(transferee));
	while ((f = AST_LIST_REMOVE_HEAD(&deferred_frames, frame_list))) {
		if (!transferee_hungup) {
			ast_queue_frame_head(transferee, f);
		}
		ast_frfree(f);
	}
	ast_channel_unlock(transferee);

done:
	ast_indicate(caller, -1);
	if (chan && (ready || chan->_state == AST_STATE_UP)) {
		state = AST_CONTROL_ANSWER;
	} else if (chan) {
		ast_hangup(chan);
		chan = NULL;
	}

	tmp_cap = ast_format_cap_destroy(tmp_cap);

	if (outstate)
		*outstate = state;

	return chan;
}

void ast_channel_log(char *title, struct ast_channel *chan);

void ast_channel_log(char *title, struct ast_channel *chan) /* for debug, this is handy enough to justify keeping it in the source */
{
       ast_log(LOG_NOTICE, "______ %s (%lx)______\n", title, (unsigned long)chan);
       ast_log(LOG_NOTICE, "CHAN: name: %s;  appl: %s; data: %s; contxt: %s;  exten: %s; pri: %d;\n",
		       chan->name, chan->appl, chan->data, chan->context, chan->exten, chan->priority);
       ast_log(LOG_NOTICE, "CHAN: acctcode: %s;  dialcontext: %s; amaflags: %x; maccontxt: %s;  macexten: %s; macpri: %d;\n",
		       chan->accountcode, chan->dialcontext, chan->amaflags, chan->macrocontext, chan->macroexten, chan->macropriority);
       ast_log(LOG_NOTICE, "CHAN: masq: %p;  masqr: %p; _bridge: %p; uniqueID: %s; linkedID:%s\n",
		       chan->masq, chan->masqr,
		       chan->_bridge, chan->uniqueid, chan->linkedid);
       if (chan->masqr)
	       ast_log(LOG_NOTICE, "CHAN: masquerading as: %s;  cdr: %p;\n",
		               chan->masqr->name, chan->masqr->cdr);
       if (chan->_bridge)
	       ast_log(LOG_NOTICE, "CHAN: Bridged to %s\n", chan->_bridge->name);

	ast_log(LOG_NOTICE, "===== done ====\n");
}

/*!
 * \brief return the first unlocked cdr in a possible chain
 */
static struct ast_cdr *pick_unlocked_cdr(struct ast_cdr *cdr)
{
	struct ast_cdr *cdr_orig = cdr;
	while (cdr) {
		if (!ast_test_flag(cdr,AST_CDR_FLAG_LOCKED))
			return cdr;
		cdr = cdr->next;
	}
	return cdr_orig; /* everybody LOCKED or some other weirdness, like a NULL */
}

static void set_bridge_features_on_config(struct ast_bridge_config *config, const char *features)
{
	const char *feature;

	if (ast_strlen_zero(features)) {
		return;
	}

	for (feature = features; *feature; feature++) {
		switch (*feature) {
		case 'T' :
		case 't' :
			ast_set_flag(&(config->features_caller), AST_FEATURE_REDIRECT);
			break;
		case 'K' :
		case 'k' :
			ast_set_flag(&(config->features_caller), AST_FEATURE_PARKCALL);
			break;
		case 'H' :
		case 'h' :
			ast_set_flag(&(config->features_caller), AST_FEATURE_DISCONNECT);
			break;
		case 'W' :
		case 'w' :
			ast_set_flag(&(config->features_caller), AST_FEATURE_AUTOMON);
			break;
		default :
			ast_log(LOG_WARNING, "Skipping unknown feature code '%c'\n", *feature);
		}
	}
}

static void add_features_datastores(struct ast_channel *caller, struct ast_channel *callee, struct ast_bridge_config *config)
{
	struct ast_datastore *ds_callee_features = NULL, *ds_caller_features = NULL;
	struct ast_dial_features *callee_features = NULL, *caller_features = NULL;

	ast_channel_lock(caller);
	ds_caller_features = ast_channel_datastore_find(caller, &dial_features_info, NULL);
	ast_channel_unlock(caller);
	if (!ds_caller_features) {
		if (!(ds_caller_features = ast_datastore_alloc(&dial_features_info, NULL))) {
			ast_log(LOG_WARNING, "Unable to create channel datastore for caller features. Aborting!\n");
			return;
		}
		if (!(caller_features = ast_calloc(1, sizeof(*caller_features)))) {
			ast_log(LOG_WARNING, "Unable to allocate memory for callee feature flags. Aborting!\n");
			ast_datastore_free(ds_caller_features);
			return;
		}
		ds_caller_features->inheritance = DATASTORE_INHERIT_FOREVER;
		caller_features->is_caller = 1;
		ast_copy_flags(&(caller_features->features_callee), &(config->features_callee), AST_FLAGS_ALL);
		ast_copy_flags(&(caller_features->features_caller), &(config->features_caller), AST_FLAGS_ALL);
		ds_caller_features->data = caller_features;
		ast_channel_lock(caller);
		ast_channel_datastore_add(caller, ds_caller_features);
		ast_channel_unlock(caller);
	} else {
		/* If we don't return here, then when we do a builtin_atxfer we will copy the disconnect
		 * flags over from the atxfer to the caller */
		return;
	}

	ast_channel_lock(callee);
	ds_callee_features = ast_channel_datastore_find(callee, &dial_features_info, NULL);
	ast_channel_unlock(callee);
	if (!ds_callee_features) {
		if (!(ds_callee_features = ast_datastore_alloc(&dial_features_info, NULL))) {
			ast_log(LOG_WARNING, "Unable to create channel datastore for callee features. Aborting!\n");
			return;
		}
		if (!(callee_features = ast_calloc(1, sizeof(*callee_features)))) {
			ast_log(LOG_WARNING, "Unable to allocate memory for callee feature flags. Aborting!\n");
			ast_datastore_free(ds_callee_features);
			return;
		}
		ds_callee_features->inheritance = DATASTORE_INHERIT_FOREVER;
		callee_features->is_caller = 0;
		ast_copy_flags(&(callee_features->features_callee), &(config->features_caller), AST_FLAGS_ALL);
		ast_copy_flags(&(callee_features->features_caller), &(config->features_callee), AST_FLAGS_ALL);
		ds_callee_features->data = callee_features;
		ast_channel_lock(callee);
		ast_channel_datastore_add(callee, ds_callee_features);
		ast_channel_unlock(callee);
	}

	return;
}

static void clear_dialed_interfaces(struct ast_channel *chan)
{
	struct ast_datastore *di_datastore;

	ast_channel_lock(chan);
	if ((di_datastore = ast_channel_datastore_find(chan, &dialed_interface_info, NULL))) {
		if (option_debug) {
			ast_log(LOG_DEBUG, "Removing dialed interfaces datastore on %s since we're bridging\n", chan->name);
		}
		if (!ast_channel_datastore_remove(chan, di_datastore)) {
			ast_datastore_free(di_datastore);
		}
	}
	ast_channel_unlock(chan);
}

/*!
 * \brief bridge the call and set CDR
 *
 * \param chan The bridge considers this channel the caller.
 * \param peer The bridge considers this channel the callee.
 * \param config Configuration for this bridge.
 *
 * Set start time, check for two channels,check if monitor on
 * check for feature activation, create new CDR
 * \retval res on success.
 * \retval -1 on failure to bridge.
 */
int ast_bridge_call(struct ast_channel *chan, struct ast_channel *peer, struct ast_bridge_config *config)
{
	/* Copy voice back and forth between the two channels.  Give the peer
	   the ability to transfer calls with '#<extension' syntax. */
	struct ast_frame *f;
	struct ast_channel *who;
	char chan_featurecode[FEATURE_MAX_LEN + 1]="";
	char peer_featurecode[FEATURE_MAX_LEN + 1]="";
	char orig_channame[AST_CHANNEL_NAME];
	char orig_peername[AST_CHANNEL_NAME];
	int res;
	int diff;
	int hasfeatures=0;
	int hadfeatures=0;
	int autoloopflag;
	int sendingdtmfdigit = 0;
	int we_disabled_peer_cdr = 0;
	struct ast_option_header *aoh;
	struct ast_cdr *bridge_cdr = NULL;
	struct ast_cdr *chan_cdr = chan->cdr; /* the proper chan cdr, if there are forked cdrs */
	struct ast_cdr *peer_cdr = peer->cdr; /* the proper chan cdr, if there are forked cdrs */
	struct ast_cdr *new_chan_cdr = NULL; /* the proper chan cdr, if there are forked cdrs */
	struct ast_cdr *new_peer_cdr = NULL; /* the proper chan cdr, if there are forked cdrs */
	struct ast_silence_generator *silgen = NULL;
	const char *h_context;

	if (chan && peer) {
		pbx_builtin_setvar_helper(chan, "BRIDGEPEER", peer->name);
		pbx_builtin_setvar_helper(peer, "BRIDGEPEER", chan->name);
	} else if (chan) {
		pbx_builtin_setvar_helper(chan, "BLINDTRANSFER", NULL);
	}

	set_bridge_features_on_config(config, pbx_builtin_getvar_helper(chan, "BRIDGE_FEATURES"));
	add_features_datastores(chan, peer, config);

	/* This is an interesting case.  One example is if a ringing channel gets redirected to
	 * an extension that picks up a parked call.  This will make sure that the call taken
	 * out of parking gets told that the channel it just got bridged to is still ringing. */
	if (chan->_state == AST_STATE_RINGING && peer->visible_indication != AST_CONTROL_RINGING) {
		ast_indicate(peer, AST_CONTROL_RINGING);
	}

	if (monitor_ok) {
		const char *monitor_exec;
		struct ast_channel *src = NULL;
		if (!monitor_app) {
			if (!(monitor_app = pbx_findapp("Monitor")))
				monitor_ok=0;
		}
		if ((monitor_exec = pbx_builtin_getvar_helper(chan, "AUTO_MONITOR"))) 
			src = chan;
		else if ((monitor_exec = pbx_builtin_getvar_helper(peer, "AUTO_MONITOR")))
			src = peer;
		if (monitor_app && src) {
			char *tmp = ast_strdupa(monitor_exec);
			pbx_exec(src, monitor_app, tmp);
		}
	}

	set_config_flags(chan, peer, config);

	/* Answer if need be */
	if (chan->_state != AST_STATE_UP) {
		if (ast_raw_answer(chan, 1)) {
			return -1;
		}
	}

#ifdef FOR_DEBUG
	/* show the two channels and cdrs involved in the bridge for debug & devel purposes */
	ast_channel_log("Pre-bridge CHAN Channel info", chan);
	ast_channel_log("Pre-bridge PEER Channel info", peer);
#endif
	/* two channels are being marked as linked here */
	ast_channel_set_linkgroup(chan,peer);

	/* copy the userfield from the B-leg to A-leg if applicable */
	if (chan->cdr && peer->cdr && !ast_strlen_zero(peer->cdr->userfield)) {
		char tmp[256];

		ast_channel_lock(chan);
		if (!ast_strlen_zero(chan->cdr->userfield)) {
			snprintf(tmp, sizeof(tmp), "%s;%s", chan->cdr->userfield, peer->cdr->userfield);
			ast_cdr_appenduserfield(chan, tmp);
		} else {
			ast_cdr_setuserfield(chan, peer->cdr->userfield);
		}
		ast_channel_unlock(chan);
		/* Don't delete the CDR; just disable it. */
		ast_set_flag(peer->cdr, AST_CDR_FLAG_POST_DISABLED);
		we_disabled_peer_cdr = 1;
	}
	ast_copy_string(orig_channame,chan->name,sizeof(orig_channame));
	ast_copy_string(orig_peername,peer->name,sizeof(orig_peername));

	if (!chan_cdr || (chan_cdr && !ast_test_flag(chan_cdr, AST_CDR_FLAG_POST_DISABLED))) {
		ast_channel_lock_both(chan, peer);
		if (chan_cdr) {
			ast_set_flag(chan_cdr, AST_CDR_FLAG_MAIN);
			ast_cdr_update(chan);
			bridge_cdr = ast_cdr_dup_unique_swap(chan_cdr);
			/* rip any forked CDR's off of the chan_cdr and attach
			 * them to the bridge_cdr instead */
			bridge_cdr->next = chan_cdr->next;
			chan_cdr->next = NULL;
			ast_copy_string(bridge_cdr->lastapp, S_OR(chan->appl, ""), sizeof(bridge_cdr->lastapp));
			ast_copy_string(bridge_cdr->lastdata, S_OR(chan->data, ""), sizeof(bridge_cdr->lastdata));
			if (peer_cdr && !ast_strlen_zero(peer_cdr->userfield)) {
				ast_copy_string(bridge_cdr->userfield, peer_cdr->userfield, sizeof(bridge_cdr->userfield));
			}
			ast_cdr_setaccount(peer, chan->accountcode);
		} else {
			/* better yet, in a xfer situation, find out why the chan cdr got zapped (pun unintentional) */
			bridge_cdr = ast_cdr_alloc(); /* this should be really, really rare/impossible? */
			ast_copy_string(bridge_cdr->channel, chan->name, sizeof(bridge_cdr->channel));
			ast_copy_string(bridge_cdr->dstchannel, peer->name, sizeof(bridge_cdr->dstchannel));
			ast_copy_string(bridge_cdr->uniqueid, chan->uniqueid, sizeof(bridge_cdr->uniqueid));
			ast_copy_string(bridge_cdr->lastapp, S_OR(chan->appl, ""), sizeof(bridge_cdr->lastapp));
			ast_copy_string(bridge_cdr->lastdata, S_OR(chan->data, ""), sizeof(bridge_cdr->lastdata));
			ast_cdr_setcid(bridge_cdr, chan);
			bridge_cdr->disposition = (chan->_state == AST_STATE_UP) ?  AST_CDR_ANSWERED : AST_CDR_NULL;
			bridge_cdr->amaflags = chan->amaflags ? chan->amaflags :  ast_default_amaflags;
			ast_copy_string(bridge_cdr->accountcode, chan->accountcode, sizeof(bridge_cdr->accountcode));
			/* Destination information */
			ast_copy_string(bridge_cdr->dst, chan->exten, sizeof(bridge_cdr->dst));
			ast_copy_string(bridge_cdr->dcontext, chan->context, sizeof(bridge_cdr->dcontext));
			if (peer_cdr) {
				bridge_cdr->start = peer_cdr->start;
				ast_copy_string(bridge_cdr->userfield, peer_cdr->userfield, sizeof(bridge_cdr->userfield));
			} else {
				ast_cdr_start(bridge_cdr);
			}
		}
<<<<<<< HEAD
		ast_debug(4, "bridge answer set, chan answer set\n");
=======
		ast_channel_unlock(chan);
		ast_channel_unlock(peer);

		ast_debug(4,"bridge answer set, chan answer set\n");
>>>>>>> 7765506d
		/* peer_cdr->answer will be set when a macro runs on the peer;
		   in that case, the bridge answer will be delayed while the
		   macro plays on the peer channel. The peer answered the call
		   before the macro started playing. To the phone system,
		   this is billable time for the call, even tho the caller
		   hears nothing but ringing while the macro does its thing. */

		/* Another case where the peer cdr's time will be set, is when
		   A self-parks by pickup up phone and dialing 700, then B
		   picks up A by dialing its parking slot; there may be more 
		   practical paths that get the same result, tho... in which
		   case you get the previous answer time from the Park... which
		   is before the bridge's start time, so I added in the 
		   tvcmp check to the if below */

		if (peer_cdr && !ast_tvzero(peer_cdr->answer) && ast_tvcmp(peer_cdr->answer, bridge_cdr->start) >= 0) {
			ast_cdr_setanswer(bridge_cdr, peer_cdr->answer);
			ast_cdr_setdisposition(bridge_cdr, peer_cdr->disposition);
			if (chan_cdr) {
				ast_cdr_setanswer(chan_cdr, peer_cdr->answer);
				ast_cdr_setdisposition(chan_cdr, peer_cdr->disposition);
			}
		} else {
			ast_cdr_answer(bridge_cdr);
			if (chan_cdr) {
				ast_cdr_answer(chan_cdr); /* for the sake of cli status checks */
			}
		}
		if (ast_test_flag(chan,AST_FLAG_BRIDGE_HANGUP_DONT) && (chan_cdr || peer_cdr)) {
			if (chan_cdr) {
				ast_set_flag(chan_cdr, AST_CDR_FLAG_BRIDGED);
			}
			if (peer_cdr) {
				ast_set_flag(peer_cdr, AST_CDR_FLAG_BRIDGED);
			}
		}
		/* the DIALED flag may be set if a dialed channel is transfered
		 * and then bridged to another channel.  In order for the
		 * bridge CDR to be written, the DIALED flag must not be
		 * present. */
		ast_clear_flag(bridge_cdr, AST_CDR_FLAG_DIALED);
	}
	ast_cel_report_event(chan, AST_CEL_BRIDGE_START, NULL, NULL, NULL);

	/* If we are bridging a call, stop worrying about forwarding loops. We presume that if
	 * a call is being bridged, that the humans in charge know what they're doing. If they
	 * don't, well, what can we do about that? */
	clear_dialed_interfaces(chan);
	clear_dialed_interfaces(peer);

	for (;;) {
		struct ast_channel *other;	/* used later */
	
		res = ast_channel_bridge(chan, peer, config, &f, &who);

		if (ast_test_flag(chan, AST_FLAG_ZOMBIE)
			|| ast_test_flag(peer, AST_FLAG_ZOMBIE)) {
			/* Zombies are present time to leave! */
			res = -1;
			if (f) {
				ast_frfree(f);
			}
			goto before_you_go;
		}

		/* When frame is not set, we are probably involved in a situation
		   where we've timed out.
		   When frame is set, we'll come this code twice; once for DTMF_BEGIN
		   and also for DTMF_END. If we flow into the following 'if' for both, then 
		   our wait times are cut in half, as both will subtract from the
		   feature_timer. Not good!
		*/
		if (config->feature_timer && (!f || f->frametype == AST_FRAME_DTMF_END)) {
			/* Update feature timer for next pass */
			diff = ast_tvdiff_ms(ast_tvnow(), config->feature_start_time);
			if (res == AST_BRIDGE_RETRY) {
				/* The feature fully timed out but has not been updated. Skip
				 * the potential round error from the diff calculation and
				 * explicitly set to expired. */
				config->feature_timer = -1;
			} else {
				config->feature_timer -= diff;
			}

			if (hasfeatures) {
				if (config->feature_timer <= 0) {
					/* Not *really* out of time, just out of time for
					   digits to come in for features. */
					ast_debug(1, "Timed out for feature!\n");
					if (!ast_strlen_zero(peer_featurecode)) {
						ast_dtmf_stream(chan, peer, peer_featurecode, 0, 0);
						memset(peer_featurecode, 0, sizeof(peer_featurecode));
					}
					if (!ast_strlen_zero(chan_featurecode)) {
						ast_dtmf_stream(peer, chan, chan_featurecode, 0, 0);
						memset(chan_featurecode, 0, sizeof(chan_featurecode));
					}
					if (f)
						ast_frfree(f);
					hasfeatures = !ast_strlen_zero(chan_featurecode) || !ast_strlen_zero(peer_featurecode);
					if (!hasfeatures) {
						/* No more digits expected - reset the timer */
						config->feature_timer = 0;
					}
					hadfeatures = hasfeatures;
					/* Continue as we were */
					continue;
				} else if (!f) {
					/* The bridge returned without a frame and there is a feature in progress.
					 * However, we don't think the feature has quite yet timed out, so just
					 * go back into the bridge. */
					continue;
 				}
			} else {
				if (config->feature_timer <=0) {
					/* We ran out of time */
					config->feature_timer = 0;
					who = chan;
					if (f)
						ast_frfree(f);
					f = NULL;
					res = 0;
				}
			}
		}
		if (res < 0) {
			if (!ast_test_flag(chan, AST_FLAG_ZOMBIE) && !ast_test_flag(peer, AST_FLAG_ZOMBIE) && !ast_check_hangup(chan) && !ast_check_hangup(peer)) {
				ast_log(LOG_WARNING, "Bridge failed on channels %s and %s\n", chan->name, peer->name);
			}
			goto before_you_go;
		}
		
		if (!f || (f->frametype == AST_FRAME_CONTROL &&
				(f->subclass.integer == AST_CONTROL_HANGUP || f->subclass.integer == AST_CONTROL_BUSY ||
					f->subclass.integer == AST_CONTROL_CONGESTION))) {
			res = -1;
			break;
		}
		/* many things should be sent to the 'other' channel */
		other = (who == chan) ? peer : chan;
		if (f->frametype == AST_FRAME_CONTROL) {
			switch (f->subclass.integer) {
			case AST_CONTROL_RINGING:
			case AST_CONTROL_FLASH:
			case AST_CONTROL_MCID:
			case -1:
				ast_indicate(other, f->subclass.integer);
				break;
			case AST_CONTROL_CONNECTED_LINE:
				if (!ast_channel_connected_line_macro(who, other, f, who != chan, 1)) {
					break;
				}
				ast_indicate_data(other, f->subclass.integer, f->data.ptr, f->datalen);
				break;
			case AST_CONTROL_REDIRECTING:
				if (!ast_channel_redirecting_macro(who, other, f, who != chan, 1)) {
					break;
				}
				ast_indicate_data(other, f->subclass.integer, f->data.ptr, f->datalen);
				break;
			case AST_CONTROL_AOC:
			case AST_CONTROL_HOLD:
			case AST_CONTROL_UNHOLD:
				ast_indicate_data(other, f->subclass.integer, f->data.ptr, f->datalen);
				break;
			case AST_CONTROL_OPTION:
				aoh = f->data.ptr;
				/* Forward option Requests, but only ones we know are safe
				 * These are ONLY sent by chan_iax2 and I'm not convinced that
				 * they are useful. I haven't deleted them entirely because I
				 * just am not sure of the ramifications of removing them. */
				if (aoh && aoh->flag == AST_OPTION_FLAG_REQUEST) {
				   	switch (ntohs(aoh->option)) {
					case AST_OPTION_TONE_VERIFY:
					case AST_OPTION_TDD:
					case AST_OPTION_RELAXDTMF:
					case AST_OPTION_AUDIO_MODE:
					case AST_OPTION_DIGIT_DETECT:
					case AST_OPTION_FAX_DETECT:
						ast_channel_setoption(other, ntohs(aoh->option), aoh->data, 
							f->datalen - sizeof(struct ast_option_header), 0);
					}
				}
				break;
			}
		} else if (f->frametype == AST_FRAME_DTMF_BEGIN) {
			struct ast_flags *cfg;
			char dtmfcode[2] = { f->subclass.integer, };
			size_t featurelen;

			if (who == chan) {
				featurelen = strlen(chan_featurecode);
				cfg = &(config->features_caller);
			} else {
				featurelen = strlen(peer_featurecode);
				cfg = &(config->features_callee);
			}
			/* Take a peek if this (possibly) matches a feature. If not, just pass this
			 * DTMF along untouched. If this is not the first digit of a multi-digit code
			 * then we need to fall through and stream the characters if it matches */
			if (featurelen == 0
				&& feature_check(chan, cfg, &dtmfcode[0]) == AST_FEATURE_RETURN_PASSDIGITS) {
				if (option_debug > 3) {
					ast_log(LOG_DEBUG, "Passing DTMF through, since it is not a feature code\n");
				}
				ast_write(other, f);
				sendingdtmfdigit = 1;
			} else {
				/* If ast_opt_transmit_silence is set, then we need to make sure we are
				 * transmitting something while we hold on to the DTMF waiting for a
				 * feature. */
				if (!silgen && ast_opt_transmit_silence) {
					silgen = ast_channel_start_silence_generator(other);
				}
				if (option_debug > 3) {
					ast_log(LOG_DEBUG, "Not passing DTMF through, since it may be a feature code\n");
				}
			}
		} else if (f->frametype == AST_FRAME_DTMF_END) {
			char *featurecode;
			int sense;

			hadfeatures = hasfeatures;
			/* This cannot overrun because the longest feature is one shorter than our buffer */
			if (who == chan) {
				sense = FEATURE_SENSE_CHAN;
				featurecode = chan_featurecode;
			} else  {
				sense = FEATURE_SENSE_PEER;
				featurecode = peer_featurecode;
			}

			if (sendingdtmfdigit == 1) {
				/* We let the BEGIN go through happily, so let's not bother with the END,
				 * since we already know it's not something we bother with */
				ast_write(other, f);
				sendingdtmfdigit = 0;
			} else {
				/*! append the event to featurecode. we rely on the string being zero-filled, and
				 * not overflowing it. 
				 * \todo XXX how do we guarantee the latter ?
				 */
				featurecode[strlen(featurecode)] = f->subclass.integer;
				/* Get rid of the frame before we start doing "stuff" with the channels */
				ast_frfree(f);
				f = NULL;
				if (silgen) {
					ast_channel_stop_silence_generator(other, silgen);
					silgen = NULL;
				}
				config->feature_timer = 0;
				res = feature_interpret(chan, peer, config, featurecode, sense);
				switch(res) {
				case AST_FEATURE_RETURN_PASSDIGITS:
					ast_dtmf_stream(other, who, featurecode, 0, 0);
					/* Fall through */
				case AST_FEATURE_RETURN_SUCCESS:
					memset(featurecode, 0, sizeof(chan_featurecode));
					break;
				}
				if (res >= AST_FEATURE_RETURN_PASSDIGITS) {
					res = 0;
				} else {
					break;
				}
				hasfeatures = !ast_strlen_zero(chan_featurecode) || !ast_strlen_zero(peer_featurecode);
				if (hadfeatures && !hasfeatures) {
					/* Feature completed or timed out */
					config->feature_timer = 0;
				} else if (hasfeatures) {
					if (config->timelimit) {
						/* No warning next time - we are waiting for feature code */
						ast_set_flag(config, AST_FEATURE_WARNING_ACTIVE);
					}
					config->feature_start_time = ast_tvnow();
					config->feature_timer = featuredigittimeout;
					ast_debug(1, "Set feature timer to %ld ms\n", config->feature_timer);
				}
			}
		}
		if (f)
			ast_frfree(f);
	}
	ast_cel_report_event(chan, AST_CEL_BRIDGE_END, NULL, NULL, NULL);

before_you_go:
	/* Just in case something weird happened and we didn't clean up the silence generator... */
	if (silgen) {
		ast_channel_stop_silence_generator(who == chan ? peer : chan, silgen);
		silgen = NULL;
	}

	if (ast_test_flag(chan,AST_FLAG_BRIDGE_HANGUP_DONT)) {
		ast_clear_flag(chan,AST_FLAG_BRIDGE_HANGUP_DONT); /* its job is done */
		if (bridge_cdr) {
			ast_cdr_discard(bridge_cdr);
			/* QUESTION: should we copy bridge_cdr fields to the peer before we throw it away? */
		}
		return res; /* if we shouldn't do the h-exten, we shouldn't do the bridge cdr, either! */
	}

	if (config->end_bridge_callback) {
		config->end_bridge_callback(config->end_bridge_callback_data);
	}

	/* run the hangup exten on the chan object IFF it was NOT involved in a parking situation 
	 * if it were, then chan belongs to a different thread now, and might have been hung up long
     * ago.
	 */
	if (ast_test_flag(&config->features_caller, AST_FEATURE_NO_H_EXTEN)) {
		h_context = NULL;
	} else if (ast_exists_extension(chan, chan->context, "h", 1,
		S_COR(chan->caller.id.number.valid, chan->caller.id.number.str, NULL))) {
		h_context = chan->context;
	} else if (!ast_strlen_zero(chan->macrocontext)
		&& ast_exists_extension(chan, chan->macrocontext, "h", 1,
			S_COR(chan->caller.id.number.valid, chan->caller.id.number.str, NULL))) {
		h_context = chan->macrocontext;
	} else {
		h_context = NULL;
	}
	if (h_context) {
		struct ast_cdr *swapper = NULL;
		char savelastapp[AST_MAX_EXTENSION];
		char savelastdata[AST_MAX_EXTENSION];
		char save_context[AST_MAX_CONTEXT];
		char save_exten[AST_MAX_EXTENSION];
		int  save_prio;
		int  found = 0;	/* set if we find at least one match */
		int  spawn_error = 0;

		/*
		 * Make sure that the channel is marked as hungup since we are
		 * going to run the "h" exten on it.
		 */
		ast_softhangup(chan, AST_SOFTHANGUP_APPUNLOAD);

		autoloopflag = ast_test_flag(chan, AST_FLAG_IN_AUTOLOOP);
		ast_set_flag(chan, AST_FLAG_IN_AUTOLOOP);
		if (bridge_cdr && ast_opt_end_cdr_before_h_exten) {
			ast_cdr_end(bridge_cdr);
		}

		/* swap the bridge cdr and the chan cdr for a moment, and let the endbridge
		   dialplan code operate on it */
		ast_channel_lock(chan);
		if (bridge_cdr) {
			swapper = chan->cdr;
			ast_copy_string(savelastapp, bridge_cdr->lastapp, sizeof(bridge_cdr->lastapp));
			ast_copy_string(savelastdata, bridge_cdr->lastdata, sizeof(bridge_cdr->lastdata));
			chan->cdr = bridge_cdr;
		}
		ast_copy_string(save_context, chan->context, sizeof(save_context));
		ast_copy_string(save_exten, chan->exten, sizeof(save_exten));
		save_prio = chan->priority;
		if (h_context != chan->context) {
			ast_copy_string(chan->context, h_context, sizeof(chan->context));
		}
		ast_copy_string(chan->exten, "h", sizeof(chan->exten));
		chan->priority = 1;
		ast_channel_unlock(chan);

		while ((spawn_error = ast_spawn_extension(chan, chan->context, chan->exten,
			chan->priority,
			S_COR(chan->caller.id.number.valid, chan->caller.id.number.str, NULL),
			&found, 1)) == 0) {
			chan->priority++;
		}
		if (found && spawn_error) {
			/* Something bad happened, or a hangup has been requested. */
			ast_debug(1, "Spawn extension (%s,%s,%d) exited non-zero on '%s'\n", chan->context, chan->exten, chan->priority, chan->name);
			ast_verb(2, "Spawn extension (%s, %s, %d) exited non-zero on '%s'\n", chan->context, chan->exten, chan->priority, chan->name);
		}

		/* swap it back */
		ast_channel_lock(chan);
		ast_copy_string(chan->context, save_context, sizeof(chan->context));
		ast_copy_string(chan->exten, save_exten, sizeof(chan->exten));
		chan->priority = save_prio;
		if (bridge_cdr) {
			if (chan->cdr == bridge_cdr) {
				chan->cdr = swapper;
			} else {
				bridge_cdr = NULL;
			}
		}
		/* An "h" exten has been run, so indicate that one has been run. */
		ast_set_flag(chan, AST_FLAG_BRIDGE_HANGUP_RUN);
		ast_channel_unlock(chan);

		/* protect the lastapp/lastdata against the effects of the hangup/dialplan code */
		if (bridge_cdr) {
			ast_copy_string(bridge_cdr->lastapp, savelastapp, sizeof(bridge_cdr->lastapp));
			ast_copy_string(bridge_cdr->lastdata, savelastdata, sizeof(bridge_cdr->lastdata));
		}
		ast_set2_flag(chan, autoloopflag, AST_FLAG_IN_AUTOLOOP);
	}
	
	/* obey the NoCDR() wishes. -- move the DISABLED flag to the bridge CDR if it was set on the channel during the bridge... */
	new_chan_cdr = pick_unlocked_cdr(chan->cdr); /* the proper chan cdr, if there are forked cdrs */
	if (bridge_cdr && new_chan_cdr && ast_test_flag(new_chan_cdr, AST_CDR_FLAG_POST_DISABLED))
		ast_set_flag(bridge_cdr, AST_CDR_FLAG_POST_DISABLED);

	/* we can post the bridge CDR at this point */
	if (bridge_cdr) {
		ast_cdr_end(bridge_cdr);
		ast_cdr_detach(bridge_cdr);
	}
	
	/* do a specialized reset on the beginning channel
	   CDR's, if they still exist, so as not to mess up
	   issues in future bridges;
	   
	   Here are the rules of the game:
	   1. The chan and peer channel pointers will not change
	      during the life of the bridge.
	   2. But, in transfers, the channel names will change.
	      between the time the bridge is started, and the
	      time the channel ends. 
	      Usually, when a channel changes names, it will
	      also change CDR pointers.
	   3. Usually, only one of the two channels (chan or peer)
	      will change names.
	   4. Usually, if a channel changes names during a bridge,
	      it is because of a transfer. Usually, in these situations,
	      it is normal to see 2 bridges running simultaneously, and
	      it is not unusual to see the two channels that change
	      swapped between bridges.
	   5. After a bridge occurs, we have 2 or 3 channels' CDRs
	      to attend to; if the chan or peer changed names,
	      we have the before and after attached CDR's.
	*/

	if (new_chan_cdr) {
		struct ast_channel *chan_ptr = NULL;

		if (strcasecmp(orig_channame, chan->name) != 0) { 
			/* old channel */
			if ((chan_ptr = ast_channel_get_by_name(orig_channame))) {
				ast_channel_lock(chan_ptr);
				if (!ast_bridged_channel(chan_ptr)) {
					struct ast_cdr *cur;
					for (cur = chan_ptr->cdr; cur; cur = cur->next) {
						if (cur == chan_cdr) {
							break;
						}
					}
					if (cur) {
						ast_cdr_specialized_reset(chan_cdr, 0);
					}
				}
				ast_channel_unlock(chan_ptr);
				chan_ptr = ast_channel_unref(chan_ptr);
			}
			/* new channel */
			ast_cdr_specialized_reset(new_chan_cdr, 0);
		} else {
			ast_cdr_specialized_reset(chan->cdr, 0); /* nothing changed, reset the chan cdr  */
		}
	}

	{
		struct ast_channel *chan_ptr = NULL;
		new_peer_cdr = pick_unlocked_cdr(peer->cdr); /* the proper chan cdr, if there are forked cdrs */
		if (new_chan_cdr && ast_test_flag(new_chan_cdr, AST_CDR_FLAG_POST_DISABLED) && new_peer_cdr && !ast_test_flag(new_peer_cdr, AST_CDR_FLAG_POST_DISABLED))
			ast_set_flag(new_peer_cdr, AST_CDR_FLAG_POST_DISABLED); /* DISABLED is viral-- it will propagate across a bridge */
		if (strcasecmp(orig_peername, peer->name) != 0) { 
			/* old channel */
			if ((chan_ptr = ast_channel_get_by_name(orig_peername))) {
				ast_channel_lock(chan_ptr);
				if (!ast_bridged_channel(chan_ptr)) {
					struct ast_cdr *cur;
					for (cur = chan_ptr->cdr; cur; cur = cur->next) {
						if (cur == peer_cdr) {
							break;
						}
					}
					if (cur) {
						ast_cdr_specialized_reset(peer_cdr, 0);
					}
				}
				ast_channel_unlock(chan_ptr);
				chan_ptr = ast_channel_unref(chan_ptr);
			}
			/* new channel */
			if (new_peer_cdr) {
				ast_cdr_specialized_reset(new_peer_cdr, 0);
			}
		} else {
			if (we_disabled_peer_cdr) {
				ast_clear_flag(peer->cdr, AST_CDR_FLAG_POST_DISABLED);
			}
			ast_cdr_specialized_reset(peer->cdr, 0); /* nothing changed, reset the peer cdr  */
		}
	}
	
	return res;
}

/*! \brief Output parking event to manager */
static void post_manager_event(const char *s, struct parkeduser *pu)
{
	manager_event(EVENT_FLAG_CALL, s,
		"Exten: %s\r\n"
		"Channel: %s\r\n"
		"Parkinglot: %s\r\n"
		"CallerIDNum: %s\r\n"
		"CallerIDName: %s\r\n"
		"ConnectedLineNum: %s\r\n"
		"ConnectedLineName: %s\r\n"
		"UniqueID: %s\r\n",
		pu->parkingexten, 
		pu->chan->name,
		pu->parkinglot->name,
		S_COR(pu->chan->caller.id.number.valid, pu->chan->caller.id.number.str, "<unknown>"),
		S_COR(pu->chan->caller.id.name.valid, pu->chan->caller.id.name.str, "<unknown>"),
		S_COR(pu->chan->connected.id.number.valid, pu->chan->connected.id.number.str, "<unknown>"),
		S_COR(pu->chan->connected.id.name.valid, pu->chan->connected.id.name.str, "<unknown>"),
		pu->chan->uniqueid
		);
}

static char *callback_dialoptions(struct ast_flags *features_callee, struct ast_flags *features_caller, char *options, size_t len)
{
	int i = 0;
	enum {
		OPT_CALLEE_REDIRECT   = 't',
		OPT_CALLER_REDIRECT   = 'T',
		OPT_CALLEE_AUTOMON    = 'w',
		OPT_CALLER_AUTOMON    = 'W',
		OPT_CALLEE_DISCONNECT = 'h',
		OPT_CALLER_DISCONNECT = 'H',
		OPT_CALLEE_PARKCALL   = 'k',
		OPT_CALLER_PARKCALL   = 'K',
	};

	memset(options, 0, len);
	if (ast_test_flag(features_caller, AST_FEATURE_REDIRECT) && i < len) {
		options[i++] = OPT_CALLER_REDIRECT;
	}
	if (ast_test_flag(features_caller, AST_FEATURE_AUTOMON) && i < len) {
		options[i++] = OPT_CALLER_AUTOMON;
	}
	if (ast_test_flag(features_caller, AST_FEATURE_DISCONNECT) && i < len) {
		options[i++] = OPT_CALLER_DISCONNECT;
	}
	if (ast_test_flag(features_caller, AST_FEATURE_PARKCALL) && i < len) {
		options[i++] = OPT_CALLER_PARKCALL;
	}

	if (ast_test_flag(features_callee, AST_FEATURE_REDIRECT) && i < len) {
		options[i++] = OPT_CALLEE_REDIRECT;
	}
	if (ast_test_flag(features_callee, AST_FEATURE_AUTOMON) && i < len) {
		options[i++] = OPT_CALLEE_AUTOMON;
	}
	if (ast_test_flag(features_callee, AST_FEATURE_DISCONNECT) && i < len) {
		options[i++] = OPT_CALLEE_DISCONNECT;
	}
	if (ast_test_flag(features_callee, AST_FEATURE_PARKCALL) && i < len) {
		options[i++] = OPT_CALLEE_PARKCALL;
	}

	return options;
}

/*!
 * \internal
 * \brief Run management on a parked call.
 *
 * \note The parkinglot parkings list is locked on entry.
 *
 * \retval TRUE if the parking completed.
 */
static int manage_parked_call(struct parkeduser *pu, const struct pollfd *pfds, int nfds, struct pollfd **new_pfds, int *new_nfds, int *ms)
{
	struct ast_channel *chan = pu->chan;	/* shorthand */
	int tms;        /* timeout for this item */
	int x;          /* fd index in channel */
	int parking_complete = 0;

	tms = ast_tvdiff_ms(ast_tvnow(), pu->start);
	if (tms > pu->parkingtime) {
		/*
		 * Call has been parked too long.
		 * Stop entertaining the caller.
		 */
		switch (pu->hold_method) {
		case AST_CONTROL_HOLD:
			ast_indicate(pu->chan, AST_CONTROL_UNHOLD);
			break;
		case AST_CONTROL_RINGING:
			ast_indicate(pu->chan, -1);
			break;
		default:
			break;
		}
		pu->hold_method = 0;

		/* Get chan, exten from derived kludge */
		if (pu->peername[0]) {
			char *peername;
			char *dash;
			char *peername_flat; /* using something like DAHDI/52 for an extension name is NOT a good idea */
			int i;

			peername = ast_strdupa(pu->peername);
			dash = strrchr(peername, '-');
			if (dash) {
				*dash = '\0';
			}

			peername_flat = ast_strdupa(peername);
			for (i = 0; peername_flat[i]; i++) {
				if (peername_flat[i] == '/') {
					peername_flat[i] = '_';
				}
			}

			if (!ast_context_find_or_create(NULL, NULL, parking_con_dial, registrar)) {
				ast_log(LOG_ERROR,
					"Parking dial context '%s' does not exist and unable to create\n",
					parking_con_dial);
			} else {
				char returnexten[AST_MAX_EXTENSION];
				struct ast_datastore *features_datastore;
				struct ast_dial_features *dialfeatures;

				if (!strncmp(peername, "Parked/", 7)) {
					peername += 7;
				}

				ast_channel_lock(chan);
				features_datastore = ast_channel_datastore_find(chan, &dial_features_info,
					NULL);
				if (features_datastore && (dialfeatures = features_datastore->data)) {
					char buf[MAX_DIAL_FEATURE_OPTIONS] = {0,};

					snprintf(returnexten, sizeof(returnexten), "%s,30,%s", peername,
						callback_dialoptions(&(dialfeatures->features_callee),
							&(dialfeatures->features_caller), buf, sizeof(buf)));
				} else { /* Existing default */
					ast_log(LOG_NOTICE, "Dial features not found on %s, using default!\n",
						chan->name);
					snprintf(returnexten, sizeof(returnexten), "%s,30,t", peername);
				}
				ast_channel_unlock(chan);

				if (ast_add_extension(parking_con_dial, 1, peername_flat, 1, NULL, NULL,
					"Dial", ast_strdup(returnexten), ast_free_ptr, registrar)) {
					ast_log(LOG_ERROR,
						"Could not create parking return dial exten: %s@%s\n",
						peername_flat, parking_con_dial);
				}
			}
			if (pu->options_specified) {
				/*
				 * Park() was called with overriding return arguments, respect
				 * those arguments.
				 */
				set_c_e_p(chan, pu->context, pu->exten, pu->priority);
			} else if (comebacktoorigin) {
				set_c_e_p(chan, parking_con_dial, peername_flat, 1);
			} else {
				char parkingslot[AST_MAX_EXTENSION];

				snprintf(parkingslot, sizeof(parkingslot), "%d", pu->parkingnum);
				pbx_builtin_setvar_helper(chan, "PARKINGSLOT", parkingslot);
				set_c_e_p(chan, "parkedcallstimeout", peername_flat, 1);
			}
		} else {
			/*
			 * They've been waiting too long, send them back to where they
			 * came.  Theoretically they should have their original
			 * extensions and such, but we copy to be on the safe side.
			 */
			set_c_e_p(chan, pu->context, pu->exten, pu->priority);
		}
		post_manager_event("ParkedCallTimeOut", pu);
		ast_cel_report_event(pu->chan, AST_CEL_PARK_END, NULL, "ParkedCallTimeOut", NULL);

		ast_verb(2, "Timeout for %s parked on %d (%s). Returning to %s,%s,%d\n",
			pu->chan->name, pu->parkingnum, pu->parkinglot->name, pu->chan->context,
			pu->chan->exten, pu->chan->priority);

		/* Start up the PBX, or hang them up */
		if (ast_pbx_start(chan))  {
			ast_log(LOG_WARNING,
				"Unable to restart the PBX for user on '%s', hanging them up...\n",
				pu->chan->name);
			ast_hangup(chan);
		}

		/* And take them out of the parking lot */
		parking_complete = 1;
	} else {	/* still within parking time, process descriptors */
		for (x = 0; x < AST_MAX_FDS; x++) {
			struct ast_frame *f;
			int y;

			if (chan->fds[x] == -1) {
				continue;	/* nothing on this descriptor */
			}

			for (y = 0; y < nfds; y++) {
				if (pfds[y].fd == chan->fds[x]) {
					/* Found poll record! */
					break;
				}
			}
			if (y == nfds) {
				/* Not found */
				continue;
			}

			if (!(pfds[y].revents & (POLLIN | POLLERR | POLLPRI))) {
				/* Next x */
				continue;
			}

			if (pfds[y].revents & POLLPRI) {
				ast_set_flag(chan, AST_FLAG_EXCEPTION);
			} else {
				ast_clear_flag(chan, AST_FLAG_EXCEPTION);
			}
			chan->fdno = x;

			/* See if they need servicing */
			f = ast_read(pu->chan);
			/* Hangup? */
			if (!f || (f->frametype == AST_FRAME_CONTROL
				&& f->subclass.integer == AST_CONTROL_HANGUP)) {
				if (f) {
					ast_frfree(f);
				}
				post_manager_event("ParkedCallGiveUp", pu);
				ast_cel_report_event(pu->chan, AST_CEL_PARK_END, NULL, "ParkedCallGiveUp",
					NULL);

				/* There's a problem, hang them up */
				ast_verb(2, "%s got tired of being parked\n", chan->name);
				ast_hangup(chan);

				/* And take them out of the parking lot */
				parking_complete = 1;
				break;
			} else {
				/* XXX Maybe we could do something with packets, like dial "0" for operator or something XXX */
				ast_frfree(f);
				if (pu->hold_method == AST_CONTROL_HOLD
					&& pu->moh_trys < 3
					&& !chan->generatordata) {
					ast_debug(1,
						"MOH on parked call stopped by outside source.  Restarting on channel %s.\n",
						chan->name);
					ast_indicate_data(chan, AST_CONTROL_HOLD,
						S_OR(pu->parkinglot->cfg.mohclass, NULL),
						(!ast_strlen_zero(pu->parkinglot->cfg.mohclass)
							? strlen(pu->parkinglot->cfg.mohclass) + 1 : 0));
					pu->moh_trys++;
				}
				goto std;	/* XXX Ick: jumping into an else statement??? XXX */
			}
		} /* End for */
		if (x >= AST_MAX_FDS) {
std:		for (x = 0; x < AST_MAX_FDS; x++) {	/* mark fds for next round */
				if (chan->fds[x] > -1) {
					void *tmp = ast_realloc(*new_pfds,
						(*new_nfds + 1) * sizeof(struct pollfd));

					if (!tmp) {
						continue;
					}
					*new_pfds = tmp;
					(*new_pfds)[*new_nfds].fd = chan->fds[x];
					(*new_pfds)[*new_nfds].events = POLLIN | POLLERR | POLLPRI;
					(*new_pfds)[*new_nfds].revents = 0;
					(*new_nfds)++;
				}
			}
			/* Keep track of our shortest wait */
			if (tms < *ms || *ms < 0) {
				*ms = tms;
			}
		}
	}

	return parking_complete;
}

/*! \brief Run management on parkinglots, called once per parkinglot */
static void manage_parkinglot(struct ast_parkinglot *curlot, const struct pollfd *pfds, int nfds, struct pollfd **new_pfds, int *new_nfds, int *ms)
{
	struct parkeduser *pu;
	struct ast_context *con;

	/* Lock parkings list */
	AST_LIST_LOCK(&curlot->parkings);
	AST_LIST_TRAVERSE_SAFE_BEGIN(&curlot->parkings, pu, list) {
		if (pu->notquiteyet) { /* Pretend this one isn't here yet */
			continue;
		}
		if (manage_parked_call(pu, pfds, nfds, new_pfds, new_nfds, ms)) {
			/* Parking is complete for this call so remove it from the parking lot. */
			con = ast_context_find(pu->parkinglot->cfg.parking_con);
			if (con) {
				if (ast_context_remove_extension2(con, pu->parkingexten, 1, NULL, 0)) {
					ast_log(LOG_WARNING,
						"Whoa, failed to remove the parking extension %s@%s!\n",
						pu->parkingexten, pu->parkinglot->cfg.parking_con);
				}
				notify_metermaids(pu->parkingexten, pu->parkinglot->cfg.parking_con,
					AST_DEVICE_NOT_INUSE);
			} else {
				ast_log(LOG_WARNING,
					"Whoa, parking lot '%s' context '%s' does not exist.\n",
					pu->parkinglot->name, pu->parkinglot->cfg.parking_con);
			}
			AST_LIST_REMOVE_CURRENT(list);
			parkinglot_unref(pu->parkinglot);
			ast_free(pu);
		}
	}
	AST_LIST_TRAVERSE_SAFE_END;
	AST_LIST_UNLOCK(&curlot->parkings);
}

/*! 
 * \brief Take care of parked calls and unpark them if needed 
 * \param ignore unused var.
 * 
 * Start inf loop, lock parking lot, check if any parked channels have gone above timeout
 * if so, remove channel from parking lot and return it to the extension that parked it.
 * Check if parked channel decided to hangup, wait until next FD via select().
 */
static void *do_parking_thread(void *ignore)
{
	struct pollfd *pfds = NULL, *new_pfds = NULL;
	int nfds = 0, new_nfds = 0;

	for (;;) {
		struct ao2_iterator iter;
		struct ast_parkinglot *curlot;
		int ms = -1;	/* poll2 timeout, uninitialized */

		iter = ao2_iterator_init(parkinglots, 0);
		while ((curlot = ao2_iterator_next(&iter))) {
			manage_parkinglot(curlot, pfds, nfds, &new_pfds, &new_nfds, &ms);
			ao2_ref(curlot, -1);
		}
		ao2_iterator_destroy(&iter);

		/* Recycle */
		ast_free(pfds);
		pfds = new_pfds;
		nfds = new_nfds;
		new_pfds = NULL;
		new_nfds = 0;

		/* Wait for something to happen */
		ast_poll(pfds, nfds, ms);
		pthread_testcancel();
	}
	/* If this WERE reached, we'd need to free(pfds) */
	return NULL;	/* Never reached */
}

/*! \brief Find parkinglot by name */
static struct ast_parkinglot *find_parkinglot(const char *name)
{
	struct ast_parkinglot *parkinglot;

	if (ast_strlen_zero(name)) {
		return NULL;
	}

	parkinglot = ao2_find(parkinglots, (void *) name, 0);
	if (parkinglot) {
		ast_debug(1, "Found Parking lot: %s\n", parkinglot->name);
	}

	return parkinglot;
}

/*! \brief Copy parkinglot and store it with new name */
static struct ast_parkinglot *copy_parkinglot(const char *name, const struct ast_parkinglot *parkinglot)
{
	struct ast_parkinglot *copylot;

	if ((copylot = find_parkinglot(name))) { /* Parkinglot with that name already exists */
		ao2_ref(copylot, -1);
		return NULL;
	}

	copylot = create_parkinglot(name);
	if (!copylot) {
		return NULL;
	}

	ast_debug(1, "Building parking lot %s\n", name);

	/* Copy the source parking lot configuration. */
	copylot->cfg = parkinglot->cfg;

	return copylot;
}

AST_APP_OPTIONS(park_call_options, BEGIN_OPTIONS
	AST_APP_OPTION('r', AST_PARK_OPT_RINGING),
	AST_APP_OPTION('R', AST_PARK_OPT_RANDOMIZE),
	AST_APP_OPTION('s', AST_PARK_OPT_SILENCE),
END_OPTIONS );

/*! \brief Park a call */
static int park_call_exec(struct ast_channel *chan, const char *data)
{
	/* Cache the original channel name in case we get masqueraded in the middle
	 * of a park--it is still theoretically possible for a transfer to happen before
	 * we get here, but it is _really_ unlikely */
	char *orig_chan_name = ast_strdupa(chan->name);
	struct ast_park_call_args args = {
		.orig_chan_name = orig_chan_name,
	};
	struct ast_flags flags = { 0 };
	char orig_exten[AST_MAX_EXTENSION];
	int orig_priority;
	int res;
	const char *pl_name;
	char *parse;
	struct park_app_args app_args;

	/* Answer if call is not up */
	if (chan->_state != AST_STATE_UP) {
		if (ast_answer(chan)) {
			return -1;
		}

		/* Sleep to allow VoIP streams to settle down */
		if (ast_safe_sleep(chan, 1000)) {
			return -1;
		}
	}

	/* Process the dialplan application options. */
	parse = ast_strdupa(data);
	AST_STANDARD_APP_ARGS(app_args, parse);

	if (!ast_strlen_zero(app_args.timeout)) {
		if (sscanf(app_args.timeout, "%30d", &args.timeout) != 1) {
			ast_log(LOG_WARNING, "Invalid timeout '%s' provided\n", app_args.timeout);
			args.timeout = 0;
		}
	}
	if (!ast_strlen_zero(app_args.return_con)) {
		args.return_con = app_args.return_con;
	}
	if (!ast_strlen_zero(app_args.return_ext)) {
		args.return_ext = app_args.return_ext;
	}
	if (!ast_strlen_zero(app_args.return_pri)) {
		if (sscanf(app_args.return_pri, "%30d", &args.return_pri) != 1) {
			ast_log(LOG_WARNING, "Invalid priority '%s' specified\n", app_args.return_pri);
			args.return_pri = 0;
		}
	}

	ast_app_parse_options(park_call_options, &flags, NULL, app_args.options);
	args.flags = flags.flags;

	/*
	 * Setup the exten/priority to be s/1 since we don't know where
	 * this call should return.
	 */
	ast_copy_string(orig_exten, chan->exten, sizeof(orig_exten));
	orig_priority = chan->priority;
	strcpy(chan->exten, "s");
	chan->priority = 1;

	/* Park the call */
	if (!ast_strlen_zero(app_args.pl_name)) {
		pl_name = app_args.pl_name;
	} else {
		pl_name = findparkinglotname(chan);
	}
	if (ast_strlen_zero(pl_name)) {
		/* Parking lot is not specified, so use the default parking lot. */
		args.parkinglot = parkinglot_addref(default_parkinglot);
	} else {
		args.parkinglot = find_parkinglot(pl_name);
		if (!args.parkinglot && parkeddynamic) {
			args.parkinglot = create_dynamic_parkinglot(pl_name, chan);
		}
	}
	if (args.parkinglot) {
		res = masq_park_call(chan, chan, &args);
		parkinglot_unref(args.parkinglot);
	} else {
		/* Parking failed because the parking lot does not exist. */
		if (!ast_test_flag(&args, AST_PARK_OPT_SILENCE)) {
			ast_stream_and_wait(chan, "pbx-parkingfailed", "");
		}
		res = -1;
	}
	if (res) {
		/* Park failed, try to continue in the dialplan. */
		ast_copy_string(chan->exten, orig_exten, sizeof(chan->exten));
		chan->priority = orig_priority;
		res = 0;
	} else {
		/* Park succeeded. */
		res = -1;
	}

	return res;
}

/*! \brief Pickup parked call */
static int parked_call_exec(struct ast_channel *chan, const char *data)
{
	int res = 0;
	struct ast_channel *peer = NULL;
	struct parkeduser *pu;
	struct ast_context *con;
	char *parse;
	const char *pl_name;
	int park = 0;
	struct ast_bridge_config config;
	struct ast_parkinglot *parkinglot;
	AST_DECLARE_APP_ARGS(app_args,
		AST_APP_ARG(pl_space);	/*!< Parking lot space to retrieve if present. */
		AST_APP_ARG(pl_name);	/*!< Parking lot name to use if present. */
		AST_APP_ARG(dummy);		/*!< Place to put any remaining args string. */
	);

	parse = ast_strdupa(data);
	AST_STANDARD_APP_ARGS(app_args, parse);

	if (!ast_strlen_zero(app_args.pl_space)) {
		if (sscanf(app_args.pl_space, "%30u", &park) != 1) {
			ast_log(LOG_WARNING, "Specified parking extension not a number: %s\n",
				app_args.pl_space);
			park = -1;
		}
	}

	if (!ast_strlen_zero(app_args.pl_name)) {
		pl_name = app_args.pl_name;
	} else {
		pl_name = findparkinglotname(chan);
	}
	if (ast_strlen_zero(pl_name)) {
		/* Parking lot is not specified, so use the default parking lot. */
		parkinglot = parkinglot_addref(default_parkinglot);
	} else {
		parkinglot = find_parkinglot(pl_name);
		if (!parkinglot) {
			/* It helps to answer the channel if not already up. :) */
			if (chan->_state != AST_STATE_UP) {
				ast_answer(chan);
			}
			if (ast_stream_and_wait(chan, "pbx-invalidpark", "")) {
				ast_log(LOG_WARNING, "ast_streamfile of %s failed on %s\n",
					"pbx-invalidpark", chan->name);
			}
			ast_log(LOG_WARNING,
				"Channel %s tried to retrieve parked call from unknown parking lot '%s'\n",
				chan->name, pl_name);
			return -1;
		}
	}

	AST_LIST_LOCK(&parkinglot->parkings);
	AST_LIST_TRAVERSE_SAFE_BEGIN(&parkinglot->parkings, pu, list) {
		if ((ast_strlen_zero(app_args.pl_space) || pu->parkingnum == park)
			&& !pu->notquiteyet && !pu->chan->pbx) {
			/* The parking space has a call and can be picked up now. */
			AST_LIST_REMOVE_CURRENT(list);
			break;
		}
	}
	AST_LIST_TRAVERSE_SAFE_END;
	if (pu) {
		/* Found a parked call to pickup. */
		peer = pu->chan;
		con = ast_context_find(parkinglot->cfg.parking_con);
		if (con) {
			if (ast_context_remove_extension2(con, pu->parkingexten, 1, NULL, 0)) {
				ast_log(LOG_WARNING, "Whoa, failed to remove the extension!\n");
			} else {
				notify_metermaids(pu->parkingexten, parkinglot->cfg.parking_con, AST_DEVICE_NOT_INUSE);
			}
		} else {
			ast_log(LOG_WARNING, "Whoa, no parking context?\n");
		}

		ast_cel_report_event(pu->chan, AST_CEL_PARK_END, NULL, "UnParkedCall", chan);
		ast_manager_event(pu->chan, EVENT_FLAG_CALL, "UnParkedCall",
			"Exten: %s\r\n"
			"Channel: %s\r\n"
			"From: %s\r\n"
			"CallerIDNum: %s\r\n"
			"CallerIDName: %s\r\n"
			"ConnectedLineNum: %s\r\n"
			"ConnectedLineName: %s\r\n",
			pu->parkingexten, pu->chan->name, chan->name,
			S_COR(pu->chan->caller.id.number.valid, pu->chan->caller.id.number.str, "<unknown>"),
			S_COR(pu->chan->caller.id.name.valid, pu->chan->caller.id.name.str, "<unknown>"),
			S_COR(pu->chan->connected.id.number.valid, pu->chan->connected.id.number.str, "<unknown>"),
			S_COR(pu->chan->connected.id.name.valid, pu->chan->connected.id.name.str, "<unknown>")
			);

		/* Stop entertaining the caller. */
		switch (pu->hold_method) {
		case AST_CONTROL_HOLD:
			ast_indicate(pu->chan, AST_CONTROL_UNHOLD);
			break;
		case AST_CONTROL_RINGING:
			ast_indicate(pu->chan, -1);
			break;
		default:
			break;
		}
		pu->hold_method = 0;

		parkinglot_unref(pu->parkinglot);
		ast_free(pu);
	}
	AST_LIST_UNLOCK(&parkinglot->parkings);

	if (peer) {
		/* Update connected line between retrieving call and parked call. */
		struct ast_party_connected_line connected;

		ast_party_connected_line_init(&connected);

		/* Send our caller-id to peer. */
		ast_channel_lock(chan);
		ast_connected_line_copy_from_caller(&connected, &chan->caller);
		ast_channel_unlock(chan);
		connected.source = AST_CONNECTED_LINE_UPDATE_SOURCE_ANSWER;
		if (ast_channel_connected_line_macro(chan, peer, &connected, 0, 0)) {
			ast_channel_update_connected_line(peer, &connected, NULL);
		}

		/*
		 * Get caller-id from peer.
		 *
		 * Update the retrieving call before it is answered if possible
		 * for best results.  Some phones do not support updating the
		 * connected line information after connection.
		 */
		ast_channel_lock(peer);
		ast_connected_line_copy_from_caller(&connected, &peer->caller);
		ast_channel_unlock(peer);
		connected.source = AST_CONNECTED_LINE_UPDATE_SOURCE_ANSWER;
		if (ast_channel_connected_line_macro(peer, chan, &connected, 1, 0)) {
			ast_channel_update_connected_line(chan, &connected, NULL);
		}

		ast_party_connected_line_free(&connected);
	}

	/* JK02: it helps to answer the channel if not already up */
	if (chan->_state != AST_STATE_UP) {
		ast_answer(chan);
	}

	if (peer) {
		struct ast_datastore *features_datastore;
		struct ast_dial_features *dialfeatures = NULL;

		/* Play a courtesy to the source(s) configured to prefix the bridge connecting */
		if (!ast_strlen_zero(courtesytone)) {
			static const char msg[] = "courtesy tone";

			switch (parkedplay) {
			case 0:/* Courtesy tone to pickup chan */
				res = play_message_to_chans(chan, peer, -1, msg, courtesytone);
				break;
			case 1:/* Courtesy tone to parked chan */
				res = play_message_to_chans(chan, peer, 1, msg, courtesytone);
				break;
			case 2:/* Courtesy tone to both chans */
				res = play_message_to_chans(chan, peer, 0, msg, courtesytone);
				break;
			default:
				res = 0;
				break;
			}
			if (res) {
				ast_hangup(peer);
				parkinglot_unref(parkinglot);
				return -1;
			}
		}

		res = ast_channel_make_compatible(chan, peer);
		if (res < 0) {
			ast_log(LOG_WARNING, "Could not make channels %s and %s compatible for bridge\n", chan->name, peer->name);
			ast_hangup(peer);
			parkinglot_unref(parkinglot);
			return -1;
		}
		/* This runs sorta backwards, since we give the incoming channel control, as if it
		   were the person called. */
		ast_verb(3, "Channel %s connected to parked call %d\n", chan->name, park);

		pbx_builtin_setvar_helper(chan, "PARKEDCHANNEL", peer->name);
		ast_cdr_setdestchan(chan->cdr, peer->name);
		memset(&config, 0, sizeof(struct ast_bridge_config));

		/* Get datastore for peer and apply it's features to the callee side of the bridge config */
		ast_channel_lock(peer);
		if ((features_datastore = ast_channel_datastore_find(peer, &dial_features_info, NULL))) {
			dialfeatures = features_datastore->data;
		}

		/*
		 * When the datastores for both caller and callee are created,
		 * both the callee and caller channels use the features_caller
		 * flag variable to represent themselves.  With that said, the
		 * config.features_callee flags should be copied from the
		 * datastore's caller feature flags regardless if peer was a
		 * callee or caller.
		 */
		if (dialfeatures) {
			ast_copy_flags(&(config.features_callee), &(dialfeatures->features_caller), AST_FLAGS_ALL);
		}
		ast_channel_unlock(peer);

		if ((parkinglot->cfg.parkedcalltransfers == AST_FEATURE_FLAG_BYCALLEE) || (parkinglot->cfg.parkedcalltransfers == AST_FEATURE_FLAG_BYBOTH)) {
			ast_set_flag(&(config.features_callee), AST_FEATURE_REDIRECT);
		}
		if ((parkinglot->cfg.parkedcalltransfers == AST_FEATURE_FLAG_BYCALLER) || (parkinglot->cfg.parkedcalltransfers == AST_FEATURE_FLAG_BYBOTH)) {
			ast_set_flag(&(config.features_caller), AST_FEATURE_REDIRECT);
		}
		if ((parkinglot->cfg.parkedcallreparking == AST_FEATURE_FLAG_BYCALLEE) || (parkinglot->cfg.parkedcallreparking == AST_FEATURE_FLAG_BYBOTH)) {
			ast_set_flag(&(config.features_callee), AST_FEATURE_PARKCALL);
		}
		if ((parkinglot->cfg.parkedcallreparking == AST_FEATURE_FLAG_BYCALLER) || (parkinglot->cfg.parkedcallreparking == AST_FEATURE_FLAG_BYBOTH)) {
			ast_set_flag(&(config.features_caller), AST_FEATURE_PARKCALL);
		}
		if ((parkinglot->cfg.parkedcallhangup == AST_FEATURE_FLAG_BYCALLEE) || (parkinglot->cfg.parkedcallhangup == AST_FEATURE_FLAG_BYBOTH)) {
			ast_set_flag(&(config.features_callee), AST_FEATURE_DISCONNECT);
		}
		if ((parkinglot->cfg.parkedcallhangup == AST_FEATURE_FLAG_BYCALLER) || (parkinglot->cfg.parkedcallhangup == AST_FEATURE_FLAG_BYBOTH)) {
			ast_set_flag(&(config.features_caller), AST_FEATURE_DISCONNECT);
		}
		if ((parkinglot->cfg.parkedcallrecording == AST_FEATURE_FLAG_BYCALLEE) || (parkinglot->cfg.parkedcallrecording == AST_FEATURE_FLAG_BYBOTH)) {
			ast_set_flag(&(config.features_callee), AST_FEATURE_AUTOMON);
		}
		if ((parkinglot->cfg.parkedcallrecording == AST_FEATURE_FLAG_BYCALLER) || (parkinglot->cfg.parkedcallrecording == AST_FEATURE_FLAG_BYBOTH)) {
			ast_set_flag(&(config.features_caller), AST_FEATURE_AUTOMON);
		}

		res = ast_bridge_call(chan, peer, &config);

		pbx_builtin_setvar_helper(chan, "PARKEDCHANNEL", peer->name);
		ast_cdr_setdestchan(chan->cdr, peer->name);

		/* Simulate the PBX hanging up */
		ast_hangup(peer);
	} else {
		if (ast_stream_and_wait(chan, "pbx-invalidpark", "")) {
			ast_log(LOG_WARNING, "ast_streamfile of %s failed on %s\n", "pbx-invalidpark",
				chan->name);
		}
		ast_verb(3, "Channel %s tried to retrieve nonexistent parked call %d\n",
			chan->name, park);
	}

	parkinglot_unref(parkinglot);
	return -1;
}

/*!
 * \brief Unreference parkinglot object.
 */
static void parkinglot_unref(struct ast_parkinglot *parkinglot) 
{
	ast_debug(3, "Multiparking: %s refcount now %d\n", parkinglot->name,
		ao2_ref(parkinglot, 0) - 1);
	ao2_ref(parkinglot, -1);
}

static struct ast_parkinglot *parkinglot_addref(struct ast_parkinglot *parkinglot)
{
	int refcount;

	refcount = ao2_ref(parkinglot, +1);
	ast_debug(3, "Multiparking: %s refcount now %d\n", parkinglot->name, refcount + 1);
	return parkinglot;
}

/*! \brief Destroy a parking lot */
static void parkinglot_destroy(void *obj)
{
	struct ast_parkinglot *doomed = obj;

	/*
	 * No need to destroy parked calls here because any parked call
	 * holds a parking lot reference.  Therefore the parkings list
	 * must be empty.
	 */
	ast_assert(AST_LIST_EMPTY(&doomed->parkings));
	AST_LIST_HEAD_DESTROY(&doomed->parkings);
}

/*! \brief Allocate parking lot structure */
static struct ast_parkinglot *create_parkinglot(const char *name)
{
	struct ast_parkinglot *newlot;

	if (ast_strlen_zero(name)) { /* No name specified */
		return NULL;
	}

	newlot = ao2_alloc(sizeof(*newlot), parkinglot_destroy);
	if (!newlot)
		return NULL;
	
	ast_copy_string(newlot->name, name, sizeof(newlot->name));
	newlot->cfg.is_invalid = 1;/* No config is set yet. */
	AST_LIST_HEAD_INIT(&newlot->parkings);

	return newlot;
}

/*! 
 * \brief Add parking hints for all defined parking spaces.
 * \param context Dialplan context to add the hints.
 * \param start Starting space in parkinglot.
 * \param stop Ending space in parkinglot.
 */
static void park_add_hints(const char *context, int start, int stop)
{
	int numext;
	char device[AST_MAX_EXTENSION];
	char exten[10];

	for (numext = start; numext <= stop; numext++) {
		snprintf(exten, sizeof(exten), "%d", numext);
		snprintf(device, sizeof(device), "park:%s@%s", exten, context);
		ast_add_extension(context, 1, exten, PRIORITY_HINT, NULL, NULL, device, NULL, NULL, registrar);
	}
}

/*! Default configuration for default parking lot. */
static const struct parkinglot_cfg parkinglot_cfg_default_default = {
	.mohclass = "default",
	.parkext = DEFAULT_PARK_EXTENSION,
	.parking_con = "parkedcalls",
	.parking_start = 701,
	.parking_stop = 750,
	.parkingtime = DEFAULT_PARK_TIME,
};

/*! Default configuration for normal parking lots. */
static const struct parkinglot_cfg parkinglot_cfg_default = {
	.parkext = DEFAULT_PARK_EXTENSION,
	.parkingtime = DEFAULT_PARK_TIME,
};

/*!
 * \internal
 * \brief Set parking lot feature flag configuration value.
 *
 * \param pl_name Parking lot name for diagnostic messages.
 * \param param Parameter value to set.
 * \param var Current configuration variable item.
 *
 * \return Nothing
 */
static void parkinglot_feature_flag_cfg(const char *pl_name, int *param, struct ast_variable *var)
{
	ast_debug(1, "Setting parking lot %s %s to %s\n", pl_name, var->name, var->value);
	if (!strcasecmp(var->value, "both")) {
		*param = AST_FEATURE_FLAG_BYBOTH;
	} else if (!strcasecmp(var->value, "caller")) {
		*param = AST_FEATURE_FLAG_BYCALLER;
	} else if (!strcasecmp(var->value, "callee")) {
		*param = AST_FEATURE_FLAG_BYCALLEE;
	}
}

/*!
 * \internal
 * \brief Read parking lot configuration.
 *
 * \param pl_name Parking lot name for diagnostic messages.
 * \param cfg Parking lot config to update that is already initialized with defaults.
 * \param var Config variable list.
 *
 * \retval 0 on success.
 * \retval -1 on error.
 */
static int parkinglot_config_read(const char *pl_name, struct parkinglot_cfg *cfg, struct ast_variable *var)
{
	int error = 0;

	while (var) {
		if (!strcasecmp(var->name, "context")) {
			ast_copy_string(cfg->parking_con, var->value, sizeof(cfg->parking_con));
		} else if (!strcasecmp(var->name, "parkext")) {
			ast_copy_string(cfg->parkext, var->value, sizeof(cfg->parkext));
		} else if (!strcasecmp(var->name, "parkext_exclusive")) {
			cfg->parkext_exclusive = ast_true(var->value);
		} else if (!strcasecmp(var->name, "parkinghints")) {
			cfg->parkaddhints = ast_true(var->value);
		} else if (!strcasecmp(var->name, "parkedmusicclass")) {
			ast_copy_string(cfg->mohclass, var->value, sizeof(cfg->mohclass));
		} else if (!strcasecmp(var->name, "parkingtime")) {
			int parkingtime = 0;

			if ((sscanf(var->value, "%30d", &parkingtime) != 1) || parkingtime < 1) {
				ast_log(LOG_WARNING, "%s is not a valid parkingtime\n", var->value);
				error = -1;
			} else {
				cfg->parkingtime = parkingtime * 1000;
			}
		} else if (!strcasecmp(var->name, "parkpos")) {
			int start = 0;
			int end = 0;

			if (sscanf(var->value, "%30d-%30d", &start, &end) != 2) {
				ast_log(LOG_WARNING,
					"Format for parking positions is a-b, where a and b are numbers at line %d of %s\n",
					var->lineno, var->file);
				error = -1;
			} else if (end < start || start <= 0 || end <= 0) {
				ast_log(LOG_WARNING, "Parking range is invalid. Must be a <= b, at line %d of %s\n",
					var->lineno, var->file);
				error = -1;
			} else {
				cfg->parking_start = start;
				cfg->parking_stop = end;
			}
		} else if (!strcasecmp(var->name, "findslot")) {
			cfg->parkfindnext = (!strcasecmp(var->value, "next"));
		} else if (!strcasecmp(var->name, "parkedcalltransfers")) {
			parkinglot_feature_flag_cfg(pl_name, &cfg->parkedcalltransfers, var);
		} else if (!strcasecmp(var->name, "parkedcallreparking")) {
			parkinglot_feature_flag_cfg(pl_name, &cfg->parkedcallreparking, var);
		} else if (!strcasecmp(var->name, "parkedcallhangup")) {
			parkinglot_feature_flag_cfg(pl_name, &cfg->parkedcallhangup, var);
		} else if (!strcasecmp(var->name, "parkedcallrecording")) {
			parkinglot_feature_flag_cfg(pl_name, &cfg->parkedcallrecording, var);
		}
		var = var->next;
	}

	/* Check for configuration errors */
	if (ast_strlen_zero(cfg->parking_con)) {
		ast_log(LOG_WARNING, "Parking lot %s needs context\n", pl_name);
		error = -1;
	}
	if (ast_strlen_zero(cfg->parkext)) {
		ast_log(LOG_WARNING, "Parking lot %s needs parkext\n", pl_name);
		error = -1;
	}
	if (!cfg->parking_start) {
		ast_log(LOG_WARNING, "Parking lot %s needs parkpos\n", pl_name);
		error = -1;
	}
	if (error) {
		cfg->is_invalid = 1;
	}

	return error;
}

/*!
 * \internal
 * \brief Activate the given parkinglot.
 *
 * \param parkinglot Parking lot to activate.
 *
 * \details
 * Insert into the dialplan the context, parking lot access
 * extension, and optional dialplan hints.
 *
 * \retval 0 on success.
 * \retval -1 on error.
 */
static int parkinglot_activate(struct ast_parkinglot *parkinglot)
{
	int disabled = 0;
	char app_data[5 + AST_MAX_CONTEXT];

	/* Create Park option list.  Must match with struct park_app_args options. */
	if (parkinglot->cfg.parkext_exclusive) {
		/* Specify the parking lot this parking extension parks calls. */
		snprintf(app_data, sizeof(app_data), ",,,,,%s", parkinglot->name);
	} else {
		/* The dialplan must specify which parking lot to use. */
		app_data[0] = '\0';
	}

	/* Create context */
	if (!ast_context_find_or_create(NULL, NULL, parkinglot->cfg.parking_con, registrar)) {
		ast_log(LOG_ERROR, "Parking context '%s' does not exist and unable to create\n",
			parkinglot->cfg.parking_con);
		disabled = 1;

	/* Add a parking extension into the context */
	} else if (ast_add_extension(parkinglot->cfg.parking_con, 1, parkinglot->cfg.parkext,
		1, NULL, NULL, parkcall, ast_strdup(app_data), ast_free_ptr, registrar)) {
		ast_log(LOG_ERROR, "Could not create parking lot %s access exten %s@%s\n",
			parkinglot->name, parkinglot->cfg.parkext, parkinglot->cfg.parking_con);
		disabled = 1;
	} else {
		/* Add parking hints */
		if (parkinglot->cfg.parkaddhints) {
			park_add_hints(parkinglot->cfg.parking_con, parkinglot->cfg.parking_start,
				parkinglot->cfg.parking_stop);
		}

		/*
		 * XXX Not sure why we should need to notify the metermaids for
		 * this exten.  It was originally done for the default parking
		 * lot entry exten only but should be done for all entry extens
		 * if we do it for one.
		 */
		/* Notify metermaids about parking lot entry exten state. */
		notify_metermaids(parkinglot->cfg.parkext, parkinglot->cfg.parking_con,
			AST_DEVICE_INUSE);
	}

	parkinglot->disabled = disabled;
	return disabled ? -1 : 0;
}

/*! \brief Build parkinglot from configuration and chain it in if it doesn't already exist */
static struct ast_parkinglot *build_parkinglot(const char *pl_name, struct ast_variable *var)
{
	struct ast_parkinglot *parkinglot;
	const struct parkinglot_cfg *cfg_defaults;
	struct parkinglot_cfg new_cfg;
	int cfg_error;
	int oldparkinglot = 0;

	parkinglot = find_parkinglot(pl_name);
	if (parkinglot) {
		oldparkinglot = 1;
	} else {
		parkinglot = create_parkinglot(pl_name);
		if (!parkinglot) {
			return NULL;
		}
	}
	if (!strcmp(parkinglot->name, DEFAULT_PARKINGLOT)) {
		cfg_defaults = &parkinglot_cfg_default_default;
	} else {
		cfg_defaults = &parkinglot_cfg_default;
	}
	new_cfg = *cfg_defaults;

	ast_debug(1, "Building parking lot %s\n", parkinglot->name);

	ao2_lock(parkinglot);

	/* Do some config stuff */
	cfg_error = parkinglot_config_read(parkinglot->name, &new_cfg, var);
	if (oldparkinglot) {
		if (cfg_error) {
			/* Bad configuration read.  Keep using the original config. */
			ast_log(LOG_WARNING, "Changes to parking lot %s are discarded.\n",
				parkinglot->name);
			cfg_error = 0;
		} else if (!AST_LIST_EMPTY(&parkinglot->parkings)
			&& memcmp(&new_cfg, &parkinglot->cfg, sizeof(parkinglot->cfg))) {
			/* Try reloading later when parking lot is empty. */
			ast_log(LOG_WARNING,
				"Parking lot %s has parked calls.  Parking lot changes discarded.\n",
				parkinglot->name);
			force_reload_load = 1;
		} else {
			/* Accept the new config */
			parkinglot->cfg = new_cfg;
		}
	} else {
		/* Load the initial parking lot config. */
		parkinglot->cfg = new_cfg;
	}
	parkinglot->the_mark = 0;

	ao2_unlock(parkinglot);

	if (cfg_error) {
		/* Only new parking lots could have config errors here. */
		ast_log(LOG_WARNING, "New parking lot %s is discarded.\n", parkinglot->name);
		parkinglot_unref(parkinglot);
		return NULL;
	}

	/* Move it into the list, if it wasn't already there */
	if (!oldparkinglot) {
		ao2_link(parkinglots, parkinglot);
	}
	parkinglot_unref(parkinglot);

	return parkinglot;
}

/*!
 * \internal
 * \brief Process an applicationmap section config line.
 *
 * \param var Config variable line.
 *
 * \return Nothing
 */
static void process_applicationmap_line(struct ast_variable *var)
{
	char *tmp_val = ast_strdupa(var->value);
	char *activateon;
	struct ast_call_feature *feature;
	AST_DECLARE_APP_ARGS(args,
		AST_APP_ARG(exten);
		AST_APP_ARG(activatedby);
		AST_APP_ARG(app);
		AST_APP_ARG(app_args);
		AST_APP_ARG(moh_class);
	);

	AST_STANDARD_APP_ARGS(args, tmp_val);
	if (strchr(args.app, '(')) {
		/* New syntax */
		args.moh_class = args.app_args;
		args.app_args = strchr(args.app, '(');
		*args.app_args++ = '\0';
		if (args.app_args[strlen(args.app_args) - 1] == ')') {
			args.app_args[strlen(args.app_args) - 1] = '\0';
		}
	}

	activateon = strsep(&args.activatedby, "/");

	/*! \todo XXX var_name or app_args ? */
	if (ast_strlen_zero(args.app)
		|| ast_strlen_zero(args.exten)
		|| ast_strlen_zero(activateon)
		|| ast_strlen_zero(var->name)) {
		ast_log(LOG_NOTICE,
			"Please check the feature Mapping Syntax, either extension, name, or app aren't provided %s %s %s %s\n",
			args.app, args.exten, activateon, var->name);
		return;
	}

	AST_RWLIST_RDLOCK(&feature_list);
	if (find_dynamic_feature(var->name)) {
		AST_RWLIST_UNLOCK(&feature_list);
		ast_log(LOG_WARNING, "Dynamic Feature '%s' specified more than once!\n",
			var->name);
		return;
	}
	AST_RWLIST_UNLOCK(&feature_list);

	if (!(feature = ast_calloc(1, sizeof(*feature)))) {
		return;
	}

	ast_copy_string(feature->sname, var->name, FEATURE_SNAME_LEN);
	ast_copy_string(feature->app, args.app, FEATURE_APP_LEN);
	ast_copy_string(feature->exten, args.exten, FEATURE_EXTEN_LEN);

	if (args.app_args) {
		ast_copy_string(feature->app_args, args.app_args, FEATURE_APP_ARGS_LEN);
	}

	if (args.moh_class) {
		ast_copy_string(feature->moh_class, args.moh_class, FEATURE_MOH_LEN);
	}

	ast_copy_string(feature->exten, args.exten, sizeof(feature->exten));
	feature->operation = feature_exec_app;
	ast_set_flag(feature, AST_FEATURE_FLAG_NEEDSDTMF);

	/* Allow caller and callee to be specified for backwards compatability */
	if (!strcasecmp(activateon, "self") || !strcasecmp(activateon, "caller")) {
		ast_set_flag(feature, AST_FEATURE_FLAG_ONSELF);
	} else if (!strcasecmp(activateon, "peer") || !strcasecmp(activateon, "callee")) {
		ast_set_flag(feature, AST_FEATURE_FLAG_ONPEER);
	} else {
		ast_log(LOG_NOTICE, "Invalid 'ActivateOn' specification for feature '%s',"
			" must be 'self', or 'peer'\n", var->name);
		return;
	}

	if (ast_strlen_zero(args.activatedby)) {
		ast_set_flag(feature, AST_FEATURE_FLAG_BYBOTH);
	} else if (!strcasecmp(args.activatedby, "caller")) {
		ast_set_flag(feature, AST_FEATURE_FLAG_BYCALLER);
	} else if (!strcasecmp(args.activatedby, "callee")) {
		ast_set_flag(feature, AST_FEATURE_FLAG_BYCALLEE);
	} else if (!strcasecmp(args.activatedby, "both")) {
		ast_set_flag(feature, AST_FEATURE_FLAG_BYBOTH);
	} else {
		ast_log(LOG_NOTICE, "Invalid 'ActivatedBy' specification for feature '%s',"
			" must be 'caller', or 'callee', or 'both'\n", var->name);
		return;
	}

	ast_register_feature(feature);

	ast_verb(2, "Mapping Feature '%s' to app '%s(%s)' with code '%s'\n",
		var->name, args.app, args.app_args, args.exten);
}

static int process_config(struct ast_config *cfg)
{
	int i;
	struct ast_variable *var = NULL;
	struct feature_group *fg = NULL;
	char *ctg; 
	static const char * const categories[] = { 
		/* Categories in features.conf that are not
		 * to be parsed as group categories
		 */
		"general",
		"featuremap",
		"applicationmap"
	};

	/* Set general features global defaults. */
	featuredigittimeout = DEFAULT_FEATURE_DIGIT_TIMEOUT;

	/* Set global call pickup defaults. */
	strcpy(pickup_ext, "*8");
	pickupsound[0] = '\0';
	pickupfailsound[0] = '\0';

	/* Set global call transfer defaults. */
	strcpy(xfersound, "beep");
	strcpy(xferfailsound, "beeperr");
	transferdigittimeout = DEFAULT_TRANSFER_DIGIT_TIMEOUT;
	atxfernoanswertimeout = DEFAULT_NOANSWER_TIMEOUT_ATTENDED_TRANSFER;
	atxferloopdelay = DEFAULT_ATXFER_LOOP_DELAY;
	atxferdropcall = DEFAULT_ATXFER_DROP_CALL;
	atxfercallbackretries = DEFAULT_ATXFER_CALLBACK_RETRIES;

	/* Set global call parking defaults. */
	comebacktoorigin = 1;
	courtesytone[0] = '\0';
	parkedplay = 0;
	adsipark = 0;
	parkeddynamic = 0;

	var = ast_variable_browse(cfg, "general");
	build_parkinglot(DEFAULT_PARKINGLOT, var);
	for (; var; var = var->next) {
		if (!strcasecmp(var->name, "parkeddynamic")) {
			parkeddynamic = ast_true(var->value);
		} else if (!strcasecmp(var->name, "adsipark")) {
			adsipark = ast_true(var->value);
		} else if (!strcasecmp(var->name, "transferdigittimeout")) {
			if ((sscanf(var->value, "%30d", &transferdigittimeout) != 1) || (transferdigittimeout < 1)) {
				ast_log(LOG_WARNING, "%s is not a valid transferdigittimeout\n", var->value);
				transferdigittimeout = DEFAULT_TRANSFER_DIGIT_TIMEOUT;
			} else {
				transferdigittimeout = transferdigittimeout * 1000;
			}
		} else if (!strcasecmp(var->name, "featuredigittimeout")) {
			if ((sscanf(var->value, "%30d", &featuredigittimeout) != 1) || (featuredigittimeout < 1)) {
				ast_log(LOG_WARNING, "%s is not a valid featuredigittimeout\n", var->value);
				featuredigittimeout = DEFAULT_FEATURE_DIGIT_TIMEOUT;
			}
		} else if (!strcasecmp(var->name, "atxfernoanswertimeout")) {
			if ((sscanf(var->value, "%30d", &atxfernoanswertimeout) != 1) || (atxfernoanswertimeout < 1)) {
				ast_log(LOG_WARNING, "%s is not a valid atxfernoanswertimeout\n", var->value);
				atxfernoanswertimeout = DEFAULT_NOANSWER_TIMEOUT_ATTENDED_TRANSFER;
			} else {
				atxfernoanswertimeout = atxfernoanswertimeout * 1000;
			}
		} else if (!strcasecmp(var->name, "atxferloopdelay")) {
			if ((sscanf(var->value, "%30u", &atxferloopdelay) != 1)) {
				ast_log(LOG_WARNING, "%s is not a valid atxferloopdelay\n", var->value);
				atxferloopdelay = DEFAULT_ATXFER_LOOP_DELAY;
			} else {
				atxferloopdelay *= 1000;
			}
		} else if (!strcasecmp(var->name, "atxferdropcall")) {
			atxferdropcall = ast_true(var->value);
		} else if (!strcasecmp(var->name, "atxfercallbackretries")) {
			if ((sscanf(var->value, "%30u", &atxfercallbackretries) != 1)) {
				ast_log(LOG_WARNING, "%s is not a valid atxfercallbackretries\n", var->value);
				atxfercallbackretries = DEFAULT_ATXFER_CALLBACK_RETRIES;
			}
		} else if (!strcasecmp(var->name, "courtesytone")) {
			ast_copy_string(courtesytone, var->value, sizeof(courtesytone));
		}  else if (!strcasecmp(var->name, "parkedplay")) {
			if (!strcasecmp(var->value, "both")) {
				parkedplay = 2;
			} else if (!strcasecmp(var->value, "parked")) {
				parkedplay = 1;
			} else {
				parkedplay = 0;
			}
		} else if (!strcasecmp(var->name, "xfersound")) {
			ast_copy_string(xfersound, var->value, sizeof(xfersound));
		} else if (!strcasecmp(var->name, "xferfailsound")) {
			ast_copy_string(xferfailsound, var->value, sizeof(xferfailsound));
		} else if (!strcasecmp(var->name, "pickupexten")) {
			ast_copy_string(pickup_ext, var->value, sizeof(pickup_ext));
		} else if (!strcasecmp(var->name, "pickupsound")) {
			ast_copy_string(pickupsound, var->value, sizeof(pickupsound));
		} else if (!strcasecmp(var->name, "pickupfailsound")) {
			ast_copy_string(pickupfailsound, var->value, sizeof(pickupfailsound));
		} else if (!strcasecmp(var->name, "comebacktoorigin")) {
			comebacktoorigin = ast_true(var->value);
		}
	}

	unmap_features();
	for (var = ast_variable_browse(cfg, "featuremap"); var; var = var->next) {
		if (remap_feature(var->name, var->value)) {
			ast_log(LOG_NOTICE, "Unknown feature '%s'\n", var->name);
		}
	}

	/* Map a key combination to an application */
	ast_unregister_features();
	for (var = ast_variable_browse(cfg, "applicationmap"); var; var = var->next) {
		process_applicationmap_line(var);
	}

	ast_unregister_groups();
	AST_RWLIST_WRLOCK(&feature_groups);

	ctg = NULL;
	while ((ctg = ast_category_browse(cfg, ctg))) {
		/* Is this a parkinglot definition ? */
		if (!strncasecmp(ctg, "parkinglot_", strlen("parkinglot_"))) {
			ast_debug(2, "Found configuration section %s, assume parking context\n", ctg);
			if (!build_parkinglot(ctg, ast_variable_browse(cfg, ctg))) {
				ast_log(LOG_ERROR, "Could not build parking lot %s. Configuration error.\n", ctg);
			} else {
				ast_debug(1, "Configured parking context %s\n", ctg);
			}
			continue;
		}

		/* No, check if it's a group */
		for (i = 0; i < ARRAY_LEN(categories); i++) {
			if (!strcasecmp(categories[i], ctg)) {
				break;
			}
		}
		if (i < ARRAY_LEN(categories)) {
			continue;
		}

		if (!(fg = register_group(ctg))) {
			continue;
		}

		for (var = ast_variable_browse(cfg, ctg); var; var = var->next) {
			struct ast_call_feature *feature;

			AST_RWLIST_RDLOCK(&feature_list);
			if (!(feature = find_dynamic_feature(var->name)) && 
			    !(feature = ast_find_call_feature(var->name))) {
				AST_RWLIST_UNLOCK(&feature_list);
				ast_log(LOG_WARNING, "Feature '%s' was not found.\n", var->name);
				continue;
			}
			AST_RWLIST_UNLOCK(&feature_list);

			register_group_feature(fg, var->value, feature);
		}
	}

	AST_RWLIST_UNLOCK(&feature_groups);

	return 0;
}

/*!
 * \internal
 * \brief Destroy the given dialplan usage context.
 *
 * \param doomed Parking lot usage context to destroy.
 *
 * \return Nothing
 */
static void destroy_dialplan_usage_context(struct parking_dp_context *doomed)
{
	struct parking_dp_ramp *ramp;
	struct parking_dp_spaces *spaces;

	while ((ramp = AST_LIST_REMOVE_HEAD(&doomed->access_extens, node))) {
		ast_free(ramp);
	}
	while ((spaces = AST_LIST_REMOVE_HEAD(&doomed->spaces, node))) {
		ast_free(spaces);
	}
	while ((spaces = AST_LIST_REMOVE_HEAD(&doomed->hints, node))) {
		ast_free(spaces);
	}
	ast_free(doomed);
}

/*!
 * \internal
 * \brief Destroy the given dialplan usage map.
 *
 * \param doomed Parking lot usage map to destroy.
 *
 * \return Nothing
 */
static void destroy_dialplan_usage_map(struct parking_dp_map *doomed)
{
	struct parking_dp_context *item;

	while ((item = AST_LIST_REMOVE_HEAD(doomed, node))) {
		destroy_dialplan_usage_context(item);
	}
}

/*!
 * \internal
 * \brief Create a new parking lot ramp dialplan usage node.
 *
 * \param exten Parking lot access ramp extension.
 * \param exclusive TRUE if the parking lot access ramp extension is exclusive.
 *
 * \retval New usage ramp node on success.
 * \retval NULL on error.
 */
static struct parking_dp_ramp *build_dialplan_useage_ramp(const char *exten, int exclusive)
{
	struct parking_dp_ramp *ramp_node;

	ramp_node = ast_calloc(1, sizeof(*ramp_node) + strlen(exten));
	if (!ramp_node) {
		return NULL;
	}
	ramp_node->exclusive = exclusive;
	strcpy(ramp_node->exten, exten);
	return ramp_node;
}

/*!
 * \internal
 * \brief Add parking lot access ramp to the context ramp usage map.
 *
 * \param ramp_map Current parking lot context ramp usage map.
 * \param exten Parking lot access ramp extension to add.
 * \param exclusive TRUE if the parking lot access ramp extension is exclusive.
 * \param lot Parking lot supplying reference data.
 * \param complain TRUE if to complain of parking lot ramp conflicts.
 *
 * \retval 0 on success.  The ramp_map is updated.
 * \retval -1 on failure.
 */
static int usage_context_add_ramp(struct parking_dp_ramp_map *ramp_map, const char *exten, int exclusive, struct ast_parkinglot *lot, int complain)
{
	struct parking_dp_ramp *cur_ramp;
	struct parking_dp_ramp *new_ramp;
	int cmp;

	/* Make sure that exclusive is only 0 or 1 */
	if (exclusive) {
		exclusive = 1;
	}

	AST_LIST_TRAVERSE_SAFE_BEGIN(ramp_map, cur_ramp, node) {
		cmp = strcmp(exten, cur_ramp->exten);
		if (cmp > 0) {
			/* The parking lot ramp goes after this node. */
			continue;
		}
		if (cmp == 0) {
			/* The ramp is already in the map. */
			if (complain && (cur_ramp->exclusive || exclusive)) {
				ast_log(LOG_WARNING,
					"Parking lot '%s' parkext %s@%s used by another parking lot.\n",
					lot->name, exten, lot->cfg.parking_con);
			}
			return 0;
		}
		/* The new parking lot ramp goes before this node. */
		new_ramp = build_dialplan_useage_ramp(exten, exclusive);
		if (!new_ramp) {
			return -1;
		}
		AST_LIST_INSERT_BEFORE_CURRENT(new_ramp, node);
		return 0;
	}
	AST_LIST_TRAVERSE_SAFE_END;

	/* New parking lot access ramp goes on the end. */
	new_ramp = build_dialplan_useage_ramp(exten, exclusive);
	if (!new_ramp) {
		return -1;
	}
	AST_LIST_INSERT_TAIL(ramp_map, new_ramp, node);
	return 0;
}

/*!
 * \internal
 * \brief Create a new parking lot spaces dialplan usage node.
 *
 * \param start First parking lot space to add.
 * \param stop Last parking lot space to add.
 *
 * \retval New usage ramp node on success.
 * \retval NULL on error.
 */
static struct parking_dp_spaces *build_dialplan_useage_spaces(int start, int stop)
{
	struct parking_dp_spaces *spaces_node;

	spaces_node = ast_calloc(1, sizeof(*spaces_node));
	if (!spaces_node) {
		return NULL;
	}
	spaces_node->start = start;
	spaces_node->stop = stop;
	return spaces_node;
}

/*!
 * \internal
 * \brief Add parking lot spaces to the context space usage map.
 *
 * \param space_map Current parking lot context space usage map.
 * \param start First parking lot space to add.
 * \param stop Last parking lot space to add.
 * \param lot Parking lot supplying reference data.
 * \param complain TRUE if to complain of parking lot spaces conflicts.
 *
 * \retval 0 on success.  The space_map is updated.
 * \retval -1 on failure.
 */
static int usage_context_add_spaces(struct parking_dp_space_map *space_map, int start, int stop, struct ast_parkinglot *lot, int complain)
{
	struct parking_dp_spaces *cur_node;
	struct parking_dp_spaces *expand_node;
	struct parking_dp_spaces *new_node;

	expand_node = NULL;
	AST_LIST_TRAVERSE_SAFE_BEGIN(space_map, cur_node, node) {
		/* NOTE: stop + 1 to combine immediately adjacent nodes into one. */
		if (expand_node) {
			/* The previous node is expanding to possibly eat following nodes. */
			if (expand_node->stop + 1 < cur_node->start) {
				/* Current node is completely after expanding node. */
				return 0;
			}

			if (complain
				&& ((cur_node->start <= start && start <= cur_node->stop)
					|| (cur_node->start <= stop && stop <= cur_node->stop)
					|| (start < cur_node->start && cur_node->stop < stop))) {
				/* Only complain once per range add. */
				complain = 0;
				ast_log(LOG_WARNING,
					"Parking lot '%s' parkpos %d-%d@%s overlaps another parking lot.\n",
					lot->name, start, stop, lot->cfg.parking_con);
			}

			/* Current node is eaten by the expanding node. */
			if (expand_node->stop < cur_node->stop) {
				expand_node->stop = cur_node->stop;
			}
			AST_LIST_REMOVE_CURRENT(node);
			ast_free(cur_node);
			continue;
		}

		if (cur_node->stop + 1 < start) {
			/* New range is completely after current node. */
			continue;
		}
		if (stop + 1 < cur_node->start) {
			/* New range is completely before current node. */
			new_node = build_dialplan_useage_spaces(start, stop);
			if (!new_node) {
				return -1;
			}
			AST_LIST_INSERT_BEFORE_CURRENT(new_node, node);
			return 0;
		}

		if (complain
			&& ((cur_node->start <= start && start <= cur_node->stop)
				|| (cur_node->start <= stop && stop <= cur_node->stop)
				|| (start < cur_node->start && cur_node->stop < stop))) {
			/* Only complain once per range add. */
			complain = 0;
			ast_log(LOG_WARNING,
				"Parking lot '%s' parkpos %d-%d@%s overlaps another parking lot.\n",
				lot->name, start, stop, lot->cfg.parking_con);
		}

		/* Current node range overlaps or is immediately adjacent to new range. */
		if (start < cur_node->start) {
			/* Expand the current node in the front. */
			cur_node->start = start;
		}
		if (stop <= cur_node->stop) {
			/* Current node is not expanding in the rear. */
			return 0;
		}
		cur_node->stop = stop;
		expand_node = cur_node;
	}
	AST_LIST_TRAVERSE_SAFE_END;

	if (expand_node) {
		/*
		 * The previous node expanded and either ate all following nodes
		 * or it was the last node.
		 */
		return 0;
	}

	/* New range goes on the end. */
	new_node = build_dialplan_useage_spaces(start, stop);
	if (!new_node) {
		return -1;
	}
	AST_LIST_INSERT_TAIL(space_map, new_node, node);
	return 0;
}

/*!
 * \internal
 * \brief Add parking lot spaces to the context dialplan usage node.
 *
 * \param ctx_node Usage node to add parking lot spaces.
 * \param lot Parking lot to add data to ctx_node.
 * \param complain TRUE if to complain of parking lot ramp and spaces conflicts.
 *
 * \retval 0 on success.
 * \retval -1 on error.
 */
static int dialplan_usage_add_parkinglot_data(struct parking_dp_context *ctx_node, struct ast_parkinglot *lot, int complain)
{
	if (usage_context_add_ramp(&ctx_node->access_extens, lot->cfg.parkext,
		lot->cfg.parkext_exclusive, lot, complain)) {
		return -1;
	}
	if (usage_context_add_spaces(&ctx_node->spaces, lot->cfg.parking_start,
		lot->cfg.parking_stop, lot, complain)) {
		return -1;
	}
	if (lot->cfg.parkaddhints
		&& usage_context_add_spaces(&ctx_node->hints, lot->cfg.parking_start,
			lot->cfg.parking_stop, lot, 0)) {
		return -1;
	}
	return 0;
}

/*!
 * \internal
 * \brief Create a new parking lot context dialplan usage node.
 *
 * \param lot Parking lot to create a new dialplan usage from.
 *
 * \retval New usage context node on success.
 * \retval NULL on error.
 */
static struct parking_dp_context *build_dialplan_useage_context(struct ast_parkinglot *lot)
{
	struct parking_dp_context *ctx_node;

	ctx_node = ast_calloc(1, sizeof(*ctx_node) + strlen(lot->cfg.parking_con));
	if (!ctx_node) {
		return NULL;
	}
	if (dialplan_usage_add_parkinglot_data(ctx_node, lot, 0)) {
		destroy_dialplan_usage_context(ctx_node);
		return NULL;
	}
	strcpy(ctx_node->context, lot->cfg.parking_con);
	return ctx_node;
}

/*!
 * \internal
 * \brief Add the given parking lot dialplan usage to the dialplan usage map.
 *
 * \param usage_map Parking lot usage map to add the given parking lot.
 * \param lot Parking lot to add dialplan usage.
 * \param complain TRUE if to complain of parking lot ramp and spaces conflicts.
 *
 * \retval 0 on success.
 * \retval -1 on error.
 */
static int dialplan_usage_add_parkinglot(struct parking_dp_map *usage_map, struct ast_parkinglot *lot, int complain)
{
	struct parking_dp_context *cur_ctx;
	struct parking_dp_context *new_ctx;
	int cmp;

	AST_LIST_TRAVERSE_SAFE_BEGIN(usage_map, cur_ctx, node) {
		cmp = strcmp(lot->cfg.parking_con, cur_ctx->context);
		if (cmp > 0) {
			/* The parking lot context goes after this node. */
			continue;
		}
		if (cmp == 0) {
			/* This is the node we will add parking lot spaces to the map. */
			return dialplan_usage_add_parkinglot_data(cur_ctx, lot, complain);
		}
		/* The new parking lot context goes before this node. */
		new_ctx = build_dialplan_useage_context(lot);
		if (!new_ctx) {
			return -1;
		}
		AST_LIST_INSERT_BEFORE_CURRENT(new_ctx, node);
		return 0;
	}
	AST_LIST_TRAVERSE_SAFE_END;

	/* New parking lot context goes on the end. */
	new_ctx = build_dialplan_useage_context(lot);
	if (!new_ctx) {
		return -1;
	}
	AST_LIST_INSERT_TAIL(usage_map, new_ctx, node);
	return 0;
}

/*!
 * \internal
 * \brief Build the dialplan usage map of the current parking lot container.
 *
 * \param usage_map Parking lot usage map.  Must already be initialized.
 * \param complain TRUE if to complain of parking lot ramp and spaces conflicts.
 *
 * \retval 0 on success.  The usage_map is filled in.
 * \retval -1 on failure.  Built usage_map is incomplete.
 */
static int build_dialplan_useage_map(struct parking_dp_map *usage_map, int complain)
{
	int status = 0;
	struct ao2_iterator iter;
	struct ast_parkinglot *curlot;

	/* For all parking lots */
	iter = ao2_iterator_init(parkinglots, 0);
	for (; (curlot = ao2_iterator_next(&iter)); ao2_ref(curlot, -1)) {
		/* Add the parking lot to the map. */
		if (dialplan_usage_add_parkinglot(usage_map, curlot, complain)) {
			ao2_ref(curlot, -1);
			status = -1;
			break;
		}
	}
	ao2_iterator_destroy(&iter);

	return status;
}

/*!
 * \internal
 * \brief Remove the given extension if it exists.
 *
 * \param context Dialplan database context name.
 * \param exten Extension to remove.
 * \param priority Extension priority to remove.
 *
 * \return Nothing
 */
static void remove_exten_if_exist(const char *context, const char *exten, int priority)
{
	struct pbx_find_info q = { .stacklen = 0 }; /* the rest is reset in pbx_find_extension */

	if (pbx_find_extension(NULL, NULL, &q, context, exten, priority, NULL, NULL,
		E_MATCH)) {
		ast_debug(1, "Removing unneeded parking lot exten: %s@%s priority:%d\n",
			context, exten, priority);
		ast_context_remove_extension(context, exten, priority, registrar);
	}
}

/*!
 * \internal
 * \brief Remove unused parking lot access ramp items.
 *
 * \param context Dialplan database context name.
 * \param old_ramps Before configuration reload access ramp usage map.
 * \param new_ramps After configuration reload access ramp usage map.
 *
 * \details
 * Remove access ramp items that were in the old context but not in the
 * new context.
 *
 * \return Nothing
 */
static void remove_dead_ramp_usage(const char *context, struct parking_dp_ramp_map *old_ramps, struct parking_dp_ramp_map *new_ramps)
{
	struct parking_dp_ramp *old_ramp;
	struct parking_dp_ramp *new_ramp;
	int cmp;

	old_ramp = AST_LIST_FIRST(old_ramps);
	new_ramp = AST_LIST_FIRST(new_ramps);

	while (new_ramp) {
		if (!old_ramp) {
			/* No old ramps left, so no dead ramps can remain. */
			return;
		}
		cmp = strcmp(old_ramp->exten, new_ramp->exten);
		if (cmp < 0) {
			/* New map does not have old ramp. */
			remove_exten_if_exist(context, old_ramp->exten, 1);
			old_ramp = AST_LIST_NEXT(old_ramp, node);
			continue;
		}
		if (cmp == 0) {
			/* Old and new map have this ramp. */
			old_ramp = AST_LIST_NEXT(old_ramp, node);
		} else {
			/* Old map does not have new ramp. */
		}
		new_ramp = AST_LIST_NEXT(new_ramp, node);
	}

	/* Any old ramps left must be dead. */
	for (; old_ramp; old_ramp = AST_LIST_NEXT(old_ramp, node)) {
		remove_exten_if_exist(context, old_ramp->exten, 1);
	}
}

/*!
 * \internal
 * \brief Destroy the given parking space.
 *
 * \param context Dialplan database context name.
 * \param space Parking space.
 *
 * \return Nothing
 */
static void destroy_space(const char *context, int space)
{
	char exten[AST_MAX_EXTENSION];

	/* Destroy priorities of the parking space that we registered. */
	snprintf(exten, sizeof(exten), "%d", space);
	remove_exten_if_exist(context, exten, PRIORITY_HINT);
	remove_exten_if_exist(context, exten, 1);
}

/*!
 * \internal
 * \brief Remove unused parking lot space items.
 *
 * \param context Dialplan database context name.
 * \param old_spaces Before configuration reload parking space usage map.
 * \param new_spaces After configuration reload parking space usage map.
 * \param destroy_space Function to destroy parking space item.
 *
 * \details
 * Remove parking space items that were in the old context but
 * not in the new context.
 *
 * \return Nothing
 */
static void remove_dead_spaces_usage(const char *context,
	struct parking_dp_space_map *old_spaces, struct parking_dp_space_map *new_spaces,
	void (*destroy_space)(const char *context, int space))
{
	struct parking_dp_spaces *old_range;
	struct parking_dp_spaces *new_range;
	int space;/*!< Current position in the current old range. */
	int stop;

	old_range = AST_LIST_FIRST(old_spaces);
	new_range = AST_LIST_FIRST(new_spaces);
	space = -1;

	while (old_range) {
		if (space < old_range->start) {
			space = old_range->start;
		}
		if (new_range) {
			if (space < new_range->start) {
				/* Current position in old range starts before new range. */
				if (old_range->stop < new_range->start) {
					/* Old range ends before new range. */
					stop = old_range->stop;
					old_range = AST_LIST_NEXT(old_range, node);
				} else {
					/* Tail of old range overlaps new range. */
					stop = new_range->start - 1;
				}
			} else if (/* new_range->start <= space && */ space <= new_range->stop) {
				/* Current position in old range overlaps new range. */
				if (old_range->stop <= new_range->stop) {
					/* Old range ends at or before new range. */
					old_range = AST_LIST_NEXT(old_range, node);
				} else {
					/* Old range extends beyond end of new range. */
					space = new_range->stop + 1;
					new_range = AST_LIST_NEXT(new_range, node);
				}
				continue;
			} else /* if (new_range->stop < space) */ {
				/* Current position in old range starts after new range. */
				new_range = AST_LIST_NEXT(new_range, node);
				continue;
			}
		} else {
			/* No more new ranges.  All remaining old spaces are dead. */
			stop = old_range->stop;
			old_range = AST_LIST_NEXT(old_range, node);
		}

		/* Destroy dead parking spaces. */
		for (; space <= stop; ++space) {
			destroy_space(context, space);
		}
	}
}

/*!
 * \internal
 * \brief Remove unused parking lot context items.
 *
 * \param context Dialplan database context name.
 * \param old_ctx Before configuration reload context usage map.
 * \param new_ctx After configuration reload context usage map.
 *
 * \details
 * Remove context usage items that were in the old context but not in the
 * new context.
 *
 * \return Nothing
 */
static void remove_dead_context_usage(const char *context, struct parking_dp_context *old_ctx, struct parking_dp_context *new_ctx)
{
	remove_dead_ramp_usage(context, &old_ctx->access_extens, &new_ctx->access_extens);
	remove_dead_spaces_usage(context, &old_ctx->spaces, &new_ctx->spaces, destroy_space);
#if 0
	/* I don't think we should destroy hints if the parking space still exists. */
	remove_dead_spaces_usage(context, &old_ctx->hints, &new_ctx->hints, destroy_space_hint);
#endif
}

/*!
 * \internal
 * \brief Remove unused parking lot dialplan items.
 *
 * \param old_map Before configuration reload dialplan usage map.
 * \param new_map After configuration reload dialplan usage map.
 *
 * \details
 * Remove dialplan items that were in the old map but not in the
 * new map.
 *
 * \return Nothing
 */
static void remove_dead_dialplan_useage(struct parking_dp_map *old_map, struct parking_dp_map *new_map)
{
	struct parking_dp_context *old_ctx;
	struct parking_dp_context *new_ctx;
	struct ast_context *con;
	int cmp;

	old_ctx = AST_LIST_FIRST(old_map);
	new_ctx = AST_LIST_FIRST(new_map);

	while (new_ctx) {
		if (!old_ctx) {
			/* No old contexts left, so no dead stuff can remain. */
			return;
		}
		cmp = strcmp(old_ctx->context, new_ctx->context);
		if (cmp < 0) {
			/* New map does not have old map context. */
			con = ast_context_find(old_ctx->context);
			if (con) {
				ast_context_destroy(con, registrar);
			}
			old_ctx = AST_LIST_NEXT(old_ctx, node);
			continue;
		}
		if (cmp == 0) {
			/* Old and new map have this context. */
			remove_dead_context_usage(old_ctx->context, old_ctx, new_ctx);
			old_ctx = AST_LIST_NEXT(old_ctx, node);
		} else {
			/* Old map does not have new map context. */
		}
		new_ctx = AST_LIST_NEXT(new_ctx, node);
	}

	/* Any old contexts left must be dead. */
	for (; old_ctx; old_ctx = AST_LIST_NEXT(old_ctx, node)) {
		con = ast_context_find(old_ctx->context);
		if (con) {
			ast_context_destroy(con, registrar);
		}
	}
}

static int parkinglot_markall_cb(void *obj, void *arg, int flags)
{
	struct ast_parkinglot *parkinglot = obj;

	parkinglot->the_mark = 1;
	return 0;
}

static int parkinglot_is_marked_cb(void *obj, void *arg, int flags)
{
	struct ast_parkinglot *parkinglot = obj;

	if (parkinglot->the_mark) {
		if (AST_LIST_EMPTY(&parkinglot->parkings)) {
			/* This parking lot can actually be deleted. */
			return CMP_MATCH;
		}
		/* Try reloading later when parking lot is empty. */
		ast_log(LOG_WARNING,
			"Parking lot %s has parked calls.  Could not remove.\n",
			parkinglot->name);
		parkinglot->disabled = 1;
		force_reload_load = 1;
	}

	return 0;
}

static int parkinglot_activate_cb(void *obj, void *arg, int flags)
{
	struct ast_parkinglot *parkinglot = obj;

	if (parkinglot->the_mark) {
		/*
		 * Don't activate a parking lot that still bears the_mark since
		 * it is effectively deleted.
		 */
		return 0;
	}

	if (parkinglot_activate(parkinglot)) {
		/*
		 * The parking lot failed to activate.  Allow reloading later to
		 * see if that fixes it.
		 */
		force_reload_load = 1;
		ast_log(LOG_WARNING, "Parking lot %s not open for business.\n", parkinglot->name);
	} else {
		ast_debug(1, "Parking lot %s now open for business. (parkpos %d-%d)\n",
			parkinglot->name, parkinglot->cfg.parking_start,
			parkinglot->cfg.parking_stop);
	}

	return 0;
}

static int load_config(int reload)
{
	struct ast_flags config_flags = {
		reload && !force_reload_load ? CONFIG_FLAG_FILEUNCHANGED : 0 };
	struct ast_config *cfg;
	struct parking_dp_map old_usage_map = AST_LIST_HEAD_NOLOCK_INIT_VALUE;
	struct parking_dp_map new_usage_map = AST_LIST_HEAD_NOLOCK_INIT_VALUE;

	/* We are reloading now and have already determined if we will force the reload. */
	force_reload_load = 0;

	if (!default_parkinglot) {
		/* Must create the default default parking lot */
		default_parkinglot = build_parkinglot(DEFAULT_PARKINGLOT, NULL);
		if (!default_parkinglot) {
			ast_log(LOG_ERROR, "Configuration of default default parking lot failed.\n");
			return -1;
		}
		ast_debug(1, "Configuration of default default parking lot done.\n");
		parkinglot_addref(default_parkinglot);
	}

	cfg = ast_config_load2("features.conf", "features", config_flags);
	if (cfg == CONFIG_STATUS_FILEUNCHANGED) {
		/* No sense in asking for reload trouble if nothing changed. */
		ast_debug(1, "features.conf did not change.\n");
		return 0;
	}
	if (cfg == CONFIG_STATUS_FILEMISSING
		|| cfg == CONFIG_STATUS_FILEINVALID) {
		ast_log(LOG_WARNING, "Could not load features.conf\n");
		return 0;
	}

	/* Save current parking lot dialplan needs. */
	if (build_dialplan_useage_map(&old_usage_map, 0)) {
		destroy_dialplan_usage_map(&old_usage_map);

		/* Allow reloading later to see if conditions have improved. */
		force_reload_load = 1;
		return -1;
	}

	ao2_t_callback(parkinglots, OBJ_NODATA, parkinglot_markall_cb, NULL,
		"callback to mark all parking lots");
	process_config(cfg);
	ast_config_destroy(cfg);
	ao2_t_callback(parkinglots, OBJ_NODATA | OBJ_UNLINK, parkinglot_is_marked_cb, NULL,
		"callback to remove marked parking lots");

	/* Save updated parking lot dialplan needs. */
	if (build_dialplan_useage_map(&new_usage_map, 1)) {
		/*
		 * Yuck, if this failure caused any parking lot dialplan items
		 * to be lost, they will likely remain lost until Asterisk is
		 * restarted.
		 */
		destroy_dialplan_usage_map(&old_usage_map);
		destroy_dialplan_usage_map(&new_usage_map);
		return -1;
	}

	/* Remove no longer needed parking lot dialplan usage. */
	remove_dead_dialplan_useage(&old_usage_map, &new_usage_map);

	destroy_dialplan_usage_map(&old_usage_map);
	destroy_dialplan_usage_map(&new_usage_map);

	ao2_t_callback(parkinglots, OBJ_NODATA, parkinglot_activate_cb, NULL,
		"callback to activate all parking lots");

	return 0;
}

/*!
 * \brief CLI command to list configured features
 * \param e
 * \param cmd
 * \param a
 *
 * \retval CLI_SUCCESS on success.
 * \retval NULL when tab completion is used.
 */
static char *handle_feature_show(struct ast_cli_entry *e, int cmd, struct ast_cli_args *a)
{
	int i;
	struct ast_call_feature *feature;
	struct ao2_iterator iter;
	struct ast_parkinglot *curlot;
#define HFS_FORMAT "%-25s %-7s %-7s\n"

	switch (cmd) {
	
	case CLI_INIT:
		e->command = "features show";
		e->usage =
			"Usage: features show\n"
			"       Lists configured features\n";
		return NULL;
	case CLI_GENERATE:
		return NULL;
	}

	ast_cli(a->fd, HFS_FORMAT, "Builtin Feature", "Default", "Current");
	ast_cli(a->fd, HFS_FORMAT, "---------------", "-------", "-------");

	ast_cli(a->fd, HFS_FORMAT, "Pickup", "*8", ast_pickup_ext());          /* default hardcoded above, so we'll hardcode it here */

	ast_rwlock_rdlock(&features_lock);
	for (i = 0; i < FEATURES_COUNT; i++)
		ast_cli(a->fd, HFS_FORMAT, builtin_features[i].fname, builtin_features[i].default_exten, builtin_features[i].exten);
	ast_rwlock_unlock(&features_lock);

	ast_cli(a->fd, "\n");
	ast_cli(a->fd, HFS_FORMAT, "Dynamic Feature", "Default", "Current");
	ast_cli(a->fd, HFS_FORMAT, "---------------", "-------", "-------");
	if (AST_RWLIST_EMPTY(&feature_list)) {
		ast_cli(a->fd, "(none)\n");
	} else {
		AST_RWLIST_RDLOCK(&feature_list);
		AST_RWLIST_TRAVERSE(&feature_list, feature, feature_entry) {
			ast_cli(a->fd, HFS_FORMAT, feature->sname, "no def", feature->exten);
		}
		AST_RWLIST_UNLOCK(&feature_list);
	}

	ast_cli(a->fd, "\nFeature Groups:\n");
	ast_cli(a->fd, "---------------\n");
	if (AST_RWLIST_EMPTY(&feature_groups)) {
		ast_cli(a->fd, "(none)\n");
	} else {
		struct feature_group *fg;
		struct feature_group_exten *fge;

		AST_RWLIST_RDLOCK(&feature_groups);
		AST_RWLIST_TRAVERSE(&feature_groups, fg, entry) {
			ast_cli(a->fd, "===> Group: %s\n", fg->gname);
			AST_LIST_TRAVERSE(&fg->features, fge, entry) {
				ast_cli(a->fd, "===> --> %s (%s)\n", fge->feature->sname, fge->exten);
			}
		}
		AST_RWLIST_UNLOCK(&feature_groups);
	}

	iter = ao2_iterator_init(parkinglots, 0);
	while ((curlot = ao2_iterator_next(&iter))) {
		ast_cli(a->fd, "\nCall parking (Parking lot: %s)\n", curlot->name);
		ast_cli(a->fd, "------------\n");
		ast_cli(a->fd,"%-22s:      %s\n", "Parking extension", curlot->cfg.parkext);
		ast_cli(a->fd,"%-22s:      %s\n", "Parking context", curlot->cfg.parking_con);
		ast_cli(a->fd,"%-22s:      %d-%d\n", "Parked call extensions",
			curlot->cfg.parking_start, curlot->cfg.parking_stop);
		ast_cli(a->fd,"%-22s:      %d ms\n", "Parkingtime", curlot->cfg.parkingtime);
		ast_cli(a->fd,"%-22s:      %s\n", "MusicOnHold class", curlot->cfg.mohclass);
		ast_cli(a->fd,"%-22s:      %s\n", "Enabled", AST_CLI_YESNO(!curlot->disabled));
		ast_cli(a->fd,"\n");
		ao2_ref(curlot, -1);
	}
	ao2_iterator_destroy(&iter);

	return CLI_SUCCESS;
}

int ast_features_reload(void)
{
	struct ast_context *con;
	int res;

	ast_mutex_lock(&features_reload_lock);/* Searialize reloading features.conf */

	/*
	 * Always destroy the parking_con_dial context to remove buildup
	 * of recalled extensions in the context.  At worst, the parked
	 * call gets hungup attempting to run an invalid extension when
	 * we are trying to callback the parker or the preset return
	 * extension.  This is a small window of opportunity on an
	 * execution chain that is not expected to happen very often.
	 */
	con = ast_context_find(parking_con_dial);
	if (con) {
		ast_context_destroy(con, registrar);
	}

	res = load_config(1);
	ast_mutex_unlock(&features_reload_lock);

	return res;
}

static char *handle_features_reload(struct ast_cli_entry *e, int cmd, struct ast_cli_args *a)
{
	switch (cmd) {	
	case CLI_INIT:
		e->command = "features reload";
		e->usage =
			"Usage: features reload\n"
			"       Reloads configured call features from features.conf\n";
		return NULL;
	case CLI_GENERATE:
		return NULL;
	}
	ast_features_reload();

	return CLI_SUCCESS;
}

/*!
 * \brief Actual bridge
 * \param chan
 * \param tmpchan
 * 
 * Stop hold music, lock both channels, masq channels,
 * after bridge return channel to next priority.
 */
static void do_bridge_masquerade(struct ast_channel *chan, struct ast_channel *tmpchan)
{
	ast_moh_stop(chan);
	ast_channel_lock_both(chan, tmpchan);
	ast_setstate(tmpchan, chan->_state);
	tmpchan->readformat = chan->readformat;
	tmpchan->writeformat = chan->writeformat;
	ast_channel_unlock(chan);
	ast_channel_unlock(tmpchan);

	ast_channel_masquerade(tmpchan, chan);

	/* must be done without any channel locks held */
	ast_do_masquerade(tmpchan);

	/* when returning from bridge, the channel will continue at the next priority */
	ast_explicit_goto(tmpchan, chan->context, chan->exten, chan->priority + 1);
}

/*!
 * \brief Bridge channels together
 * \param s
 * \param m
 * 
 * Make sure valid channels were specified, 
 * send errors if any of the channels could not be found/locked, answer channels if needed,
 * create the placeholder channels and grab the other channels 
 * make the channels compatible, send error if we fail doing so 
 * setup the bridge thread object and start the bridge.
 * 
 * \retval 0 on success or on incorrect use.
 * \retval 1 on failure to bridge channels.
 */
static int action_bridge(struct mansession *s, const struct message *m)
{
	const char *channela = astman_get_header(m, "Channel1");
	const char *channelb = astman_get_header(m, "Channel2");
	const char *playtone = astman_get_header(m, "Tone");
	struct ast_channel *chana = NULL, *chanb = NULL, *chans[2];
	struct ast_channel *tmpchana = NULL, *tmpchanb = NULL;
	struct ast_bridge_thread_obj *tobj = NULL;

	/* make sure valid channels were specified */
	if (ast_strlen_zero(channela) || ast_strlen_zero(channelb)) {
		astman_send_error(s, m, "Missing channel parameter in request");
		return 0;
	}

	/* Start with chana */
	chana = ast_channel_get_by_name_prefix(channela, strlen(channela));

	/* send errors if any of the channels could not be found/locked */
	if (!chana) {
		char buf[256];
		snprintf(buf, sizeof(buf), "Channel1 does not exists: %s", channela);
		astman_send_error(s, m, buf);
		return 0;
	}

	/* Answer the channels if needed */
	if (chana->_state != AST_STATE_UP)
		ast_answer(chana);

	/* create the placeholder channels and grab the other channels */
	if (!(tmpchana = ast_channel_alloc(0, AST_STATE_DOWN, NULL, NULL, NULL, 
		NULL, NULL, chana->linkedid, 0, "Bridge/%s", chana->name))) {
		astman_send_error(s, m, "Unable to create temporary channel!");
		chana = ast_channel_unref(chana);
		return 1;
	}

	do_bridge_masquerade(chana, tmpchana);

	chana = ast_channel_unref(chana);

	/* now do chanb */
	chanb = ast_channel_get_by_name_prefix(channelb, strlen(channelb));
	/* send errors if any of the channels could not be found/locked */
	if (!chanb) {
		char buf[256];
		snprintf(buf, sizeof(buf), "Channel2 does not exists: %s", channelb);
		ast_hangup(tmpchana);
		astman_send_error(s, m, buf);
		return 0;
	}

	/* Answer the channels if needed */
	if (chanb->_state != AST_STATE_UP)
		ast_answer(chanb);

	/* create the placeholder channels and grab the other channels */
	if (!(tmpchanb = ast_channel_alloc(0, AST_STATE_DOWN, NULL, NULL, NULL, 
		NULL, NULL, chanb->linkedid, 0, "Bridge/%s", chanb->name))) {
		astman_send_error(s, m, "Unable to create temporary channels!");
		ast_hangup(tmpchana);
		chanb = ast_channel_unref(chanb);
		return 1;
	}

	do_bridge_masquerade(chanb, tmpchanb);

	chanb = ast_channel_unref(chanb);

	/* make the channels compatible, send error if we fail doing so */
	if (ast_channel_make_compatible(tmpchana, tmpchanb)) {
		ast_log(LOG_WARNING, "Could not make channels %s and %s compatible for manager bridge\n", tmpchana->name, tmpchanb->name);
		astman_send_error(s, m, "Could not make channels compatible for manager bridge");
		ast_hangup(tmpchana);
		ast_hangup(tmpchanb);
		return 1;
	}

	/* setup the bridge thread object and start the bridge */
	if (!(tobj = ast_calloc(1, sizeof(*tobj)))) {
		ast_log(LOG_WARNING, "Unable to spawn a new bridge thread on %s and %s: %s\n", tmpchana->name, tmpchanb->name, strerror(errno));
		astman_send_error(s, m, "Unable to spawn a new bridge thread");
		ast_hangup(tmpchana);
		ast_hangup(tmpchanb);
		return 1;
	}

	tobj->chan = tmpchana;
	tobj->peer = tmpchanb;
	tobj->return_to_pbx = 1;

	if (ast_true(playtone)) {
		if (!ast_strlen_zero(xfersound) && !ast_streamfile(tmpchanb, xfersound, tmpchanb->language)) {
			if (ast_waitstream(tmpchanb, "") < 0)
				ast_log(LOG_WARNING, "Failed to play a courtesy tone on chan %s\n", tmpchanb->name);
		}
	}

	chans[0] = tmpchana;
	chans[1] = tmpchanb;

	ast_manager_event_multichan(EVENT_FLAG_CALL, "BridgeAction", 2, chans,
				"Response: Success\r\n"
				"Channel1: %s\r\n"
				"Channel2: %s\r\n", tmpchana->name, tmpchanb->name);

	bridge_call_thread_launch(tobj);

	astman_send_ack(s, m, "Launched bridge thread with success");

	return 0;
}

/*!
 * \brief CLI command to list parked calls
 * \param e 
 * \param cmd
 * \param a
 *  
 * Check right usage, lock parking lot, display parked calls, unlock parking lot list.
 * \retval CLI_SUCCESS on success.
 * \retval CLI_SHOWUSAGE on incorrect number of arguments.
 * \retval NULL when tab completion is used.
 */
static char *handle_parkedcalls(struct ast_cli_entry *e, int cmd, struct ast_cli_args *a)
{
	struct parkeduser *cur;
	int numparked = 0;
	struct ao2_iterator iter;
	struct ast_parkinglot *curlot;

	switch (cmd) {
	case CLI_INIT:
		e->command = "parkedcalls show";
		e->usage =
			"Usage: parkedcalls show\n"
			"       List currently parked calls\n";
		return NULL;
	case CLI_GENERATE:
		return NULL;
	}

	if (a->argc > e->args)
		return CLI_SHOWUSAGE;

	ast_cli(a->fd, "%-10s %-25s (%-15s %-12s %4s) %s\n", "Num", "Channel",
		"Context", "Extension", "Pri", "Timeout");

	iter = ao2_iterator_init(parkinglots, 0);
	while ((curlot = ao2_iterator_next(&iter))) {
		int lotparked = 0;

		/* subtract ref for iterator and for configured parking lot */
		ast_cli(a->fd, "*** Parking lot: %s (%d)\n", curlot->name,
			ao2_ref(curlot, 0) - 2 - (curlot == default_parkinglot));

		AST_LIST_LOCK(&curlot->parkings);
		AST_LIST_TRAVERSE(&curlot->parkings, cur, list) {
			ast_cli(a->fd, "%-10.10s %-25s (%-15s %-12s %4d) %6lds\n",
				cur->parkingexten, cur->chan->name, cur->context, cur->exten,
				cur->priority,
				(long) (cur->start.tv_sec + (cur->parkingtime / 1000) - time(NULL)));
			++lotparked;
		}
		AST_LIST_UNLOCK(&curlot->parkings);
		if (lotparked) {
			numparked += lotparked;
			ast_cli(a->fd, "   %d parked call%s in parking lot %s\n", lotparked,
				ESS(lotparked), curlot->name);
		}

		ao2_ref(curlot, -1);
	}
	ao2_iterator_destroy(&iter);

	ast_cli(a->fd, "---\n%d parked call%s in total.\n", numparked, ESS(numparked));

	return CLI_SUCCESS;
}

static struct ast_cli_entry cli_features[] = {
	AST_CLI_DEFINE(handle_feature_show, "Lists configured features"),
	AST_CLI_DEFINE(handle_features_reload, "Reloads configured features"),
	AST_CLI_DEFINE(handle_parkedcalls, "List currently parked calls"),
};

/*! 
 * \brief Dump parking lot status
 * \param s
 * \param m
 * 
 * Lock parking lot, iterate list and append parked calls status, unlock parking lot.
 * \return Always RESULT_SUCCESS 
 */
static int manager_parking_status(struct mansession *s, const struct message *m)
{
	struct parkeduser *cur;
	const char *id = astman_get_header(m, "ActionID");
	char idText[256] = "";
	struct ao2_iterator iter;
	struct ast_parkinglot *curlot;
	int numparked = 0;

	if (!ast_strlen_zero(id))
		snprintf(idText, sizeof(idText), "ActionID: %s\r\n", id);

	astman_send_ack(s, m, "Parked calls will follow");

	iter = ao2_iterator_init(parkinglots, 0);
	while ((curlot = ao2_iterator_next(&iter))) {
		AST_LIST_LOCK(&curlot->parkings);
		AST_LIST_TRAVERSE(&curlot->parkings, cur, list) {
			astman_append(s, "Event: ParkedCall\r\n"
				"Parkinglot: %s\r\n"
				"Exten: %d\r\n"
				"Channel: %s\r\n"
				"From: %s\r\n"
				"Timeout: %ld\r\n"
				"CallerIDNum: %s\r\n"
				"CallerIDName: %s\r\n"
				"ConnectedLineNum: %s\r\n"
				"ConnectedLineName: %s\r\n"
				"%s"
				"\r\n",
				curlot->name,
				cur->parkingnum, cur->chan->name, cur->peername,
				(long) cur->start.tv_sec + (long) (cur->parkingtime / 1000) - (long) time(NULL),
				S_COR(cur->chan->caller.id.number.valid, cur->chan->caller.id.number.str, ""),	/* XXX in other places it is <unknown> */
				S_COR(cur->chan->caller.id.name.valid, cur->chan->caller.id.name.str, ""),
				S_COR(cur->chan->connected.id.number.valid, cur->chan->connected.id.number.str, ""),	/* XXX in other places it is <unknown> */
				S_COR(cur->chan->connected.id.name.valid, cur->chan->connected.id.name.str, ""),
				idText);
			++numparked;
		}
		AST_LIST_UNLOCK(&curlot->parkings);
		ao2_ref(curlot, -1);
	}
	ao2_iterator_destroy(&iter);

	astman_append(s,
		"Event: ParkedCallsComplete\r\n"
		"Total: %d\r\n"
		"%s"
		"\r\n",
		numparked, idText);

	return RESULT_SUCCESS;
}

/*!
 * \brief Create manager event for parked calls
 * \param s
 * \param m
 *
 * Get channels involved in park, create event.
 * \return Always 0
 *
 * \note ADSI is not compatible with this AMI action for the
 * same reason ch2 can no longer announce the parking space.
 */
static int manager_park(struct mansession *s, const struct message *m)
{
	const char *channel = astman_get_header(m, "Channel");
	const char *channel2 = astman_get_header(m, "Channel2");
	const char *timeout = astman_get_header(m, "Timeout");
	const char *parkinglotname = astman_get_header(m, "Parkinglot");
	char buf[BUFSIZ];
	int res = 0;
	struct ast_channel *ch1, *ch2;
	struct ast_park_call_args args = {
			/*
			 * Don't say anything to ch2 since AMI is a third party parking
			 * a call and we will likely crash if we do.
			 *
			 * XXX When the AMI action was originally implemented, the
			 * parking space was announced to ch2.  Unfortunately, grabbing
			 * the ch2 lock and holding it while the announcement is played
			 * was not really a good thing to do to begin with since it
			 * could hold up the system.  Also holding the lock is no longer
			 * possible with a masquerade.
			 *
			 * Restoring the announcement to ch2 is not easily doable for
			 * the following reasons:
			 *
			 * 1) The AMI manager is not the thread processing ch2.
			 *
			 * 2) ch2 could be the same as ch1, bridged to ch1, or some
			 * random uninvolved channel.
			 */
			.flags = AST_PARK_OPT_SILENCE,
		};

	if (ast_strlen_zero(channel)) {
		astman_send_error(s, m, "Channel not specified");
		return 0;
	}

	if (ast_strlen_zero(channel2)) {
		astman_send_error(s, m, "Channel2 not specified");
		return 0;
	}

	if (!ast_strlen_zero(timeout)) {
		if (sscanf(timeout, "%30d", &args.timeout) != 1) {
			astman_send_error(s, m, "Invalid timeout value.");
			return 0;
		}
	}

	if (!(ch1 = ast_channel_get_by_name(channel))) {
		snprintf(buf, sizeof(buf), "Channel does not exist: %s", channel);
		astman_send_error(s, m, buf);
		return 0;
	}

	if (!(ch2 = ast_channel_get_by_name(channel2))) {
		snprintf(buf, sizeof(buf), "Channel does not exist: %s", channel2);
		astman_send_error(s, m, buf);
		ast_channel_unref(ch1);
		return 0;
	}

	if (!ast_strlen_zero(parkinglotname)) {
		args.parkinglot = find_parkinglot(parkinglotname);
	}

	res = masq_park_call(ch1, ch2, &args);
	if (!res) {
		ast_softhangup(ch2, AST_SOFTHANGUP_EXPLICIT);
		astman_send_ack(s, m, "Park successful");
	} else {
		astman_send_error(s, m, "Park failure");
	}

	if (args.parkinglot) {
		parkinglot_unref(args.parkinglot);
	}
	ch1 = ast_channel_unref(ch1);
	ch2 = ast_channel_unref(ch2);

	return 0;
}

/*!
 * The presence of this datastore on the channel indicates that
 * someone is attemting to pickup or has picked up the channel.
 * The purpose is to prevent a race between two channels
 * attempting to pickup the same channel.
 */
static const struct ast_datastore_info pickup_active = {
 	.type = "pickup-active",
};

int ast_can_pickup(struct ast_channel *chan)
{
	if (!chan->pbx && !chan->masq && !ast_test_flag(chan, AST_FLAG_ZOMBIE)
		&& (chan->_state == AST_STATE_RINGING
			|| chan->_state == AST_STATE_RING
			/*
			 * Check the down state as well because some SIP devices do not
			 * give 180 ringing when they can just give 183 session progress
			 * instead.  Issue 14005.  (Some ISDN switches as well for that
			 * matter.)
			 */
			|| chan->_state == AST_STATE_DOWN)
		&& !ast_channel_datastore_find(chan, &pickup_active, NULL)) {
		return 1;
	}
	return 0;
}

static int find_channel_by_group(void *obj, void *arg, void *data, int flags)
{
	struct ast_channel *target = obj;/*!< Potential pickup target */
	struct ast_channel *chan = data;/*!< Channel wanting to pickup call */

	ast_channel_lock(target);
	if (chan != target && (chan->pickupgroup & target->callgroup)
		&& ast_can_pickup(target)) {
		/* Return with the channel still locked on purpose */
		return CMP_MATCH | CMP_STOP;
	}
	ast_channel_unlock(target);

	return 0;
}

/*!
 * \brief Pickup a call
 * \param chan channel that initiated pickup.
 *
 * Walk list of channels, checking it is not itself, channel is pbx one,
 * check that the callgroup for both channels are the same and the channel is ringing.
 * Answer calling channel, flag channel as answered on queue, masq channels together.
 */
int ast_pickup_call(struct ast_channel *chan)
{
	struct ast_channel *target;/*!< Potential pickup target */
	int res = -1;
	ast_debug(1, "pickup attempt by %s\n", chan->name);

	/* The found channel is already locked. */
	target = ast_channel_callback(find_channel_by_group, NULL, chan, 0);
	if (target) {
		ast_log(LOG_NOTICE, "pickup %s attempt by %s\n", target->name, chan->name);

		res = ast_do_pickup(chan, target);
		ast_channel_unlock(target);
		if (!res) {
			if (!ast_strlen_zero(pickupsound)) {
				pbx_builtin_setvar_helper(target, "BRIDGE_PLAY_SOUND", pickupsound);
			}
		} else {
			ast_log(LOG_WARNING, "pickup %s failed by %s\n", target->name, chan->name);
		}
		target = ast_channel_unref(target);
	}

	if (res < 0) {
		ast_debug(1, "No call pickup possible... for %s\n", chan->name);
		if (!ast_strlen_zero(pickupfailsound)) {
			ast_answer(chan);
			ast_stream_and_wait(chan, pickupfailsound, "");
		}
	}

	return res;
}

int ast_do_pickup(struct ast_channel *chan, struct ast_channel *target)
{
	struct ast_party_connected_line connected_caller;
	struct ast_channel *chans[2] = { chan, target };
	struct ast_datastore *ds_pickup;
	const char *chan_name;/*!< A masquerade changes channel names. */
	const char *target_name;/*!< A masquerade changes channel names. */
	int res = -1;

	target_name = ast_strdupa(target->name);
	ast_debug(1, "Call pickup on '%s' by '%s'\n", target_name, chan->name);

	/* Mark the target to block any call pickup race. */
	ds_pickup = ast_datastore_alloc(&pickup_active, NULL);
	if (!ds_pickup) {
		ast_log(LOG_WARNING,
			"Unable to create channel datastore on '%s' for call pickup\n", target_name);
		return -1;
	}
	ast_channel_datastore_add(target, ds_pickup);

	ast_party_connected_line_init(&connected_caller);
	ast_party_connected_line_copy(&connected_caller, &target->connected);
	ast_channel_unlock(target);/* The pickup race is avoided so we do not need the lock anymore. */
	connected_caller.source = AST_CONNECTED_LINE_UPDATE_SOURCE_ANSWER;
	if (ast_channel_connected_line_macro(NULL, chan, &connected_caller, 0, 0)) {
		ast_channel_update_connected_line(chan, &connected_caller, NULL);
	}
	ast_party_connected_line_free(&connected_caller);

	ast_channel_lock(chan);
	chan_name = ast_strdupa(chan->name);
	ast_connected_line_copy_from_caller(&connected_caller, &chan->caller);
	ast_channel_unlock(chan);
	connected_caller.source = AST_CONNECTED_LINE_UPDATE_SOURCE_ANSWER;
	ast_channel_queue_connected_line_update(chan, &connected_caller, NULL);
	ast_party_connected_line_free(&connected_caller);

	ast_cel_report_event(target, AST_CEL_PICKUP, NULL, NULL, chan);

	if (ast_answer(chan)) {
		ast_log(LOG_WARNING, "Unable to answer '%s'\n", chan_name);
		goto pickup_failed;
	}

	if (ast_queue_control(chan, AST_CONTROL_ANSWER)) {
		ast_log(LOG_WARNING, "Unable to queue answer on '%s'\n", chan_name);
		goto pickup_failed;
	}
	
	/* setting this flag to generate a reason header in the cancel message to the ringing channel */
	ast_set_flag(chan, AST_FLAG_ANSWERED_ELSEWHERE);

	if (ast_channel_masquerade(target, chan)) {
		ast_log(LOG_WARNING, "Unable to masquerade '%s' into '%s'\n", chan_name,
			target_name);
		goto pickup_failed;
	}

	/* If you want UniqueIDs, set channelvars in manager.conf to CHANNEL(uniqueid) */
	ast_manager_event_multichan(EVENT_FLAG_CALL, "Pickup", 2, chans,
		"Channel: %s\r\n"
		"TargetChannel: %s\r\n",
		chan_name, target_name);

	/* Do the masquerade manually to make sure that it is completed. */
	ast_do_masquerade(target);
	res = 0;

pickup_failed:
	ast_channel_lock(target);
	if (!ast_channel_datastore_remove(target, ds_pickup)) {
		ast_datastore_free(ds_pickup);
	}

	return res;
}

static char *app_bridge = "Bridge";

enum {
	BRIDGE_OPT_PLAYTONE = (1 << 0),
	OPT_CALLEE_HANGUP =	(1 << 1),
	OPT_CALLER_HANGUP =	(1 << 2),
	OPT_DURATION_LIMIT = (1 << 3),
	OPT_DURATION_STOP =	(1 << 4),
	OPT_CALLEE_TRANSFER = (1 << 5),
	OPT_CALLER_TRANSFER = (1 << 6),
	OPT_CALLEE_MONITOR = (1 << 7),
	OPT_CALLER_MONITOR = (1 << 8),
	OPT_CALLEE_PARK = (1 << 9),
	OPT_CALLER_PARK = (1 << 10),
	OPT_CALLEE_KILL = (1 << 11),
};
 
enum {
	OPT_ARG_DURATION_LIMIT = 0,
	OPT_ARG_DURATION_STOP,
	/* note: this entry _MUST_ be the last one in the enum */
	OPT_ARG_ARRAY_SIZE,
};

AST_APP_OPTIONS(bridge_exec_options, BEGIN_OPTIONS
	AST_APP_OPTION('p', BRIDGE_OPT_PLAYTONE),
	AST_APP_OPTION('h', OPT_CALLEE_HANGUP),
	AST_APP_OPTION('H', OPT_CALLER_HANGUP),
	AST_APP_OPTION('k', OPT_CALLEE_PARK),
	AST_APP_OPTION('K', OPT_CALLER_PARK),
	AST_APP_OPTION_ARG('L', OPT_DURATION_LIMIT, OPT_ARG_DURATION_LIMIT),
	AST_APP_OPTION_ARG('S', OPT_DURATION_STOP, OPT_ARG_DURATION_STOP),
	AST_APP_OPTION('t', OPT_CALLEE_TRANSFER),
	AST_APP_OPTION('T', OPT_CALLER_TRANSFER),
	AST_APP_OPTION('w', OPT_CALLEE_MONITOR),
	AST_APP_OPTION('W', OPT_CALLER_MONITOR),
	AST_APP_OPTION('x', OPT_CALLEE_KILL),
END_OPTIONS );

int ast_bridge_timelimit(struct ast_channel *chan, struct ast_bridge_config *config,
	char *parse, struct timeval *calldurationlimit)
{
	char *stringp = ast_strdupa(parse);
	char *limit_str, *warning_str, *warnfreq_str;
	const char *var;
	int play_to_caller = 0, play_to_callee = 0;
	int delta;

	limit_str = strsep(&stringp, ":");
	warning_str = strsep(&stringp, ":");
	warnfreq_str = strsep(&stringp, ":");

	config->timelimit = atol(limit_str);
	if (warning_str)
		config->play_warning = atol(warning_str);
	if (warnfreq_str)
		config->warning_freq = atol(warnfreq_str);

	if (!config->timelimit) {
		ast_log(LOG_WARNING, "Bridge does not accept L(%s), hanging up.\n", limit_str);
		config->timelimit = config->play_warning = config->warning_freq = 0;
		config->warning_sound = NULL;
		return -1; /* error */
	} else if ( (delta = config->play_warning - config->timelimit) > 0) {
		int w = config->warning_freq;

		/*
		 * If the first warning is requested _after_ the entire call
		 * would end, and no warning frequency is requested, then turn
		 * off the warning. If a warning frequency is requested, reduce
		 * the 'first warning' time by that frequency until it falls
		 * within the call's total time limit.
		 *
		 * Graphically:
		 *                timelim->|    delta        |<-playwarning
		 *      0__________________|_________________|
		 *                       | w  |    |    |    |
		 *
		 * so the number of intervals to cut is 1+(delta-1)/w
		 */
		if (w == 0) {
			config->play_warning = 0;
		} else {
			config->play_warning -= w * ( 1 + (delta-1)/w );
			if (config->play_warning < 1)
				config->play_warning = config->warning_freq = 0;
		}
	}
	
	ast_channel_lock(chan);

	var = pbx_builtin_getvar_helper(chan, "LIMIT_PLAYAUDIO_CALLER");
	play_to_caller = var ? ast_true(var) : 1;

	var = pbx_builtin_getvar_helper(chan, "LIMIT_PLAYAUDIO_CALLEE");
	play_to_callee = var ? ast_true(var) : 0;

	if (!play_to_caller && !play_to_callee)
		play_to_caller = 1;

	var = pbx_builtin_getvar_helper(chan, "LIMIT_WARNING_FILE");
	config->warning_sound = !ast_strlen_zero(var) ? ast_strdup(var) : ast_strdup("timeleft");

	/* The code looking at config wants a NULL, not just "", to decide
	 * that the message should not be played, so we replace "" with NULL.
	 * Note, pbx_builtin_getvar_helper _can_ return NULL if the variable is
	 * not found.
	 */

	var = pbx_builtin_getvar_helper(chan, "LIMIT_TIMEOUT_FILE");
	config->end_sound = !ast_strlen_zero(var) ? ast_strdup(var) : NULL;

	var = pbx_builtin_getvar_helper(chan, "LIMIT_CONNECT_FILE");
	config->start_sound = !ast_strlen_zero(var) ? ast_strdup(var) : NULL;

	ast_channel_unlock(chan);

	/* undo effect of S(x) in case they are both used */
	calldurationlimit->tv_sec = 0;
	calldurationlimit->tv_usec = 0;

	/* more efficient to do it like S(x) does since no advanced opts */
	if (!config->play_warning && !config->start_sound && !config->end_sound && config->timelimit) {
		calldurationlimit->tv_sec = config->timelimit / 1000;
		calldurationlimit->tv_usec = (config->timelimit % 1000) * 1000;
		ast_verb(3, "Setting call duration limit to %.3lf seconds.\n",
			calldurationlimit->tv_sec + calldurationlimit->tv_usec / 1000000.0);
		config->timelimit = play_to_caller = play_to_callee =
		config->play_warning = config->warning_freq = 0;
	} else {
		ast_verb(4, "Limit Data for this call:\n");
		ast_verb(4, "timelimit      = %ld ms (%.3lf s)\n", config->timelimit, config->timelimit / 1000.0);
		ast_verb(4, "play_warning   = %ld ms (%.3lf s)\n", config->play_warning, config->play_warning / 1000.0);
		ast_verb(4, "play_to_caller = %s\n", play_to_caller ? "yes" : "no");
		ast_verb(4, "play_to_callee = %s\n", play_to_callee ? "yes" : "no");
		ast_verb(4, "warning_freq   = %ld ms (%.3lf s)\n", config->warning_freq, config->warning_freq / 1000.0);
		ast_verb(4, "start_sound    = %s\n", S_OR(config->start_sound, ""));
		ast_verb(4, "warning_sound  = %s\n", config->warning_sound);
		ast_verb(4, "end_sound      = %s\n", S_OR(config->end_sound, ""));
	}
	if (play_to_caller)
		ast_set_flag(&(config->features_caller), AST_FEATURE_PLAY_WARNING);
	if (play_to_callee)
		ast_set_flag(&(config->features_callee), AST_FEATURE_PLAY_WARNING);
	return 0;
}


/*!
 * \brief Bridge channels
 * \param chan
 * \param data channel to bridge with.
 * 
 * Split data, check we aren't bridging with ourself, check valid channel,
 * answer call if not already, check compatible channels, setup bridge config
 * now bridge call, if transfered party hangs up return to PBX extension.
 */
static int bridge_exec(struct ast_channel *chan, const char *data)
{
	struct ast_channel *current_dest_chan, *final_dest_chan, *chans[2];
	char *tmp_data  = NULL;
	struct ast_flags opts = { 0, };
	struct ast_bridge_config bconfig = { { 0, }, };
	char *opt_args[OPT_ARG_ARRAY_SIZE];
	struct timeval calldurationlimit = { 0, };

	AST_DECLARE_APP_ARGS(args,
		AST_APP_ARG(dest_chan);
		AST_APP_ARG(options);
	);
	
	if (ast_strlen_zero(data)) {
		ast_log(LOG_WARNING, "Bridge require at least 1 argument specifying the other end of the bridge\n");
		return -1;
	}

	tmp_data = ast_strdupa(data);
	AST_STANDARD_APP_ARGS(args, tmp_data);
	if (!ast_strlen_zero(args.options))
		ast_app_parse_options(bridge_exec_options, &opts, opt_args, args.options);

	/* avoid bridge with ourselves */
	if (!strcmp(chan->name, args.dest_chan)) {
		ast_log(LOG_WARNING, "Unable to bridge channel %s with itself\n", chan->name);
		ast_manager_event(chan, EVENT_FLAG_CALL, "BridgeExec",
					"Response: Failed\r\n"
					"Reason: Unable to bridge channel to itself\r\n"
					"Channel1: %s\r\n"
					"Channel2: %s\r\n",
					chan->name, args.dest_chan);
		pbx_builtin_setvar_helper(chan, "BRIDGERESULT", "LOOP");
		return 0;
	}

	/* make sure we have a valid end point */
	if (!(current_dest_chan = ast_channel_get_by_name_prefix(args.dest_chan,
			strlen(args.dest_chan)))) {
		ast_log(LOG_WARNING, "Bridge failed because channel %s does not exists or we "
			"cannot get its lock\n", args.dest_chan);
		ast_manager_event(chan, EVENT_FLAG_CALL, "BridgeExec",
					"Response: Failed\r\n"
					"Reason: Cannot grab end point\r\n"
					"Channel1: %s\r\n"
					"Channel2: %s\r\n", chan->name, args.dest_chan);
		pbx_builtin_setvar_helper(chan, "BRIDGERESULT", "NONEXISTENT");
		return 0;
	}

	/* answer the channel if needed */
	if (current_dest_chan->_state != AST_STATE_UP) {
		ast_answer(current_dest_chan);
	}

	/* try to allocate a place holder where current_dest_chan will be placed */
	if (!(final_dest_chan = ast_channel_alloc(0, AST_STATE_DOWN, NULL, NULL, NULL, 
		NULL, NULL, current_dest_chan->linkedid, 0, "Bridge/%s", current_dest_chan->name))) {
		ast_log(LOG_WARNING, "Cannot create placeholder channel for chan %s\n", args.dest_chan);
		ast_manager_event(chan, EVENT_FLAG_CALL, "BridgeExec",
					"Response: Failed\r\n"
					"Reason: cannot create placeholder\r\n"
					"Channel1: %s\r\n"
					"Channel2: %s\r\n", chan->name, args.dest_chan);
	}

	do_bridge_masquerade(current_dest_chan, final_dest_chan);

	chans[0] = current_dest_chan;
	chans[1] = final_dest_chan;

	/* now current_dest_chan is a ZOMBIE and with softhangup set to 1 and final_dest_chan is our end point */
	/* try to make compatible, send error if we fail */
	if (ast_channel_make_compatible(chan, final_dest_chan) < 0) {
		ast_log(LOG_WARNING, "Could not make channels %s and %s compatible for bridge\n", chan->name, final_dest_chan->name);
		ast_manager_event_multichan(EVENT_FLAG_CALL, "BridgeExec", 2, chans,
					"Response: Failed\r\n"
					"Reason: Could not make channels compatible for bridge\r\n"
					"Channel1: %s\r\n"
					"Channel2: %s\r\n", chan->name, final_dest_chan->name);
		ast_hangup(final_dest_chan); /* may be we should return this channel to the PBX? */
		pbx_builtin_setvar_helper(chan, "BRIDGERESULT", "INCOMPATIBLE");
		current_dest_chan = ast_channel_unref(current_dest_chan);
		return 0;
	}

	/* Report that the bridge will be successfull */
	ast_manager_event_multichan(EVENT_FLAG_CALL, "BridgeExec", 2, chans,
				"Response: Success\r\n"
				"Channel1: %s\r\n"
				"Channel2: %s\r\n", chan->name, final_dest_chan->name);

	/* we have 2 valid channels to bridge, now it is just a matter of setting up the bridge config and starting the bridge */	
	if (ast_test_flag(&opts, BRIDGE_OPT_PLAYTONE) && !ast_strlen_zero(xfersound)) {
		if (!ast_streamfile(final_dest_chan, xfersound, final_dest_chan->language)) {
			if (ast_waitstream(final_dest_chan, "") < 0)
				ast_log(LOG_WARNING, "Failed to play courtesy tone on %s\n", final_dest_chan->name);
		}
	}
	
	current_dest_chan = ast_channel_unref(current_dest_chan);
	
	if (ast_test_flag(&opts, OPT_DURATION_LIMIT) && !ast_strlen_zero(opt_args[OPT_ARG_DURATION_LIMIT])) {
		if (ast_bridge_timelimit(chan, &bconfig, opt_args[OPT_ARG_DURATION_LIMIT], &calldurationlimit))
			goto done;
	}

	if (ast_test_flag(&opts, OPT_CALLEE_TRANSFER))
		ast_set_flag(&(bconfig.features_callee), AST_FEATURE_REDIRECT);
	if (ast_test_flag(&opts, OPT_CALLER_TRANSFER))
		ast_set_flag(&(bconfig.features_caller), AST_FEATURE_REDIRECT);
	if (ast_test_flag(&opts, OPT_CALLEE_HANGUP))
		ast_set_flag(&(bconfig.features_callee), AST_FEATURE_DISCONNECT);
	if (ast_test_flag(&opts, OPT_CALLER_HANGUP))
		ast_set_flag(&(bconfig.features_caller), AST_FEATURE_DISCONNECT);
	if (ast_test_flag(&opts, OPT_CALLEE_MONITOR))
		ast_set_flag(&(bconfig.features_callee), AST_FEATURE_AUTOMON);
	if (ast_test_flag(&opts, OPT_CALLER_MONITOR))
		ast_set_flag(&(bconfig.features_caller), AST_FEATURE_AUTOMON);
	if (ast_test_flag(&opts, OPT_CALLEE_PARK))
		ast_set_flag(&(bconfig.features_callee), AST_FEATURE_PARKCALL);
	if (ast_test_flag(&opts, OPT_CALLER_PARK))
		ast_set_flag(&(bconfig.features_caller), AST_FEATURE_PARKCALL);

	ast_bridge_call(chan, final_dest_chan, &bconfig);

	/* the bridge has ended, set BRIDGERESULT to SUCCESS. If the other channel has not been hung up, return it to the PBX */
	pbx_builtin_setvar_helper(chan, "BRIDGERESULT", "SUCCESS");
	if (!ast_check_hangup(final_dest_chan) && !ast_test_flag(&opts, OPT_CALLEE_KILL)) {
		ast_debug(1, "starting new PBX in %s,%s,%d for chan %s\n",
			final_dest_chan->context, final_dest_chan->exten,
			final_dest_chan->priority, final_dest_chan->name);

		if (ast_pbx_start(final_dest_chan) != AST_PBX_SUCCESS) {
			ast_log(LOG_WARNING, "FAILED continuing PBX on dest chan %s\n", final_dest_chan->name);
			ast_hangup(final_dest_chan);
		} else
			ast_debug(1, "SUCCESS continuing PBX on chan %s\n", final_dest_chan->name);
	} else {
		ast_debug(1, "hangup chan %s since the other endpoint has hung up or the x flag was passed\n", final_dest_chan->name);
		ast_hangup(final_dest_chan);
	}
done:
	if (bconfig.warning_sound) {
		ast_free((char *)bconfig.warning_sound);
	}
	if (bconfig.end_sound) {
		ast_free((char *)bconfig.end_sound);
	}
	if (bconfig.start_sound) {
		ast_free((char *)bconfig.start_sound);
	}

	return 0;
}

#if defined(TEST_FRAMEWORK)
/*!
 * \internal
 * \brief Convert parking spaces map list to a comma separated string.
 *
 * \param str String buffer to fill.
 * \param spaces Parking spaces map list to convert.
 *
 * \return Nothing
 */
static void create_spaces_str(struct ast_str **str, struct parking_dp_space_map *spaces)
{
	const char *comma;
	struct parking_dp_spaces *cur;

	ast_str_reset(*str);
	comma = "";
	AST_LIST_TRAVERSE(spaces, cur, node) {
		if (cur->start == cur->stop) {
			ast_str_append(str, 0, "%s%d", comma, cur->start);
		} else {
			ast_str_append(str, 0, "%s%d-%d", comma, cur->start, cur->stop);
		}
		comma = ",";
	}
}
#endif	/* defined(TEST_FRAMEWORK) */

#if defined(TEST_FRAMEWORK)
/*!
 * \internal
 * \brief Compare parking spaces map to what is expected.
 *
 * \param test Unit test context.
 * \param spaces Parking spaces map list to check.
 * \param expected String to compare with.
 * \param what What is being compared.
 *
 * \retval 0 successful compare.
 * \retval nonzero if failed to compare.
 */
static int check_spaces(struct ast_test *test, struct parking_dp_space_map *spaces, const char *expected, const char *what)
{
	int cmp;
	struct ast_str *str = ast_str_alloca(1024);

	create_spaces_str(&str, spaces);
	cmp = strcmp(expected, ast_str_buffer(str));
	if (cmp) {
		ast_test_status_update(test,
			"Unexpected parking space map for %s. Expect:'%s' Got:'%s'\n",
			what, expected, ast_str_buffer(str));
	}
	return cmp;
}
#endif	/* defined(TEST_FRAMEWORK) */

#if defined(TEST_FRAMEWORK)
/*!
 * \internal
 * \brief Add a dead space to the dead spaces list.
 *
 * \param context Dead spaces list ptr pretending to be a context name ptr.
 * \param space Dead space to add to the list.
 *
 * \return Nothing
 */
static void test_add_dead_space(const char *context, int space)
{
	struct parking_dp_space_map *dead_spaces = (struct parking_dp_space_map *) context;

	usage_context_add_spaces(dead_spaces, space, space, NULL, 0);
}
#endif	/* defined(TEST_FRAMEWORK) */

#if defined(TEST_FRAMEWORK)
struct test_map {
	const char *ramp;
	int start;
	int stop;
	const char *expect;
};

/*!
 * \internal
 * \brief Build a parking lot dialplan usage test map from a table.
 *
 * \param test Unit test context.
 * \param lot Parking lot to use to build test usage map.
 * \param table_name Name of passed in table.
 * \param table Usage information to put in the usage map.
 * \param num_entries Number of entries in the table.
 *
 * \retval Created context node on success.
 * \retval NULL on error.
 */
static struct parking_dp_context *test_build_maps(struct ast_test *test,
	struct ast_parkinglot *lot, const char *table_name, const struct test_map *table,
	size_t num_entries)
{
	struct parking_dp_context *ctx_node;
	int cur_index = 0;
	char what[40];

	snprintf(what, sizeof(what), "%s[%d]", table_name, cur_index);
	ast_copy_string(lot->cfg.parkext, table->ramp, sizeof(lot->cfg.parkext));
	lot->cfg.parking_start = table->start;
	lot->cfg.parking_stop = table->stop;
	ctx_node = build_dialplan_useage_context(lot);
	if (!ctx_node) {
		ast_test_status_update(test, "Failed to create parking lot context map for %s\n",
			what);
		return NULL;
	}
	if (check_spaces(test, &ctx_node->spaces, table->expect, what)) {
		destroy_dialplan_usage_context(ctx_node);
		return NULL;
	}
	while (--num_entries) {
		++cur_index;
		++table;
		snprintf(what, sizeof(what), "%s[%d]", table_name, cur_index);
		ast_copy_string(lot->cfg.parkext, table->ramp, sizeof(lot->cfg.parkext));
		lot->cfg.parking_start = table->start;
		lot->cfg.parking_stop = table->stop;
		if (dialplan_usage_add_parkinglot_data(ctx_node, lot, 1)) {
			ast_test_status_update(test, "Failed to add parking lot data for %s\n", what);
			destroy_dialplan_usage_context(ctx_node);
			return NULL;
		}
		if (check_spaces(test, &ctx_node->spaces, table->expect, what)) {
			destroy_dialplan_usage_context(ctx_node);
			return NULL;
		}
	}
	return ctx_node;
}

static const struct test_map test_old_ctx[] = {
	/* The following order of building ctx is important to test adding items to the lists. */
	{ "702", 14, 15, "14-15" },
	{ "700", 10, 11, "10-11,14-15" },
	{ "701", 18, 19, "10-11,14-15,18-19" },
	{ "703", 12, 13, "10-15,18-19" },
	{ "704", 16, 17, "10-19" },

	/* Parking ramp and space conflicts are intended with these lines. */
	{ "704", 9, 19, "9-19" },
	{ "704", 9, 20, "9-20" },
	{ "704", 8, 21, "8-21" },

	/* Add more spaces to ctx to test removing dead parking spaces. */
	{ "705", 23, 25, "8-21,23-25" },
	{ "706", 28, 31, "8-21,23-25,28-31" },
	{ "707", 33, 34, "8-21,23-25,28-31,33-34" },
	{ "708", 38, 40, "8-21,23-25,28-31,33-34,38-40" },
	{ "709", 42, 43, "8-21,23-25,28-31,33-34,38-40,42-43" },
};

static const struct test_map test_new_ctx[] = {
	{ "702", 4, 5, "4-5" },
	{ "704", 24, 26, "4-5,24-26" },
	{ "709", 29, 30, "4-5,24-26,29-30" },
	{ "710", 32, 35, "4-5,24-26,29-30,32-35" },
	{ "711", 37, 39, "4-5,24-26,29-30,32-35,37-39" },
};
#endif	/* defined(TEST_FRAMEWORK) */

#if defined(TEST_FRAMEWORK)
/*!
 * \internal
 * \brief Test parking dialplan usage map code.
 *
 * \param test Unit test context.
 *
 * \retval 0 on success.
 * \retval -1 on error.
 */
static int test_dialplan_usage_map(struct ast_test *test)
{
	struct parking_dp_context *old_ctx;
	struct parking_dp_context *new_ctx;
	struct ast_parkinglot *lot;
	struct parking_dp_spaces *spaces;
	struct parking_dp_space_map dead_spaces = AST_LIST_HEAD_NOLOCK_INIT_VALUE;
	int res;

	ast_test_status_update(test, "Test parking dialplan usage map code\n");

	lot = create_parkinglot("test_lot");
	if (!lot) {
		return -1;
	}
	ast_copy_string(lot->cfg.parking_con, "test-ctx", sizeof(lot->cfg.parking_con));
	lot->cfg.parkext_exclusive = 1;

	ast_test_status_update(test,
		"Build old_ctx map\n");
	ast_log(LOG_NOTICE, "6 Ramp and space conflict warnings are expected.\n");
	old_ctx = test_build_maps(test, lot, "test_old_ctx", test_old_ctx,
		ARRAY_LEN(test_old_ctx));
	if (!old_ctx) {
		ao2_ref(lot, -1);
		return -1;
	}

	ast_test_status_update(test, "Build new_ctx map\n");
	new_ctx = test_build_maps(test, lot, "test_new_ctx", test_new_ctx,
		ARRAY_LEN(test_new_ctx));
	if (!new_ctx) {
		res = -1;
		goto fail_old_ctx;
	}

	ast_test_status_update(test, "Test removing dead parking spaces\n");
	remove_dead_spaces_usage((void *) &dead_spaces, &old_ctx->spaces,
		&new_ctx->spaces, test_add_dead_space);
	if (check_spaces(test, &dead_spaces, "8-21,23,28,31,40,42-43", "dead_spaces")) {
		res = -1;
		goto fail_dead_spaces;
	}

	res = 0;

fail_dead_spaces:
	while ((spaces = AST_LIST_REMOVE_HEAD(&dead_spaces, node))) {
		ast_free(spaces);
	}
	destroy_dialplan_usage_context(new_ctx);

fail_old_ctx:
	destroy_dialplan_usage_context(old_ctx);
	ao2_ref(lot, -1);
	return res;
}
#endif	/* defined(TEST_FRAMEWORK) */

#if defined(TEST_FRAMEWORK)
static int fake_fixup(struct ast_channel *clonechan, struct ast_channel *original)
{
	return 0;
}
#endif	/* defined(TEST_FRAMEWORK) */

#if defined(TEST_FRAMEWORK)
static struct ast_channel *create_test_channel(const struct ast_channel_tech *fake_tech)
{
	struct ast_channel *test_channel1;
	struct ast_format tmp_fmt;

	if (!(test_channel1 = ast_channel_alloc(0, AST_STATE_DOWN, NULL, NULL, NULL,
		NULL, NULL, 0, 0, "TestChannel1"))) {
		ast_log(LOG_WARNING, "Whoa, test channel creation failed.\n");
		return NULL;
	}

	/* normally this is done in the channel driver */
	ast_format_cap_add(test_channel1->nativeformats, ast_format_set(&tmp_fmt, AST_FORMAT_GSM, 0));

	ast_format_set(&test_channel1->writeformat, AST_FORMAT_GSM, 0);
	ast_format_set(&test_channel1->rawwriteformat, AST_FORMAT_GSM, 0);
	ast_format_set(&test_channel1->readformat, AST_FORMAT_GSM, 0);
	ast_format_set(&test_channel1->rawreadformat, AST_FORMAT_GSM, 0);

	test_channel1->tech = fake_tech;

	return test_channel1;
}
#endif	/* defined(TEST_FRAMEWORK) */

#if defined(TEST_FRAMEWORK)
static int unpark_test_channel(struct ast_channel *toremove, struct ast_park_call_args *args)
{
	struct ast_context *con;
	struct parkeduser *pu_toremove;
	int res = 0;

	args->pu->notquiteyet = 1; /* go ahead and stop processing the test parking */

	AST_LIST_LOCK(&args->pu->parkinglot->parkings);
	AST_LIST_TRAVERSE_SAFE_BEGIN(&args->pu->parkinglot->parkings, pu_toremove, list) {
		if (pu_toremove == args->pu) {
			AST_LIST_REMOVE_CURRENT(list);
			break;
		}
	}
	AST_LIST_TRAVERSE_SAFE_END;
	AST_LIST_UNLOCK(&args->pu->parkinglot->parkings);

	if (!pu_toremove) {
		ast_log(LOG_WARNING, "Whoa, could not find parking test call!\n");
		return -1;
	}

	con = ast_context_find(args->pu->parkinglot->cfg.parking_con);
	if (con) {
		if (ast_context_remove_extension2(con, args->pu->parkingexten, 1, NULL, 0)) {
			ast_log(LOG_WARNING, "Whoa, failed to remove the parking extension!\n");
			res = -1;
		} else {
			notify_metermaids(args->pu->parkingexten,
				pu_toremove->parkinglot->cfg.parking_con, AST_DEVICE_NOT_INUSE);
		}
	} else {
		ast_log(LOG_WARNING, "Whoa, no parking context?\n");
		res = -1;
	}

	parkinglot_unref(pu_toremove->parkinglot);
	ast_free(pu_toremove);
	args->pu = NULL;

	if (!res && toremove) {
		ast_hangup(toremove);
	}
	return res;
}
#endif	/* defined(TEST_FRAMEWORK) */

#if defined(TEST_FRAMEWORK)
AST_TEST_DEFINE(features_test)
{
	struct ast_channel *test_channel1 = NULL;
	struct ast_channel *parked_chan = NULL;
	struct ast_parkinglot *dynlot;
	struct ast_park_call_args args = {
		.timeout = DEFAULT_PARK_TIME,
	};

	int res = 0;

	static const struct ast_channel_tech fake_tech = {
		.fixup = fake_fixup, /* silence warning from masquerade */
	};

	static const char unique_lot_1[] = "myuniquetestparkinglot314";
	static const char unique_lot_2[] = "myuniquetestparkinglot3141592654";
	static const char unique_context_1[] = "myuniquetestcontext314";
	static const char unique_context_2[] = "myuniquetestcontext3141592654";
	static const char parkinglot_parkext[] = "750";
	static const char parkinglot_range[] = "751-760";

	switch (cmd) {
	case TEST_INIT:
		info->name = "features_test";
		info->category = "/main/features/";
		info->summary = "Features unit test";
		info->description =
			"Tests whether parking respects PARKINGLOT settings";
		return AST_TEST_NOT_RUN;
	case TEST_EXECUTE:
		break;
	}

	if (test_dialplan_usage_map(test)) {
		res = -1;
		goto exit_features_test;
	}

	/* changing a config option is a bad practice, but must be done in this case */
	parkeddynamic = 1;

	ast_test_status_update(test, "Test parking functionality with defaults\n");
	if (!(test_channel1 = create_test_channel(&fake_tech))) {
		res = -1;
		goto exit_features_test;
	}
	if (park_call_full(test_channel1, NULL, &args)) {
		res = -1;
		goto exit_features_test;
	}
	if (unpark_test_channel(test_channel1, &args)) {
		res = -1;
		goto exit_features_test;
	}


	ast_test_status_update(test, "Check that certain parking options are respected\n");
	if (!(test_channel1 = create_test_channel(&fake_tech))) {
		res = -1;
		goto exit_features_test;
	}
	pbx_builtin_setvar_helper(test_channel1, "PARKINGLOT", unique_lot_1);
	pbx_builtin_setvar_helper(test_channel1, "PARKINGDYNCONTEXT", unique_context_1);
	pbx_builtin_setvar_helper(test_channel1, "PARKINGDYNEXTEN", parkinglot_parkext);
	pbx_builtin_setvar_helper(test_channel1, "PARKINGDYNPOS", parkinglot_range);
	if (park_call_full(test_channel1, NULL, &args)) {
		res = -1;
		goto exit_features_test;
	}
	/* grab newly created parking lot for destruction in the end */
	dynlot = args.pu->parkinglot;
	if (args.pu->parkingnum != 751
		|| strcmp(dynlot->name, unique_lot_1)
		|| strcmp(dynlot->cfg.parking_con, unique_context_1)
		|| strcmp(dynlot->cfg.parkext, parkinglot_parkext)
		|| dynlot->cfg.parking_start != 751
		|| dynlot->cfg.parking_stop != 760) {
		ast_test_status_update(test, "Parking settings were not respected\n");
		ast_test_status_update(test, "Dyn-name:%s\n", dynlot->name);
		ast_test_status_update(test, "Dyn-context:%s\n", dynlot->cfg.parking_con);
		ast_test_status_update(test, "Dyn-parkext:%s\n", dynlot->cfg.parkext);
		ast_test_status_update(test, "Dyn-parkpos:%d-%d\n", dynlot->cfg.parking_start,
			dynlot->cfg.parking_stop);
		ast_test_status_update(test, "Parked in space:%d\n", args.pu->parkingnum);
		if (!unpark_test_channel(test_channel1, &args)) {
			test_channel1 = NULL;
		}
		res = -1;
		goto exit_features_test;
	} else {
		ast_test_status_update(test, "Parking settings for non-masquerading park verified\n");
	}
	if (unpark_test_channel(test_channel1, &args)) {
		res = -1;
		goto exit_features_test;
	}


	ast_test_status_update(test, "Check #2 that certain parking options are respected\n");
	if (!(test_channel1 = create_test_channel(&fake_tech))) {
		res = -1;
		goto exit_features_test;
	}
	pbx_builtin_setvar_helper(test_channel1, "PARKINGLOT", unique_lot_2);
	pbx_builtin_setvar_helper(test_channel1, "PARKINGDYNCONTEXT", unique_context_2);
	pbx_builtin_setvar_helper(test_channel1, "PARKINGDYNEXTEN", parkinglot_parkext);
	pbx_builtin_setvar_helper(test_channel1, "PARKINGDYNPOS", parkinglot_range);
	if (masq_park_call(test_channel1, NULL, &args)) {
		res = -1;
		goto exit_features_test;
	}
	/* hangup zombie channel */
	ast_hangup(test_channel1);
	test_channel1 = NULL;

	dynlot = args.pu->parkinglot;
	if (args.pu->parkingnum != 751
		|| strcmp(dynlot->name, unique_lot_2)
		|| strcmp(dynlot->cfg.parking_con, unique_context_2)
		|| strcmp(dynlot->cfg.parkext, parkinglot_parkext)
		|| dynlot->cfg.parking_start != 751
		|| dynlot->cfg.parking_stop != 760) {
		ast_test_status_update(test, "Parking settings were not respected\n");
		ast_test_status_update(test, "Dyn-name:%s\n", dynlot->name);
		ast_test_status_update(test, "Dyn-context:%s\n", dynlot->cfg.parking_con);
		ast_test_status_update(test, "Dyn-parkext:%s\n", dynlot->cfg.parkext);
		ast_test_status_update(test, "Dyn-parkpos:%d-%d\n", dynlot->cfg.parking_start,
			dynlot->cfg.parking_stop);
		ast_test_status_update(test, "Parked in space:%d\n", args.pu->parkingnum);
		res = -1;
	} else {
		ast_test_status_update(test, "Parking settings for masquerading park verified\n");
	}

	/* find the real channel */
	parked_chan = ast_channel_get_by_name("TestChannel1");
	if (unpark_test_channel(parked_chan, &args)) {
		if (parked_chan) {
			ast_hangup(parked_chan);
		}
		res = -1;
	}


exit_features_test:

	if (test_channel1) {
		ast_hangup(test_channel1);
	}

	force_reload_load = 1;
	ast_features_reload();
	return res ? AST_TEST_FAIL : AST_TEST_PASS;
}
#endif	/* defined(TEST_FRAMEWORK) */

int ast_features_init(void)
{
	int res;

	parkinglots = ao2_container_alloc(7, parkinglot_hash_cb, parkinglot_cmp_cb);
	if (!parkinglots) {
		return -1;
	}

	res = load_config(0);
	if (res) {
		return res;
	}
	ast_cli_register_multiple(cli_features, ARRAY_LEN(cli_features));
	ast_pthread_create(&parking_thread, NULL, do_parking_thread, NULL);
	ast_register_application2(app_bridge, bridge_exec, NULL, NULL, NULL);
	res = ast_register_application2(parkedcall, parked_call_exec, NULL, NULL, NULL);
	if (!res)
		res = ast_register_application2(parkcall, park_call_exec, NULL, NULL, NULL);
	if (!res) {
		ast_manager_register_xml("ParkedCalls", 0, manager_parking_status);
		ast_manager_register_xml("Park", EVENT_FLAG_CALL, manager_park);
		ast_manager_register_xml("Bridge", EVENT_FLAG_CALL, action_bridge);
	}

	res |= ast_devstate_prov_add("Park", metermaidstate);
#if defined(TEST_FRAMEWORK)
	res |= AST_TEST_REGISTER(features_test);
#endif	/* defined(TEST_FRAMEWORK) */

	return res;
}<|MERGE_RESOLUTION|>--- conflicted
+++ resolved
@@ -3967,14 +3967,10 @@
 				ast_cdr_start(bridge_cdr);
 			}
 		}
-<<<<<<< HEAD
-		ast_debug(4, "bridge answer set, chan answer set\n");
-=======
 		ast_channel_unlock(chan);
 		ast_channel_unlock(peer);
 
-		ast_debug(4,"bridge answer set, chan answer set\n");
->>>>>>> 7765506d
+		ast_debug(4, "bridge answer set, chan answer set\n");
 		/* peer_cdr->answer will be set when a macro runs on the peer;
 		   in that case, the bridge answer will be delayed while the
 		   macro plays on the peer channel. The peer answered the call
