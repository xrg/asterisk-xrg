--- conflicted
+++ resolved
@@ -361,36 +361,10 @@
 
 /* called whenever a channel is destroyed or a linkedid is changed to
  * potentially emit a CEL_LINKEDID_END event */
-<<<<<<< HEAD
-
-struct channel_find_data {
-	const struct ast_channel *chan;
-	const char *linkedid;
-};
-
-static int linkedid_match(void *obj, void *arg, void *data, int flags)
-{
-	struct ast_channel *c = obj;
-	struct channel_find_data *find_dat = data;
-	int res;
-
-	ast_channel_lock(c);
-	res = (c != find_dat->chan && ast_channel_linkedid(c) && !strcmp(find_dat->linkedid, ast_channel_linkedid(c)));
-	ast_channel_unlock(c);
-
-	return res ? CMP_MATCH | CMP_STOP : 0;
-}
-
 void ast_cel_check_retire_linkedid(struct ast_channel *chan)
 {
 	const char *linkedid = ast_channel_linkedid(chan);
-	struct channel_find_data find_dat;
-=======
-void ast_cel_check_retire_linkedid(struct ast_channel *chan)
-{
-	const char *linkedid = chan->linkedid;
 	char *lid;
->>>>>>> 9e0ba94f
 
 	/* make sure we need to do all this work */
 
@@ -503,6 +477,7 @@
 	struct ast_event *ev;
 	const char *peername = "";
 	struct ast_channel *peer;
+	char *linkedid = ast_strdupa(ast_channel_linkedid(chan));
 
 	/* Make sure a reload is not occurring while we're checking to see if this
 	 * is an event that we care about.  We could lose an important event in this
@@ -511,14 +486,14 @@
 
 	/* Record the linkedid of new channels if we are tracking LINKEDID_END even if we aren't
 	 * reporting on CHANNEL_START so we can track when to send LINKEDID_END */
-	if (cel_enabled && ast_cel_track_event(AST_CEL_LINKEDID_END) && event_type == AST_CEL_CHANNEL_START && chan->linkedid) {
+	if (cel_enabled && ast_cel_track_event(AST_CEL_LINKEDID_END) && event_type == AST_CEL_CHANNEL_START && linkedid) {
 		char *lid;
-		if (!(lid = ao2_find(linkedids, (void *) chan->linkedid, OBJ_POINTER))) {
-			if (!(lid = ao2_alloc(strlen(chan->linkedid) + 1, NULL))) {
+		if (!(lid = ao2_find(linkedids, (void *) linkedid, OBJ_POINTER))) {
+			if (!(lid = ao2_alloc(strlen(linkedid) + 1, NULL))) {
 				ast_mutex_unlock(&reload_lock);
 				return -1;
 			}
-			strcpy(lid, chan->linkedid);
+			strcpy(lid, linkedid);
 			if (!ao2_link(linkedids, lid)) {
 				ao2_ref(lid, -1);
 				ast_mutex_unlock(&reload_lock);
