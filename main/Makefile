#
# Asterisk -- An open source telephony toolkit.
#
# Makefile to build main Asterisk binary
#
# Copyright (C) 1999-2006, Digium, Inc.
#
# Mark Spencer <markster@digium.com>
#
# This program is free software, distributed under the terms of
# the GNU General Public License
#

-include $(ASTTOPDIR)/menuselect.makeopts $(ASTTOPDIR)/menuselect.makedeps $(ASTTOPDIR)/makeopts.embed_rules $(ASTTOPDIR)/makeopts

all: asterisk

include $(ASTTOPDIR)/Makefile.moddir_rules

# Must include the extra ast_expr2.c, ast_expr2f.c, in case they need to be regenerated (because to force regeneration, we delete them)
SRC:=$(wildcard *.c) ast_expr2.c ast_expr2f.c
ifeq ($(AST_ASTERISKSSL),yes)
SRC:=$(filter-out libasteriskssl.c,$(SRC))
endif
ifeq ($(PJPROJECT_BUNDLED),yes)
SRC:=$(filter-out libasteriskpj.c,$(SRC))
endif
OBJSFILTER=fskmodem_int.o fskmodem_float.o cygload.o buildinfo.o
OBJS=$(filter-out $(OBJSFILTER),$(SRC:.c=.o))

# we need to link in the objects statically, not as a library, because
# otherwise modules will not have them available if none of the static
# objects use it.
OBJS+=stdtime/localtime.o

ASTSSL_LIBS:=$(OPENSSL_LIB)
AST_LIBS+=$(BKTR_LIB)
AST_LIBS+=$(LIBXML2_LIB)
AST_LIBS+=$(LIBXSLT_LIB)
AST_LIBS+=$(SQLITE3_LIB)
AST_LIBS+=$(ASTSSL_LIBS)
AST_LIBS+=$(JANSSON_LIB)
AST_LIBS+=$(URIPARSER_LIB)
AST_LIBS+=$(UUID_LIB)
AST_LIBS+=$(CRYPT_LIB)
AST_LIBS+=$(AST_CLANG_BLOCKS_LIBS)

ifneq ($(findstring $(OSARCH), linux-gnu uclinux linux-uclibc kfreebsd-gnu),)
  ifneq ($(findstring LOADABLE_MODULES,$(MENUSELECT_CFLAGS)),)
  AST_LIBS+=-ldl
  endif
  ifneq (x$(CAP_LIB),x)
    AST_LIBS+=$(CAP_LIB)
  endif
  AST_LIBS+=-lpthread $(EDITLINE_LIB) -lm -lresolv
else
  AST_LIBS+=$(EDITLINE_LIB) -lm
endif

ifneq ($(findstring BETTER_BACKTRACES,$(MENUSELECT_CFLAGS)),)
  AST_LIBS+=$(BFD_LIB)
endif

ifneq ($(findstring darwin,$(OSARCH)),)
  AST_LIBS+=-lresolv
  ASTLINK=-mmacosx-version-min=10.6 -Wl,-undefined,dynamic_lookup -force_flat_namespace
  ASTLINK+=/usr/lib/bundle1.o
else
# These are used for all but Darwin
  ifneq ($(findstring LOADABLE_MODULES,$(MENUSELECT_CFLAGS)),)
    ASTLINK+=-Wl,--export-dynamic
  else
    ASTLINK+=${GC_LDFLAGS}
  endif
  ifneq ($(findstring BSD,$(OSARCH)),)
    LDFLAGS+=-L/usr/local/lib
  endif
endif

ifeq ($(OSARCH),FreeBSD)
  # -V is understood by BSD Make, not by GNU make.
  BSDVERSION=$(shell make -V OSVERSION -f /usr/share/mk/bsd.port.subdir.mk)
  AST_LIBS+=$(shell if test $(BSDVERSION) -lt 502102 ; then echo "-lc_r"; else echo "-pthread"; fi)
  AST_LIBS+=-lcrypto
endif

ifneq ($(findstring $(OSARCH), mingw32 cygwin ),)
  AST_LIBS+=-lminires -ldl
  ASTLINK+=-shared -Wl,--out-implib,libasterisk.a
endif
ifeq ($(OSARCH),NetBSD)
  AST_LIBS+=-lpthread -lcrypto -lm -L/usr/pkg/lib $(EDITLINE_LIB)
endif

ifeq ($(OSARCH),OpenBSD)
  AST_LIBS+=-lcrypto -lpthread -lm $(EDITLINE_LIB)
endif

ifeq ($(OSARCH),SunOS)
  AST_LIBS+=-lpthread -ldl -lrt -lnsl -lsocket -lresolv
  ASTSSL_LIBS+=-L/opt/ssl/lib -L/usr/local/ssl/lib
  ASTLINK=
endif

ifneq ($(findstring USE_HOARD_ALLOCATOR,$(MENUSELECT_CFLAGS)),)
  ifneq ($(HOARD_LIB),)
    AST_LIBS+=$(HOARD_LIB)
  endif
endif

ifeq ($(GNU_LD),1)
ASTLINK+=-Wl,--version-script,asterisk.exports
  ifeq ($(HAVE_DYNAMIC_LIST),1)
  ASTLINK+=-Wl,--dynamic-list,asterisk.dynamics
  endif
endif

.PHONY: CHECK_SUBDIR
CHECK_SUBDIR:	# do nothing, just make sure that we recurse in the subdir/

editline/libedit.a: CHECK_SUBDIR
	cd editline && test -f config.h || CFLAGS="$(PTHREAD_CFLAGS) $(subst $(ASTTOPDIR),../../,$(_ASTCFLAGS:-Werror=) $(ASTCFLAGS))" LDFLAGS="$(_ASTLDFLAGS) $(ASTLDFLAGS)" ./configure --build=$(BUILD_PLATFORM) --host=$(HOST_PLATFORM) --with-ncurses=$(NCURSES_DIR) --with-curses=$(CURSES_DIR) --with-termcap=$(TERMCAP_DIR) --with-tinfo=$(TINFO_DIR)
	$(MAKE) -C editline libedit.a

ifneq ($(findstring REBUILD_PARSERS,$(MENUSELECT_CFLAGS)),)
ast_expr2.c ast_expr2.h: ast_expr2.y
else
ast_expr2.c ast_expr2.h:
endif
	$(ECHO_PREFIX) echo "   [BISON] $< -> $@"
	$(CMD_PREFIX) $(BISON) -o $@ -d --name-prefix=ast_yy ast_expr2.y

ifneq ($(findstring REBUILD_PARSERS,$(MENUSELECT_CFLAGS)),)
ast_expr2f.c: ast_expr2.fl
else
ast_expr2f.c:
endif
	$(ECHO_PREFIX) echo "   [FLEX] $< -> $@"
	$(CMD_PREFIX) $(FLEX) -o $@ ast_expr2.fl
	$(CMD_PREFIX) sed 's@#if __STDC_VERSION__ >= 199901L@#if !defined __STDC_VERSION__ || __STDC_VERSION__ >= 199901L@' $@ > $@.fix
	$(CMD_PREFIX) echo "#include \"asterisk.h\"" > $@
	$(CMD_PREFIX) echo >> $@
	$(CMD_PREFIX) cat $@.fix >> $@
	$(CMD_PREFIX) rm $@.fix

ast_expr2f.o: _ASTCFLAGS+=-Wno-unused

testexpr2: ast_expr2f.c ast_expr2.c ast_expr2.h
	$(CC) -g -c -Iinclude -DSTANDALONE ast_expr2f.c
	$(CC) -g -c -Iinclude -DSTANDALONE ast_expr2.c
	$(CC) -g -o testexpr2 ast_expr2f.o ast_expr2.o -lm
	rm ast_expr2.o ast_expr2f.o

ifneq ($(LIBEDIT_INTERNAL),no)
LIBEDIT_OBJ=editline/libedit.a
LIBEDIT_INCLUDE=-I. -Ieditline
endif

db.o: _ASTCFLAGS+=$(SQLITE3_INCLUDE)
asterisk.o: _ASTCFLAGS+=$(LIBEDIT_INCLUDE)
cli.o: _ASTCFLAGS+=$(LIBEDIT_INCLUDE)
json.o: _ASTCFLAGS+=$(JANSSON_INCLUDE)
bucket.o: _ASTCFLAGS+=$(URIPARSER_INCLUDE)
crypt.o: _ASTCFLAGS+=$(CRYPT_INCLUDE)
uuid.o: _ASTCFLAGS+=$(UUID_INCLUDE)

ifneq ($(findstring ENABLE_UPLOADS,$(MENUSELECT_CFLAGS)),)
http.o: _ASTCFLAGS+=$(GMIME_INCLUDE)
endif

stdtime/localtime.o: _ASTCFLAGS+=$(AST_NO_STRICT_OVERFLOW) -Wno-format-nonliteral

AST_EMBED_LDSCRIPTS:=$(sort $(EMBED_LDSCRIPTS))
AST_EMBED_LDFLAGS:=$(foreach dep,$(EMBED_LDFLAGS),$(value $(dep)))
AST_EMBED_LIBS:=$(foreach dep,$(EMBED_LIBS),$(value $(dep)))
OBJS:=$(sort $(OBJS))

ifneq ($(findstring $(OSARCH), mingw32 cygwin ),)
MAIN_TGT:=asterisk.dll
asterisk: cygload
	mv cygload.exe asterisk.exe

cygload: asterisk.dll
else
MAIN_TGT:=asterisk
endif

ifneq ($(findstring ENABLE_UPLOADS,$(MENUSELECT_CFLAGS)),)
GMIMELDFLAGS+=$(GMIME_LIB)
endif

$(OBJS): _ASTCFLAGS+=-DAST_MODULE=\"core\" -DAST_IN_CORE

libasteriskssl.o: _ASTCFLAGS+=$(OPENSSL_INCLUDE)

ifeq ($(AST_ASTERISKSSL),yes)
# The ABI *version* of the asteriskssl library; don't change this unless there truly is a
# non-backwards-compatible ABI change in the library
ASTSSL_SO_VERSION=1

ASTSSL_LDLIBS=-L. -lasteriskssl

ifeq ($(findstring darwin,$(OSARCH)),) # not Darwin
ASTSSL_LIB:=libasteriskssl.so

$(ASTSSL_LIB).$(ASTSSL_SO_VERSION): _ASTLDFLAGS+=-Wl,-soname=$(ASTSSL_LIB)
$(ASTSSL_LIB).$(ASTSSL_SO_VERSION): _ASTCFLAGS+=-fPIC -DAST_MODULE=\"asteriskssl\"
$(ASTSSL_LIB).$(ASTSSL_SO_VERSION): LIBS+=$(ASTSSL_LIBS)
ifeq ($(GNU_LD),1)
    $(ASTSSL_LIB).$(ASTSSL_SO_VERSION): SO_SUPPRESS_SYMBOLS=-Wl,--version-script,libasteriskssl.exports,--warn-common
endif
$(ASTSSL_LIB).$(ASTSSL_SO_VERSION): SOLINK=$(DYLINK)

# These rules are duplicated from $(ASTTOPDIR)/Makefile.rules because the library name
# being built does not match the "%.so" pattern; there are also additional steps
# required to build a proper shared library (as opposed to the 'loadable module'
# type that are built by the standard rules)
$(ASTSSL_LIB).$(ASTSSL_SO_VERSION): libasteriskssl.o
ifeq ($(GNU_LD),1)
	$(CMD_PREFIX) $(ASTTOPDIR)/build_tools/make_linker_version_script libasteriskssl "$(LINKER_SYMBOL_PREFIX)" "$(ASTTOPDIR)"
endif
	$(ECHO_PREFIX) echo "   [LD] $^ -> $@"
	$(CMD_PREFIX) $(CC) $(STATIC_BUILD) -o $@ $(CC_LDFLAGS_SO) $^ $(CC_LIBS)

$(ASTSSL_LIB): $(ASTSSL_LIB).$(ASTSSL_SO_VERSION)
<<<<<<< HEAD
	$(CMD_PREFIX) $(LN) -sf $< $@
=======
	$(ECHO_PREFIX) echo "   [LN] $< -> $@"
	$(CMD_PREFIX) if [ -x "$(LDCONFIG)" ] ; then \
		$(LDCONFIG) $(LDCONFIG_FLAGS) . 2>/dev/null ;\
	else \
		$(LN) -sf $< $@ ;\
	fi
>>>>>>> cac6453e

else # Darwin
ASTSSL_LIB:=libasteriskssl.dylib

# -install_name allows library to be found if installed somewhere other than
# /lib or /usr/lib
$(ASTSSL_LIB): _ASTLDFLAGS+=-dynamiclib -install_name $(ASTLIBDIR)/$(ASTSSL_LIB)
$(ASTSSL_LIB): _ASTCFLAGS+=-fPIC -DAST_MODULE=\"asteriskssl\"
$(ASTSSL_LIB): LIBS+=$(ASTSSL_LIBS)
$(ASTSSL_LIB): SOLINK=$(DYLINK)

# Special rules for building a shared library (not a dynamically loadable module)
$(ASTSSL_LIB): libasteriskssl.o
	$(ECHO_PREFIX) echo "   [LD] $^ -> $@"
	$(CMD_PREFIX) $(CC) $(STATIC_BUILD) -o $@ $(CC_LDFLAGS_SO) $^ $(CC_LIBS)
endif

endif

libasteriskpj.o: _ASTCFLAGS+=$(PJPROJECT_INCLUDE)

ifeq ($(PJPROJECT_BUNDLED),yes)

ASTPJ_SO_VERSION=2
ASTPJ_LDLIBS=-L. -lasteriskpj

-include $(ASTTOPDIR)/$(PJPROJECT_DIR)/build.mak

PJPROJECT_LDLIBS := \
-Wl,--whole-archive \
$(PJSUA_LIB_LDLIB) \
$(PJSIP_UA_LDLIB) \
$(PJSIP_SIMPLE_LDLIB) \
$(PJSIP_LDLIB) \
$(PJNATH_LDLIB) \
$(PJMEDIA_CODEC_LDLIB) \
$(PJMEDIA_VIDEODEV_LDLIB) \
$(PJMEDIA_AUDIODEV_LDLIB) \
$(PJMEDIA_LDLIB) \
$(PJLIB_UTIL_LDLIB) \
$(PJLIB_LDLIB) \
-Wl,--no-whole-archive \
$(APP_THIRD_PARTY_LIBS) \
$(APP_THIRD_PARTY_EXT)

ifeq ($(findstring darwin,$(OSARCH)),) # not Darwin
ASTPJ_LIB:=libasteriskpj.so

libasteriskpj.exports: $(ASTTOPDIR)/$(PJPROJECT_DIR)/pjproject.symbols
	$(ECHO_PREFIX) echo "   [GENERATE] libasteriskpj.exports"
ifeq ($(GNU_LD),1)
	$(CMD_PREFIX) echo -e "{\n\tglobal:" > libasteriskpj.exports
	$(CMD_PREFIX) sed -r -e "s/.*/\t\t$(LINKER_SYMBOL_PREFIX)&;/" $(ASTTOPDIR)/$(PJPROJECT_DIR)/pjproject.symbols >> libasteriskpj.exports
	$(CMD_PREFIX) echo -e "\t\t$(LINKER_SYMBOL_PREFIX)ast_pj_init;\n" >> libasteriskpj.exports
	$(CMD_PREFIX) echo -e "\tlocal:\n\t\t*;\n};" >> libasteriskpj.exports
endif

$(ASTPJ_LIB).$(ASTPJ_SO_VERSION): _ASTLDFLAGS+=-Wl,-soname=$(ASTPJ_LIB) $(PJ_LDFLAGS)
$(ASTPJ_LIB).$(ASTPJ_SO_VERSION): _ASTCFLAGS+=-fPIC -DAST_MODULE=\"asteriskpj\" $(PJ_CFLAGS)
$(ASTPJ_LIB).$(ASTPJ_SO_VERSION): LIBS+=$(PJPROJECT_LDLIBS) -lssl -lcrypto -luuid -lm -lrt -lpthread
ifeq ($(GNU_LD),1)
    $(ASTPJ_LIB).$(ASTPJ_SO_VERSION): SO_SUPPRESS_SYMBOLS=-Wl,--version-script,libasteriskpj.exports,--warn-common
endif
$(ASTPJ_LIB).$(ASTPJ_SO_VERSION): SOLINK=$(DYLINK)

# These rules are duplicated from $(ASTTOPDIR)/Makefile.rules because the library name
# being built does not match the "%.so" pattern; there are also additional steps
# required to build a proper shared library (as opposed to the 'loadable module'
# type that are built by the standard rules)
$(ASTPJ_LIB).$(ASTPJ_SO_VERSION): libasteriskpj.o libasteriskpj.exports
	$(ECHO_PREFIX) echo "   [LD] $< -> $@"
	$(CMD_PREFIX) $(CC) $(STATIC_BUILD) -o $@ $(CC_LDFLAGS_SO) $< $(CC_LIBS)

$(ASTPJ_LIB): $(ASTPJ_LIB).$(ASTPJ_SO_VERSION)
	$(ECHO_PREFIX) echo "   [LN] $< -> $@"
	$(CMD_PREFIX) if [ -x "$(LDCONFIG)" ] ; then \
		$(LDCONFIG) $(LDCONFIG_FLAGS) . 2>/dev/null ;\
	else \
		$(LN) -sf $< $@ ;\
	fi

else # Darwin
ASTPJ_LIB:=libasteriskpj.dylib

# -install_name allows library to be found if installed somewhere other than
# /lib or /usr/lib
$(ASTPJ_LIB): _ASTLDFLAGS+=-dynamiclib -install_name $(ASTLIBDIR)/$(ASTPJ_LIB) $(PJ_LDFLAGS)
$(ASTPJ_LIB): _ASTCFLAGS+=-fPIC -DAST_MODULE=\"asteriskpj\" $(PJ_CFLAGS)
$(ASTPJ_LIB): LIBS+=$(PJPROJECT_LIBS)  -lssl -lcrypto -luuid -lm -lrt -lpthread
$(ASTPJ_LIB): SOLINK=$(DYLINK)

# Special rules for building a shared library (not a dynamically loadable module)
$(ASTPJ_LIB): libasteriskpj.o
	$(ECHO_PREFIX) echo "   [LD] $^ -> $@"
	$(CMD_PREFIX) $(CC) $(STATIC_BUILD) -o $@ $(CC_LDFLAGS_SO) $^ $(CC_LIBS)
endif

endif

tcptls.o: _ASTCFLAGS+=$(OPENSSL_INCLUDE)

$(MAIN_TGT): $(OBJS) $(ASTSSL_LIB) $(ASTPJ_LIB) $(LIBEDIT_OBJ) $(AST_EMBED_LDSCRIPTS)
	@$(CC) -c -o buildinfo.o $(_ASTCFLAGS) buildinfo.c $(ASTCFLAGS)
	$(ECHO_PREFIX) echo "   [LD] $(OBJS) $(LIBEDIT_OBJ) $(AST_EMBED_LDSCRIPTS) -> $@"
	$(CMD_PREFIX) $(CXX) $(STATIC_BUILD) -o $@ $(ASTLINK) $(AST_EMBED_LDFLAGS) $(_ASTLDFLAGS) $(ASTLDFLAGS) $(OBJS) $(ASTSSL_LDLIBS) $(ASTPJ_LDLIBS) $(LIBEDIT_OBJ) $(AST_EMBED_LDSCRIPTS) buildinfo.o $(AST_LIBS) $(AST_EMBED_LIBS) $(GMIMELDFLAGS) $(LIBEDIT_LIB)

ifeq ($(GNU_LD),1)
$(MAIN_TGT): asterisk.exports
asterisk.exports: asterisk.exports.in
	$(CMD_PREFIX) $(ASTTOPDIR)/build_tools/make_linker_version_script asterisk $(LINKER_SYMBOL_PREFIX)
endif

bininstall:
	$(INSTALL) -m 755 $(MAIN_TGT) "$(DESTDIR)$(ASTSBINDIR)/"
ifeq ($(AST_ASTERISKSSL),yes)
ifeq ($(findstring darwin,$(OSARCH)),) # not Darwin
	$(INSTALL) -m 755 $(ASTSSL_LIB).$(ASTSSL_SO_VERSION) "$(DESTDIR)$(ASTLIBDIR)/"
	$(LN) -sf $(ASTSSL_LIB).$(ASTSSL_SO_VERSION) "$(DESTDIR)$(ASTLIBDIR)/$(ASTSSL_LIB)"
else # Darwin
	$(INSTALL) -m 755 $(ASTSSL_LIB) "$(DESTDIR)$(ASTLIBDIR)/"
endif
endif
ifeq ($(PJPROJECT_BUNDLED),yes)
ifeq ($(findstring darwin,$(OSARCH)),) # not Darwin
	$(INSTALL) -m 755 $(ASTPJ_LIB).$(ASTPJ_SO_VERSION) "$(DESTDIR)$(ASTLIBDIR)/"
	$(LN) -sf $(ASTPJ_LIB).$(ASTPJ_SO_VERSION) "$(DESTDIR)$(ASTLIBDIR)/$(ASTPJ_LIB)"
else # Darwin
	$(INSTALL) -m 755 $(ASTPJ_LIB) "$(DESTDIR)$(ASTLIBDIR)/"
endif
endif
ifneq ($(LDCONFIG),)
	$(LDCONFIG) $(LDCONFIG_FLAGS) "$(DESTDIR)$(ASTLIBDIR)/"
endif
	$(LN) -sf asterisk "$(DESTDIR)$(ASTSBINDIR)/rasterisk"

binuninstall:
	rm -f "$(DESTDIR)$(ASTSBINDIR)/$(MAIN_TGT)"
	rm -f "$(DESTDIR)$(ASTSBINDIR)/rasterisk"
ifneq ($(ASTSSL_LIB).$(ASTSSL_SO_VERSION),.)
	rm -f "$(DESTDIR)$(ASTLIBDIR)/$(ASTSSL_LIB).$(ASTSSL_SO_VERSION)"
endif
ifneq ($(ASTPJ_LIB).$(ASTPJ_SO_VERSION),.)
	rm -f "$(DESTDIR)$(ASTLIBDIR)/$(ASTPJ_LIB).$(ASTPJ_SO_VERSION)"
endif
ifneq ($(LDCONFIG),)
	$(LDCONFIG) $(LDCONFIG_FLAGS) "$(DESTDIR)$(ASTLIBDIR)/"
endif

clean::
	rm -f asterisk libasteriskssl.o
ifeq ($(AST_ASTERISKSSL),yes)
	rm -f $(ASTSSL_LIB) $(ASTSSL_LIB).*
endif
	rm -f libasteriskpj.o
	rm -f libasteriskpj.so* libasteriskpj.dynlib
	rm -f .libasteriskpj*

	rm -f asterisk.exports libasteriskssl.exports libasteriskpj.exports
	@if [ -f editline/Makefile ]; then $(MAKE) -C editline distclean ; fi
	@$(MAKE) -C stdtime clean
	rm -f libresample/src/*.o
	rm -f *.tmp<|MERGE_RESOLUTION|>--- conflicted
+++ resolved
@@ -223,16 +223,12 @@
 	$(CMD_PREFIX) $(CC) $(STATIC_BUILD) -o $@ $(CC_LDFLAGS_SO) $^ $(CC_LIBS)
 
 $(ASTSSL_LIB): $(ASTSSL_LIB).$(ASTSSL_SO_VERSION)
-<<<<<<< HEAD
-	$(CMD_PREFIX) $(LN) -sf $< $@
-=======
 	$(ECHO_PREFIX) echo "   [LN] $< -> $@"
 	$(CMD_PREFIX) if [ -x "$(LDCONFIG)" ] ; then \
 		$(LDCONFIG) $(LDCONFIG_FLAGS) . 2>/dev/null ;\
 	else \
 		$(LN) -sf $< $@ ;\
 	fi
->>>>>>> cac6453e
 
 else # Darwin
 ASTSSL_LIB:=libasteriskssl.dylib
