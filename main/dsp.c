--- conflicted
+++ resolved
@@ -243,20 +243,6 @@
 	int last_hit;		/* Indicates if the last processed block was a hit */
 
 } tone_detect_state_t;
-
-typedef struct
-{
-	int block_size;
-	goertzel_state_t tone;
-	float energy;		/* Accumulated energy of the current block */
-	int samples_pending;	/* Samples remain to complete the current block */
-
-	float threshold;	/* Energy of the tone relative to energy from all other signals to consider a hit */
-
-	int hit_count;
-	int miss_count;
-
-} v21_detect_state_t;
 
 typedef struct
 {
@@ -405,7 +391,6 @@
 	digit_detect_state_t digit_state;
 	tone_detect_state_t cng_tone_state;
 	tone_detect_state_t ced_tone_state;
-	v21_detect_state_t v21_state;
 };
 
 static void mute_fragment(struct ast_dsp *dsp, fragment_t *fragment)
@@ -433,11 +418,7 @@
 
 	/* If we want to remove tone, it is important to have block size not
 	   to exceed frame size. Otherwise by the moment tone is detected it is too late
-<<<<<<< HEAD
 	   to squelch it from previous frames. Block size is 20ms at the given sample rate.*/
-=======
- 	   to squelch it from previous frames. Block size is 20ms at the given sample rate.*/
->>>>>>> f82ccfdf
 	s->block_size = (20 * sample_rate) / 1000;
 
 	periods_in_block = s->block_size * freq / sample_rate;
@@ -483,59 +464,10 @@
 	ast_debug(1, "Setup tone %d Hz, %d ms, block_size=%d, hits_required=%d\n", freq, duration, s->block_size, s->hits_required);
 }
 
-static void ast_v21_detect_init(v21_detect_state_t *s, unsigned int sample_rate)
-{
-	float x;
-	int periods_in_block;
-
-	/* If we want to remove tone, it is important to have block size not
-	   to exceed frame size. Otherwise by the moment tone is detected it is too late
-	   to squelch it from previous frames. Block size is 20ms at the given sample rate.*/
-	s->block_size = (20 * sample_rate) / 1000;
-
-	periods_in_block = s->block_size * 1850 / sample_rate;
-
-	/* Make sure we will have at least 5 periods at target frequency for analisys.
-	   This may make block larger than expected packet and will make squelching impossible
-	   but at least we will be detecting the tone */
-	if (periods_in_block < 5) {
-		periods_in_block = 5;
-	}
-
-	/* Now calculate final block size. It will contain integer number of periods */
-	s->block_size = periods_in_block * sample_rate / 1850;
-
-	goertzel_init(&s->tone, 1850.0, s->block_size, sample_rate);
-
-	s->samples_pending = s->block_size;
-	s->hit_count = 0;
-	s->miss_count = 0;
-	s->energy = 0.0;
-
-	/* We want tone energy to be amp decibels above the rest of the signal (the noise).
-	   According to Parseval's theorem the energy computed in time domain equals to energy
-	   computed in frequency domain. So subtracting energy in the frequency domain (Goertzel result)
-	   from the energy in the time domain we will get energy of the remaining signal (without the tone
-	   we are detecting). We will be checking that
-		10*log(Ew / (Et - Ew)) > amp
-	   Calculate threshold so that we will be actually checking
-		Ew > Et * threshold
-	*/
-
-	x = pow(10.0, 16 / 10.0);
-	s->threshold = x / (x + 1);
-
-	ast_debug(1, "Setup v21 detector, block_size=%d\n", s->block_size);
-}
-
 static void ast_fax_detect_init(struct ast_dsp *s)
 {
 	ast_tone_detect_init(&s->cng_tone_state, FAX_TONE_CNG_FREQ, FAX_TONE_CNG_DURATION, FAX_TONE_CNG_DB, s->sample_rate);
 	ast_tone_detect_init(&s->ced_tone_state, FAX_TONE_CED_FREQ, FAX_TONE_CED_DURATION, FAX_TONE_CED_DB, s->sample_rate);
-<<<<<<< HEAD
-	ast_v21_detect_init(&s->v21_state, s->sample_rate);
-=======
->>>>>>> f82ccfdf
 	if (s->faxmode & DSP_FAXMODE_DETECT_SQUELCH) {
 		s->cng_tone_state.squelch = 1;
 		s->ced_tone_state.squelch = 1;
@@ -584,93 +516,7 @@
 		ast_mf_detect_init(&s->td.mf, sample_rate);
 	} else {
 		ast_dtmf_detect_init(&s->td.dtmf, sample_rate);
-<<<<<<< HEAD
-	}
-}
-
-/*! \brief Detect a v21 preamble.
- * This code is derived from the tone_detect code and detects a pattern of 1850
- * Hz tone found in a v21 preamble.
- */
-static int v21_detect(struct ast_dsp *dsp, v21_detect_state_t *s, int16_t *amp, int samples)
-{
-	float tone_energy;
-	int i;
-	int hit = 0;
-	int limit;
-	int res = 0;
-	int16_t *ptr;
-	int start, end;
-
-	for (start = 0;  start < samples;  start = end) {
-		/* Process in blocks. */
-		limit = samples - start;
-		if (limit > s->samples_pending) {
-			limit = s->samples_pending;
-		}
-		end = start + limit;
-
-		for (i = limit, ptr = amp ; i > 0; i--, ptr++) {
-			/* signed 32 bit int should be enough to suqare any possible signed 16 bit value */
-			s->energy += (int32_t) *ptr * (int32_t) *ptr;
-
-			goertzel_sample(&s->tone, *ptr);
-		}
-
-		s->samples_pending -= limit;
-
-		if (s->samples_pending) {
-			/* Finished incomplete (last) block */
-			break;
-		}
-
-		tone_energy = goertzel_result(&s->tone);
-
-		/* Scale to make comparable */
-		tone_energy *= 2.0;
-		s->energy *= s->block_size;
-
-		ast_debug(10, "v21 1850 Ew=%.2E, Et=%.2E, s/n=%10.2f\n", tone_energy, s->energy, tone_energy / (s->energy - tone_energy));
-
-		hit = 0;
-		if (tone_energy > s->energy * s->threshold) {
-			ast_debug(10, "Hit! count=%d; miss_count=%d\n", s->hit_count, s->miss_count);
-			hit = 1;
-		}
-
-		if (hit) {
-			if (s->miss_count == 3 || (s->hit_count == 1 && s->miss_count == 2)) {
-				s->hit_count++;
-			} else {
-				s->hit_count = 1;
-			}
-
-			s->miss_count = 0;
-		} else {
-			s->miss_count++;
-			if (s->miss_count > 3) {
-				s->hit_count = 0;
-			}
-		}
-
-		if (s->hit_count == 4) {
-			ast_debug(1, "v21 preamble detected\n");
-			res = 1;
-		}
-
-		/* Reinitialise the detector for the next block */
-		goertzel_reset(&s->tone);
-
-		/* Advance to the next block */
-		s->energy = 0.0;
-		s->samples_pending = s->block_size;
-
-		amp += limit;
-=======
->>>>>>> f82ccfdf
-	}
-
-	return res;
+	}
 }
 
 static int tone_detect(struct ast_dsp *dsp, tone_detect_state_t *s, int16_t *amp, int samples)
@@ -1609,10 +1455,6 @@
 		if ((dsp->faxmode & DSP_FAXMODE_DETECT_CED) && tone_detect(dsp, &dsp->ced_tone_state, shortdata, len)) {
 			fax_digit = 'e';
 		}
-
-		if ((dsp->faxmode & DSP_FAXMODE_DETECT_V21) && v21_detect(dsp, &dsp->v21_state, shortdata, len)) {
-			fax_digit = 'g';
-		}
 	}
 
 	if (dsp->features & (DSP_FEATURE_DIGIT_DETECT | DSP_FEATURE_BUSY_DETECT)) {
