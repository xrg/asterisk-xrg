/*
 * Asterisk -- An open source telephony toolkit.
 *
 * Copyright (C) 1999 - 2005, Digium, Inc.
 *
 * Mark Spencer <markster@digium.com>
 *
 * Goertzel routines are borrowed from Steve Underwood's tremendous work on the
 * DTMF detector.
 *
 * See http://www.asterisk.org for more information about
 * the Asterisk project. Please do not directly contact
 * any of the maintainers of this project for assistance;
 * the project provides a web site, mailing lists and IRC
 * channels for your use.
 *
 * This program is free software, distributed under the terms of
 * the GNU General Public License Version 2. See the LICENSE file
 * at the top of the source tree.
 */

/*! \file
 *
 * \brief Convenience Signal Processing routines
 *
 * \author Mark Spencer <markster@digium.com>
 * \author Steve Underwood <steveu@coppice.org>
 */

/* Some routines from tone_detect.c by Steven Underwood as published under the zapata library */
/*
	tone_detect.c - General telephony tone detection, and specific
					detection of DTMF.

	Copyright (C) 2001  Steve Underwood <steveu@coppice.org>

	Despite my general liking of the GPL, I place this code in the
	public domain for the benefit of all mankind - even the slimy
	ones who might try to proprietize my work and use it to my
	detriment.
*/

#include "asterisk.h"

ASTERISK_FILE_VERSION(__FILE__, "$Revision$")

#include <math.h>

#include "asterisk/frame.h"
#include "asterisk/channel.h"
#include "asterisk/dsp.h"
#include "asterisk/ulaw.h"
#include "asterisk/alaw.h"
#include "asterisk/utils.h"
#include "asterisk/options.h"
#include "asterisk/config.h"

/*! Number of goertzels for progress detect */
enum gsamp_size {
	GSAMP_SIZE_NA = 183,			/*!< North America - 350, 440, 480, 620, 950, 1400, 1800 Hz */
	GSAMP_SIZE_CR = 188,			/*!< Costa Rica, Brazil - Only care about 425 Hz */
	GSAMP_SIZE_UK = 160			/*!< UK disconnect goertzel feed - should trigger 400hz */
};

enum prog_mode {
	PROG_MODE_NA = 0,
	PROG_MODE_CR,
	PROG_MODE_UK
};

enum freq_index {
	/*! For US modes { */
	HZ_350 = 0,
	HZ_440,
	HZ_480,
	HZ_620,
	HZ_950,
	HZ_1400,
	HZ_1800, /*!< } */

	/*! For CR/BR modes */
	HZ_425 = 0,

	/*! For UK mode */
	HZ_350UK = 0,
	HZ_400UK,
	HZ_440UK
};

static struct progalias {
	char *name;
	enum prog_mode mode;
} aliases[] = {
	{ "us", PROG_MODE_NA },
	{ "ca", PROG_MODE_NA },
	{ "cr", PROG_MODE_CR },
	{ "br", PROG_MODE_CR },
	{ "uk", PROG_MODE_UK },
};

static struct progress {
	enum gsamp_size size;
	int freqs[7];
} modes[] = {
	{ GSAMP_SIZE_NA, { 350, 440, 480, 620, 950, 1400, 1800 } },	/*!< North America */
	{ GSAMP_SIZE_CR, { 425 } },					/*!< Costa Rica, Brazil */
	{ GSAMP_SIZE_UK, { 350, 400, 440 } },				/*!< UK */
};

/*!\brief This value is the minimum threshold, calculated by averaging all
 * of the samples within a frame, for which a frame is determined to either
 * be silence (below the threshold) or noise (above the threshold).  Please
 * note that while the default threshold is an even exponent of 2, there is
 * no requirement that it be so.  The threshold will accept any value between
 * 0 and 32767.
 */
#define DEFAULT_THRESHOLD	512

enum busy_detect {
	BUSY_PERCENT = 10,	/*!< The percentage difference between the two last silence periods */
	BUSY_PAT_PERCENT = 7,	/*!< The percentage difference between measured and actual pattern */
	BUSY_THRESHOLD = 100,	/*!< Max number of ms difference between max and min times in busy */
	BUSY_MIN = 75,		/*!< Busy must be at least 80 ms in half-cadence */
	BUSY_MAX =3100		/*!< Busy can't be longer than 3100 ms in half-cadence */
};

/*! Remember last 15 units */
#define DSP_HISTORY		15

#define TONE_THRESH		10.0	/*!< How much louder the tone should be than channel energy */
#define TONE_MIN_THRESH		1e8	/*!< How much tone there should be at least to attempt */

/*! All THRESH_XXX values are in GSAMP_SIZE chunks (us = 22ms) */
enum gsamp_thresh {
	THRESH_RING = 8,		/*!< Need at least 150ms ring to accept */
	THRESH_TALK = 2,		/*!< Talk detection does not work continuously */
	THRESH_BUSY = 4,		/*!< Need at least 80ms to accept */
	THRESH_CONGESTION = 4,		/*!< Need at least 80ms to accept */
	THRESH_HANGUP = 60,		/*!< Need at least 1300ms to accept hangup */
	THRESH_RING2ANSWER = 300	/*!< Timeout from start of ring to answer (about 6600 ms) */
};

#define	MAX_DTMF_DIGITS		128

/* Basic DTMF specs:
 *
 * Minimum tone on = 40ms
 * Minimum tone off = 50ms
 * Maximum digit rate = 10 per second
 * Normal twist <= 8dB accepted
 * Reverse twist <= 4dB accepted
 * S/N >= 15dB will detect OK
 * Attenuation <= 26dB will detect OK
 * Frequency tolerance +- 1.5% will detect, +-3.5% will reject
 */

#define DTMF_THRESHOLD		8.0e7
#define FAX_THRESHOLD		8.0e7
#define FAX_2ND_HARMONIC	2.0     /* 4dB */
#define DTMF_NORMAL_TWIST	6.3     /* 8dB */
#ifdef	RADIO_RELAX
#define DTMF_REVERSE_TWIST          (relax ? 6.5 : 2.5)     /* 4dB normal */
#else
#define DTMF_REVERSE_TWIST          (relax ? 4.0 : 2.5)     /* 4dB normal */
#endif
#define DTMF_RELATIVE_PEAK_ROW	6.3     /* 8dB */
#define DTMF_RELATIVE_PEAK_COL	6.3     /* 8dB */
#define DTMF_2ND_HARMONIC_ROW       (relax ? 1.7 : 2.5)     /* 4dB normal */
#define DTMF_2ND_HARMONIC_COL	63.1    /* 18dB */
#define DTMF_TO_TOTAL_ENERGY	42.0

#define BELL_MF_THRESHOLD	1.6e9
#define BELL_MF_TWIST		4.0     /* 6dB */
#define BELL_MF_RELATIVE_PEAK	12.6    /* 11dB */

#if defined(BUSYDETECT_TONEONLY) && defined(BUSYDETECT_COMPARE_TONE_AND_SILENCE)
#error You cant use BUSYDETECT_TONEONLY together with BUSYDETECT_COMPARE_TONE_AND_SILENCE
#endif

/* The CNG signal consists of the transmission of 1100 Hz for 1/2 second,
 * followed by a 3 second silent (2100 Hz OFF) period.
 */
#define FAX_TONE_CNG_FREQ	1100
#define FAX_TONE_CNG_DURATION	500
#define FAX_TONE_CNG_DB		16

/* This signal may be sent by the Terminating FAX machine anywhere between
 * 1.8 to 2.5 seconds AFTER answering the call.  The CED signal consists
 * of a 2100 Hz tone that is from 2.6 to 4 seconds in duration.
*/
#define FAX_TONE_CED_FREQ	2100
#define FAX_TONE_CED_DURATION	2600
#define FAX_TONE_CED_DB		16

#define DEFAULT_SAMPLE_RATE		8000

/* MF goertzel size */
#define MF_GSIZE		120

/* DTMF goertzel size */
#define DTMF_GSIZE		102

/* How many successive hits needed to consider begin of a digit */
#define DTMF_HITS_TO_BEGIN	2
/* How many successive misses needed to consider end of a digit */
#define DTMF_MISSES_TO_END	3

/*!
 * \brief The default silence threshold we will use if an alternate
 * configured value is not present or is invalid.
 */
static const int DEFAULT_SILENCE_THRESHOLD = 256;

#define CONFIG_FILE_NAME "dsp.conf"

typedef struct {
	int v2;
	int v3;
	int chunky;
	int fac;
	int samples;
} goertzel_state_t;

typedef struct {
	int value;
	int power;
} goertzel_result_t;

typedef struct
{
	int freq;
	int block_size;
	int squelch;		/* Remove (squelch) tone */
	goertzel_state_t tone;
	float energy;		/* Accumulated energy of the current block */
	int samples_pending;	/* Samples remain to complete the current block */
	int mute_samples;	/* How many additional samples needs to be muted to suppress already detected tone */

	int hits_required;	/* How many successive blocks with tone we are looking for */
	float threshold;	/* Energy of the tone relative to energy from all other signals to consider a hit */

	int hit_count;		/* How many successive blocks we consider tone present */
	int last_hit;		/* Indicates if the last processed block was a hit */

} tone_detect_state_t;

typedef struct
{
	int block_size;
	goertzel_state_t tone;
	float energy;		/* Accumulated energy of the current block */
	int samples_pending;	/* Samples remain to complete the current block */

	float threshold;	/* Energy of the tone relative to energy from all other signals to consider a hit */

	int hit_count;
	int miss_count;

} v21_detect_state_t;

typedef struct
{
	goertzel_state_t row_out[4];
	goertzel_state_t col_out[4];
	int hits_to_begin;		/* How many successive hits needed to consider begin of a digit */
	int misses_to_end;		/* How many successive misses needed to consider end of a digit */
	int hits;			/* How many successive hits we have seen already */
	int misses;			/* How many successive misses we have seen already */
	int lasthit;
	int current_hit;
	float energy;
	int current_sample;
	int mute_samples;
} dtmf_detect_state_t;

typedef struct
{
	goertzel_state_t tone_out[6];
	int current_hit;
	int hits[5];
	int current_sample;
	int mute_samples;
} mf_detect_state_t;

typedef struct
{
	char digits[MAX_DTMF_DIGITS + 1];
	int digitlen[MAX_DTMF_DIGITS + 1];
	int current_digits;
	int detected_digits;
	int lost_digits;

	union {
		dtmf_detect_state_t dtmf;
		mf_detect_state_t mf;
	} td;
} digit_detect_state_t;

static const float dtmf_row[] = {
	697.0,  770.0,  852.0,  941.0
};
static const float dtmf_col[] = {
	1209.0, 1336.0, 1477.0, 1633.0
};
static const float mf_tones[] = {
	700.0, 900.0, 1100.0, 1300.0, 1500.0, 1700.0
};
static const char dtmf_positions[] = "123A" "456B" "789C" "*0#D";
static const char bell_mf_positions[] = "1247C-358A--69*---0B----#";
static int thresholds[THRESHOLD_MAX];

static inline void goertzel_sample(goertzel_state_t *s, short sample)
{
	int v1;

	v1 = s->v2;
	s->v2 = s->v3;

	s->v3 = (s->fac * s->v2) >> 15;
	s->v3 = s->v3 - v1 + (sample >> s->chunky);
	if (abs(s->v3) > 32768) {
		s->chunky++;
		s->v3 = s->v3 >> 1;
		s->v2 = s->v2 >> 1;
		v1 = v1 >> 1;
	}
}

static inline void goertzel_update(goertzel_state_t *s, short *samps, int count)
{
	int i;

	for (i = 0; i < count; i++) {
		goertzel_sample(s, samps[i]);
	}
}


static inline float goertzel_result(goertzel_state_t *s)
{
	goertzel_result_t r;
	r.value = (s->v3 * s->v3) + (s->v2 * s->v2);
	r.value -= ((s->v2 * s->v3) >> 15) * s->fac;
	r.power = s->chunky * 2;
	return (float)r.value * (float)(1 << r.power);
}

static inline void goertzel_init(goertzel_state_t *s, float freq, int samples, unsigned int sample_rate)
{
	s->v2 = s->v3 = s->chunky = 0.0;
	s->fac = (int)(32768.0 * 2.0 * cos(2.0 * M_PI * freq / sample_rate));
	s->samples = samples;
}

static inline void goertzel_reset(goertzel_state_t *s)
{
	s->v2 = s->v3 = s->chunky = 0.0;
}

typedef struct {
	int start;
	int end;
} fragment_t;

/* Note on tone suppression (squelching). Individual detectors (DTMF/MF/generic tone)
 * report fragmens of the frame in which detected tone resides and which needs
 * to be "muted" in order to suppress the tone. To mark fragment for muting,
 * detectors call mute_fragment passing fragment_t there. Multiple fragments
 * can be marked and ast_dsp_process later will mute all of them.
 *
 * Note: When tone starts in the middle of a Goertzel block, it won't be properly
 * detected in that block, only in the next. If we only mute the next block
 * where tone is actually detected, the user will still hear beginning
 * of the tone in preceeding block. This is why we usually want to mute some amount
 * of samples preceeding and following the block where tone was detected.
*/

struct ast_dsp {
	struct ast_frame f;
	int threshold;
	int totalsilence;
	int totalnoise;
	int features;
	int ringtimeout;
	int busymaybe;
	int busycount;
	struct ast_dsp_busy_pattern busy_cadence;
	int historicnoise[DSP_HISTORY];
	int historicsilence[DSP_HISTORY];
	goertzel_state_t freqs[7];
	int freqcount;
	int gsamps;
	enum gsamp_size gsamp_size;
	enum prog_mode progmode;
	int tstate;
	int tcount;
	int digitmode;
	int faxmode;
	int dtmf_began;
	int display_inband_dtmf_warning;
	float genergy;
	int mute_fragments;
	unsigned int sample_rate;
	fragment_t mute_data[5];
	digit_detect_state_t digit_state;
	tone_detect_state_t cng_tone_state;
	tone_detect_state_t ced_tone_state;
	v21_detect_state_t v21_state;
};

static void mute_fragment(struct ast_dsp *dsp, fragment_t *fragment)
{
	if (dsp->mute_fragments >= ARRAY_LEN(dsp->mute_data)) {
		ast_log(LOG_ERROR, "Too many fragments to mute. Ignoring\n");
		return;
	}

	dsp->mute_data[dsp->mute_fragments++] = *fragment;
}

static void ast_tone_detect_init(tone_detect_state_t *s, int freq, int duration, int amp, unsigned int sample_rate)
{
	int duration_samples;
	float x;
	int periods_in_block;

	s->freq = freq;

	/* Desired tone duration in samples */
	duration_samples = duration * sample_rate / 1000;
	/* We want to allow 10% deviation of tone duration */
	duration_samples = duration_samples * 9 / 10;

	/* If we want to remove tone, it is important to have block size not
	   to exceed frame size. Otherwise by the moment tone is detected it is too late
<<<<<<< HEAD
	   to squelch it from previous frames. Block size is 20ms at the given sample rate.*/
=======
 	   to squelch it from previous frames. Block size is 20ms at the given sample rate.*/
>>>>>>> 4007ad31
	s->block_size = (20 * sample_rate) / 1000;

	periods_in_block = s->block_size * freq / sample_rate;

	/* Make sure we will have at least 5 periods at target frequency for analisys.
	   This may make block larger than expected packet and will make squelching impossible
	   but at least we will be detecting the tone */
	if (periods_in_block < 5) {
		periods_in_block = 5;
	}

	/* Now calculate final block size. It will contain integer number of periods */
	s->block_size = periods_in_block * sample_rate / freq;

	/* tone_detect is currently only used to detect fax tones and we
	   do not need suqlching the fax tones */
	s->squelch = 0;

	/* Account for the first and the last block to be incomplete
	   and thus no tone will be detected in them */
	s->hits_required = (duration_samples - (s->block_size - 1)) / s->block_size;

	goertzel_init(&s->tone, freq, s->block_size, sample_rate);

	s->samples_pending = s->block_size;
	s->hit_count = 0;
	s->last_hit = 0;
	s->energy = 0.0;

	/* We want tone energy to be amp decibels above the rest of the signal (the noise).
	   According to Parseval's theorem the energy computed in time domain equals to energy
	   computed in frequency domain. So subtracting energy in the frequency domain (Goertzel result)
	   from the energy in the time domain we will get energy of the remaining signal (without the tone
	   we are detecting). We will be checking that
		10*log(Ew / (Et - Ew)) > amp
	   Calculate threshold so that we will be actually checking
		Ew > Et * threshold
	*/

	x = pow(10.0, amp / 10.0);
	s->threshold = x / (x + 1);

	ast_debug(1, "Setup tone %d Hz, %d ms, block_size=%d, hits_required=%d\n", freq, duration, s->block_size, s->hits_required);
}

static void ast_v21_detect_init(v21_detect_state_t *s, unsigned int sample_rate)
{
	float x;
	int periods_in_block;

	/* If we want to remove tone, it is important to have block size not
	   to exceed frame size. Otherwise by the moment tone is detected it is too late
	   to squelch it from previous frames. Block size is 20ms at the given sample rate.*/
	s->block_size = (20 * sample_rate) / 1000;

	periods_in_block = s->block_size * 1850 / sample_rate;

	/* Make sure we will have at least 5 periods at target frequency for analisys.
	   This may make block larger than expected packet and will make squelching impossible
	   but at least we will be detecting the tone */
<<<<<<< HEAD
	if (periods_in_block < 5) {
		periods_in_block = 5;
	}
=======
	if (periods_in_block < 5)
		periods_in_block = 5;
>>>>>>> 4007ad31

	/* Now calculate final block size. It will contain integer number of periods */
	s->block_size = periods_in_block * sample_rate / 1850;

	goertzel_init(&s->tone, 1850.0, s->block_size, sample_rate);

	s->samples_pending = s->block_size;
	s->hit_count = 0;
	s->miss_count = 0;
	s->energy = 0.0;

	/* We want tone energy to be amp decibels above the rest of the signal (the noise).
	   According to Parseval's theorem the energy computed in time domain equals to energy
	   computed in frequency domain. So subtracting energy in the frequency domain (Goertzel result)
	   from the energy in the time domain we will get energy of the remaining signal (without the tone
	   we are detecting). We will be checking that
		10*log(Ew / (Et - Ew)) > amp
	   Calculate threshold so that we will be actually checking
		Ew > Et * threshold
	*/

	x = pow(10.0, 16 / 10.0);
	s->threshold = x / (x + 1);

	ast_debug(1, "Setup v21 detector, block_size=%d\n", s->block_size);
}

static void ast_fax_detect_init(struct ast_dsp *s)
{
	ast_tone_detect_init(&s->cng_tone_state, FAX_TONE_CNG_FREQ, FAX_TONE_CNG_DURATION, FAX_TONE_CNG_DB, s->sample_rate);
	ast_tone_detect_init(&s->ced_tone_state, FAX_TONE_CED_FREQ, FAX_TONE_CED_DURATION, FAX_TONE_CED_DB, s->sample_rate);
	ast_v21_detect_init(&s->v21_state, s->sample_rate);
	if (s->faxmode & DSP_FAXMODE_DETECT_SQUELCH) {
		s->cng_tone_state.squelch = 1;
		s->ced_tone_state.squelch = 1;
	}

}

static void ast_dtmf_detect_init (dtmf_detect_state_t *s, unsigned int sample_rate)
{
	int i;

	s->lasthit = 0;
	s->current_hit = 0;
	for (i = 0;  i < 4;  i++) {
		goertzel_init(&s->row_out[i], dtmf_row[i], DTMF_GSIZE, sample_rate);
		goertzel_init(&s->col_out[i], dtmf_col[i], DTMF_GSIZE, sample_rate);
		s->energy = 0.0;
	}
	s->current_sample = 0;
	s->hits = 0;
	s->misses = 0;

	s->hits_to_begin = DTMF_HITS_TO_BEGIN;
	s->misses_to_end = DTMF_MISSES_TO_END;
}

static void ast_mf_detect_init (mf_detect_state_t *s, unsigned int sample_rate)
{
	int i;
	s->hits[0] = s->hits[1] = s->hits[2] = s->hits[3] = s->hits[4] = 0;
	for (i = 0;  i < 6;  i++) {
		goertzel_init (&s->tone_out[i], mf_tones[i], 160, sample_rate);
	}
	s->current_sample = 0;
	s->current_hit = 0;
}

static void ast_digit_detect_init(digit_detect_state_t *s, int mf, unsigned int sample_rate)
{
	s->current_digits = 0;
	s->detected_digits = 0;
	s->lost_digits = 0;
	s->digits[0] = '\0';

	if (mf) {
		ast_mf_detect_init(&s->td.mf, sample_rate);
	} else {
		ast_dtmf_detect_init(&s->td.dtmf, sample_rate);
	}
}

/*! \brief Detect a v21 preamble.
 * This code is derived from the tone_detect code and detects a pattern of 1850
 * Hz tone found in a v21 preamble.
 */
static int v21_detect(struct ast_dsp *dsp, v21_detect_state_t *s, int16_t *amp, int samples)
{
	float tone_energy;
	int i;
	int hit = 0;
	int limit;
	int res = 0;
	int16_t *ptr;
	int start, end;

	for (start = 0;  start < samples;  start = end) {
		/* Process in blocks. */
		limit = samples - start;
		if (limit > s->samples_pending) {
			limit = s->samples_pending;
		}
		end = start + limit;

		for (i = limit, ptr = amp ; i > 0; i--, ptr++) {
			/* signed 32 bit int should be enough to suqare any possible signed 16 bit value */
			s->energy += (int32_t) *ptr * (int32_t) *ptr;

			goertzel_sample(&s->tone, *ptr);
		}

		s->samples_pending -= limit;

		if (s->samples_pending) {
			/* Finished incomplete (last) block */
			break;
		}

		tone_energy = goertzel_result(&s->tone);

		/* Scale to make comparable */
		tone_energy *= 2.0;
		s->energy *= s->block_size;

		ast_debug(10, "v21 1850 Ew=%.2E, Et=%.2E, s/n=%10.2f\n", tone_energy, s->energy, tone_energy / (s->energy - tone_energy));

		hit = 0;
		if (tone_energy > s->energy * s->threshold) {
			ast_debug(10, "Hit! count=%d; miss_count=%d\n", s->hit_count, s->miss_count);
			hit = 1;
		}

		if (hit) {
<<<<<<< HEAD
			if (s->miss_count == 3) {
=======
			if (s->miss_count == 3 || (s->hit_count == 1 && s->miss_count == 2)) {
>>>>>>> 4007ad31
				s->hit_count++;
			} else {
				s->hit_count = 1;
			}

			s->miss_count = 0;
		} else {
			s->miss_count++;
			if (s->miss_count > 3) {
				s->hit_count = 0;
			}
		}

		if (s->hit_count == 4) {
			ast_debug(1, "v21 preamble detected\n");
			res = 1;
		}

		/* Reinitialise the detector for the next block */
		goertzel_reset(&s->tone);

		/* Advance to the next block */
		s->energy = 0.0;
		s->samples_pending = s->block_size;

		amp += limit;
	}

	return res;
}

static int tone_detect(struct ast_dsp *dsp, tone_detect_state_t *s, int16_t *amp, int samples)
{
	float tone_energy;
	int i;
	int hit = 0;
	int limit;
	int res = 0;
	int16_t *ptr;
	int start, end;
	fragment_t mute = {0, 0};

	if (s->squelch && s->mute_samples > 0) {
		mute.end = (s->mute_samples < samples) ? s->mute_samples : samples;
		s->mute_samples -= mute.end;
	}

	for (start = 0;  start < samples;  start = end) {
		/* Process in blocks. */
		limit = samples - start;
		if (limit > s->samples_pending) {
			limit = s->samples_pending;
		}
		end = start + limit;

		for (i = limit, ptr = amp ; i > 0; i--, ptr++) {
			/* signed 32 bit int should be enough to suqare any possible signed 16 bit value */
			s->energy += (int32_t) *ptr * (int32_t) *ptr;

			goertzel_sample(&s->tone, *ptr);
		}

		s->samples_pending -= limit;

		if (s->samples_pending) {
			/* Finished incomplete (last) block */
			break;
		}

		tone_energy = goertzel_result(&s->tone);

		/* Scale to make comparable */
		tone_energy *= 2.0;
		s->energy *= s->block_size;

		ast_debug(10, "tone %d, Ew=%.2E, Et=%.2E, s/n=%10.2f\n", s->freq, tone_energy, s->energy, tone_energy / (s->energy - tone_energy));
		hit = 0;
		if (tone_energy > s->energy * s->threshold) {
			ast_debug(10, "Hit! count=%d\n", s->hit_count);
			hit = 1;
		}

		if (s->hit_count) {
			s->hit_count++;
		}

		if (hit == s->last_hit) {
			if (!hit) {
				/* Two successive misses. Tone ended */
				s->hit_count = 0;
			} else if (!s->hit_count) {
				s->hit_count++;
			}

		}

		if (s->hit_count == s->hits_required) {
			ast_debug(1, "%d Hz done detected\n", s->freq);
			res = 1;
		}

		s->last_hit = hit;

		/* If we had a hit in this block, include it into mute fragment */
		if (s->squelch && hit) {
			if (mute.end < start - s->block_size) {
				/* There is a gap between fragments */
				mute_fragment(dsp, &mute);
				mute.start = (start > s->block_size) ? (start - s->block_size) : 0;
			}
			mute.end = end + s->block_size;
		}

		/* Reinitialise the detector for the next block */
		/* Reset for the next block */
		goertzel_reset(&s->tone);

		/* Advance to the next block */
		s->energy = 0.0;
		s->samples_pending = s->block_size;

		amp += limit;
	}

	if (s->squelch && mute.end) {
		if (mute.end > samples) {
			s->mute_samples = mute.end - samples;
			mute.end = samples;
		}
		mute_fragment(dsp, &mute);
	}

	return res;
}

static void store_digit(digit_detect_state_t *s, char digit)
{
	s->detected_digits++;
	if (s->current_digits < MAX_DTMF_DIGITS) {
		s->digitlen[s->current_digits] = 0;
		s->digits[s->current_digits++] = digit;
		s->digits[s->current_digits] = '\0';
	} else {
		ast_log(LOG_WARNING, "Digit lost due to full buffer\n");
		s->lost_digits++;
	}
}

static int dtmf_detect(struct ast_dsp *dsp, digit_detect_state_t *s, int16_t amp[], int samples, int squelch, int relax)
{
	float row_energy[4];
	float col_energy[4];
	float famp;
	int i;
	int j;
	int sample;
	int best_row;
	int best_col;
	int hit;
	int limit;
	fragment_t mute = {0, 0};

	if (squelch && s->td.dtmf.mute_samples > 0) {
		mute.end = (s->td.dtmf.mute_samples < samples) ? s->td.dtmf.mute_samples : samples;
		s->td.dtmf.mute_samples -= mute.end;
	}

	hit = 0;
	for (sample = 0; sample < samples; sample = limit) {
		/* DTMF_GSIZE is optimised to meet the DTMF specs. */
		if ((samples - sample) >= (DTMF_GSIZE - s->td.dtmf.current_sample)) {
			limit = sample + (DTMF_GSIZE - s->td.dtmf.current_sample);
		} else {
			limit = samples;
		}
		/* The following unrolled loop takes only 35% (rough estimate) of the 
		   time of a rolled loop on the machine on which it was developed */
		for (j = sample; j < limit; j++) {
			famp = amp[j];
			s->td.dtmf.energy += famp*famp;
			/* With GCC 2.95, the following unrolled code seems to take about 35%
			   (rough estimate) as long as a neat little 0-3 loop */
			goertzel_sample(s->td.dtmf.row_out, amp[j]);
			goertzel_sample(s->td.dtmf.col_out, amp[j]);
			goertzel_sample(s->td.dtmf.row_out + 1, amp[j]);
			goertzel_sample(s->td.dtmf.col_out + 1, amp[j]);
			goertzel_sample(s->td.dtmf.row_out + 2, amp[j]);
			goertzel_sample(s->td.dtmf.col_out + 2, amp[j]);
			goertzel_sample(s->td.dtmf.row_out + 3, amp[j]);
			goertzel_sample(s->td.dtmf.col_out + 3, amp[j]);
		}
		s->td.dtmf.current_sample += (limit - sample);
		if (s->td.dtmf.current_sample < DTMF_GSIZE) {
			continue;
		}
		/* We are at the end of a DTMF detection block */
		/* Find the peak row and the peak column */
		row_energy[0] = goertzel_result (&s->td.dtmf.row_out[0]);
		col_energy[0] = goertzel_result (&s->td.dtmf.col_out[0]);

		for (best_row = best_col = 0, i = 1;  i < 4;  i++) {
			row_energy[i] = goertzel_result (&s->td.dtmf.row_out[i]);
			if (row_energy[i] > row_energy[best_row]) {
				best_row = i;
			}
			col_energy[i] = goertzel_result (&s->td.dtmf.col_out[i]);
			if (col_energy[i] > col_energy[best_col]) {
				best_col = i;
			}
		}
		hit = 0;
		/* Basic signal level test and the twist test */
		if (row_energy[best_row] >= DTMF_THRESHOLD &&
		    col_energy[best_col] >= DTMF_THRESHOLD &&
		    col_energy[best_col] < row_energy[best_row] * DTMF_REVERSE_TWIST &&
		    col_energy[best_col] * DTMF_NORMAL_TWIST > row_energy[best_row]) {
			/* Relative peak test */
			for (i = 0;  i < 4;  i++) {
				if ((i != best_col &&
				    col_energy[i] * DTMF_RELATIVE_PEAK_COL > col_energy[best_col]) ||
				    (i != best_row
				     && row_energy[i] * DTMF_RELATIVE_PEAK_ROW > row_energy[best_row])) {
					break;
				}
			}
			/* ... and fraction of total energy test */
			if (i >= 4 &&
			    (row_energy[best_row] + col_energy[best_col]) > DTMF_TO_TOTAL_ENERGY * s->td.dtmf.energy) {
				/* Got a hit */
				hit = dtmf_positions[(best_row << 2) + best_col];
			}
		}

		if (s->td.dtmf.current_hit) {
			/* We are in the middle of a digit already */
			if (hit != s->td.dtmf.current_hit) {
				s->td.dtmf.misses++;
				if (s->td.dtmf.misses == s->td.dtmf.misses_to_end) {
					/* There were enough misses to consider digit ended */
					s->td.dtmf.current_hit = 0;
				}
			} else {
				s->td.dtmf.misses = 0;
				/* Current hit was same as last, so increment digit duration (of last digit) */
				s->digitlen[s->current_digits - 1] += DTMF_GSIZE;
			}
		}

		/* Look for a start of a new digit no matter if we are already in the middle of some
		   digit or not. This is because hits_to_begin may be smaller than misses_to_end
		   and we may find begin of new digit before we consider last one ended. */
		if (hit) {
			if (hit == s->td.dtmf.lasthit) {
				s->td.dtmf.hits++;
			} else {
				s->td.dtmf.hits = 1;
			}

			if (s->td.dtmf.hits == s->td.dtmf.hits_to_begin && hit != s->td.dtmf.current_hit) {
				store_digit(s, hit);
				s->td.dtmf.current_hit = hit;
				s->td.dtmf.misses = 0;
			}
		} else {
			s->td.dtmf.hits = 0;
		}

		s->td.dtmf.lasthit = hit;

		/* If we had a hit in this block, include it into mute fragment */
		if (squelch && hit) {
			if (mute.end < sample - DTMF_GSIZE) {
				/* There is a gap between fragments */
				mute_fragment(dsp, &mute);
				mute.start = (sample > DTMF_GSIZE) ? (sample - DTMF_GSIZE) : 0;
			}
			mute.end = limit + DTMF_GSIZE;
		}

		/* Reinitialise the detector for the next block */
		for (i = 0; i < 4; i++) {
			goertzel_reset(&s->td.dtmf.row_out[i]);
			goertzel_reset(&s->td.dtmf.col_out[i]);
		}
		s->td.dtmf.energy = 0.0;
		s->td.dtmf.current_sample = 0;
	}

	if (squelch && mute.end) {
		if (mute.end > samples) {
			s->td.dtmf.mute_samples = mute.end - samples;
			mute.end = samples;
		}
		mute_fragment(dsp, &mute);
	}

	return (s->td.dtmf.current_hit);	/* return the debounced hit */
}

static int mf_detect(struct ast_dsp *dsp, digit_detect_state_t *s, int16_t amp[],
                 int samples, int squelch, int relax)
{
	float energy[6];
	int best;
	int second_best;
	int i;
	int j;
	int sample;
	int hit;
	int limit;
	fragment_t mute = {0, 0};

	if (squelch && s->td.mf.mute_samples > 0) {
		mute.end = (s->td.mf.mute_samples < samples) ? s->td.mf.mute_samples : samples;
		s->td.mf.mute_samples -= mute.end;
	}

	hit = 0;
	for (sample = 0;  sample < samples;  sample = limit) {
		/* 80 is optimised to meet the MF specs. */
		/* XXX So then why is MF_GSIZE defined as 120? */
		if ((samples - sample) >= (MF_GSIZE - s->td.mf.current_sample)) {
			limit = sample + (MF_GSIZE - s->td.mf.current_sample);
		} else {
			limit = samples;
		}
		/* The following unrolled loop takes only 35% (rough estimate) of the 
		   time of a rolled loop on the machine on which it was developed */
		for (j = sample;  j < limit;  j++) {
			/* With GCC 2.95, the following unrolled code seems to take about 35%
			   (rough estimate) as long as a neat little 0-3 loop */
			goertzel_sample(s->td.mf.tone_out, amp[j]);
			goertzel_sample(s->td.mf.tone_out + 1, amp[j]);
			goertzel_sample(s->td.mf.tone_out + 2, amp[j]);
			goertzel_sample(s->td.mf.tone_out + 3, amp[j]);
			goertzel_sample(s->td.mf.tone_out + 4, amp[j]);
			goertzel_sample(s->td.mf.tone_out + 5, amp[j]);
		}
		s->td.mf.current_sample += (limit - sample);
		if (s->td.mf.current_sample < MF_GSIZE) {
			continue;
		}
		/* We're at the end of an MF detection block.  */
		/* Find the two highest energies. The spec says to look for
		   two tones and two tones only. Taking this literally -ie
		   only two tones pass the minimum threshold - doesn't work
		   well. The sinc function mess, due to rectangular windowing
		   ensure that! Find the two highest energies and ensure they
		   are considerably stronger than any of the others. */
		energy[0] = goertzel_result(&s->td.mf.tone_out[0]);
		energy[1] = goertzel_result(&s->td.mf.tone_out[1]);
		if (energy[0] > energy[1]) {
			best = 0;
			second_best = 1;
		} else {
			best = 1;
			second_best = 0;
		}
		/*endif*/
		for (i = 2; i < 6; i++) {
			energy[i] = goertzel_result(&s->td.mf.tone_out[i]);
			if (energy[i] >= energy[best]) {
				second_best = best;
				best = i;
			} else if (energy[i] >= energy[second_best]) {
				second_best = i;
			}
		}
		/* Basic signal level and twist tests */
		hit = 0;
		if (energy[best] >= BELL_MF_THRESHOLD && energy[second_best] >= BELL_MF_THRESHOLD
		    && energy[best] < energy[second_best]*BELL_MF_TWIST
		    && energy[best] * BELL_MF_TWIST > energy[second_best]) {
			/* Relative peak test */
			hit = -1;
			for (i = 0; i < 6; i++) {
				if (i != best && i != second_best) {
					if (energy[i]*BELL_MF_RELATIVE_PEAK >= energy[second_best]) {
						/* The best two are not clearly the best */
						hit = 0;
						break;
					}
				}
			}
		}
		if (hit) {
			/* Get the values into ascending order */
			if (second_best < best) {
				i = best;
				best = second_best;
				second_best = i;
			}
			best = best * 5 + second_best - 1;
			hit = bell_mf_positions[best];
			/* Look for two successive similar results */
			/* The logic in the next test is:
			   For KP we need 4 successive identical clean detects, with
			   two blocks of something different preceeding it. For anything
			   else we need two successive identical clean detects, with
			   two blocks of something different preceeding it. */
			if (hit == s->td.mf.hits[4] && hit == s->td.mf.hits[3] &&
			   ((hit != '*' && hit != s->td.mf.hits[2] && hit != s->td.mf.hits[1])||
			    (hit == '*' && hit == s->td.mf.hits[2] && hit != s->td.mf.hits[1] &&
			    hit != s->td.mf.hits[0]))) {
				store_digit(s, hit);
			}
		}


		if (hit != s->td.mf.hits[4] && hit != s->td.mf.hits[3]) {
			/* Two successive block without a hit terminate current digit */
			s->td.mf.current_hit = 0;
		}

		s->td.mf.hits[0] = s->td.mf.hits[1];
		s->td.mf.hits[1] = s->td.mf.hits[2];
		s->td.mf.hits[2] = s->td.mf.hits[3];
		s->td.mf.hits[3] = s->td.mf.hits[4];
		s->td.mf.hits[4] = hit;

		/* If we had a hit in this block, include it into mute fragment */
		if (squelch && hit) {
			if (mute.end < sample - MF_GSIZE) {
				/* There is a gap between fragments */
				mute_fragment(dsp, &mute);
				mute.start = (sample > MF_GSIZE) ? (sample - MF_GSIZE) : 0;
			}
			mute.end = limit + DTMF_GSIZE;
		}

		/* Reinitialise the detector for the next block */
		for (i = 0;  i < 6;  i++) {
			goertzel_reset(&s->td.mf.tone_out[i]);
		}
		s->td.mf.current_sample = 0;
	}

	if (squelch && mute.end) {
		if (mute.end > samples) {
			s->td.mf.mute_samples = mute.end - samples;
			mute.end = samples;
		}
		mute_fragment(dsp, &mute);
	}

	return (s->td.mf.current_hit); /* return the debounced hit */
}

static inline int pair_there(float p1, float p2, float i1, float i2, float e)
{
	/* See if p1 and p2 are there, relative to i1 and i2 and total energy */
	/* Make sure absolute levels are high enough */
	if ((p1 < TONE_MIN_THRESH) || (p2 < TONE_MIN_THRESH)) {
		return 0;
	}
	/* Amplify ignored stuff */
	i2 *= TONE_THRESH;
	i1 *= TONE_THRESH;
	e *= TONE_THRESH;
	/* Check first tone */
	if ((p1 < i1) || (p1 < i2) || (p1 < e)) {
		return 0;
	}
	/* And second */
	if ((p2 < i1) || (p2 < i2) || (p2 < e)) {
		return 0;
	}
	/* Guess it's there... */
	return 1;
}

static int __ast_dsp_call_progress(struct ast_dsp *dsp, short *s, int len)
{
	int x;
	int y;
	int pass;
	int newstate = DSP_TONE_STATE_SILENCE;
	int res = 0;
	while (len) {
		/* Take the lesser of the number of samples we need and what we have */
		pass = len;
		if (pass > dsp->gsamp_size - dsp->gsamps) {
			pass = dsp->gsamp_size - dsp->gsamps;
		}
		for (x = 0; x < pass; x++) {
			for (y = 0; y < dsp->freqcount; y++) {
				goertzel_sample(&dsp->freqs[y], s[x]);
			}
			dsp->genergy += s[x] * s[x];
		}
		s += pass;
		dsp->gsamps += pass;
		len -= pass;
		if (dsp->gsamps == dsp->gsamp_size) {
			float hz[7];
			for (y = 0; y < 7; y++) {
				hz[y] = goertzel_result(&dsp->freqs[y]);
			}
			switch (dsp->progmode) {
			case PROG_MODE_NA:
				if (pair_there(hz[HZ_480], hz[HZ_620], hz[HZ_350], hz[HZ_440], dsp->genergy)) {
					newstate = DSP_TONE_STATE_BUSY;
				} else if (pair_there(hz[HZ_440], hz[HZ_480], hz[HZ_350], hz[HZ_620], dsp->genergy)) {
					newstate = DSP_TONE_STATE_RINGING;
				} else if (pair_there(hz[HZ_350], hz[HZ_440], hz[HZ_480], hz[HZ_620], dsp->genergy)) {
					newstate = DSP_TONE_STATE_DIALTONE;
				} else if (hz[HZ_950] > TONE_MIN_THRESH * TONE_THRESH) {
					newstate = DSP_TONE_STATE_SPECIAL1;
				} else if (hz[HZ_1400] > TONE_MIN_THRESH * TONE_THRESH) {
					/* End of SPECIAL1 or middle of SPECIAL2 */
					if (dsp->tstate == DSP_TONE_STATE_SPECIAL1 || dsp->tstate == DSP_TONE_STATE_SPECIAL2) {
						newstate = DSP_TONE_STATE_SPECIAL2;
					}
				} else if (hz[HZ_1800] > TONE_MIN_THRESH * TONE_THRESH) {
					/* End of SPECIAL2 or middle of SPECIAL3 */
					if (dsp->tstate == DSP_TONE_STATE_SPECIAL2 || dsp->tstate == DSP_TONE_STATE_SPECIAL3) {
						newstate = DSP_TONE_STATE_SPECIAL3;
					}
				} else if (dsp->genergy > TONE_MIN_THRESH * TONE_THRESH) {
					newstate = DSP_TONE_STATE_TALKING;
				} else {
					newstate = DSP_TONE_STATE_SILENCE;
				}
				break;
			case PROG_MODE_CR:
				if (hz[HZ_425] > TONE_MIN_THRESH * TONE_THRESH) {
					newstate = DSP_TONE_STATE_RINGING;
				} else if (dsp->genergy > TONE_MIN_THRESH * TONE_THRESH) {
					newstate = DSP_TONE_STATE_TALKING;
				} else {
					newstate = DSP_TONE_STATE_SILENCE;
				}
				break;
			case PROG_MODE_UK:
				if (hz[HZ_400UK] > TONE_MIN_THRESH * TONE_THRESH) {
					newstate = DSP_TONE_STATE_HUNGUP;
				} else if (pair_there(hz[HZ_350UK], hz[HZ_440UK], hz[HZ_400UK], hz[HZ_400UK], dsp->genergy)) {
					newstate = DSP_TONE_STATE_DIALTONE;
				}
				break;
			default:
				ast_log(LOG_WARNING, "Can't process in unknown prog mode '%d'\n", dsp->progmode);
			}
			if (newstate == dsp->tstate) {
				dsp->tcount++;
				if (dsp->ringtimeout) {
					dsp->ringtimeout++;
				}
				switch (dsp->tstate) {
				case DSP_TONE_STATE_RINGING:
					if ((dsp->features & DSP_PROGRESS_RINGING) &&
					    (dsp->tcount == THRESH_RING)) {
						res = AST_CONTROL_RINGING;
						dsp->ringtimeout = 1;
					}
					break;
				case DSP_TONE_STATE_BUSY:
					if ((dsp->features & DSP_PROGRESS_BUSY) &&
					    (dsp->tcount == THRESH_BUSY)) {
						res = AST_CONTROL_BUSY;
						dsp->features &= ~DSP_FEATURE_CALL_PROGRESS;
					}
					break;
				case DSP_TONE_STATE_TALKING:
					if ((dsp->features & DSP_PROGRESS_TALK) &&
					    (dsp->tcount == THRESH_TALK)) {
						res = AST_CONTROL_ANSWER;
						dsp->features &= ~DSP_FEATURE_CALL_PROGRESS;
					}
					break;
				case DSP_TONE_STATE_SPECIAL3:
					if ((dsp->features & DSP_PROGRESS_CONGESTION) &&
					    (dsp->tcount == THRESH_CONGESTION)) {
						res = AST_CONTROL_CONGESTION;
						dsp->features &= ~DSP_FEATURE_CALL_PROGRESS;
					}
					break;
				case DSP_TONE_STATE_HUNGUP:
					if ((dsp->features & DSP_FEATURE_CALL_PROGRESS) &&
					    (dsp->tcount == THRESH_HANGUP)) {
						res = AST_CONTROL_HANGUP;
						dsp->features &= ~DSP_FEATURE_CALL_PROGRESS;
					}
					break;
				}
				if (dsp->ringtimeout == THRESH_RING2ANSWER) {
					ast_debug(1, "Consider call as answered because of timeout after last ring\n");
					res = AST_CONTROL_ANSWER;
					dsp->features &= ~DSP_FEATURE_CALL_PROGRESS;
				}
			} else {
				ast_debug(5, "Stop state %d with duration %d\n", dsp->tstate, dsp->tcount);
				ast_debug(5, "Start state %d\n", newstate);
				dsp->tstate = newstate;
				dsp->tcount = 1;
			}

			/* Reset goertzel */
			for (x = 0; x < 7; x++) {
				dsp->freqs[x].v2 = dsp->freqs[x].v3 = 0.0;
			}
			dsp->gsamps = 0;
			dsp->genergy = 0.0;
		}
	}

	return res;
}

int ast_dsp_call_progress(struct ast_dsp *dsp, struct ast_frame *inf)
{
	if (inf->frametype != AST_FRAME_VOICE) {
		ast_log(LOG_WARNING, "Can't check call progress of non-voice frames\n");
		return 0;
	}
	if (!ast_format_is_slinear(&inf->subclass.format)) {
		ast_log(LOG_WARNING, "Can only check call progress in signed-linear frames\n");
		return 0;
	}
	return __ast_dsp_call_progress(dsp, inf->data.ptr, inf->datalen / 2);
}

static int __ast_dsp_silence_noise(struct ast_dsp *dsp, short *s, int len, int *totalsilence, int *totalnoise, int *frames_energy)
{
	int accum;
	int x;
	int res = 0;

	if (!len) {
		return 0;
	}
	accum = 0;
	for (x = 0; x < len; x++) {
		accum += abs(s[x]);
	}
	accum /= len;
	if (accum < dsp->threshold) {
		/* Silent */
		dsp->totalsilence += len / (dsp->sample_rate / 1000);
		if (dsp->totalnoise) {
			/* Move and save history */
			memmove(dsp->historicnoise + DSP_HISTORY - dsp->busycount, dsp->historicnoise + DSP_HISTORY - dsp->busycount + 1, dsp->busycount * sizeof(dsp->historicnoise[0]));
			dsp->historicnoise[DSP_HISTORY - 1] = dsp->totalnoise;
/* we don't want to check for busydetect that frequently */
#if 0
			dsp->busymaybe = 1;
#endif
		}
		dsp->totalnoise = 0;
		res = 1;
	} else {
		/* Not silent */
		dsp->totalnoise += len / (dsp->sample_rate / 1000);
		if (dsp->totalsilence) {
			int silence1 = dsp->historicsilence[DSP_HISTORY - 1];
			int silence2 = dsp->historicsilence[DSP_HISTORY - 2];
			/* Move and save history */
			memmove(dsp->historicsilence + DSP_HISTORY - dsp->busycount, dsp->historicsilence + DSP_HISTORY - dsp->busycount + 1, dsp->busycount * sizeof(dsp->historicsilence[0]));
			dsp->historicsilence[DSP_HISTORY - 1] = dsp->totalsilence;
			/* check if the previous sample differs only by BUSY_PERCENT from the one before it */
			if (silence1 < silence2) {
				if (silence1 + silence1 * BUSY_PERCENT / 100 >= silence2) {
					dsp->busymaybe = 1;
				} else {
					dsp->busymaybe = 0;
				}
			} else {
				if (silence1 - silence1 * BUSY_PERCENT / 100 <= silence2) {
					dsp->busymaybe = 1;
				} else {
					dsp->busymaybe = 0;
				}
			}
		}
		dsp->totalsilence = 0;
	}
	if (totalsilence) {
		*totalsilence = dsp->totalsilence;
	}
	if (totalnoise) {
		*totalnoise = dsp->totalnoise;
	}
	if (frames_energy) {
		*frames_energy = accum;
	}
	return res;
}

int ast_dsp_busydetect(struct ast_dsp *dsp)
{
	int res = 0, x;
#ifndef BUSYDETECT_TONEONLY
	int avgsilence = 0, hitsilence = 0;
#endif
	int avgtone = 0, hittone = 0;

	/* if we have a 4 length pattern, the way busymaybe is set doesn't help us. */
	if (dsp->busy_cadence.length != 4) {
		if (!dsp->busymaybe) {
			return res;
		}
	}

	for (x = DSP_HISTORY - dsp->busycount; x < DSP_HISTORY; x++) {
#ifndef BUSYDETECT_TONEONLY
		avgsilence += dsp->historicsilence[x];
#endif
		avgtone += dsp->historicnoise[x];
	}
#ifndef BUSYDETECT_TONEONLY
	avgsilence /= dsp->busycount;
#endif
	avgtone /= dsp->busycount;
	for (x = DSP_HISTORY - dsp->busycount; x < DSP_HISTORY; x++) {
#ifndef BUSYDETECT_TONEONLY
		if (avgsilence > dsp->historicsilence[x]) {
			if (avgsilence - (avgsilence * BUSY_PERCENT / 100) <= dsp->historicsilence[x]) {
				hitsilence++;
			}
		} else {
			if (avgsilence + (avgsilence * BUSY_PERCENT / 100) >= dsp->historicsilence[x]) {
				hitsilence++;
			}
		}
#endif
		if (avgtone > dsp->historicnoise[x]) {
			if (avgtone - (avgtone * BUSY_PERCENT / 100) <= dsp->historicnoise[x]) {
				hittone++;
			}
		} else {
			if (avgtone + (avgtone * BUSY_PERCENT / 100) >= dsp->historicnoise[x]) {
				hittone++;
			}
		}
	}
#ifndef BUSYDETECT_TONEONLY
	if ((hittone >= dsp->busycount - 1) && (hitsilence >= dsp->busycount - 1) &&
	    (avgtone >= BUSY_MIN && avgtone <= BUSY_MAX) &&
	    (avgsilence >= BUSY_MIN && avgsilence <= BUSY_MAX)) {
#else
	if ((hittone >= dsp->busycount - 1) && (avgtone >= BUSY_MIN && avgtone <= BUSY_MAX)) {
#endif
#ifdef BUSYDETECT_COMPARE_TONE_AND_SILENCE
		if (avgtone > avgsilence) {
			if (avgtone - avgtone*BUSY_PERCENT/100 <= avgsilence) {
				res = 1;
			}
		} else {
			if (avgtone + avgtone*BUSY_PERCENT/100 >= avgsilence) {
				res = 1;
			}
		}
#else
		res = 1;
#endif
	}

	/* If we have a 4-length pattern, we can go ahead and just check it in a different way. */
	if (dsp->busy_cadence.length == 4) {
		int x;
		int errors = 0;
		int errors_max = ((4 * dsp->busycount) / 100.0) * BUSY_PAT_PERCENT;

		for (x = DSP_HISTORY - (dsp->busycount); x < DSP_HISTORY; x += 2) {
			int temp_error;
			temp_error = abs(dsp->historicnoise[x] - dsp->busy_cadence.pattern[0]);
			if ((temp_error * 100) / dsp->busy_cadence.pattern[0] > BUSY_PERCENT) {
				errors++;
			}

			temp_error = abs(dsp->historicnoise[x + 1] - dsp->busy_cadence.pattern[2]);
			if ((temp_error * 100) / dsp->busy_cadence.pattern[2] > BUSY_PERCENT) {
				errors++;
			}

			temp_error = abs(dsp->historicsilence[x] - dsp->busy_cadence.pattern[1]);
			if ((temp_error * 100) / dsp->busy_cadence.pattern[1] > BUSY_PERCENT) {
				errors++;
			}

			temp_error = abs(dsp->historicsilence[x + 1] - dsp->busy_cadence.pattern[3]);
			if ((temp_error * 100) / dsp->busy_cadence.pattern[3] > BUSY_PERCENT) {
				errors++;
			}
		}

		ast_debug(5, "errors = %d  max = %d\n", errors, errors_max);

		if (errors <= errors_max) {
			return 1;
		}
	}

	/* If we know the expected busy tone length, check we are in the range */
	if (res && (dsp->busy_cadence.pattern[0] > 0)) {
		if (abs(avgtone - dsp->busy_cadence.pattern[0]) > MAX(dsp->busy_cadence.pattern[0]*BUSY_PAT_PERCENT/100, 20)) {
#ifdef BUSYDETECT_DEBUG
			ast_debug(5, "busy detector: avgtone of %d not close enough to desired %d\n",
				avgtone, dsp->busy_cadence.pattern[0]);
#endif
			res = 0;
		}
	}
#ifndef BUSYDETECT_TONEONLY
	/* If we know the expected busy tone silent-period length, check we are in the range */
	if (res && (dsp->busy_cadence.pattern[1] > 0)) {
		if (abs(avgsilence - dsp->busy_cadence.pattern[1]) > MAX(dsp->busy_cadence.pattern[1]*BUSY_PAT_PERCENT/100, 20)) {
#ifdef BUSYDETECT_DEBUG
		ast_debug(5, "busy detector: avgsilence of %d not close enough to desired %d\n",
			avgsilence, dsp->busy_cadence.pattern[1]);
#endif
			res = 0;
		}
	}
#endif
#if !defined(BUSYDETECT_TONEONLY) && defined(BUSYDETECT_DEBUG)
	if (res) {
		ast_debug(5, "ast_dsp_busydetect detected busy, avgtone: %d, avgsilence %d\n", avgtone, avgsilence);
	} else {
		ast_debug(5, "busy detector: FAILED with avgtone: %d, avgsilence %d\n", avgtone, avgsilence);
	}
#endif
	return res;
}

static int ast_dsp_silence_noise_with_energy(struct ast_dsp *dsp, struct ast_frame *f, int *total, int *frames_energy, int noise)
{
	short *s;
	int len;
	int x;
	unsigned char *odata;

	if (!f) {
		return 0;
	}

	if (f->frametype != AST_FRAME_VOICE) {
		ast_log(LOG_WARNING, "Can't calculate silence on a non-voice frame\n");
		return 0;
	}
	if (!ast_format_is_slinear(&f->subclass.format)) {
		odata = f->data.ptr;
		len = f->datalen;
		switch (f->subclass.format.id) {
			case AST_FORMAT_ULAW:
				s = alloca(len * 2);
				for (x = 0;x < len; x++) {
					s[x] = AST_MULAW(odata[x]);
				}
				break;
			case AST_FORMAT_ALAW:
				s = alloca(len * 2);
				for (x = 0;x < len; x++) {
					s[x] = AST_ALAW(odata[x]);
				}
				break;
			default:
				ast_log(LOG_WARNING, "Can only calculate silence on signed-linear, alaw or ulaw frames :(\n");
			return 0;
		}
	} else {
		s = f->data.ptr;
		len = f->datalen/2;
<<<<<<< HEAD
	}
	if (noise) {
		return __ast_dsp_silence_noise(dsp, s, len, NULL, total, frames_energy);
	} else {
		return __ast_dsp_silence_noise(dsp, s, len, total, NULL, frames_energy);
	}
=======
	}
	if (noise) {
		return __ast_dsp_silence_noise(dsp, s, len, NULL, total, frames_energy);
	} else {
		return __ast_dsp_silence_noise(dsp, s, len, total, NULL, frames_energy);
	}
>>>>>>> 4007ad31
}

int ast_dsp_silence_with_energy(struct ast_dsp *dsp, struct ast_frame *f, int *totalsilence, int *frames_energy)
{
	return ast_dsp_silence_noise_with_energy(dsp, f, totalsilence, frames_energy, 0);
}

int ast_dsp_silence(struct ast_dsp *dsp, struct ast_frame *f, int *totalsilence)
{
	return ast_dsp_silence_noise_with_energy(dsp, f, totalsilence, NULL, 0);
}

int ast_dsp_noise(struct ast_dsp *dsp, struct ast_frame *f, int *totalnoise)
{
	return ast_dsp_silence_noise_with_energy(dsp, f, totalnoise, NULL, 1);
}


struct ast_frame *ast_dsp_process(struct ast_channel *chan, struct ast_dsp *dsp, struct ast_frame *af)
{
	int silence;
	int res;
	int digit = 0, fax_digit = 0;
	int x;
	short *shortdata;
	unsigned char *odata;
	int len;
	struct ast_frame *outf = NULL;

	if (!af) {
		return NULL;
	}
	if (af->frametype != AST_FRAME_VOICE) {
		return af;
	}

	odata = af->data.ptr;
	len = af->datalen;
	/* Make sure we have short data */
	if (ast_format_is_slinear(&af->subclass.format)) {
		shortdata = af->data.ptr;
		len = af->datalen / 2;
	} else {
		switch (af->subclass.format.id) {
		case AST_FORMAT_ULAW:
		case AST_FORMAT_TESTLAW:
			shortdata = alloca(af->datalen * 2);
			for (x = 0;x < len; x++) {
				shortdata[x] = AST_MULAW(odata[x]);
			}
			break;
		case AST_FORMAT_ALAW:
			shortdata = alloca(af->datalen * 2);
			for (x = 0; x < len; x++) {
				shortdata[x] = AST_ALAW(odata[x]);
			}
			break;
		default:
			/*Display warning only once. Otherwise you would get hundreds of warnings every second */
			if (dsp->display_inband_dtmf_warning)
				ast_log(LOG_WARNING, "Inband DTMF is not supported on codec %s. Use RFC2833\n", ast_getformatname(&af->subclass.format));
			dsp->display_inband_dtmf_warning = 0;
			return af;
		}
	}

	/* Initially we do not want to mute anything */
	dsp->mute_fragments = 0;

	/* Need to run the silence detection stuff for silence suppression and busy detection */
	if ((dsp->features & DSP_FEATURE_SILENCE_SUPPRESS) || (dsp->features & DSP_FEATURE_BUSY_DETECT)) {
		res = __ast_dsp_silence_noise(dsp, shortdata, len, &silence, NULL, NULL);
	}

	if ((dsp->features & DSP_FEATURE_SILENCE_SUPPRESS) && silence) {
		memset(&dsp->f, 0, sizeof(dsp->f));
		dsp->f.frametype = AST_FRAME_NULL;
		ast_frfree(af);
		return ast_frisolate(&dsp->f);
	}
	if ((dsp->features & DSP_FEATURE_BUSY_DETECT) && ast_dsp_busydetect(dsp)) {
		chan->_softhangup |= AST_SOFTHANGUP_DEV;
		memset(&dsp->f, 0, sizeof(dsp->f));
		dsp->f.frametype = AST_FRAME_CONTROL;
		dsp->f.subclass.integer = AST_CONTROL_BUSY;
		ast_frfree(af);
		ast_debug(1, "Requesting Hangup because the busy tone was detected on channel %s\n", chan->name);
		return ast_frisolate(&dsp->f);
	}

	if ((dsp->features & DSP_FEATURE_FAX_DETECT)) {
		if ((dsp->faxmode & DSP_FAXMODE_DETECT_CNG) && tone_detect(dsp, &dsp->cng_tone_state, shortdata, len)) {
			fax_digit = 'f';
		}

		if ((dsp->faxmode & DSP_FAXMODE_DETECT_CED) && tone_detect(dsp, &dsp->ced_tone_state, shortdata, len)) {
			fax_digit = 'e';
		}

		if ((dsp->faxmode & DSP_FAXMODE_DETECT_V21) && v21_detect(dsp, &dsp->v21_state, shortdata, len)) {
			fax_digit = 'g';
		}
	}

	if (dsp->features & (DSP_FEATURE_DIGIT_DETECT | DSP_FEATURE_BUSY_DETECT)) {
		if (dsp->digitmode & DSP_DIGITMODE_MF) {
			digit = mf_detect(dsp, &dsp->digit_state, shortdata, len, (dsp->digitmode & DSP_DIGITMODE_NOQUELCH) == 0, (dsp->digitmode & DSP_DIGITMODE_RELAXDTMF));
		} else {
			digit = dtmf_detect(dsp, &dsp->digit_state, shortdata, len, (dsp->digitmode & DSP_DIGITMODE_NOQUELCH) == 0, (dsp->digitmode & DSP_DIGITMODE_RELAXDTMF));
		}

		if (dsp->digit_state.current_digits) {
			int event = 0, event_len = 0;
			char event_digit = 0;

			if (!dsp->dtmf_began) {
				/* We have not reported DTMF_BEGIN for anything yet */

				if (dsp->features & DSP_FEATURE_DIGIT_DETECT) {
					event = AST_FRAME_DTMF_BEGIN;
					event_digit = dsp->digit_state.digits[0];
				}
				dsp->dtmf_began = 1;

			} else if (dsp->digit_state.current_digits > 1 || digit != dsp->digit_state.digits[0]) {
				/* Digit changed. This means digit we have reported with DTMF_BEGIN ended */
				if (dsp->features & DSP_FEATURE_DIGIT_DETECT) {
					event = AST_FRAME_DTMF_END;
					event_digit = dsp->digit_state.digits[0];
					event_len = dsp->digit_state.digitlen[0] * 1000 / dsp->sample_rate;
				}
				memmove(&dsp->digit_state.digits[0], &dsp->digit_state.digits[1], dsp->digit_state.current_digits);
				memmove(&dsp->digit_state.digitlen[0], &dsp->digit_state.digitlen[1], dsp->digit_state.current_digits * sizeof(dsp->digit_state.digitlen[0]));
				dsp->digit_state.current_digits--;
				dsp->dtmf_began = 0;

				if (dsp->features & DSP_FEATURE_BUSY_DETECT) {
					/* Reset Busy Detector as we have some confirmed activity */
					memset(dsp->historicsilence, 0, sizeof(dsp->historicsilence));
					memset(dsp->historicnoise, 0, sizeof(dsp->historicnoise));
					ast_debug(1, "DTMF Detected - Reset busydetector\n");
				}
			}

			if (event) {
				memset(&dsp->f, 0, sizeof(dsp->f));
				dsp->f.frametype = event;
				dsp->f.subclass.integer = event_digit;
				dsp->f.len = event_len;
				outf = &dsp->f;
				goto done;
			}
		}
	}

	if (fax_digit) {
		/* Fax was detected - digit is either 'f' or 'e' */

		memset(&dsp->f, 0, sizeof(dsp->f));
		dsp->f.frametype = AST_FRAME_DTMF;
		dsp->f.subclass.integer = fax_digit;
		outf = &dsp->f;
		goto done;
	}

	if ((dsp->features & DSP_FEATURE_CALL_PROGRESS)) {
		res = __ast_dsp_call_progress(dsp, shortdata, len);
		if (res) {
			switch (res) {
			case AST_CONTROL_ANSWER:
			case AST_CONTROL_BUSY:
			case AST_CONTROL_RINGING:
			case AST_CONTROL_CONGESTION:
			case AST_CONTROL_HANGUP:
				memset(&dsp->f, 0, sizeof(dsp->f));
				dsp->f.frametype = AST_FRAME_CONTROL;
				dsp->f.subclass.integer = res;
				dsp->f.src = "dsp_progress";
				if (chan) {
					ast_queue_frame(chan, &dsp->f);
				}
				break;
			default:
				ast_log(LOG_WARNING, "Don't know how to represent call progress message %d\n", res);
			}
		}
	} else if ((dsp->features & DSP_FEATURE_WAITDIALTONE)) {
		res = __ast_dsp_call_progress(dsp, shortdata, len);
	}

done:
	/* Mute fragment of the frame */
	for (x = 0; x < dsp->mute_fragments; x++) {
		memset(shortdata + dsp->mute_data[x].start, 0, sizeof(int16_t) * (dsp->mute_data[x].end - dsp->mute_data[x].start));
	}

	switch (af->subclass.format.id) {
	case AST_FORMAT_ULAW:
		for (x = 0; x < len; x++) {
			odata[x] = AST_LIN2MU((unsigned short) shortdata[x]);
		}
		break;
	case AST_FORMAT_ALAW:
		for (x = 0; x < len; x++) {
			odata[x] = AST_LIN2A((unsigned short) shortdata[x]);
		}
		/* fall through */
	default:
		break;
	}

	if (outf) {
		if (chan) {
			ast_queue_frame(chan, af);
		}
		ast_frfree(af);
		return ast_frisolate(outf);
	} else {
		return af;
	}
}

static void ast_dsp_prog_reset(struct ast_dsp *dsp)
{
	int max = 0;
	int x;

	dsp->gsamp_size = modes[dsp->progmode].size;
	dsp->gsamps = 0;
	for (x = 0; x < ARRAY_LEN(modes[dsp->progmode].freqs); x++) {
		if (modes[dsp->progmode].freqs[x]) {
			goertzel_init(&dsp->freqs[x], (float)modes[dsp->progmode].freqs[x], dsp->gsamp_size, dsp->sample_rate);
			max = x + 1;
		}
	}
	dsp->freqcount = max;
	dsp->ringtimeout= 0;
}

unsigned int ast_dsp_get_sample_rate(const struct ast_dsp *dsp)
{
	return dsp->sample_rate;
}

static struct ast_dsp *__ast_dsp_new(unsigned int sample_rate)
{
	struct ast_dsp *dsp;

	if ((dsp = ast_calloc(1, sizeof(*dsp)))) {
		dsp->threshold = DEFAULT_THRESHOLD;
		dsp->features = DSP_FEATURE_SILENCE_SUPPRESS;
		dsp->busycount = DSP_HISTORY;
		dsp->digitmode = DSP_DIGITMODE_DTMF;
		dsp->faxmode = DSP_FAXMODE_DETECT_CNG;
		dsp->sample_rate = sample_rate;
		/* Initialize digit detector */
		ast_digit_detect_init(&dsp->digit_state, dsp->digitmode & DSP_DIGITMODE_MF, dsp->sample_rate);
		dsp->display_inband_dtmf_warning = 1;
		/* Initialize initial DSP progress detect parameters */
		ast_dsp_prog_reset(dsp);
		/* Initialize fax detector */
		ast_fax_detect_init(dsp);
	}
	return dsp;
}

struct ast_dsp *ast_dsp_new(void)
{
	return __ast_dsp_new(DEFAULT_SAMPLE_RATE);
}

struct ast_dsp *ast_dsp_new_with_rate(unsigned int sample_rate)
{
	return __ast_dsp_new(sample_rate);
}

void ast_dsp_set_features(struct ast_dsp *dsp, int features)
{
	dsp->features = features;
	if (!(features & DSP_FEATURE_DIGIT_DETECT)) {
		dsp->display_inband_dtmf_warning = 0;
	}
}

void ast_dsp_free(struct ast_dsp *dsp)
{
	ast_free(dsp);
}

void ast_dsp_set_threshold(struct ast_dsp *dsp, int threshold)
{
	dsp->threshold = threshold;
}

void ast_dsp_set_busy_count(struct ast_dsp *dsp, int cadences)
{
	if (cadences < 4) {
		cadences = 4;
	}
	if (cadences > DSP_HISTORY) {
		cadences = DSP_HISTORY;
	}
	dsp->busycount = cadences;
}

void ast_dsp_set_busy_pattern(struct ast_dsp *dsp, const struct ast_dsp_busy_pattern *cadence)
{
	dsp->busy_cadence = *cadence;
	ast_debug(1, "dsp busy pattern set to %d,%d,%d,%d\n", cadence->pattern[0], cadence->pattern[1], (cadence->length == 4) ? cadence->pattern[2] : 0, (cadence->length == 4) ? cadence->pattern[3] : 0);
}

void ast_dsp_digitreset(struct ast_dsp *dsp)
{
	int i;

	dsp->dtmf_began = 0;
	if (dsp->digitmode & DSP_DIGITMODE_MF) {
		mf_detect_state_t *s = &dsp->digit_state.td.mf;
		/* Reinitialise the detector for the next block */
		for (i = 0;  i < 6;  i++) {
			goertzel_reset(&s->tone_out[i]);
		}
		s->hits[4] = s->hits[3] = s->hits[2] = s->hits[1] = s->hits[0] = s->current_hit = 0;
		s->current_sample = 0;
	} else {
		dtmf_detect_state_t *s = &dsp->digit_state.td.dtmf;
		/* Reinitialise the detector for the next block */
		for (i = 0;  i < 4;  i++) {
			goertzel_reset(&s->row_out[i]);
			goertzel_reset(&s->col_out[i]);
		}
		s->lasthit = s->current_hit = 0;
		s->energy = 0.0;
		s->current_sample = 0;
		s->hits = 0;
		s->misses = 0;
	}

	dsp->digit_state.digits[0] = '\0';
	dsp->digit_state.current_digits = 0;
}

void ast_dsp_reset(struct ast_dsp *dsp)
{
	int x;

	dsp->totalsilence = 0;
	dsp->gsamps = 0;
	for (x = 0; x < 4; x++) {
		dsp->freqs[x].v2 = dsp->freqs[x].v3 = 0.0;
	}
	memset(dsp->historicsilence, 0, sizeof(dsp->historicsilence));
	memset(dsp->historicnoise, 0, sizeof(dsp->historicnoise));
	dsp->ringtimeout= 0;
}

int ast_dsp_set_digitmode(struct ast_dsp *dsp, int digitmode)
{
	int new;
	int old;

	old = dsp->digitmode & (DSP_DIGITMODE_DTMF | DSP_DIGITMODE_MF | DSP_DIGITMODE_MUTECONF | DSP_DIGITMODE_MUTEMAX);
	new = digitmode & (DSP_DIGITMODE_DTMF | DSP_DIGITMODE_MF | DSP_DIGITMODE_MUTECONF | DSP_DIGITMODE_MUTEMAX);
	if (old != new) {
		/* Must initialize structures if switching from MF to DTMF or vice-versa */
		ast_digit_detect_init(&dsp->digit_state, new & DSP_DIGITMODE_MF, dsp->sample_rate);
	}
	dsp->digitmode = digitmode;
	return 0;
}

int ast_dsp_set_faxmode(struct ast_dsp *dsp, int faxmode)
{
	if (dsp->faxmode != faxmode) {
		dsp->faxmode = faxmode;
		ast_fax_detect_init(dsp);
	}
	return 0;
}

int ast_dsp_set_call_progress_zone(struct ast_dsp *dsp, char *zone)
{
	int x;

	for (x = 0; x < ARRAY_LEN(aliases); x++) {
		if (!strcasecmp(aliases[x].name, zone)) {
			dsp->progmode = aliases[x].mode;
			ast_dsp_prog_reset(dsp);
			return 0;
		}
	}
	return -1;
}

int ast_dsp_was_muted(struct ast_dsp *dsp)
{
	return (dsp->mute_fragments > 0);
}

int ast_dsp_get_tstate(struct ast_dsp *dsp)
{
	return dsp->tstate;
}

int ast_dsp_get_tcount(struct ast_dsp *dsp)
{
	return dsp->tcount;
}

static int _dsp_init(int reload)
{
	struct ast_config *cfg;
	struct ast_variable *v;
	struct ast_flags config_flags = { reload ? CONFIG_FLAG_FILEUNCHANGED : 0 };
	int cfg_threshold;

	if ((cfg = ast_config_load2(CONFIG_FILE_NAME, "dsp", config_flags)) == CONFIG_STATUS_FILEUNCHANGED) {
		return 0;
	}

	thresholds[THRESHOLD_SILENCE] = DEFAULT_SILENCE_THRESHOLD;

	if (cfg == CONFIG_STATUS_FILEMISSING || cfg == CONFIG_STATUS_FILEINVALID) {
		return 0;
	}

	for (v = ast_variable_browse(cfg, "default"); v; v = v->next) {
		if (!strcasecmp(v->name, "silencethreshold")) {
			if (sscanf(v->value, "%30d", &cfg_threshold) < 1) {
                                ast_log(LOG_WARNING, "Unable to convert '%s' to a numeric value.\n", v->value);
			} else if (cfg_threshold < 0) {
				ast_log(LOG_WARNING, "Invalid silence threshold '%d' specified, using default\n", cfg_threshold);
			} else {
				thresholds[THRESHOLD_SILENCE] = cfg_threshold;
			}
		}
	}
	ast_config_destroy(cfg);

	return 0;
}

int ast_dsp_get_threshold_from_settings(enum threshold which)
{
	return thresholds[which];
}

int ast_dsp_init(void)
{
	return _dsp_init(0);
}

int ast_dsp_reload(void)
{
	return _dsp_init(1);
}<|MERGE_RESOLUTION|>--- conflicted
+++ resolved
@@ -433,11 +433,7 @@
 
 	/* If we want to remove tone, it is important to have block size not
 	   to exceed frame size. Otherwise by the moment tone is detected it is too late
-<<<<<<< HEAD
 	   to squelch it from previous frames. Block size is 20ms at the given sample rate.*/
-=======
- 	   to squelch it from previous frames. Block size is 20ms at the given sample rate.*/
->>>>>>> 4007ad31
 	s->block_size = (20 * sample_rate) / 1000;
 
 	periods_in_block = s->block_size * freq / sample_rate;
@@ -498,14 +494,9 @@
 	/* Make sure we will have at least 5 periods at target frequency for analisys.
 	   This may make block larger than expected packet and will make squelching impossible
 	   but at least we will be detecting the tone */
-<<<<<<< HEAD
 	if (periods_in_block < 5) {
 		periods_in_block = 5;
 	}
-=======
-	if (periods_in_block < 5)
-		periods_in_block = 5;
->>>>>>> 4007ad31
 
 	/* Now calculate final block size. It will contain integer number of periods */
 	s->block_size = periods_in_block * sample_rate / 1850;
@@ -640,11 +631,7 @@
 		}
 
 		if (hit) {
-<<<<<<< HEAD
-			if (s->miss_count == 3) {
-=======
 			if (s->miss_count == 3 || (s->hit_count == 1 && s->miss_count == 2)) {
->>>>>>> 4007ad31
 				s->hit_count++;
 			} else {
 				s->hit_count = 1;
@@ -1508,21 +1495,12 @@
 	} else {
 		s = f->data.ptr;
 		len = f->datalen/2;
-<<<<<<< HEAD
 	}
 	if (noise) {
 		return __ast_dsp_silence_noise(dsp, s, len, NULL, total, frames_energy);
 	} else {
 		return __ast_dsp_silence_noise(dsp, s, len, total, NULL, frames_energy);
 	}
-=======
-	}
-	if (noise) {
-		return __ast_dsp_silence_noise(dsp, s, len, NULL, total, frames_energy);
-	} else {
-		return __ast_dsp_silence_noise(dsp, s, len, total, NULL, frames_energy);
-	}
->>>>>>> 4007ad31
 }
 
 int ast_dsp_silence_with_energy(struct ast_dsp *dsp, struct ast_frame *f, int *totalsilence, int *frames_energy)
