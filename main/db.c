/*
 * Asterisk -- An open source telephony toolkit.
 *
 * Copyright (C) 1999 - 2005, Digium, Inc.
 *
 * Mark Spencer <markster@digium.com>
 *
 * See http://www.asterisk.org for more information about
 * the Asterisk project. Please do not directly contact
 * any of the maintainers of this project for assistance;
 * the project provides a web site, mailing lists and IRC
 * channels for your use.
 *
 * This program is free software, distributed under the terms of
 * the GNU General Public License Version 2. See the LICENSE file
 * at the top of the source tree.
 */

/*! \file
 *
 * \brief ASTdb Management
 *
 * \author Mark Spencer <markster@digium.com>
 *
 * \note DB3 is licensed under Sleepycat Public License and is thus incompatible
 * with GPL.  To avoid having to make another exception (and complicate
 * licensing even further) we elect to use DB1 which is BSD licensed
 */

#include "asterisk.h"

ASTERISK_FILE_VERSION(__FILE__, "$Revision$")

#include "asterisk/_private.h"
#include "asterisk/paths.h"	/* use ast_config_AST_DB */
#include <sys/time.h>
#include <sys/types.h>
#include <sys/stat.h>
#include <unistd.h>
#include <signal.h>
#include <dirent.h>
#include <sqlite3.h>

#include "asterisk/channel.h"
#include "asterisk/file.h"
#include "asterisk/app.h"
#include "asterisk/dsp.h"
#include "asterisk/astdb.h"
#include "asterisk/cli.h"
#include "asterisk/utils.h"
#include "asterisk/manager.h"

/*** DOCUMENTATION
	<manager name="DBGet" language="en_US">
		<synopsis>
			Get DB Entry.
		</synopsis>
		<syntax>
			<xi:include xpointer="xpointer(/docs/manager[@name='Login']/syntax/parameter[@name='ActionID'])" />
			<parameter name="Family" required="true" />
			<parameter name="Key" required="true" />
		</syntax>
		<description>
		</description>
	</manager>
	<manager name="DBPut" language="en_US">
		<synopsis>
			Put DB entry.
		</synopsis>
		<syntax>
			<xi:include xpointer="xpointer(/docs/manager[@name='Login']/syntax/parameter[@name='ActionID'])" />
			<parameter name="Family" required="true" />
			<parameter name="Key" required="true" />
			<parameter name="Val" />
		</syntax>
		<description>
		</description>
	</manager>
	<manager name="DBDel" language="en_US">
		<synopsis>
			Delete DB entry.
		</synopsis>
		<syntax>
			<xi:include xpointer="xpointer(/docs/manager[@name='Login']/syntax/parameter[@name='ActionID'])" />
			<parameter name="Family" required="true" />
			<parameter name="Key" required="true" />
		</syntax>
		<description>
		</description>
	</manager>
	<manager name="DBDelTree" language="en_US">
		<synopsis>
			Delete DB Tree.
		</synopsis>
		<syntax>
			<xi:include xpointer="xpointer(/docs/manager[@name='Login']/syntax/parameter[@name='ActionID'])" />
			<parameter name="Family" required="true" />
			<parameter name="Key" />
		</syntax>
		<description>
		</description>
	</manager>
 ***/

#define MAX_DB_FIELD 256
AST_MUTEX_DEFINE_STATIC(dblock);
static ast_cond_t dbcond;
static sqlite3 *astdb;
static pthread_t syncthread;
static int doexit;

static void db_sync(void);

#define DEFINE_SQL_STATEMENT(stmt,sql) static sqlite3_stmt *stmt; \
	const char stmt##_sql[] = sql;

DEFINE_SQL_STATEMENT(put_stmt, "INSERT OR REPLACE INTO astdb (key, value) VALUES (?, ?)")
DEFINE_SQL_STATEMENT(get_stmt, "SELECT value FROM astdb WHERE key=?")
DEFINE_SQL_STATEMENT(del_stmt, "DELETE FROM astdb WHERE key=?")
<<<<<<< HEAD
DEFINE_SQL_STATEMENT(deltree_stmt, "DELETE FROM astdb WHERE key LIKE ? || '/' || '%'")
DEFINE_SQL_STATEMENT(deltree_all_stmt, "DELETE FROM astdb")
DEFINE_SQL_STATEMENT(gettree_stmt, "SELECT key, value FROM astdb WHERE key LIKE ? || '/' || '%'")
=======
DEFINE_SQL_STATEMENT(deltree_stmt, "DELETE FROM astdb WHERE key || '/' LIKE ? || '/' || '%'")
DEFINE_SQL_STATEMENT(deltree_all_stmt, "DELETE FROM astdb")
DEFINE_SQL_STATEMENT(gettree_stmt, "SELECT key, value FROM astdb WHERE key || '/' LIKE ? || '/' || '%'")
>>>>>>> 567a3f3c
DEFINE_SQL_STATEMENT(gettree_all_stmt, "SELECT key, value FROM astdb")
DEFINE_SQL_STATEMENT(showkey_stmt, "SELECT key, value FROM astdb WHERE key LIKE '%' || '/' || ?")
DEFINE_SQL_STATEMENT(create_astdb_stmt, "CREATE TABLE IF NOT EXISTS astdb(key VARCHAR(256), value VARCHAR(256), PRIMARY KEY(key))")

static int init_stmt(sqlite3_stmt **stmt, const char *sql, size_t len)
{
	ast_mutex_lock(&dblock);
	if (sqlite3_prepare(astdb, sql, len, stmt, NULL) != SQLITE_OK) {
		ast_log(LOG_WARNING, "Couldn't prepare statement '%s': %s\n", sql, sqlite3_errmsg(astdb));
		ast_mutex_unlock(&dblock);
		return -1;
	}
	ast_mutex_unlock(&dblock);

	return 0;
}

static int init_statements(void)
{
	/* Don't initialize create_astdb_statment here as the astdb table needs to exist
	 * brefore these statments can be initialized */
	return init_stmt(&get_stmt, get_stmt_sql, sizeof(get_stmt_sql))
	|| init_stmt(&del_stmt, del_stmt_sql, sizeof(del_stmt_sql))
	|| init_stmt(&deltree_stmt, deltree_stmt_sql, sizeof(deltree_stmt_sql))
	|| init_stmt(&deltree_all_stmt, deltree_all_stmt_sql, sizeof(deltree_all_stmt_sql))
	|| init_stmt(&gettree_stmt, gettree_stmt_sql, sizeof(gettree_stmt_sql))
	|| init_stmt(&gettree_all_stmt, gettree_all_stmt_sql, sizeof(gettree_all_stmt_sql))
	|| init_stmt(&showkey_stmt, showkey_stmt_sql, sizeof(showkey_stmt_sql))
	|| init_stmt(&put_stmt, put_stmt_sql, sizeof(put_stmt_sql));
}

static int convert_bdb_to_sqlite3(void)
{
	char *cmd;
	int res;

	ast_asprintf(&cmd, "astdb2sqlite3 '%s'\n", ast_config_AST_DB);
	res = ast_safe_system(cmd);
	ast_free(cmd);

	return res;
}

static int db_create_astdb(void)
{
	int res = 0;

	if (!create_astdb_stmt) {
		init_stmt(&create_astdb_stmt, create_astdb_stmt_sql, sizeof(create_astdb_stmt_sql));
	}

	ast_mutex_lock(&dblock);
	if (sqlite3_step(create_astdb_stmt) != SQLITE_DONE) {
		ast_log(LOG_WARNING, "Couldn't create astdb table: %s\n", sqlite3_errmsg(astdb));
		res = -1;
	}
	sqlite3_reset(create_astdb_stmt);
	db_sync();
	ast_mutex_unlock(&dblock);

	return res;
}

static int db_open(void)
{
	char *dbname;
	struct stat dont_care;

	if (!(dbname = alloca(strlen(ast_config_AST_DB) + sizeof(".sqlite3")))) {
		return -1;
	}
	strcpy(dbname, ast_config_AST_DB);
	strcat(dbname, ".sqlite3");

	if (stat(dbname, &dont_care) && !stat(ast_config_AST_DB, &dont_care)) {
		if (convert_bdb_to_sqlite3()) {
			ast_log(LOG_ERROR, "*** Database conversion failed!\n");
			ast_log(LOG_ERROR, "*** Asterisk now uses SQLite3 for its internal\n");
			ast_log(LOG_ERROR, "*** database. Conversion from the old astdb\n");
			ast_log(LOG_ERROR, "*** failed. Most likely the astdb2sqlite3 utility\n");
			ast_log(LOG_ERROR, "*** was not selected for build. To convert the\n");
			ast_log(LOG_ERROR, "*** old astdb, please delete '%s'\n", dbname);
			ast_log(LOG_ERROR, "*** and re-run 'make menuselect' and select astdb2sqlite3\n");
			ast_log(LOG_ERROR, "*** in the Utilities section, then 'make && make install'.\n");
			ast_log(LOG_ERROR, "*** It is also imperative that the user under which\n");
			ast_log(LOG_ERROR, "*** Asterisk runs have write permission to the directory\n");
			ast_log(LOG_ERROR, "*** where the database resides.\n");
			sleep(5);
		} else {
			ast_log(LOG_NOTICE, "Database conversion succeeded!\n");
		}
	}

	ast_mutex_lock(&dblock);
	if (sqlite3_open(dbname, &astdb) != SQLITE_OK) {
		ast_log(LOG_WARNING, "Unable to open Asterisk database '%s': %s\n", dbname, sqlite3_errmsg(astdb));
		sqlite3_close(astdb);
		ast_mutex_unlock(&dblock);
		return -1;
	}
	ast_mutex_unlock(&dblock);

	return 0;
}

static int db_init(void)
{
	if (astdb) {
		return 0;
	}

	if (db_open() || db_create_astdb() || init_statements()) {
		return -1;
	}

	return 0;
}

/* We purposely don't lock around the sqlite3 call because the transaction
 * calls will be called with the database lock held. For any other use, make
 * sure to take the dblock yourself. */
static int db_execute_sql(const char *sql, int (*callback)(void *, int, char **, char **), void *arg)
{
	char *errmsg = NULL;
	int res =0;

	sqlite3_exec(astdb, sql, callback, arg, &errmsg);
	if (errmsg) {
		ast_log(LOG_WARNING, "Error executing SQL: %s\n", errmsg);
		sqlite3_free(errmsg);
		res = -1;
	}

	return res;
}

static int ast_db_begin_transaction(void)
{
	return db_execute_sql("BEGIN TRANSACTION", NULL, NULL);
}

static int ast_db_commit_transaction(void)
{
	return db_execute_sql("COMMIT", NULL, NULL);
}

static int ast_db_rollback_transaction(void)
{
	return db_execute_sql("ROLLBACK", NULL, NULL);
}

int ast_db_put(const char *family, const char *key, const char *value)
{
	char fullkey[MAX_DB_FIELD];
	size_t fullkey_len;
	int res = 0;

	if (strlen(family) + strlen(key) + 2 > sizeof(fullkey) - 1) {
		ast_log(LOG_WARNING, "Family and key length must be less than %zu bytes\n", sizeof(fullkey) - 3);
		return -1;
	}

	fullkey_len = snprintf(fullkey, sizeof(fullkey), "/%s/%s", family, key);

	ast_mutex_lock(&dblock);
	if (sqlite3_bind_text(put_stmt, 1, fullkey, fullkey_len, SQLITE_STATIC) != SQLITE_OK) {
		ast_log(LOG_WARNING, "Couldn't bind key to stmt: %s\n", sqlite3_errmsg(astdb));
		res = -1;
	} else if (sqlite3_bind_text(put_stmt, 2, value, -1, SQLITE_STATIC) != SQLITE_OK) {
		ast_log(LOG_WARNING, "Couldn't bind value to stmt: %s\n", sqlite3_errmsg(astdb));
		res = -1;
	} else if (sqlite3_step(put_stmt) != SQLITE_DONE) {
		ast_log(LOG_WARNING, "Couldn't execute statment: %s\n", sqlite3_errmsg(astdb));
		res = -1;
	}

	sqlite3_reset(put_stmt);
	db_sync();
	ast_mutex_unlock(&dblock);

	return res;
}

int ast_db_get(const char *family, const char *key, char *value, int valuelen)
{
	const unsigned char *result;
	char fullkey[MAX_DB_FIELD];
	size_t fullkey_len;
	int res = 0;

	if (strlen(family) + strlen(key) + 2 > sizeof(fullkey) - 1) {
		ast_log(LOG_WARNING, "Family and key length must be less than %zu bytes\n", sizeof(fullkey) - 3);
		return -1;
	}

	fullkey_len = snprintf(fullkey, sizeof(fullkey), "/%s/%s", family, key);

	ast_mutex_lock(&dblock);
	if (sqlite3_bind_text(get_stmt, 1, fullkey, fullkey_len, SQLITE_STATIC) != SQLITE_OK) {
		ast_log(LOG_WARNING, "Couldn't bind key to stmt: %s\n", sqlite3_errmsg(astdb));
		res = -1;
	} else if (sqlite3_step(get_stmt) != SQLITE_ROW) {
		ast_debug(1, "Unable to find key '%s' in family '%s'\n", key, family);
		res = -1;
	} else if (!(result = sqlite3_column_text(get_stmt, 0))) {
		ast_log(LOG_WARNING, "Couldn't get value\n");
		res = -1;
	} else {
		strncpy(value, (const char *) result, valuelen);
	}
	sqlite3_reset(get_stmt);
	ast_mutex_unlock(&dblock);

	return res;
}

int ast_db_del(const char *family, const char *key)
{
	char fullkey[MAX_DB_FIELD];
	size_t fullkey_len;
	int res = 0;

	if (strlen(family) + strlen(key) + 2 > sizeof(fullkey) - 1) {
		ast_log(LOG_WARNING, "Family and key length must be less than %zu bytes\n", sizeof(fullkey) - 3);
		return -1;
	}

	fullkey_len = snprintf(fullkey, sizeof(fullkey), "/%s/%s", family, key);

	ast_mutex_lock(&dblock);
	if (sqlite3_bind_text(del_stmt, 1, fullkey, fullkey_len, SQLITE_STATIC) != SQLITE_OK) {
		ast_log(LOG_WARNING, "Couldn't bind key to stmt: %s\n", sqlite3_errmsg(astdb));
		res = -1;
	} else if (sqlite3_step(del_stmt) != SQLITE_DONE) {
		ast_debug(1, "Unable to find key '%s' in family '%s'\n", key, family);
		res = -1;
	}
	sqlite3_reset(del_stmt);
	db_sync();
	ast_mutex_unlock(&dblock);

	return res;
}

int ast_db_deltree(const char *family, const char *subfamily)
{
	sqlite3_stmt *stmt = deltree_stmt;
	char prefix[MAX_DB_FIELD];
	int res = 0;

	if (!ast_strlen_zero(family)) {
		if (!ast_strlen_zero(subfamily)) {
			/* Family and key tree */
			snprintf(prefix, sizeof(prefix), "/%s/%s", family, subfamily);
		} else {
			/* Family only */
			snprintf(prefix, sizeof(prefix), "/%s", family);
		}
	} else {
		prefix[0] = '\0';
		stmt = deltree_all_stmt;
	}

	ast_mutex_lock(&dblock);
	if (!ast_strlen_zero(prefix) && (sqlite3_bind_text(stmt, 1, prefix, -1, SQLITE_STATIC) != SQLITE_OK)) {
		ast_log(LOG_WARNING, "Could bind %s to stmt: %s\n", prefix, sqlite3_errmsg(astdb));
		res = -1;
	} else if (sqlite3_step(stmt) != SQLITE_DONE) {
		ast_log(LOG_WARNING, "Couldn't execute stmt: %s\n", sqlite3_errmsg(astdb));
		res = -1;
	}
	res = sqlite3_changes(astdb);
	sqlite3_reset(stmt);
	db_sync();
	ast_mutex_unlock(&dblock);

	return res;
}

struct ast_db_entry *ast_db_gettree(const char *family, const char *subfamily)
{
	char prefix[MAX_DB_FIELD];
	sqlite3_stmt *stmt = gettree_stmt;
	struct ast_db_entry *cur, *last = NULL, *ret = NULL;

	if (!ast_strlen_zero(family)) {
		if (!ast_strlen_zero(subfamily)) {
			/* Family and key tree */
			snprintf(prefix, sizeof(prefix), "/%s/%s", family, subfamily);
		} else {
			/* Family only */
			snprintf(prefix, sizeof(prefix), "/%s", family);
		}
	} else {
		prefix[0] = '\0';
		stmt = gettree_all_stmt;
	}

	ast_mutex_lock(&dblock);
	if (!ast_strlen_zero(prefix) && (sqlite3_bind_text(stmt, 1, prefix, -1, SQLITE_STATIC) != SQLITE_OK)) {
		ast_log(LOG_WARNING, "Could bind %s to stmt: %s\n", prefix, sqlite3_errmsg(astdb));
		sqlite3_reset(stmt);
		ast_mutex_unlock(&dblock);
		return NULL;
	}

	while (sqlite3_step(stmt) == SQLITE_ROW) {
		const char *key_s, *value_s;
		if (!(key_s = (const char *) sqlite3_column_text(stmt, 0))) {
			break;
		}
		if (!(value_s = (const char *) sqlite3_column_text(stmt, 1))) {
			break;
		}
		if (!(cur = ast_malloc(sizeof(*cur) + strlen(key_s) + strlen(value_s) + 2))) {
			break;
		}
		cur->next = NULL;
		cur->key = cur->data + strlen(value_s) + 1;
		strcpy(cur->data, value_s);
		strcpy(cur->key, key_s);
		if (last) {
			last->next = cur;
		} else {
			ret = cur;
		}
		last = cur;
	}
	sqlite3_reset(stmt);
	ast_mutex_unlock(&dblock);

	return ret;
}

void ast_db_freetree(struct ast_db_entry *dbe)
{
	struct ast_db_entry *last;
	while (dbe) {
		last = dbe;
		dbe = dbe->next;
		ast_free(last);
	}
}

static char *handle_cli_database_put(struct ast_cli_entry *e, int cmd, struct ast_cli_args *a)
{
	int res;

	switch (cmd) {
	case CLI_INIT:
		e->command = "database put";
		e->usage =
			"Usage: database put <family> <key> <value>\n"
			"       Adds or updates an entry in the Asterisk database for\n"
			"       a given family, key, and value.\n";
		return NULL;
	case CLI_GENERATE:
		return NULL;
	}

	if (a->argc != 5)
		return CLI_SHOWUSAGE;
	res = ast_db_put(a->argv[2], a->argv[3], a->argv[4]);
	if (res)  {
		ast_cli(a->fd, "Failed to update entry\n");
	} else {
		ast_cli(a->fd, "Updated database successfully\n");
	}
	return CLI_SUCCESS;
}

static char *handle_cli_database_get(struct ast_cli_entry *e, int cmd, struct ast_cli_args *a)
{
	int res;
	char tmp[MAX_DB_FIELD];

	switch (cmd) {
	case CLI_INIT:
		e->command = "database get";
		e->usage =
			"Usage: database get <family> <key>\n"
			"       Retrieves an entry in the Asterisk database for a given\n"
			"       family and key.\n";
		return NULL;
	case CLI_GENERATE:
		return NULL;
	}

	if (a->argc != 4)
		return CLI_SHOWUSAGE;
	res = ast_db_get(a->argv[2], a->argv[3], tmp, sizeof(tmp));
	if (res) {
		ast_cli(a->fd, "Database entry not found.\n");
	} else {
		ast_cli(a->fd, "Value: %s\n", tmp);
	}
	return CLI_SUCCESS;
}

static char *handle_cli_database_del(struct ast_cli_entry *e, int cmd, struct ast_cli_args *a)
{
	int res;

	switch (cmd) {
	case CLI_INIT:
		e->command = "database del";
		e->usage =
			"Usage: database del <family> <key>\n"
			"       Deletes an entry in the Asterisk database for a given\n"
			"       family and key.\n";
		return NULL;
	case CLI_GENERATE:
		return NULL;
	}

	if (a->argc != 4)
		return CLI_SHOWUSAGE;
	res = ast_db_del(a->argv[2], a->argv[3]);
	if (res) {
		ast_cli(a->fd, "Database entry does not exist.\n");
	} else {
		ast_cli(a->fd, "Database entry removed.\n");
	}
	return CLI_SUCCESS;
}

static char *handle_cli_database_deltree(struct ast_cli_entry *e, int cmd, struct ast_cli_args *a)
{
	int res;

	switch (cmd) {
	case CLI_INIT:
		e->command = "database deltree";
		e->usage =
			"Usage: database deltree <family> [subfamily]\n"
			"       Deletes a family or specific subfamily within a family\n"
			"       in the Asterisk database.\n";
		return NULL;
	case CLI_GENERATE:
		return NULL;
	}

	if ((a->argc < 3) || (a->argc > 4))
		return CLI_SHOWUSAGE;
	if (a->argc == 4) {
		res = ast_db_deltree(a->argv[2], a->argv[3]);
	} else {
		res = ast_db_deltree(a->argv[2], NULL);
	}
	if (res < 0) {
		ast_cli(a->fd, "Database entries do not exist.\n");
	} else {
		ast_cli(a->fd, "%d database entries removed.\n",res);
	}
	return CLI_SUCCESS;
}

static char *handle_cli_database_show(struct ast_cli_entry *e, int cmd, struct ast_cli_args *a)
{
	char prefix[MAX_DB_FIELD];
	int counter = 0;
	sqlite3_stmt *stmt = gettree_stmt;

	switch (cmd) {
	case CLI_INIT:
		e->command = "database show";
		e->usage =
			"Usage: database show [family [subfamily]]\n"
			"       Shows Asterisk database contents, optionally restricted\n"
			"       to a given family, or family and subfamily.\n";
		return NULL;
	case CLI_GENERATE:
		return NULL;
	}

	if (a->argc == 4) {
		/* Family and key tree */
		snprintf(prefix, sizeof(prefix), "/%s/%s", a->argv[2], a->argv[3]);
	} else if (a->argc == 3) {
		/* Family only */
		snprintf(prefix, sizeof(prefix), "/%s", a->argv[2]);
	} else if (a->argc == 2) {
		/* Neither */
		prefix[0] = '\0';
		stmt = gettree_all_stmt;

	} else {
		return CLI_SHOWUSAGE;
	}

	ast_mutex_lock(&dblock);
	if (!ast_strlen_zero(prefix) && (sqlite3_bind_text(stmt, 1, prefix, -1, SQLITE_STATIC) != SQLITE_OK)) {
		ast_log(LOG_WARNING, "Could bind %s to stmt: %s\n", prefix, sqlite3_errmsg(astdb));
		sqlite3_reset(stmt);
		ast_mutex_unlock(&dblock);
		return NULL;
	}

	while (sqlite3_step(stmt) == SQLITE_ROW) {
		const char *key_s, *value_s;
		if (!(key_s = (const char *) sqlite3_column_text(stmt, 0))) {
			ast_log(LOG_WARNING, "Skipping invalid key!\n");
			continue;
		}
		if (!(value_s = (const char *) sqlite3_column_text(stmt, 1))) {
			ast_log(LOG_WARNING, "Skipping invalid value!\n");
			continue;
		}
		++counter;
		ast_cli(a->fd, "%-50s: %-25s\n", key_s, value_s);
	}

	sqlite3_reset(stmt);
	ast_mutex_unlock(&dblock);

	ast_cli(a->fd, "%d results found.\n", counter);
	return CLI_SUCCESS;
}

static char *handle_cli_database_showkey(struct ast_cli_entry *e, int cmd, struct ast_cli_args *a)
{
	int counter = 0;

	switch (cmd) {
	case CLI_INIT:
		e->command = "database showkey";
		e->usage =
			"Usage: database showkey <subfamily>\n"
			"       Shows Asterisk database contents, restricted to a given key.\n";
		return NULL;
	case CLI_GENERATE:
		return NULL;
	}

	if (a->argc != 3) {
		return CLI_SHOWUSAGE;
	}

	ast_mutex_lock(&dblock);
	if (!ast_strlen_zero(a->argv[2]) && (sqlite3_bind_text(showkey_stmt, 1, a->argv[2], -1, SQLITE_STATIC) != SQLITE_OK)) {
		ast_log(LOG_WARNING, "Could bind %s to stmt: %s\n", a->argv[2], sqlite3_errmsg(astdb));
		sqlite3_reset(showkey_stmt);
		ast_mutex_unlock(&dblock);
		return NULL;
	}

	while (sqlite3_step(showkey_stmt) == SQLITE_ROW) {
		const char *key_s, *value_s;
		if (!(key_s = (const char *) sqlite3_column_text(showkey_stmt, 0))) {
			break;
		}
		if (!(value_s = (const char *) sqlite3_column_text(showkey_stmt, 1))) {
			break;
		}
		++counter;
		ast_cli(a->fd, "%-50s: %-25s\n", key_s, value_s);
	}
	sqlite3_reset(showkey_stmt);
	ast_mutex_unlock(&dblock);

	ast_cli(a->fd, "%d results found.\n", counter);
	return CLI_SUCCESS;
}

static int display_results(void *arg, int columns, char **values, char **colnames)
{
	struct ast_cli_args *a = arg;
	size_t x;

	for (x = 0; x < columns; x++) {
		ast_cli(a->fd, "%-5s: %-50s\n", colnames[x], values[x]);
	}
	ast_cli(a->fd, "\n");

	return 0;
}

static char *handle_cli_database_query(struct ast_cli_entry *e, int cmd, struct ast_cli_args *a)
{

	switch (cmd) {
	case CLI_INIT:
		e->command = "database query";
		e->usage =
			"Usage: database query \"<SQL Statement>\"\n"
			"       Run a user-specified SQL query on the database. Be careful.\n";
		return NULL;
	case CLI_GENERATE:
		return NULL;
	}

	if (a->argc != 3) {
		return CLI_SHOWUSAGE;
	}

	ast_mutex_lock(&dblock);
	db_execute_sql(a->argv[2], display_results, a);
	db_sync(); /* Go ahead and sync the db in case they write */
	ast_mutex_unlock(&dblock);

	return CLI_SUCCESS;
}

static struct ast_cli_entry cli_database[] = {
	AST_CLI_DEFINE(handle_cli_database_show,    "Shows database contents"),
	AST_CLI_DEFINE(handle_cli_database_showkey, "Shows database contents"),
	AST_CLI_DEFINE(handle_cli_database_get,     "Gets database value"),
	AST_CLI_DEFINE(handle_cli_database_put,     "Adds/updates database value"),
	AST_CLI_DEFINE(handle_cli_database_del,     "Removes database key/value"),
	AST_CLI_DEFINE(handle_cli_database_deltree, "Removes database subfamily/values"),
	AST_CLI_DEFINE(handle_cli_database_query,   "Run a user-specified query on the astdb"),
};

static int manager_dbput(struct mansession *s, const struct message *m)
{
	const char *family = astman_get_header(m, "Family");
	const char *key = astman_get_header(m, "Key");
	const char *val = astman_get_header(m, "Val");
	int res;

	if (ast_strlen_zero(family)) {
		astman_send_error(s, m, "No family specified");
		return 0;
	}
	if (ast_strlen_zero(key)) {
		astman_send_error(s, m, "No key specified");
		return 0;
	}

	res = ast_db_put(family, key, S_OR(val, ""));
	if (res) {
		astman_send_error(s, m, "Failed to update entry");
	} else {
		astman_send_ack(s, m, "Updated database successfully");
	}
	return 0;
}

static int manager_dbget(struct mansession *s, const struct message *m)
{
	const char *id = astman_get_header(m,"ActionID");
	char idText[256] = "";
	const char *family = astman_get_header(m, "Family");
	const char *key = astman_get_header(m, "Key");
	char tmp[MAX_DB_FIELD];
	int res;

	if (ast_strlen_zero(family)) {
		astman_send_error(s, m, "No family specified.");
		return 0;
	}
	if (ast_strlen_zero(key)) {
		astman_send_error(s, m, "No key specified.");
		return 0;
	}

	if (!ast_strlen_zero(id))
		snprintf(idText, sizeof(idText) ,"ActionID: %s\r\n", id);

	res = ast_db_get(family, key, tmp, sizeof(tmp));
	if (res) {
		astman_send_error(s, m, "Database entry not found");
	} else {
		astman_send_ack(s, m, "Result will follow");
		astman_append(s, "Event: DBGetResponse\r\n"
				"Family: %s\r\n"
				"Key: %s\r\n"
				"Val: %s\r\n"
				"%s"
				"\r\n",
				family, key, tmp, idText);
		astman_append(s, "Event: DBGetComplete\r\n"
				"%s"
				"\r\n",
				idText);
	}
	return 0;
}

static int manager_dbdel(struct mansession *s, const struct message *m)
{
	const char *family = astman_get_header(m, "Family");
	const char *key = astman_get_header(m, "Key");
	int res;

	if (ast_strlen_zero(family)) {
		astman_send_error(s, m, "No family specified.");
		return 0;
	}

	if (ast_strlen_zero(key)) {
		astman_send_error(s, m, "No key specified.");
		return 0;
	}

	res = ast_db_del(family, key);
	if (res)
		astman_send_error(s, m, "Database entry not found");
	else
		astman_send_ack(s, m, "Key deleted successfully");

	return 0;
}

static int manager_dbdeltree(struct mansession *s, const struct message *m)
{
	const char *family = astman_get_header(m, "Family");
	const char *key = astman_get_header(m, "Key");
	int res;

	if (ast_strlen_zero(family)) {
		astman_send_error(s, m, "No family specified.");
		return 0;
	}

	if (!ast_strlen_zero(key))
		res = ast_db_deltree(family, key);
	else
		res = ast_db_deltree(family, NULL);

	if (res <= 0)
		astman_send_error(s, m, "Database entry not found");
	else
		astman_send_ack(s, m, "Key tree deleted successfully");

	return 0;
}

/*!
 * \internal
 * \brief Signal the astdb sync thread to do its thing.
 *
 * \note dblock is assumed to be held when calling this function.
 */
static void db_sync(void)
{
	ast_cond_signal(&dbcond);
}

/*!
 * \internal
 * \brief astdb sync thread
 *
 * This thread is in charge of syncing astdb to disk after a change.
 * By pushing it off to this thread to take care of, this I/O bound operation
 * will not block other threads from performing other critical processing.
 * If changes happen rapidly, this thread will also ensure that the sync
 * operations are rate limited.
 */
static void *db_sync_thread(void *data)
{
	ast_mutex_lock(&dblock);
	ast_db_begin_transaction();
	for (;;) {
		/* We're ok with spurious wakeups, so we don't worry about a predicate */
		ast_cond_wait(&dbcond, &dblock);
		if (ast_db_commit_transaction()) {
			ast_db_rollback_transaction();
		}
		if (doexit) {
			ast_mutex_unlock(&dblock);
			break;
		}
		ast_db_begin_transaction();
		ast_mutex_unlock(&dblock);
		sleep(1);
		ast_mutex_lock(&dblock);
	}

	return NULL;
}

static void astdb_atexit(void)
{
	doexit = 1;
	db_sync();
	pthread_join(syncthread, NULL);
	ast_mutex_lock(&dblock);
	sqlite3_close(astdb);
	ast_mutex_unlock(&dblock);
}

int astdb_init(void)
{
	if (db_init()) {
		return -1;
	}

	ast_cond_init(&dbcond, NULL);
	if (ast_pthread_create_background(&syncthread, NULL, db_sync_thread, NULL)) {
		return -1;
	}

	ast_register_atexit(astdb_atexit);
	ast_cli_register_multiple(cli_database, ARRAY_LEN(cli_database));
	ast_manager_register_xml("DBGet", EVENT_FLAG_SYSTEM | EVENT_FLAG_REPORTING, manager_dbget);
	ast_manager_register_xml("DBPut", EVENT_FLAG_SYSTEM, manager_dbput);
	ast_manager_register_xml("DBDel", EVENT_FLAG_SYSTEM, manager_dbdel);
	ast_manager_register_xml("DBDelTree", EVENT_FLAG_SYSTEM, manager_dbdeltree);
	return 0;
}<|MERGE_RESOLUTION|>--- conflicted
+++ resolved
@@ -117,15 +117,9 @@
 DEFINE_SQL_STATEMENT(put_stmt, "INSERT OR REPLACE INTO astdb (key, value) VALUES (?, ?)")
 DEFINE_SQL_STATEMENT(get_stmt, "SELECT value FROM astdb WHERE key=?")
 DEFINE_SQL_STATEMENT(del_stmt, "DELETE FROM astdb WHERE key=?")
-<<<<<<< HEAD
-DEFINE_SQL_STATEMENT(deltree_stmt, "DELETE FROM astdb WHERE key LIKE ? || '/' || '%'")
-DEFINE_SQL_STATEMENT(deltree_all_stmt, "DELETE FROM astdb")
-DEFINE_SQL_STATEMENT(gettree_stmt, "SELECT key, value FROM astdb WHERE key LIKE ? || '/' || '%'")
-=======
 DEFINE_SQL_STATEMENT(deltree_stmt, "DELETE FROM astdb WHERE key || '/' LIKE ? || '/' || '%'")
 DEFINE_SQL_STATEMENT(deltree_all_stmt, "DELETE FROM astdb")
 DEFINE_SQL_STATEMENT(gettree_stmt, "SELECT key, value FROM astdb WHERE key || '/' LIKE ? || '/' || '%'")
->>>>>>> 567a3f3c
 DEFINE_SQL_STATEMENT(gettree_all_stmt, "SELECT key, value FROM astdb")
 DEFINE_SQL_STATEMENT(showkey_stmt, "SELECT key, value FROM astdb WHERE key LIKE '%' || '/' || ?")
 DEFINE_SQL_STATEMENT(create_astdb_stmt, "CREATE TABLE IF NOT EXISTS astdb(key VARCHAR(256), value VARCHAR(256), PRIMARY KEY(key))")
