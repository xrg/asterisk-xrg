/*
 * Asterisk -- An open source telephony toolkit.
 *
 * Copyright (C) 1999 - 2005, Digium, Inc.
 *
 * Mark Spencer <markster@digium.com>
 *
 * See http://www.asterisk.org for more information about
 * the Asterisk project. Please do not directly contact
 * any of the maintainers of this project for assistance;
 * the project provides a web site, mailing lists and IRC
 * channels for your use.
 *
 * This program is free software, distributed under the terms of
 * the GNU General Public License Version 2. See the LICENSE file
 * at the top of the source tree.
 */

/*! \file
 *
 * \brief ASTdb Management
 *
 * \author Mark Spencer <markster@digium.com>
 *
 * \note DB3 is licensed under Sleepycat Public License and is thus incompatible
 * with GPL.  To avoid having to make another exception (and complicate
 * licensing even further) we elect to use DB1 which is BSD licensed
 */

#include "asterisk.h"

ASTERISK_FILE_VERSION(__FILE__, "$Revision$")

#include "asterisk/_private.h"
#include "asterisk/paths.h"	/* use ast_config_AST_DB */
#include <sys/time.h>
#include <sys/types.h>
#include <sys/stat.h>
#include <unistd.h>
#include <signal.h>
#include <dirent.h>
#include <sqlite3.h>

#include "asterisk/channel.h"
#include "asterisk/file.h"
#include "asterisk/app.h"
#include "asterisk/dsp.h"
#include "asterisk/astdb.h"
#include "asterisk/cli.h"
#include "asterisk/utils.h"
#include "asterisk/manager.h"

/*** DOCUMENTATION
	<manager name="DBGet" language="en_US">
		<synopsis>
			Get DB Entry.
		</synopsis>
		<syntax>
			<xi:include xpointer="xpointer(/docs/manager[@name='Login']/syntax/parameter[@name='ActionID'])" />
			<parameter name="Family" required="true" />
			<parameter name="Key" required="true" />
		</syntax>
		<description>
		</description>
	</manager>
	<manager name="DBPut" language="en_US">
		<synopsis>
			Put DB entry.
		</synopsis>
		<syntax>
			<xi:include xpointer="xpointer(/docs/manager[@name='Login']/syntax/parameter[@name='ActionID'])" />
			<parameter name="Family" required="true" />
			<parameter name="Key" required="true" />
			<parameter name="Val" />
		</syntax>
		<description>
		</description>
	</manager>
	<manager name="DBDel" language="en_US">
		<synopsis>
			Delete DB entry.
		</synopsis>
		<syntax>
			<xi:include xpointer="xpointer(/docs/manager[@name='Login']/syntax/parameter[@name='ActionID'])" />
			<parameter name="Family" required="true" />
			<parameter name="Key" required="true" />
		</syntax>
		<description>
		</description>
	</manager>
	<manager name="DBDelTree" language="en_US">
		<synopsis>
			Delete DB Tree.
		</synopsis>
		<syntax>
			<xi:include xpointer="xpointer(/docs/manager[@name='Login']/syntax/parameter[@name='ActionID'])" />
			<parameter name="Family" required="true" />
			<parameter name="Key" />
		</syntax>
		<description>
		</description>
	</manager>
 ***/

#define MAX_DB_FIELD 256
AST_MUTEX_DEFINE_STATIC(dblock);
static ast_cond_t dbcond;
static sqlite3 *astdb;
static pthread_t syncthread;
static int doexit;

static void db_sync(void);

#define DEFINE_SQL_STATEMENT(stmt,sql) static sqlite3_stmt *stmt; \
	const char stmt##_sql[] = sql;

DEFINE_SQL_STATEMENT(put_stmt, "INSERT OR REPLACE INTO astdb (key, value) VALUES (?, ?)")
DEFINE_SQL_STATEMENT(get_stmt, "SELECT value FROM astdb WHERE key=?")
DEFINE_SQL_STATEMENT(del_stmt, "DELETE FROM astdb WHERE key=?")
DEFINE_SQL_STATEMENT(deltree_stmt, "DELETE FROM astdb WHERE key || '/' LIKE ? || '/' || '%'")
DEFINE_SQL_STATEMENT(deltree_all_stmt, "DELETE FROM astdb")
<<<<<<< HEAD
DEFINE_SQL_STATEMENT(gettree_stmt, "SELECT key, value FROM astdb WHERE key || '/' LIKE ? || '/' || '%'")
DEFINE_SQL_STATEMENT(gettree_all_stmt, "SELECT key, value FROM astdb")
=======
DEFINE_SQL_STATEMENT(gettree_stmt, "SELECT key, value FROM astdb WHERE key || '/' LIKE ? || '/' || '%' ORDER BY key")
DEFINE_SQL_STATEMENT(gettree_all_stmt, "SELECT key, value FROM astdb ORDER BY key")
>>>>>>> 598133d3
DEFINE_SQL_STATEMENT(showkey_stmt, "SELECT key, value FROM astdb WHERE key LIKE '%' || '/' || ?")
DEFINE_SQL_STATEMENT(create_astdb_stmt, "CREATE TABLE IF NOT EXISTS astdb(key VARCHAR(256), value VARCHAR(256), PRIMARY KEY(key))")

static int init_stmt(sqlite3_stmt **stmt, const char *sql, size_t len)
{
	ast_mutex_lock(&dblock);
	if (sqlite3_prepare(astdb, sql, len, stmt, NULL) != SQLITE_OK) {
		ast_log(LOG_WARNING, "Couldn't prepare statement '%s': %s\n", sql, sqlite3_errmsg(astdb));
		ast_mutex_unlock(&dblock);
		return -1;
	}
	ast_mutex_unlock(&dblock);

	return 0;
}

static int init_statements(void)
{
	/* Don't initialize create_astdb_statment here as the astdb table needs to exist
	 * brefore these statments can be initialized */
	return init_stmt(&get_stmt, get_stmt_sql, sizeof(get_stmt_sql))
	|| init_stmt(&del_stmt, del_stmt_sql, sizeof(del_stmt_sql))
	|| init_stmt(&deltree_stmt, deltree_stmt_sql, sizeof(deltree_stmt_sql))
	|| init_stmt(&deltree_all_stmt, deltree_all_stmt_sql, sizeof(deltree_all_stmt_sql))
	|| init_stmt(&gettree_stmt, gettree_stmt_sql, sizeof(gettree_stmt_sql))
	|| init_stmt(&gettree_all_stmt, gettree_all_stmt_sql, sizeof(gettree_all_stmt_sql))
	|| init_stmt(&showkey_stmt, showkey_stmt_sql, sizeof(showkey_stmt_sql))
	|| init_stmt(&put_stmt, put_stmt_sql, sizeof(put_stmt_sql));
}

static int convert_bdb_to_sqlite3(void)
{
	char *cmd;
	int res;

	ast_asprintf(&cmd, "%s/astdb2sqlite3 '%s'\n", ast_config_AST_SBIN_DIR, ast_config_AST_DB);
	res = ast_safe_system(cmd);
	ast_free(cmd);

	return res;
}

static int db_create_astdb(void)
{
	int res = 0;

	if (!create_astdb_stmt) {
		init_stmt(&create_astdb_stmt, create_astdb_stmt_sql, sizeof(create_astdb_stmt_sql));
	}

	ast_mutex_lock(&dblock);
	if (sqlite3_step(create_astdb_stmt) != SQLITE_DONE) {
		ast_log(LOG_WARNING, "Couldn't create astdb table: %s\n", sqlite3_errmsg(astdb));
		res = -1;
	}
	sqlite3_reset(create_astdb_stmt);
	db_sync();
	ast_mutex_unlock(&dblock);

	return res;
}

static int db_open(void)
{
	char *dbname;
	struct stat dont_care;

	if (!(dbname = alloca(strlen(ast_config_AST_DB) + sizeof(".sqlite3")))) {
		return -1;
	}
	strcpy(dbname, ast_config_AST_DB);
	strcat(dbname, ".sqlite3");

	if (stat(dbname, &dont_care) && !stat(ast_config_AST_DB, &dont_care)) {
		if (convert_bdb_to_sqlite3()) {
			ast_log(LOG_ERROR, "*** Database conversion failed!\n");
			ast_log(LOG_ERROR, "*** Asterisk now uses SQLite3 for its internal\n");
			ast_log(LOG_ERROR, "*** database. Conversion from the old astdb\n");
			ast_log(LOG_ERROR, "*** failed. Most likely the astdb2sqlite3 utility\n");
			ast_log(LOG_ERROR, "*** was not selected for build. To convert the\n");
			ast_log(LOG_ERROR, "*** old astdb, please delete '%s'\n", dbname);
			ast_log(LOG_ERROR, "*** and re-run 'make menuselect' and select astdb2sqlite3\n");
			ast_log(LOG_ERROR, "*** in the Utilities section, then 'make && make install'.\n");
			ast_log(LOG_ERROR, "*** It is also imperative that the user under which\n");
			ast_log(LOG_ERROR, "*** Asterisk runs have write permission to the directory\n");
			ast_log(LOG_ERROR, "*** where the database resides.\n");
			sleep(5);
		} else {
			ast_log(LOG_NOTICE, "Database conversion succeeded!\n");
		}
	}

	ast_mutex_lock(&dblock);
	if (sqlite3_open(dbname, &astdb) != SQLITE_OK) {
		ast_log(LOG_WARNING, "Unable to open Asterisk database '%s': %s\n", dbname, sqlite3_errmsg(astdb));
		sqlite3_close(astdb);
		ast_mutex_unlock(&dblock);
		return -1;
	}
	ast_mutex_unlock(&dblock);

	return 0;
}

static int db_init(void)
{
	if (astdb) {
		return 0;
	}

	if (db_open() || db_create_astdb() || init_statements()) {
		return -1;
	}

	return 0;
}

/* We purposely don't lock around the sqlite3 call because the transaction
 * calls will be called with the database lock held. For any other use, make
 * sure to take the dblock yourself. */
static int db_execute_sql(const char *sql, int (*callback)(void *, int, char **, char **), void *arg)
{
	char *errmsg = NULL;
	int res =0;

	sqlite3_exec(astdb, sql, callback, arg, &errmsg);
	if (errmsg) {
		ast_log(LOG_WARNING, "Error executing SQL: %s\n", errmsg);
		sqlite3_free(errmsg);
		res = -1;
	}

	return res;
}

static int ast_db_begin_transaction(void)
{
	return db_execute_sql("BEGIN TRANSACTION", NULL, NULL);
}

static int ast_db_commit_transaction(void)
{
	return db_execute_sql("COMMIT", NULL, NULL);
}

static int ast_db_rollback_transaction(void)
{
	return db_execute_sql("ROLLBACK", NULL, NULL);
}

int ast_db_put(const char *family, const char *key, const char *value)
{
	char fullkey[MAX_DB_FIELD];
	size_t fullkey_len;
	int res = 0;

	if (strlen(family) + strlen(key) + 2 > sizeof(fullkey) - 1) {
		ast_log(LOG_WARNING, "Family and key length must be less than %zu bytes\n", sizeof(fullkey) - 3);
		return -1;
	}

	fullkey_len = snprintf(fullkey, sizeof(fullkey), "/%s/%s", family, key);

	ast_mutex_lock(&dblock);
	if (sqlite3_bind_text(put_stmt, 1, fullkey, fullkey_len, SQLITE_STATIC) != SQLITE_OK) {
		ast_log(LOG_WARNING, "Couldn't bind key to stmt: %s\n", sqlite3_errmsg(astdb));
		res = -1;
	} else if (sqlite3_bind_text(put_stmt, 2, value, -1, SQLITE_STATIC) != SQLITE_OK) {
		ast_log(LOG_WARNING, "Couldn't bind value to stmt: %s\n", sqlite3_errmsg(astdb));
		res = -1;
	} else if (sqlite3_step(put_stmt) != SQLITE_DONE) {
		ast_log(LOG_WARNING, "Couldn't execute statment: %s\n", sqlite3_errmsg(astdb));
		res = -1;
	}

	sqlite3_reset(put_stmt);
	db_sync();
	ast_mutex_unlock(&dblock);

	return res;
}

int ast_db_get(const char *family, const char *key, char *value, int valuelen)
{
	const unsigned char *result;
	char fullkey[MAX_DB_FIELD];
	size_t fullkey_len;
	int res = 0;

	if (strlen(family) + strlen(key) + 2 > sizeof(fullkey) - 1) {
		ast_log(LOG_WARNING, "Family and key length must be less than %zu bytes\n", sizeof(fullkey) - 3);
		return -1;
	}

	fullkey_len = snprintf(fullkey, sizeof(fullkey), "/%s/%s", family, key);

	ast_mutex_lock(&dblock);
	if (sqlite3_bind_text(get_stmt, 1, fullkey, fullkey_len, SQLITE_STATIC) != SQLITE_OK) {
		ast_log(LOG_WARNING, "Couldn't bind key to stmt: %s\n", sqlite3_errmsg(astdb));
		res = -1;
	} else if (sqlite3_step(get_stmt) != SQLITE_ROW) {
		ast_debug(1, "Unable to find key '%s' in family '%s'\n", key, family);
		res = -1;
	} else if (!(result = sqlite3_column_text(get_stmt, 0))) {
		ast_log(LOG_WARNING, "Couldn't get value\n");
		res = -1;
	} else {
		strncpy(value, (const char *) result, valuelen);
	}
	sqlite3_reset(get_stmt);
	ast_mutex_unlock(&dblock);

	return res;
}

int ast_db_del(const char *family, const char *key)
{
	char fullkey[MAX_DB_FIELD];
	size_t fullkey_len;
	int res = 0;

	if (strlen(family) + strlen(key) + 2 > sizeof(fullkey) - 1) {
		ast_log(LOG_WARNING, "Family and key length must be less than %zu bytes\n", sizeof(fullkey) - 3);
		return -1;
	}

	fullkey_len = snprintf(fullkey, sizeof(fullkey), "/%s/%s", family, key);

	ast_mutex_lock(&dblock);
	if (sqlite3_bind_text(del_stmt, 1, fullkey, fullkey_len, SQLITE_STATIC) != SQLITE_OK) {
		ast_log(LOG_WARNING, "Couldn't bind key to stmt: %s\n", sqlite3_errmsg(astdb));
		res = -1;
	} else if (sqlite3_step(del_stmt) != SQLITE_DONE) {
		ast_debug(1, "Unable to find key '%s' in family '%s'\n", key, family);
		res = -1;
	}
	sqlite3_reset(del_stmt);
	db_sync();
	ast_mutex_unlock(&dblock);

	return res;
}

int ast_db_deltree(const char *family, const char *keytree)
{
	sqlite3_stmt *stmt = deltree_stmt;
	char prefix[MAX_DB_FIELD];
	int res = 0;

	if (!ast_strlen_zero(family)) {
		if (!ast_strlen_zero(keytree)) {
			/* Family and key tree */
			snprintf(prefix, sizeof(prefix), "/%s/%s", family, keytree);
		} else {
			/* Family only */
			snprintf(prefix, sizeof(prefix), "/%s", family);
		}
	} else {
		prefix[0] = '\0';
		stmt = deltree_all_stmt;
	}

	ast_mutex_lock(&dblock);
	if (!ast_strlen_zero(prefix) && (sqlite3_bind_text(stmt, 1, prefix, -1, SQLITE_STATIC) != SQLITE_OK)) {
		ast_log(LOG_WARNING, "Could bind %s to stmt: %s\n", prefix, sqlite3_errmsg(astdb));
		res = -1;
	} else if (sqlite3_step(stmt) != SQLITE_DONE) {
		ast_log(LOG_WARNING, "Couldn't execute stmt: %s\n", sqlite3_errmsg(astdb));
		res = -1;
	}
	res = sqlite3_changes(astdb);
	sqlite3_reset(stmt);
	db_sync();
	ast_mutex_unlock(&dblock);

	return res;
}

struct ast_db_entry *ast_db_gettree(const char *family, const char *keytree)
{
	char prefix[MAX_DB_FIELD];
	sqlite3_stmt *stmt = gettree_stmt;
	struct ast_db_entry *cur, *last = NULL, *ret = NULL;

	if (!ast_strlen_zero(family)) {
		if (!ast_strlen_zero(keytree)) {
			/* Family and key tree */
			snprintf(prefix, sizeof(prefix), "/%s/%s", family, keytree);
		} else {
			/* Family only */
			snprintf(prefix, sizeof(prefix), "/%s", family);
		}
	} else {
		prefix[0] = '\0';
		stmt = gettree_all_stmt;
	}

	ast_mutex_lock(&dblock);
	if (!ast_strlen_zero(prefix) && (sqlite3_bind_text(stmt, 1, prefix, -1, SQLITE_STATIC) != SQLITE_OK)) {
		ast_log(LOG_WARNING, "Could bind %s to stmt: %s\n", prefix, sqlite3_errmsg(astdb));
		sqlite3_reset(stmt);
		ast_mutex_unlock(&dblock);
		return NULL;
	}

	while (sqlite3_step(stmt) == SQLITE_ROW) {
		const char *key_s, *value_s;
		if (!(key_s = (const char *) sqlite3_column_text(stmt, 0))) {
			break;
		}
		if (!(value_s = (const char *) sqlite3_column_text(stmt, 1))) {
			break;
		}
		if (!(cur = ast_malloc(sizeof(*cur) + strlen(key_s) + strlen(value_s) + 2))) {
			break;
		}
		cur->next = NULL;
		cur->key = cur->data + strlen(value_s) + 1;
		strcpy(cur->data, value_s);
		strcpy(cur->key, key_s);
		if (last) {
			last->next = cur;
		} else {
			ret = cur;
		}
		last = cur;
	}
	sqlite3_reset(stmt);
	ast_mutex_unlock(&dblock);

	return ret;
}

void ast_db_freetree(struct ast_db_entry *dbe)
{
	struct ast_db_entry *last;
	while (dbe) {
		last = dbe;
		dbe = dbe->next;
		ast_free(last);
	}
}

static char *handle_cli_database_put(struct ast_cli_entry *e, int cmd, struct ast_cli_args *a)
{
	int res;

	switch (cmd) {
	case CLI_INIT:
		e->command = "database put";
		e->usage =
			"Usage: database put <family> <key> <value>\n"
			"       Adds or updates an entry in the Asterisk database for\n"
			"       a given family, key, and value.\n";
		return NULL;
	case CLI_GENERATE:
		return NULL;
	}

	if (a->argc != 5)
		return CLI_SHOWUSAGE;
	res = ast_db_put(a->argv[2], a->argv[3], a->argv[4]);
	if (res)  {
		ast_cli(a->fd, "Failed to update entry\n");
	} else {
		ast_cli(a->fd, "Updated database successfully\n");
	}
	return CLI_SUCCESS;
}

static char *handle_cli_database_get(struct ast_cli_entry *e, int cmd, struct ast_cli_args *a)
{
	int res;
	char tmp[MAX_DB_FIELD];

	switch (cmd) {
	case CLI_INIT:
		e->command = "database get";
		e->usage =
			"Usage: database get <family> <key>\n"
			"       Retrieves an entry in the Asterisk database for a given\n"
			"       family and key.\n";
		return NULL;
	case CLI_GENERATE:
		return NULL;
	}

	if (a->argc != 4)
		return CLI_SHOWUSAGE;
	res = ast_db_get(a->argv[2], a->argv[3], tmp, sizeof(tmp));
	if (res) {
		ast_cli(a->fd, "Database entry not found.\n");
	} else {
		ast_cli(a->fd, "Value: %s\n", tmp);
	}
	return CLI_SUCCESS;
}

static char *handle_cli_database_del(struct ast_cli_entry *e, int cmd, struct ast_cli_args *a)
{
	int res;

	switch (cmd) {
	case CLI_INIT:
		e->command = "database del";
		e->usage =
			"Usage: database del <family> <key>\n"
			"       Deletes an entry in the Asterisk database for a given\n"
			"       family and key.\n";
		return NULL;
	case CLI_GENERATE:
		return NULL;
	}

	if (a->argc != 4)
		return CLI_SHOWUSAGE;
	res = ast_db_del(a->argv[2], a->argv[3]);
	if (res) {
		ast_cli(a->fd, "Database entry does not exist.\n");
	} else {
		ast_cli(a->fd, "Database entry removed.\n");
	}
	return CLI_SUCCESS;
}

static char *handle_cli_database_deltree(struct ast_cli_entry *e, int cmd, struct ast_cli_args *a)
{
	int res;

	switch (cmd) {
	case CLI_INIT:
		e->command = "database deltree";
		e->usage =
			"Usage: database deltree <family> [keytree]\n"
			"   OR: database deltree <family>[/keytree]\n"
			"       Deletes a family or specific keytree within a family\n"
			"       in the Asterisk database.  The two arguments may be\n"
			"       separated by either a space or a slash.\n";
		return NULL;
	case CLI_GENERATE:
		return NULL;
	}

	if ((a->argc < 3) || (a->argc > 4))
		return CLI_SHOWUSAGE;
	if (a->argc == 4) {
		res = ast_db_deltree(a->argv[2], a->argv[3]);
	} else {
		res = ast_db_deltree(a->argv[2], NULL);
	}
	if (res < 0) {
		ast_cli(a->fd, "Database entries do not exist.\n");
	} else {
		ast_cli(a->fd, "%d database entries removed.\n",res);
	}
	return CLI_SUCCESS;
}

static char *handle_cli_database_show(struct ast_cli_entry *e, int cmd, struct ast_cli_args *a)
{
	char prefix[MAX_DB_FIELD];
	int counter = 0;
	sqlite3_stmt *stmt = gettree_stmt;

	switch (cmd) {
	case CLI_INIT:
		e->command = "database show";
		e->usage =
			"Usage: database show [family [keytree]]\n"
			"   OR: database show [family[/keytree]]\n"
			"       Shows Asterisk database contents, optionally restricted\n"
			"       to a given family, or family and keytree. The two arguments\n"
			"       may be separated either by a space or by a slash.\n";
		return NULL;
	case CLI_GENERATE:
		return NULL;
	}

	if (a->argc == 4) {
		/* Family and key tree */
		snprintf(prefix, sizeof(prefix), "/%s/%s", a->argv[2], a->argv[3]);
	} else if (a->argc == 3) {
		/* Family only */
		snprintf(prefix, sizeof(prefix), "/%s", a->argv[2]);
	} else if (a->argc == 2) {
		/* Neither */
		prefix[0] = '\0';
		stmt = gettree_all_stmt;

	} else {
		return CLI_SHOWUSAGE;
	}

	ast_mutex_lock(&dblock);
	if (!ast_strlen_zero(prefix) && (sqlite3_bind_text(stmt, 1, prefix, -1, SQLITE_STATIC) != SQLITE_OK)) {
		ast_log(LOG_WARNING, "Could bind %s to stmt: %s\n", prefix, sqlite3_errmsg(astdb));
		sqlite3_reset(stmt);
		ast_mutex_unlock(&dblock);
		return NULL;
	}

	while (sqlite3_step(stmt) == SQLITE_ROW) {
		const char *key_s, *value_s;
		if (!(key_s = (const char *) sqlite3_column_text(stmt, 0))) {
			ast_log(LOG_WARNING, "Skipping invalid key!\n");
			continue;
		}
		if (!(value_s = (const char *) sqlite3_column_text(stmt, 1))) {
			ast_log(LOG_WARNING, "Skipping invalid value!\n");
			continue;
		}
		++counter;
		ast_cli(a->fd, "%-50s: %-25s\n", key_s, value_s);
	}

	sqlite3_reset(stmt);
	ast_mutex_unlock(&dblock);

	ast_cli(a->fd, "%d results found.\n", counter);
	return CLI_SUCCESS;
}

static char *handle_cli_database_showkey(struct ast_cli_entry *e, int cmd, struct ast_cli_args *a)
{
	int counter = 0;

	switch (cmd) {
	case CLI_INIT:
		e->command = "database showkey";
		e->usage =
			"Usage: database showkey <keytree>\n"
			"       Shows Asterisk database contents, restricted to a given key.\n";
		return NULL;
	case CLI_GENERATE:
		return NULL;
	}

	if (a->argc != 3) {
		return CLI_SHOWUSAGE;
	}

	ast_mutex_lock(&dblock);
	if (!ast_strlen_zero(a->argv[2]) && (sqlite3_bind_text(showkey_stmt, 1, a->argv[2], -1, SQLITE_STATIC) != SQLITE_OK)) {
		ast_log(LOG_WARNING, "Could bind %s to stmt: %s\n", a->argv[2], sqlite3_errmsg(astdb));
		sqlite3_reset(showkey_stmt);
		ast_mutex_unlock(&dblock);
		return NULL;
	}

	while (sqlite3_step(showkey_stmt) == SQLITE_ROW) {
		const char *key_s, *value_s;
		if (!(key_s = (const char *) sqlite3_column_text(showkey_stmt, 0))) {
			break;
		}
		if (!(value_s = (const char *) sqlite3_column_text(showkey_stmt, 1))) {
			break;
		}
		++counter;
		ast_cli(a->fd, "%-50s: %-25s\n", key_s, value_s);
	}
	sqlite3_reset(showkey_stmt);
	ast_mutex_unlock(&dblock);

	ast_cli(a->fd, "%d results found.\n", counter);
	return CLI_SUCCESS;
}

static int display_results(void *arg, int columns, char **values, char **colnames)
{
	struct ast_cli_args *a = arg;
	size_t x;

	for (x = 0; x < columns; x++) {
		ast_cli(a->fd, "%-5s: %-50s\n", colnames[x], values[x]);
	}
	ast_cli(a->fd, "\n");

	return 0;
}

static char *handle_cli_database_query(struct ast_cli_entry *e, int cmd, struct ast_cli_args *a)
{

	switch (cmd) {
	case CLI_INIT:
		e->command = "database query";
		e->usage =
			"Usage: database query \"<SQL Statement>\"\n"
			"       Run a user-specified SQL query on the database. Be careful.\n";
		return NULL;
	case CLI_GENERATE:
		return NULL;
	}

	if (a->argc != 3) {
		return CLI_SHOWUSAGE;
	}

	ast_mutex_lock(&dblock);
	db_execute_sql(a->argv[2], display_results, a);
	db_sync(); /* Go ahead and sync the db in case they write */
	ast_mutex_unlock(&dblock);

	return CLI_SUCCESS;
}

static struct ast_cli_entry cli_database[] = {
	AST_CLI_DEFINE(handle_cli_database_show,    "Shows database contents"),
	AST_CLI_DEFINE(handle_cli_database_showkey, "Shows database contents"),
	AST_CLI_DEFINE(handle_cli_database_get,     "Gets database value"),
	AST_CLI_DEFINE(handle_cli_database_put,     "Adds/updates database value"),
	AST_CLI_DEFINE(handle_cli_database_del,     "Removes database key/value"),
	AST_CLI_DEFINE(handle_cli_database_deltree, "Removes database keytree/values"),
	AST_CLI_DEFINE(handle_cli_database_query,   "Run a user-specified query on the astdb"),
};

static int manager_dbput(struct mansession *s, const struct message *m)
{
	const char *family = astman_get_header(m, "Family");
	const char *key = astman_get_header(m, "Key");
	const char *val = astman_get_header(m, "Val");
	int res;

	if (ast_strlen_zero(family)) {
		astman_send_error(s, m, "No family specified");
		return 0;
	}
	if (ast_strlen_zero(key)) {
		astman_send_error(s, m, "No key specified");
		return 0;
	}

	res = ast_db_put(family, key, S_OR(val, ""));
	if (res) {
		astman_send_error(s, m, "Failed to update entry");
	} else {
		astman_send_ack(s, m, "Updated database successfully");
	}
	return 0;
}

static int manager_dbget(struct mansession *s, const struct message *m)
{
	const char *id = astman_get_header(m,"ActionID");
	char idText[256] = "";
	const char *family = astman_get_header(m, "Family");
	const char *key = astman_get_header(m, "Key");
	char tmp[MAX_DB_FIELD];
	int res;

	if (ast_strlen_zero(family)) {
		astman_send_error(s, m, "No family specified.");
		return 0;
	}
	if (ast_strlen_zero(key)) {
		astman_send_error(s, m, "No key specified.");
		return 0;
	}

	if (!ast_strlen_zero(id))
		snprintf(idText, sizeof(idText) ,"ActionID: %s\r\n", id);

	res = ast_db_get(family, key, tmp, sizeof(tmp));
	if (res) {
		astman_send_error(s, m, "Database entry not found");
	} else {
		astman_send_ack(s, m, "Result will follow");
		astman_append(s, "Event: DBGetResponse\r\n"
				"Family: %s\r\n"
				"Key: %s\r\n"
				"Val: %s\r\n"
				"%s"
				"\r\n",
				family, key, tmp, idText);
		astman_append(s, "Event: DBGetComplete\r\n"
				"%s"
				"\r\n",
				idText);
	}
	return 0;
}

static int manager_dbdel(struct mansession *s, const struct message *m)
{
	const char *family = astman_get_header(m, "Family");
	const char *key = astman_get_header(m, "Key");
	int res;

	if (ast_strlen_zero(family)) {
		astman_send_error(s, m, "No family specified.");
		return 0;
	}

	if (ast_strlen_zero(key)) {
		astman_send_error(s, m, "No key specified.");
		return 0;
	}

	res = ast_db_del(family, key);
	if (res)
		astman_send_error(s, m, "Database entry not found");
	else
		astman_send_ack(s, m, "Key deleted successfully");

	return 0;
}

static int manager_dbdeltree(struct mansession *s, const struct message *m)
{
	const char *family = astman_get_header(m, "Family");
	const char *key = astman_get_header(m, "Key");
	int res;

	if (ast_strlen_zero(family)) {
		astman_send_error(s, m, "No family specified.");
		return 0;
	}

	if (!ast_strlen_zero(key))
		res = ast_db_deltree(family, key);
	else
		res = ast_db_deltree(family, NULL);

	if (res <= 0)
		astman_send_error(s, m, "Database entry not found");
	else
		astman_send_ack(s, m, "Key tree deleted successfully");

	return 0;
}

/*!
 * \internal
 * \brief Signal the astdb sync thread to do its thing.
 *
 * \note dblock is assumed to be held when calling this function.
 */
static void db_sync(void)
{
	ast_cond_signal(&dbcond);
}

/*!
 * \internal
 * \brief astdb sync thread
 *
 * This thread is in charge of syncing astdb to disk after a change.
 * By pushing it off to this thread to take care of, this I/O bound operation
 * will not block other threads from performing other critical processing.
 * If changes happen rapidly, this thread will also ensure that the sync
 * operations are rate limited.
 */
static void *db_sync_thread(void *data)
{
	ast_mutex_lock(&dblock);
	ast_db_begin_transaction();
	for (;;) {
		/* We're ok with spurious wakeups, so we don't worry about a predicate */
		ast_cond_wait(&dbcond, &dblock);
		if (ast_db_commit_transaction()) {
			ast_db_rollback_transaction();
		}
		if (doexit) {
			ast_mutex_unlock(&dblock);
			break;
		}
		ast_db_begin_transaction();
		ast_mutex_unlock(&dblock);
		sleep(1);
		ast_mutex_lock(&dblock);
		/* Unfortunately, it is possible for signaling to happen
		 * when we're not waiting: in the bit when we're unlocked
		 * above. Do the do-exit check here again. (We could do
		 * it once, but that would impose a forced delay of 1
		 * second always.) */
		if (doexit) {
			ast_mutex_unlock(&dblock);
			break;
		}
	}

	return NULL;
}

static void astdb_atexit(void)
{
	/* Set doexit to 1 to kill thread. db_sync must be called with
	 * mutex held. */
	doexit = 1;
	ast_mutex_lock(&dblock);
	db_sync();
	ast_mutex_unlock(&dblock);

	pthread_join(syncthread, NULL);
	ast_mutex_lock(&dblock);
	sqlite3_close(astdb);
	ast_mutex_unlock(&dblock);
}

int astdb_init(void)
{
	if (db_init()) {
		return -1;
	}

	ast_cond_init(&dbcond, NULL);
	if (ast_pthread_create_background(&syncthread, NULL, db_sync_thread, NULL)) {
		return -1;
	}

	ast_register_atexit(astdb_atexit);
	ast_cli_register_multiple(cli_database, ARRAY_LEN(cli_database));
	ast_manager_register_xml("DBGet", EVENT_FLAG_SYSTEM | EVENT_FLAG_REPORTING, manager_dbget);
	ast_manager_register_xml("DBPut", EVENT_FLAG_SYSTEM, manager_dbput);
	ast_manager_register_xml("DBDel", EVENT_FLAG_SYSTEM, manager_dbdel);
	ast_manager_register_xml("DBDelTree", EVENT_FLAG_SYSTEM, manager_dbdeltree);
	return 0;
}<|MERGE_RESOLUTION|>--- conflicted
+++ resolved
@@ -119,13 +119,8 @@
 DEFINE_SQL_STATEMENT(del_stmt, "DELETE FROM astdb WHERE key=?")
 DEFINE_SQL_STATEMENT(deltree_stmt, "DELETE FROM astdb WHERE key || '/' LIKE ? || '/' || '%'")
 DEFINE_SQL_STATEMENT(deltree_all_stmt, "DELETE FROM astdb")
-<<<<<<< HEAD
-DEFINE_SQL_STATEMENT(gettree_stmt, "SELECT key, value FROM astdb WHERE key || '/' LIKE ? || '/' || '%'")
-DEFINE_SQL_STATEMENT(gettree_all_stmt, "SELECT key, value FROM astdb")
-=======
 DEFINE_SQL_STATEMENT(gettree_stmt, "SELECT key, value FROM astdb WHERE key || '/' LIKE ? || '/' || '%' ORDER BY key")
 DEFINE_SQL_STATEMENT(gettree_all_stmt, "SELECT key, value FROM astdb ORDER BY key")
->>>>>>> 598133d3
 DEFINE_SQL_STATEMENT(showkey_stmt, "SELECT key, value FROM astdb WHERE key LIKE '%' || '/' || ?")
 DEFINE_SQL_STATEMENT(create_astdb_stmt, "CREATE TABLE IF NOT EXISTS astdb(key VARCHAR(256), value VARCHAR(256), PRIMARY KEY(key))")
 
