/*
 * Asterisk -- An open source telephony toolkit.
 *
 * Copyright (C) 1999 - 2005, Digium, Inc.
 *
 * Mark Spencer <markster@digium.com>
 *
 * See http://www.asterisk.org for more information about
 * the Asterisk project. Please do not directly contact
 * any of the maintainers of this project for assistance;
 * the project provides a web site, mailing lists and IRC
 * channels for your use.
 *
 * This program is free software, distributed under the terms of
 * the GNU General Public License Version 2. See the LICENSE file
 * at the top of the source tree.
 */

/*! \file
 *
 * \brief ASTdb Management
 *
 * \author Mark Spencer <markster@digium.com>
 *
 * \note DB3 is licensed under Sleepycat Public License and is thus incompatible
 * with GPL.  To avoid having to make another exception (and complicate
 * licensing even further) we elect to use DB1 which is BSD licensed
 */

#include "asterisk.h"

ASTERISK_FILE_VERSION(__FILE__, "$Revision$")

#include "asterisk/_private.h"
#include "asterisk/paths.h"	/* use ast_config_AST_DB */
#include <sys/time.h>
#include <sys/types.h>
#include <sys/stat.h>
#include <unistd.h>
#include <signal.h>
#include <dirent.h>
#include <sqlite3.h>

#include "asterisk/channel.h"
#include "asterisk/file.h"
#include "asterisk/app.h"
#include "asterisk/dsp.h"
#include "asterisk/astdb.h"
#include "asterisk/cli.h"
#include "asterisk/utils.h"
#include "asterisk/manager.h"

/*** DOCUMENTATION
	<manager name="DBGet" language="en_US">
		<synopsis>
			Get DB Entry.
		</synopsis>
		<syntax>
			<xi:include xpointer="xpointer(/docs/manager[@name='Login']/syntax/parameter[@name='ActionID'])" />
			<parameter name="Family" required="true" />
			<parameter name="Key" required="true" />
		</syntax>
		<description>
		</description>
	</manager>
	<manager name="DBPut" language="en_US">
		<synopsis>
			Put DB entry.
		</synopsis>
		<syntax>
			<xi:include xpointer="xpointer(/docs/manager[@name='Login']/syntax/parameter[@name='ActionID'])" />
			<parameter name="Family" required="true" />
			<parameter name="Key" required="true" />
			<parameter name="Val" />
		</syntax>
		<description>
		</description>
	</manager>
	<manager name="DBDel" language="en_US">
		<synopsis>
			Delete DB entry.
		</synopsis>
		<syntax>
			<xi:include xpointer="xpointer(/docs/manager[@name='Login']/syntax/parameter[@name='ActionID'])" />
			<parameter name="Family" required="true" />
			<parameter name="Key" required="true" />
		</syntax>
		<description>
		</description>
	</manager>
	<manager name="DBDelTree" language="en_US">
		<synopsis>
			Delete DB Tree.
		</synopsis>
		<syntax>
			<xi:include xpointer="xpointer(/docs/manager[@name='Login']/syntax/parameter[@name='ActionID'])" />
			<parameter name="Family" required="true" />
			<parameter name="Key" />
		</syntax>
		<description>
		</description>
	</manager>
 ***/

#define MAX_DB_FIELD 256
AST_MUTEX_DEFINE_STATIC(dblock);
static ast_cond_t dbcond;
static sqlite3 *astdb;
static pthread_t syncthread;
static int doexit;

static void db_sync(void);

#define DEFINE_SQL_STATEMENT(stmt,sql) static sqlite3_stmt *stmt; \
	const char stmt##_sql[] = sql;

DEFINE_SQL_STATEMENT(put_stmt, "INSERT OR REPLACE INTO astdb (key, value) VALUES (?, ?)")
DEFINE_SQL_STATEMENT(get_stmt, "SELECT value FROM astdb WHERE key=?")
DEFINE_SQL_STATEMENT(del_stmt, "DELETE FROM astdb WHERE key=?")
DEFINE_SQL_STATEMENT(deltree_stmt, "DELETE FROM astdb WHERE key || '/' LIKE ? || '/' || '%'")
DEFINE_SQL_STATEMENT(deltree_all_stmt, "DELETE FROM astdb")
DEFINE_SQL_STATEMENT(gettree_stmt, "SELECT key, value FROM astdb WHERE key || '/' LIKE ? || '/' || '%'")
DEFINE_SQL_STATEMENT(gettree_all_stmt, "SELECT key, value FROM astdb")
DEFINE_SQL_STATEMENT(showkey_stmt, "SELECT key, value FROM astdb WHERE key LIKE '%' || '/' || ?")
DEFINE_SQL_STATEMENT(create_astdb_stmt, "CREATE TABLE IF NOT EXISTS astdb(key VARCHAR(256), value VARCHAR(256), PRIMARY KEY(key))")

static int init_stmt(sqlite3_stmt **stmt, const char *sql, size_t len)
{
	ast_mutex_lock(&dblock);
	if (sqlite3_prepare(astdb, sql, len, stmt, NULL) != SQLITE_OK) {
		ast_log(LOG_WARNING, "Couldn't prepare statement '%s': %s\n", sql, sqlite3_errmsg(astdb));
		ast_mutex_unlock(&dblock);
		return -1;
	}
	ast_mutex_unlock(&dblock);

	return 0;
}

static int init_statements(void)
{
	/* Don't initialize create_astdb_statment here as the astdb table needs to exist
	 * brefore these statments can be initialized */
	return init_stmt(&get_stmt, get_stmt_sql, sizeof(get_stmt_sql))
	|| init_stmt(&del_stmt, del_stmt_sql, sizeof(del_stmt_sql))
	|| init_stmt(&deltree_stmt, deltree_stmt_sql, sizeof(deltree_stmt_sql))
	|| init_stmt(&deltree_all_stmt, deltree_all_stmt_sql, sizeof(deltree_all_stmt_sql))
	|| init_stmt(&gettree_stmt, gettree_stmt_sql, sizeof(gettree_stmt_sql))
	|| init_stmt(&gettree_all_stmt, gettree_all_stmt_sql, sizeof(gettree_all_stmt_sql))
	|| init_stmt(&showkey_stmt, showkey_stmt_sql, sizeof(showkey_stmt_sql))
	|| init_stmt(&put_stmt, put_stmt_sql, sizeof(put_stmt_sql));
}

static int convert_bdb_to_sqlite3(void)
{
	char *cmd;
	int res;

<<<<<<< HEAD
	ast_asprintf(&cmd, "astdb2sqlite3 '%s'\n", ast_config_AST_DB);
=======
	ast_asprintf(&cmd, "%s/astdb2sqlite3 '%s'\n", ast_config_AST_SBIN_DIR, ast_config_AST_DB);
>>>>>>> 1d9aa168
	res = ast_safe_system(cmd);
	ast_free(cmd);

	return res;
}

static int db_create_astdb(void)
{
	int res = 0;

	if (!create_astdb_stmt) {
		init_stmt(&create_astdb_stmt, create_astdb_stmt_sql, sizeof(create_astdb_stmt_sql));
	}

	ast_mutex_lock(&dblock);
	if (sqlite3_step(create_astdb_stmt) != SQLITE_DONE) {
		ast_log(LOG_WARNING, "Couldn't create astdb table: %s\n", sqlite3_errmsg(astdb));
		res = -1;
	}
	sqlite3_reset(create_astdb_stmt);
	db_sync();
	ast_mutex_unlock(&dblock);

	return res;
}

static int db_open(void)
{
	char *dbname;
	struct stat dont_care;

	if (!(dbname = alloca(strlen(ast_config_AST_DB) + sizeof(".sqlite3")))) {
		return -1;
	}
	strcpy(dbname, ast_config_AST_DB);
	strcat(dbname, ".sqlite3");

	if (stat(dbname, &dont_care) && !stat(ast_config_AST_DB, &dont_care)) {
		if (convert_bdb_to_sqlite3()) {
			ast_log(LOG_ERROR, "*** Database conversion failed!\n");
			ast_log(LOG_ERROR, "*** Asterisk now uses SQLite3 for its internal\n");
			ast_log(LOG_ERROR, "*** database. Conversion from the old astdb\n");
			ast_log(LOG_ERROR, "*** failed. Most likely the astdb2sqlite3 utility\n");
			ast_log(LOG_ERROR, "*** was not selected for build. To convert the\n");
			ast_log(LOG_ERROR, "*** old astdb, please delete '%s'\n", dbname);
			ast_log(LOG_ERROR, "*** and re-run 'make menuselect' and select astdb2sqlite3\n");
			ast_log(LOG_ERROR, "*** in the Utilities section, then 'make && make install'.\n");
			ast_log(LOG_ERROR, "*** It is also imperative that the user under which\n");
			ast_log(LOG_ERROR, "*** Asterisk runs have write permission to the directory\n");
			ast_log(LOG_ERROR, "*** where the database resides.\n");
			sleep(5);
		} else {
			ast_log(LOG_NOTICE, "Database conversion succeeded!\n");
		}
	}

	ast_mutex_lock(&dblock);
	if (sqlite3_open(dbname, &astdb) != SQLITE_OK) {
		ast_log(LOG_WARNING, "Unable to open Asterisk database '%s': %s\n", dbname, sqlite3_errmsg(astdb));
		sqlite3_close(astdb);
		ast_mutex_unlock(&dblock);
		return -1;
	}
	ast_mutex_unlock(&dblock);

	return 0;
}

static int db_init(void)
{
	if (astdb) {
		return 0;
	}

	if (db_open() || db_create_astdb() || init_statements()) {
		return -1;
	}

	return 0;
}

/* We purposely don't lock around the sqlite3 call because the transaction
 * calls will be called with the database lock held. For any other use, make
 * sure to take the dblock yourself. */
static int db_execute_sql(const char *sql, int (*callback)(void *, int, char **, char **), void *arg)
{
	char *errmsg = NULL;
	int res =0;

	sqlite3_exec(astdb, sql, callback, arg, &errmsg);
	if (errmsg) {
		ast_log(LOG_WARNING, "Error executing SQL: %s\n", errmsg);
		sqlite3_free(errmsg);
		res = -1;
	}

	return res;
}

static int ast_db_begin_transaction(void)
{
	return db_execute_sql("BEGIN TRANSACTION", NULL, NULL);
}

static int ast_db_commit_transaction(void)
{
	return db_execute_sql("COMMIT", NULL, NULL);
}

static int ast_db_rollback_transaction(void)
{
	return db_execute_sql("ROLLBACK", NULL, NULL);
}

int ast_db_put(const char *family, const char *key, const char *value)
{
	char fullkey[MAX_DB_FIELD];
	size_t fullkey_len;
	int res = 0;

	if (strlen(family) + strlen(key) + 2 > sizeof(fullkey) - 1) {
		ast_log(LOG_WARNING, "Family and key length must be less than %zu bytes\n", sizeof(fullkey) - 3);
		return -1;
	}

	fullkey_len = snprintf(fullkey, sizeof(fullkey), "/%s/%s", family, key);

	ast_mutex_lock(&dblock);
	if (sqlite3_bind_text(put_stmt, 1, fullkey, fullkey_len, SQLITE_STATIC) != SQLITE_OK) {
		ast_log(LOG_WARNING, "Couldn't bind key to stmt: %s\n", sqlite3_errmsg(astdb));
		res = -1;
	} else if (sqlite3_bind_text(put_stmt, 2, value, -1, SQLITE_STATIC) != SQLITE_OK) {
		ast_log(LOG_WARNING, "Couldn't bind value to stmt: %s\n", sqlite3_errmsg(astdb));
		res = -1;
	} else if (sqlite3_step(put_stmt) != SQLITE_DONE) {
		ast_log(LOG_WARNING, "Couldn't execute statment: %s\n", sqlite3_errmsg(astdb));
		res = -1;
	}

	sqlite3_reset(put_stmt);
	db_sync();
	ast_mutex_unlock(&dblock);

	return res;
}

int ast_db_get(const char *family, const char *key, char *value, int valuelen)
{
	const unsigned char *result;
	char fullkey[MAX_DB_FIELD];
	size_t fullkey_len;
	int res = 0;

	if (strlen(family) + strlen(key) + 2 > sizeof(fullkey) - 1) {
		ast_log(LOG_WARNING, "Family and key length must be less than %zu bytes\n", sizeof(fullkey) - 3);
		return -1;
	}

	fullkey_len = snprintf(fullkey, sizeof(fullkey), "/%s/%s", family, key);

	ast_mutex_lock(&dblock);
	if (sqlite3_bind_text(get_stmt, 1, fullkey, fullkey_len, SQLITE_STATIC) != SQLITE_OK) {
		ast_log(LOG_WARNING, "Couldn't bind key to stmt: %s\n", sqlite3_errmsg(astdb));
		res = -1;
	} else if (sqlite3_step(get_stmt) != SQLITE_ROW) {
		ast_debug(1, "Unable to find key '%s' in family '%s'\n", key, family);
		res = -1;
	} else if (!(result = sqlite3_column_text(get_stmt, 0))) {
		ast_log(LOG_WARNING, "Couldn't get value\n");
		res = -1;
	} else {
		strncpy(value, (const char *) result, valuelen);
	}
	sqlite3_reset(get_stmt);
	ast_mutex_unlock(&dblock);

	return res;
}

int ast_db_del(const char *family, const char *key)
{
	char fullkey[MAX_DB_FIELD];
	size_t fullkey_len;
	int res = 0;

	if (strlen(family) + strlen(key) + 2 > sizeof(fullkey) - 1) {
		ast_log(LOG_WARNING, "Family and key length must be less than %zu bytes\n", sizeof(fullkey) - 3);
		return -1;
	}

	fullkey_len = snprintf(fullkey, sizeof(fullkey), "/%s/%s", family, key);

	ast_mutex_lock(&dblock);
	if (sqlite3_bind_text(del_stmt, 1, fullkey, fullkey_len, SQLITE_STATIC) != SQLITE_OK) {
		ast_log(LOG_WARNING, "Couldn't bind key to stmt: %s\n", sqlite3_errmsg(astdb));
		res = -1;
	} else if (sqlite3_step(del_stmt) != SQLITE_DONE) {
		ast_debug(1, "Unable to find key '%s' in family '%s'\n", key, family);
		res = -1;
	}
	sqlite3_reset(del_stmt);
	db_sync();
	ast_mutex_unlock(&dblock);

	return res;
}

int ast_db_deltree(const char *family, const char *keytree)
{
	sqlite3_stmt *stmt = deltree_stmt;
	char prefix[MAX_DB_FIELD];
	int res = 0;

	if (!ast_strlen_zero(family)) {
		if (!ast_strlen_zero(keytree)) {
			/* Family and key tree */
			snprintf(prefix, sizeof(prefix), "/%s/%s", family, keytree);
		} else {
			/* Family only */
			snprintf(prefix, sizeof(prefix), "/%s", family);
		}
	} else {
		prefix[0] = '\0';
		stmt = deltree_all_stmt;
	}

	ast_mutex_lock(&dblock);
	if (!ast_strlen_zero(prefix) && (sqlite3_bind_text(stmt, 1, prefix, -1, SQLITE_STATIC) != SQLITE_OK)) {
		ast_log(LOG_WARNING, "Could bind %s to stmt: %s\n", prefix, sqlite3_errmsg(astdb));
		res = -1;
	} else if (sqlite3_step(stmt) != SQLITE_DONE) {
		ast_log(LOG_WARNING, "Couldn't execute stmt: %s\n", sqlite3_errmsg(astdb));
		res = -1;
	}
	res = sqlite3_changes(astdb);
	sqlite3_reset(stmt);
	db_sync();
	ast_mutex_unlock(&dblock);

	return res;
}

struct ast_db_entry *ast_db_gettree(const char *family, const char *keytree)
{
	char prefix[MAX_DB_FIELD];
	sqlite3_stmt *stmt = gettree_stmt;
	struct ast_db_entry *cur, *last = NULL, *ret = NULL;

	if (!ast_strlen_zero(family)) {
		if (!ast_strlen_zero(keytree)) {
			/* Family and key tree */
			snprintf(prefix, sizeof(prefix), "/%s/%s", family, keytree);
		} else {
			/* Family only */
			snprintf(prefix, sizeof(prefix), "/%s", family);
		}
	} else {
		prefix[0] = '\0';
		stmt = gettree_all_stmt;
	}

	ast_mutex_lock(&dblock);
	if (!ast_strlen_zero(prefix) && (sqlite3_bind_text(stmt, 1, prefix, -1, SQLITE_STATIC) != SQLITE_OK)) {
		ast_log(LOG_WARNING, "Could bind %s to stmt: %s\n", prefix, sqlite3_errmsg(astdb));
		sqlite3_reset(stmt);
		ast_mutex_unlock(&dblock);
		return NULL;
	}

	while (sqlite3_step(stmt) == SQLITE_ROW) {
		const char *key_s, *value_s;
		if (!(key_s = (const char *) sqlite3_column_text(stmt, 0))) {
			break;
		}
		if (!(value_s = (const char *) sqlite3_column_text(stmt, 1))) {
			break;
		}
		if (!(cur = ast_malloc(sizeof(*cur) + strlen(key_s) + strlen(value_s) + 2))) {
			break;
		}
		cur->next = NULL;
		cur->key = cur->data + strlen(value_s) + 1;
		strcpy(cur->data, value_s);
		strcpy(cur->key, key_s);
		if (last) {
			last->next = cur;
		} else {
			ret = cur;
		}
		last = cur;
	}
	sqlite3_reset(stmt);
	ast_mutex_unlock(&dblock);

	return ret;
}

void ast_db_freetree(struct ast_db_entry *dbe)
{
	struct ast_db_entry *last;
	while (dbe) {
		last = dbe;
		dbe = dbe->next;
		ast_free(last);
	}
}

static char *handle_cli_database_put(struct ast_cli_entry *e, int cmd, struct ast_cli_args *a)
{
	int res;

	switch (cmd) {
	case CLI_INIT:
		e->command = "database put";
		e->usage =
			"Usage: database put <family> <key> <value>\n"
			"       Adds or updates an entry in the Asterisk database for\n"
			"       a given family, key, and value.\n";
		return NULL;
	case CLI_GENERATE:
		return NULL;
	}

	if (a->argc != 5)
		return CLI_SHOWUSAGE;
	res = ast_db_put(a->argv[2], a->argv[3], a->argv[4]);
	if (res)  {
		ast_cli(a->fd, "Failed to update entry\n");
	} else {
		ast_cli(a->fd, "Updated database successfully\n");
	}
	return CLI_SUCCESS;
}

static char *handle_cli_database_get(struct ast_cli_entry *e, int cmd, struct ast_cli_args *a)
{
	int res;
	char tmp[MAX_DB_FIELD];

	switch (cmd) {
	case CLI_INIT:
		e->command = "database get";
		e->usage =
			"Usage: database get <family> <key>\n"
			"       Retrieves an entry in the Asterisk database for a given\n"
			"       family and key.\n";
		return NULL;
	case CLI_GENERATE:
		return NULL;
	}

	if (a->argc != 4)
		return CLI_SHOWUSAGE;
	res = ast_db_get(a->argv[2], a->argv[3], tmp, sizeof(tmp));
	if (res) {
		ast_cli(a->fd, "Database entry not found.\n");
	} else {
		ast_cli(a->fd, "Value: %s\n", tmp);
	}
	return CLI_SUCCESS;
}

static char *handle_cli_database_del(struct ast_cli_entry *e, int cmd, struct ast_cli_args *a)
{
	int res;

	switch (cmd) {
	case CLI_INIT:
		e->command = "database del";
		e->usage =
			"Usage: database del <family> <key>\n"
			"       Deletes an entry in the Asterisk database for a given\n"
			"       family and key.\n";
		return NULL;
	case CLI_GENERATE:
		return NULL;
	}

	if (a->argc != 4)
		return CLI_SHOWUSAGE;
	res = ast_db_del(a->argv[2], a->argv[3]);
	if (res) {
		ast_cli(a->fd, "Database entry does not exist.\n");
	} else {
		ast_cli(a->fd, "Database entry removed.\n");
	}
	return CLI_SUCCESS;
}

static char *handle_cli_database_deltree(struct ast_cli_entry *e, int cmd, struct ast_cli_args *a)
{
	int res;

	switch (cmd) {
	case CLI_INIT:
		e->command = "database deltree";
		e->usage =
			"Usage: database deltree <family> [keytree]\n"
			"   OR: database deltree <family>[/keytree]\n"
			"       Deletes a family or specific keytree within a family\n"
			"       in the Asterisk database.  The two arguments may be\n"
			"       separated by either a space or a slash.\n";
		return NULL;
	case CLI_GENERATE:
		return NULL;
	}

	if ((a->argc < 3) || (a->argc > 4))
		return CLI_SHOWUSAGE;
	if (a->argc == 4) {
		res = ast_db_deltree(a->argv[2], a->argv[3]);
	} else {
		res = ast_db_deltree(a->argv[2], NULL);
	}
	if (res < 0) {
		ast_cli(a->fd, "Database entries do not exist.\n");
	} else {
		ast_cli(a->fd, "%d database entries removed.\n",res);
	}
	return CLI_SUCCESS;
}

static char *handle_cli_database_show(struct ast_cli_entry *e, int cmd, struct ast_cli_args *a)
{
	char prefix[MAX_DB_FIELD];
	int counter = 0;
	sqlite3_stmt *stmt = gettree_stmt;

	switch (cmd) {
	case CLI_INIT:
		e->command = "database show";
		e->usage =
			"Usage: database show [family [keytree]]\n"
			"   OR: database show [family[/keytree]]\n"
			"       Shows Asterisk database contents, optionally restricted\n"
			"       to a given family, or family and keytree. The two arguments\n"
			"       may be separated either by a space or by a slash.\n";
		return NULL;
	case CLI_GENERATE:
		return NULL;
	}

	if (a->argc == 4) {
		/* Family and key tree */
		snprintf(prefix, sizeof(prefix), "/%s/%s", a->argv[2], a->argv[3]);
	} else if (a->argc == 3) {
		/* Family only */
		snprintf(prefix, sizeof(prefix), "/%s", a->argv[2]);
	} else if (a->argc == 2) {
		/* Neither */
		prefix[0] = '\0';
		stmt = gettree_all_stmt;

	} else {
		return CLI_SHOWUSAGE;
	}

	ast_mutex_lock(&dblock);
	if (!ast_strlen_zero(prefix) && (sqlite3_bind_text(stmt, 1, prefix, -1, SQLITE_STATIC) != SQLITE_OK)) {
		ast_log(LOG_WARNING, "Could bind %s to stmt: %s\n", prefix, sqlite3_errmsg(astdb));
		sqlite3_reset(stmt);
		ast_mutex_unlock(&dblock);
		return NULL;
	}

	while (sqlite3_step(stmt) == SQLITE_ROW) {
		const char *key_s, *value_s;
		if (!(key_s = (const char *) sqlite3_column_text(stmt, 0))) {
			ast_log(LOG_WARNING, "Skipping invalid key!\n");
			continue;
		}
		if (!(value_s = (const char *) sqlite3_column_text(stmt, 1))) {
			ast_log(LOG_WARNING, "Skipping invalid value!\n");
			continue;
		}
		++counter;
		ast_cli(a->fd, "%-50s: %-25s\n", key_s, value_s);
	}

	sqlite3_reset(stmt);
	ast_mutex_unlock(&dblock);

	ast_cli(a->fd, "%d results found.\n", counter);
	return CLI_SUCCESS;
}

static char *handle_cli_database_showkey(struct ast_cli_entry *e, int cmd, struct ast_cli_args *a)
{
	int counter = 0;

	switch (cmd) {
	case CLI_INIT:
		e->command = "database showkey";
		e->usage =
			"Usage: database showkey <keytree>\n"
			"       Shows Asterisk database contents, restricted to a given key.\n";
		return NULL;
	case CLI_GENERATE:
		return NULL;
	}

	if (a->argc != 3) {
		return CLI_SHOWUSAGE;
	}

	ast_mutex_lock(&dblock);
	if (!ast_strlen_zero(a->argv[2]) && (sqlite3_bind_text(showkey_stmt, 1, a->argv[2], -1, SQLITE_STATIC) != SQLITE_OK)) {
		ast_log(LOG_WARNING, "Could bind %s to stmt: %s\n", a->argv[2], sqlite3_errmsg(astdb));
		sqlite3_reset(showkey_stmt);
		ast_mutex_unlock(&dblock);
		return NULL;
	}

	while (sqlite3_step(showkey_stmt) == SQLITE_ROW) {
		const char *key_s, *value_s;
		if (!(key_s = (const char *) sqlite3_column_text(showkey_stmt, 0))) {
			break;
		}
		if (!(value_s = (const char *) sqlite3_column_text(showkey_stmt, 1))) {
			break;
		}
		++counter;
		ast_cli(a->fd, "%-50s: %-25s\n", key_s, value_s);
	}
	sqlite3_reset(showkey_stmt);
	ast_mutex_unlock(&dblock);

	ast_cli(a->fd, "%d results found.\n", counter);
	return CLI_SUCCESS;
}

static int display_results(void *arg, int columns, char **values, char **colnames)
{
	struct ast_cli_args *a = arg;
	size_t x;

	for (x = 0; x < columns; x++) {
		ast_cli(a->fd, "%-5s: %-50s\n", colnames[x], values[x]);
	}
	ast_cli(a->fd, "\n");

	return 0;
}

static char *handle_cli_database_query(struct ast_cli_entry *e, int cmd, struct ast_cli_args *a)
{

	switch (cmd) {
	case CLI_INIT:
		e->command = "database query";
		e->usage =
			"Usage: database query \"<SQL Statement>\"\n"
			"       Run a user-specified SQL query on the database. Be careful.\n";
		return NULL;
	case CLI_GENERATE:
		return NULL;
	}

	if (a->argc != 3) {
		return CLI_SHOWUSAGE;
	}

	ast_mutex_lock(&dblock);
	db_execute_sql(a->argv[2], display_results, a);
	db_sync(); /* Go ahead and sync the db in case they write */
	ast_mutex_unlock(&dblock);

	return CLI_SUCCESS;
}

static struct ast_cli_entry cli_database[] = {
	AST_CLI_DEFINE(handle_cli_database_show,    "Shows database contents"),
	AST_CLI_DEFINE(handle_cli_database_showkey, "Shows database contents"),
	AST_CLI_DEFINE(handle_cli_database_get,     "Gets database value"),
	AST_CLI_DEFINE(handle_cli_database_put,     "Adds/updates database value"),
	AST_CLI_DEFINE(handle_cli_database_del,     "Removes database key/value"),
	AST_CLI_DEFINE(handle_cli_database_deltree, "Removes database keytree/values"),
	AST_CLI_DEFINE(handle_cli_database_query,   "Run a user-specified query on the astdb"),
};

static int manager_dbput(struct mansession *s, const struct message *m)
{
	const char *family = astman_get_header(m, "Family");
	const char *key = astman_get_header(m, "Key");
	const char *val = astman_get_header(m, "Val");
	int res;

	if (ast_strlen_zero(family)) {
		astman_send_error(s, m, "No family specified");
		return 0;
	}
	if (ast_strlen_zero(key)) {
		astman_send_error(s, m, "No key specified");
		return 0;
	}

	res = ast_db_put(family, key, S_OR(val, ""));
	if (res) {
		astman_send_error(s, m, "Failed to update entry");
	} else {
		astman_send_ack(s, m, "Updated database successfully");
	}
	return 0;
}

static int manager_dbget(struct mansession *s, const struct message *m)
{
	const char *id = astman_get_header(m,"ActionID");
	char idText[256] = "";
	const char *family = astman_get_header(m, "Family");
	const char *key = astman_get_header(m, "Key");
	char tmp[MAX_DB_FIELD];
	int res;

	if (ast_strlen_zero(family)) {
		astman_send_error(s, m, "No family specified.");
		return 0;
	}
	if (ast_strlen_zero(key)) {
		astman_send_error(s, m, "No key specified.");
		return 0;
	}

	if (!ast_strlen_zero(id))
		snprintf(idText, sizeof(idText) ,"ActionID: %s\r\n", id);

	res = ast_db_get(family, key, tmp, sizeof(tmp));
	if (res) {
		astman_send_error(s, m, "Database entry not found");
	} else {
		astman_send_ack(s, m, "Result will follow");
		astman_append(s, "Event: DBGetResponse\r\n"
				"Family: %s\r\n"
				"Key: %s\r\n"
				"Val: %s\r\n"
				"%s"
				"\r\n",
				family, key, tmp, idText);
		astman_append(s, "Event: DBGetComplete\r\n"
				"%s"
				"\r\n",
				idText);
	}
	return 0;
}

static int manager_dbdel(struct mansession *s, const struct message *m)
{
	const char *family = astman_get_header(m, "Family");
	const char *key = astman_get_header(m, "Key");
	int res;

	if (ast_strlen_zero(family)) {
		astman_send_error(s, m, "No family specified.");
		return 0;
	}

	if (ast_strlen_zero(key)) {
		astman_send_error(s, m, "No key specified.");
		return 0;
	}

	res = ast_db_del(family, key);
	if (res)
		astman_send_error(s, m, "Database entry not found");
	else
		astman_send_ack(s, m, "Key deleted successfully");

	return 0;
}

static int manager_dbdeltree(struct mansession *s, const struct message *m)
{
	const char *family = astman_get_header(m, "Family");
	const char *key = astman_get_header(m, "Key");
	int res;

	if (ast_strlen_zero(family)) {
		astman_send_error(s, m, "No family specified.");
		return 0;
	}

	if (!ast_strlen_zero(key))
		res = ast_db_deltree(family, key);
	else
		res = ast_db_deltree(family, NULL);

	if (res <= 0)
		astman_send_error(s, m, "Database entry not found");
	else
		astman_send_ack(s, m, "Key tree deleted successfully");

	return 0;
}

/*!
 * \internal
 * \brief Signal the astdb sync thread to do its thing.
 *
 * \note dblock is assumed to be held when calling this function.
 */
static void db_sync(void)
{
	ast_cond_signal(&dbcond);
}

/*!
 * \internal
 * \brief astdb sync thread
 *
 * This thread is in charge of syncing astdb to disk after a change.
 * By pushing it off to this thread to take care of, this I/O bound operation
 * will not block other threads from performing other critical processing.
 * If changes happen rapidly, this thread will also ensure that the sync
 * operations are rate limited.
 */
static void *db_sync_thread(void *data)
{
	ast_mutex_lock(&dblock);
	ast_db_begin_transaction();
	for (;;) {
		/* We're ok with spurious wakeups, so we don't worry about a predicate */
		ast_cond_wait(&dbcond, &dblock);
		if (ast_db_commit_transaction()) {
			ast_db_rollback_transaction();
		}
		if (doexit) {
			ast_mutex_unlock(&dblock);
			break;
		}
		ast_db_begin_transaction();
		ast_mutex_unlock(&dblock);
		sleep(1);
		ast_mutex_lock(&dblock);
	}

	return NULL;
}

static void astdb_atexit(void)
{
	doexit = 1;
	db_sync();
	pthread_join(syncthread, NULL);
	ast_mutex_lock(&dblock);
	sqlite3_close(astdb);
	ast_mutex_unlock(&dblock);
}

int astdb_init(void)
{
	if (db_init()) {
		return -1;
	}

	ast_cond_init(&dbcond, NULL);
	if (ast_pthread_create_background(&syncthread, NULL, db_sync_thread, NULL)) {
		return -1;
	}

	ast_register_atexit(astdb_atexit);
	ast_cli_register_multiple(cli_database, ARRAY_LEN(cli_database));
	ast_manager_register_xml("DBGet", EVENT_FLAG_SYSTEM | EVENT_FLAG_REPORTING, manager_dbget);
	ast_manager_register_xml("DBPut", EVENT_FLAG_SYSTEM, manager_dbput);
	ast_manager_register_xml("DBDel", EVENT_FLAG_SYSTEM, manager_dbdel);
	ast_manager_register_xml("DBDelTree", EVENT_FLAG_SYSTEM, manager_dbdeltree);
	return 0;
}<|MERGE_RESOLUTION|>--- conflicted
+++ resolved
@@ -156,11 +156,7 @@
 	char *cmd;
 	int res;
 
-<<<<<<< HEAD
-	ast_asprintf(&cmd, "astdb2sqlite3 '%s'\n", ast_config_AST_DB);
-=======
 	ast_asprintf(&cmd, "%s/astdb2sqlite3 '%s'\n", ast_config_AST_SBIN_DIR, ast_config_AST_DB);
->>>>>>> 1d9aa168
 	res = ast_safe_system(cmd);
 	ast_free(cmd);
 
