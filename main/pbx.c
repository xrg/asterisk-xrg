--- conflicted
+++ resolved
@@ -5111,11 +5111,8 @@
 		*/
 		set_ext_pri(c, "s", 1);
 	}
-<<<<<<< HEAD
-
-=======
+
 	ast_channel_lock(c);
->>>>>>> 7765506d
 	if (c->cdr) {
 		/* allow CDR variables that have been collected after channel was created to be visible during call */
 		ast_cdr_update(c);
