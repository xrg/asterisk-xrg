--- conflicted
+++ resolved
@@ -2133,25 +2133,9 @@
 					unsigned char first;
 					unsigned char last;
 
-<<<<<<< HEAD
-	if (e1->matchcid &&  l1 <= sizeof(extenbuf)) {
-		strcat(extenbuf, "/");
-		strcat(extenbuf, e1->cidmatch);
-	} else if (l1 > sizeof(extenbuf)) {
-		ast_log(LOG_ERROR, "The pattern %s/%s is too big to deal with: it will be ignored! Disaster!\n", e1->exten, e1->cidmatch);
-		return 0;
-	}
-#ifdef NEED_DEBUG
-	ast_debug(1, "Adding exten %s%c%s to tree\n", s1, e1->matchcid ? '/' : ' ', e1->matchcid ? e1->cidmatch : "");
-#endif
-	m1 = con->pattern_tree; /* each pattern starts over at the root of the pattern tree */
-	m0 = &con->pattern_tree;
-	already = 1;
-=======
 					src_next = src;
 					first = *(src_next - 1);
 					last = *++src_next;
->>>>>>> bd94cc32
 
 					if (last == '\\') {
 						/* Escaped character. */
@@ -2285,7 +2269,7 @@
 	}
 
 #ifdef NEED_DEBUG
-	ast_log(LOG_DEBUG, "Adding exten %s to tree\n", extenbuf);
+	ast_debug(1, "Adding exten %s to tree\n", extenbuf);
 #endif
 	m1 = con->pattern_tree; /* each pattern starts over at the root of the pattern tree */
 	m0 = &con->pattern_tree;
