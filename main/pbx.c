/*
 * Asterisk -- An open source telephony toolkit.
 *
 * Copyright (C) 1999 - 2008, Digium, Inc.
 *
 * Mark Spencer <markster@digium.com>
 *
 * See http://www.asterisk.org for more information about
 * the Asterisk project. Please do not directly contact
 * any of the maintainers of this project for assistance;
 * the project provides a web site, mailing lists and IRC
 * channels for your use.
 *
 * This program is free software, distributed under the terms of
 * the GNU General Public License Version 2. See the LICENSE file
 * at the top of the source tree.
 */

/*! \file
 *
 * \brief Core PBX routines.
 *
 * \author Mark Spencer <markster@digium.com>
 */
#include "asterisk.h"

ASTERISK_FILE_VERSION(__FILE__, "$Revision$")

#include "asterisk/_private.h"
#include "asterisk/paths.h"	/* use ast_config_AST_SYSTEM_NAME */
#include <ctype.h>
#include <time.h>
#include <sys/time.h>
#if defined(HAVE_SYSINFO)
#include <sys/sysinfo.h>
#endif
#if defined(SOLARIS)
#include <sys/loadavg.h>
#endif

#include "asterisk/lock.h"
#include "asterisk/cli.h"
#include "asterisk/pbx.h"
#include "asterisk/channel.h"
#include "asterisk/file.h"
#include "asterisk/callerid.h"
#include "asterisk/cdr.h"
#include "asterisk/cel.h"
#include "asterisk/config.h"
#include "asterisk/term.h"
#include "asterisk/time.h"
#include "asterisk/manager.h"
#include "asterisk/ast_expr.h"
#include "asterisk/linkedlists.h"
#define	SAY_STUBS	/* generate declarations and stubs for say methods */
#include "asterisk/say.h"
#include "asterisk/utils.h"
#include "asterisk/causes.h"
#include "asterisk/musiconhold.h"
#include "asterisk/app.h"
#include "asterisk/devicestate.h"
#include "asterisk/event.h"
#include "asterisk/hashtab.h"
#include "asterisk/module.h"
#include "asterisk/indications.h"
#include "asterisk/taskprocessor.h"
#include "asterisk/xmldoc.h"
#include "asterisk/astobj2.h"

/*!
 * \note I M P O R T A N T :
 *
 *		The speed of extension handling will likely be among the most important
 * aspects of this PBX.  The switching scheme as it exists right now isn't
 * terribly bad (it's O(N+M), where N is the # of extensions and M is the avg #
 * of priorities, but a constant search time here would be great ;-)
 *
 * A new algorithm to do searching based on a 'compiled' pattern tree is introduced
 * here, and shows a fairly flat (constant) search time, even for over
 * 10000 patterns.
 *
 * Also, using a hash table for context/priority name lookup can help prevent
 * the find_extension routines from absorbing exponential cpu cycles as the number
 * of contexts/priorities grow. I've previously tested find_extension with red-black trees,
 * which have O(log2(n)) speed. Right now, I'm using hash tables, which do
 * searches (ideally) in O(1) time. While these techniques do not yield much
 * speed in small dialplans, they are worth the trouble in large dialplans.
 *
 */

/*** DOCUMENTATION
	<application name="Answer" language="en_US">
		<synopsis>
			Answer a channel if ringing.
		</synopsis>
		<syntax>
			<parameter name="delay">
				<para>Asterisk will wait this number of milliseconds before returning to
				the dialplan after answering the call.</para>
			</parameter>
			<parameter name="nocdr">
				<para>Asterisk will send an answer signal to the calling phone, but will not
				set the disposition or answer time in the CDR for this call.</para>
			</parameter>
		</syntax>
		<description>
			<para>If the call has not been answered, this application will
			answer it. Otherwise, it has no effect on the call.</para>
		</description>
		<see-also>
			<ref type="application">Hangup</ref>
		</see-also>
	</application>
	<application name="BackGround" language="en_US">
		<synopsis>
			Play an audio file while waiting for digits of an extension to go to.
		</synopsis>
		<syntax>
			<parameter name="filenames" required="true" argsep="&amp;">
				<argument name="filename1" required="true" />
				<argument name="filename2" multiple="true" />
			</parameter>
			<parameter name="options">
				<optionlist>
					<option name="s">
						<para>Causes the playback of the message to be skipped
						if the channel is not in the <literal>up</literal> state (i.e. it
						hasn't been answered yet). If this happens, the
						application will return immediately.</para>
					</option>
					<option name="n">
						<para>Don't answer the channel before playing the files.</para>
					</option>
					<option name="m">
						<para>Only break if a digit hit matches a one digit
						extension in the destination context.</para>
					</option>
				</optionlist>
			</parameter>
			<parameter name="langoverride">
				<para>Explicitly specifies which language to attempt to use for the requested sound files.</para>
			</parameter>
			<parameter name="context">
				<para>This is the dialplan context that this application will use when exiting
				to a dialed extension.</para>
			</parameter>
		</syntax>
		<description>
			<para>This application will play the given list of files <emphasis>(do not put extension)</emphasis>
			while waiting for an extension to be dialed by the calling channel. To continue waiting
			for digits after this application has finished playing files, the <literal>WaitExten</literal>
			application should be used.</para>
			<para>If one of the requested sound files does not exist, call processing will be terminated.</para>
			<para>This application sets the following channel variable upon completion:</para>
			<variablelist>
				<variable name="BACKGROUNDSTATUS">
					<para>The status of the background attempt as a text string.</para>
					<value name="SUCCESS" />
					<value name="FAILED" />
				</variable>
			</variablelist>
		</description>
		<see-also>
			<ref type="application">ControlPlayback</ref>
			<ref type="application">WaitExten</ref>
			<ref type="application">BackgroundDetect</ref>
			<ref type="function">TIMEOUT</ref>
		</see-also>
	</application>
	<application name="Busy" language="en_US">
		<synopsis>
			Indicate the Busy condition.
		</synopsis>
		<syntax>
			<parameter name="timeout">
				<para>If specified, the calling channel will be hung up after the specified number of seconds.
				Otherwise, this application will wait until the calling channel hangs up.</para>
			</parameter>
		</syntax>
		<description>
			<para>This application will indicate the busy condition to the calling channel.</para>
		</description>
		<see-also>
			<ref type="application">Congestion</ref>
			<ref type="application">Progress</ref>
			<ref type="application">Playtones</ref>
			<ref type="application">Hangup</ref>
		</see-also>
	</application>
	<application name="Congestion" language="en_US">
		<synopsis>
			Indicate the Congestion condition.
		</synopsis>
		<syntax>
			<parameter name="timeout">
				<para>If specified, the calling channel will be hung up after the specified number of seconds.
				Otherwise, this application will wait until the calling channel hangs up.</para>
			</parameter>
		</syntax>
		<description>
			<para>This application will indicate the congestion condition to the calling channel.</para>
		</description>
		<see-also>
			<ref type="application">Busy</ref>
			<ref type="application">Progress</ref>
			<ref type="application">Playtones</ref>
			<ref type="application">Hangup</ref>
		</see-also>
	</application>
	<application name="ExecIfTime" language="en_US">
		<synopsis>
			Conditional application execution based on the current time.
		</synopsis>
		<syntax argsep="?">
			<parameter name="day_condition" required="true">
				<argument name="times" required="true" />
				<argument name="weekdays" required="true" />
				<argument name="mdays" required="true" />
				<argument name="months" required="true" />
				<argument name="timezone" required="false" />
			</parameter>
			<parameter name="appname" required="true" hasparams="optional">
				<argument name="appargs" required="true" />
			</parameter>
		</syntax>
		<description>
			<para>This application will execute the specified dialplan application, with optional
			arguments, if the current time matches the given time specification.</para>
		</description>
		<see-also>
			<ref type="application">Exec</ref>
			<ref type="application">TryExec</ref>
		</see-also>
	</application>
	<application name="Goto" language="en_US">
		<synopsis>
			Jump to a particular priority, extension, or context.
		</synopsis>
		<syntax>
			<parameter name="context" />
			<parameter name="extensions" />
			<parameter name="priority" required="true" />
		</syntax>
		<description>
			<para>This application will set the current context, extension, and priority in the channel structure.
			After it completes, the pbx engine will continue dialplan execution at the specified location.
			If no specific <replaceable>extension</replaceable>, or <replaceable>extension</replaceable> and
			<replaceable>context</replaceable>, are specified, then this application will
			just set the specified <replaceable>priority</replaceable> of the current extension.</para>
			<para>At least a <replaceable>priority</replaceable> is required as an argument, or the goto will
			return a <literal>-1</literal>,	and the channel and call will be terminated.</para>
			<para>If the location that is put into the channel information is bogus, and asterisk cannot
			find that location in the dialplan, then the execution engine will try to find and execute the code in
			the <literal>i</literal> (invalid) extension in the current context. If that does not exist, it will try to execute the
			<literal>h</literal> extension. If neither the <literal>h</literal> nor <literal>i</literal> extensions
			have been defined, the channel is hung up, and the execution of instructions on the channel is terminated.
			What this means is that, for example, you specify a context that does not exist, then
			it will not be possible to find the <literal>h</literal> or <literal>i</literal> extensions,
			and the call will terminate!</para>
		</description>
		<see-also>
			<ref type="application">GotoIf</ref>
			<ref type="application">GotoIfTime</ref>
			<ref type="application">Gosub</ref>
			<ref type="application">Macro</ref>
		</see-also>
	</application>
	<application name="GotoIf" language="en_US">
		<synopsis>
			Conditional goto.
		</synopsis>
		<syntax argsep="?">
			<parameter name="condition" required="true" />
			<parameter name="destination" required="true" argsep=":">
				<argument name="labeliftrue">
					<para>Continue at <replaceable>labeliftrue</replaceable> if the condition is true.</para>
				</argument>
				<argument name="labeliffalse">
					<para>Continue at <replaceable>labeliffalse</replaceable> if the condition is false.</para>
				</argument>
			</parameter>
		</syntax>
		<description>
			<para>This application will set the current context, extension, and priority in the channel structure
			based on the evaluation of the given condition. After this application completes, the
			pbx engine will continue dialplan execution at the specified location in the dialplan.
			The labels are specified with the same syntax as used within the Goto application.
			If the label chosen by the condition is omitted, no jump is performed, and the execution passes to the
			next instruction. If the target location is bogus, and does not exist, the execution engine will try
			to find and execute the code in the <literal>i</literal> (invalid) extension in the current context.
			If that does not exist, it will try to execute the <literal>h</literal> extension.
			If neither the <literal>h</literal> nor <literal>i</literal> extensions have been defined,
			the channel is hung up, and the execution of instructions on the channel is terminated.
			Remember that this command can set the current context, and if the context specified
			does not exist, then it will not be able to find any 'h' or 'i' extensions there, and
			the channel and call will both be terminated!.</para>
		</description>
		<see-also>
			<ref type="application">Goto</ref>
			<ref type="application">GotoIfTime</ref>
			<ref type="application">GosubIf</ref>
			<ref type="application">MacroIf</ref>
		</see-also>
	</application>
	<application name="GotoIfTime" language="en_US">
		<synopsis>
			Conditional Goto based on the current time.
		</synopsis>
		<syntax argsep="?">
			<parameter name="condition" required="true">
				<argument name="times" required="true" />
				<argument name="weekdays" required="true" />
				<argument name="mdays" required="true" />
				<argument name="months" required="true" />
				<argument name="timezone" required="false" />
			</parameter>
			<parameter name="destination" required="true" argsep=":">
				<argument name="labeliftrue" />
				<argument name="labeliffalse" />
			</parameter>
		</syntax>
		<description>
			<para>This application will set the context, extension, and priority in the channel structure
			based on the evaluation of the given time specification. After this application completes,
			the pbx engine will continue dialplan execution at the specified location in the dialplan.
			If the current time is within the given time specification, the channel will continue at
			<replaceable>labeliftrue</replaceable>. Otherwise the channel will continue at <replaceable>labeliffalse</replaceable>.
			If the label chosen by the condition is omitted, no jump is performed, and execution passes to the next
			instruction. If the target jump location is bogus, the same actions would be taken as for <literal>Goto</literal>.
			Further information on the time specification can be found in examples
			illustrating how to do time-based context includes in the dialplan.</para>
		</description>
		<see-also>
			<ref type="application">GotoIf</ref>
			<ref type="function">IFTIME</ref>
			<ref type="function">TESTTIME</ref>
		</see-also>
	</application>
	<application name="ImportVar" language="en_US">
		<synopsis>
			Import a variable from a channel into a new variable.
		</synopsis>
		<syntax argsep="=">
			<parameter name="newvar" required="true" />
			<parameter name="vardata" required="true">
				<argument name="channelname" required="true" />
				<argument name="variable" required="true" />
			</parameter>
		</syntax>
		<description>
			<para>This application imports a <replaceable>variable</replaceable> from the specified
			<replaceable>channel</replaceable> (as opposed to the current one) and stores it as a variable
			(<replaceable>newvar</replaceable>) in the current channel (the channel that is calling this
			application). Variables created by this application have the same inheritance properties as those
			created with the <literal>Set</literal> application.</para>
		</description>
		<see-also>
			<ref type="application">Set</ref>
		</see-also>
	</application>
	<application name="Hangup" language="en_US">
		<synopsis>
			Hang up the calling channel.
		</synopsis>
		<syntax>
			<parameter name="causecode">
				<para>If a <replaceable>causecode</replaceable> is given the channel's
				hangup cause will be set to the given value.</para>
			</parameter>
		</syntax>
		<description>
			<para>This application will hang up the calling channel.</para>
		</description>
		<see-also>
			<ref type="application">Answer</ref>
			<ref type="application">Busy</ref>
			<ref type="application">Congestion</ref>
		</see-also>
	</application>
	<application name="Incomplete" language="en_US">
		<synopsis>
			Returns AST_PBX_INCOMPLETE value.
		</synopsis>
		<syntax>
			<parameter name="n">
				<para>If specified, then Incomplete will not attempt to answer the channel first.</para>
				<note><para>Most channel types need to be in Answer state in order to receive DTMF.</para></note>
			</parameter>
		</syntax>
		<description>
			<para>Signals the PBX routines that the previous matched extension is incomplete
			and that further input should be allowed before matching can be considered
			to be complete.  Can be used within a pattern match when certain criteria warrants
			a longer match.</para>
		</description>
	</application>
	<application name="NoOp" language="en_US">
		<synopsis>
			Do Nothing (No Operation).
		</synopsis>
		<syntax>
			<parameter name="text">
				<para>Any text provided can be viewed at the Asterisk CLI.</para>
			</parameter>
		</syntax>
		<description>
			<para>This application does nothing. However, it is useful for debugging purposes.</para>
			<para>This method can be used to see the evaluations of variables or functions without having any effect.</para>
		</description>
		<see-also>
			<ref type="application">Verbose</ref>
			<ref type="application">Log</ref>
		</see-also>
	</application>
	<application name="Proceeding" language="en_US">
		<synopsis>
			Indicate proceeding.
		</synopsis>
		<syntax />
		<description>
			<para>This application will request that a proceeding message be provided to the calling channel.</para>
		</description>
	</application>
	<application name="Progress" language="en_US">
		<synopsis>
			Indicate progress.
		</synopsis>
		<syntax />
		<description>
			<para>This application will request that in-band progress information be provided to the calling channel.</para>
		</description>
		<see-also>
			<ref type="application">Busy</ref>
			<ref type="application">Congestion</ref>
			<ref type="application">Ringing</ref>
			<ref type="application">Playtones</ref>
		</see-also>
	</application>
	<application name="RaiseException" language="en_US">
		<synopsis>
			Handle an exceptional condition.
		</synopsis>
		<syntax>
			<parameter name="reason" required="true" />
		</syntax>
		<description>
			<para>This application will jump to the <literal>e</literal> extension in the current context, setting the
			dialplan function EXCEPTION(). If the <literal>e</literal> extension does not exist, the call will hangup.</para>
		</description>
		<see-also>
			<ref type="function">Exception</ref>
		</see-also>
	</application>
	<application name="ResetCDR" language="en_US">
		<synopsis>
			Resets the Call Data Record.
		</synopsis>
		<syntax>
			<parameter name="options">
				<optionlist>
					<option name="w">
						<para>Store the current CDR record before resetting it.</para>
					</option>
					<option name="a">
						<para>Store any stacked records.</para>
					</option>
					<option name="v">
						<para>Save CDR variables.</para>
					</option>
					<option name="e">
						<para>Enable CDR only (negate effects of NoCDR).</para>
					</option>
				</optionlist>
			</parameter>
		</syntax>
		<description>
			<para>This application causes the Call Data Record to be reset.</para>
		</description>
		<see-also>
			<ref type="application">ForkCDR</ref>
			<ref type="application">NoCDR</ref>
		</see-also>
	</application>
	<application name="Ringing" language="en_US">
		<synopsis>
			Indicate ringing tone.
		</synopsis>
		<syntax />
		<description>
			<para>This application will request that the channel indicate a ringing tone to the user.</para>
		</description>
		<see-also>
			<ref type="application">Busy</ref>
			<ref type="application">Congestion</ref>
			<ref type="application">Progress</ref>
			<ref type="application">Playtones</ref>
		</see-also>
	</application>
	<application name="SayAlpha" language="en_US">
		<synopsis>
			Say Alpha.
		</synopsis>
		<syntax>
			<parameter name="string" required="true" />
		</syntax>
		<description>
			<para>This application will play the sounds that correspond to the letters of the
			given <replaceable>string</replaceable>.</para>
		</description>
		<see-also>
			<ref type="application">SayDigits</ref>
			<ref type="application">SayNumber</ref>
			<ref type="application">SayPhonetic</ref>
			<ref type="function">CHANNEL</ref>
		</see-also>
	</application>
	<application name="SayDigits" language="en_US">
		<synopsis>
			Say Digits.
		</synopsis>
		<syntax>
			<parameter name="digits" required="true" />
		</syntax>
		<description>
			<para>This application will play the sounds that correspond to the digits of
			the given number. This will use the language that is currently set for the channel.</para>
		</description>
		<see-also>
			<ref type="application">SayAlpha</ref>
			<ref type="application">SayNumber</ref>
			<ref type="application">SayPhonetic</ref>
			<ref type="function">CHANNEL</ref>
		</see-also>
	</application>
	<application name="SayNumber" language="en_US">
		<synopsis>
			Say Number.
		</synopsis>
		<syntax>
			<parameter name="digits" required="true" />
			<parameter name="gender" />
		</syntax>
		<description>
			<para>This application will play the sounds that correspond to the given <replaceable>digits</replaceable>.
			Optionally, a <replaceable>gender</replaceable> may be specified. This will use the language that is currently
			set for the channel. See the CHANNEL() function for more information on setting the language for the channel.</para>
		</description>
		<see-also>
			<ref type="application">SayAlpha</ref>
			<ref type="application">SayDigits</ref>
			<ref type="application">SayPhonetic</ref>
			<ref type="function">CHANNEL</ref>
		</see-also>
	</application>
	<application name="SayPhonetic" language="en_US">
		<synopsis>
			Say Phonetic.
		</synopsis>
		<syntax>
			<parameter name="string" required="true" />
		</syntax>
		<description>
			<para>This application will play the sounds from the phonetic alphabet that correspond to the
			letters in the given <replaceable>string</replaceable>.</para>
		</description>
		<see-also>
			<ref type="application">SayAlpha</ref>
			<ref type="application">SayDigits</ref>
			<ref type="application">SayNumber</ref>
		</see-also>
	</application>
	<application name="Set" language="en_US">
		<synopsis>
			Set channel variable or function value.
		</synopsis>
		<syntax argsep="=">
			<parameter name="name" required="true" />
			<parameter name="value" required="true" />
		</syntax>
		<description>
			<para>This function can be used to set the value of channel variables or dialplan functions.
			When setting variables, if the variable name is prefixed with <literal>_</literal>,
			the variable will be inherited into channels created from the current channel.
			If the variable name is prefixed with <literal>__</literal>, the variable will be
			inherited into channels created from the current channel and all children channels.</para>
			<note><para>If (and only if), in <filename>/etc/asterisk/asterisk.conf</filename>, you have
			a <literal>[compat]</literal> category, and you have <literal>app_set = 1.4</literal> under that, then
			the behavior of this app changes, and strips surrounding quotes from the right hand side as
			it did previously in 1.4.
			The advantages of not stripping out quoting, and not caring about the separator characters (comma and vertical bar)
			were sufficient to make these changes in 1.6. Confusion about how many backslashes would be needed to properly
			protect separators and quotes in various database access strings has been greatly
			reduced by these changes.</para></note>
		</description>
		<see-also>
			<ref type="application">MSet</ref>
			<ref type="function">GLOBAL</ref>
			<ref type="function">SET</ref>
			<ref type="function">ENV</ref>
		</see-also>
	</application>
	<application name="MSet" language="en_US">
		<synopsis>
			Set channel variable(s) or function value(s).
		</synopsis>
		<syntax>
			<parameter name="set1" required="true" argsep="=">
				<argument name="name1" required="true" />
				<argument name="value1" required="true" />
			</parameter>
			<parameter name="set2" multiple="true" argsep="=">
				<argument name="name2" required="true" />
				<argument name="value2" required="true" />
			</parameter>
		</syntax>
		<description>
			<para>This function can be used to set the value of channel variables or dialplan functions.
			When setting variables, if the variable name is prefixed with <literal>_</literal>,
			the variable will be inherited into channels created from the current channel
			If the variable name is prefixed with <literal>__</literal>, the variable will be
			inherited into channels created from the current channel and all children channels.
			MSet behaves in a similar fashion to the way Set worked in 1.2/1.4 and is thus
			prone to doing things that you may not expect. For example, it strips surrounding
			double-quotes from the right-hand side (value). If you need to put a separator
			character (comma or vert-bar), you will need to escape them by inserting a backslash
			before them. Avoid its use if possible.</para>
		</description>
		<see-also>
			<ref type="application">Set</ref>
		</see-also>
	</application>
	<application name="SetAMAFlags" language="en_US">
		<synopsis>
			Set the AMA Flags.
		</synopsis>
		<syntax>
			<parameter name="flag" />
		</syntax>
		<description>
			<para>This application will set the channel's AMA Flags for billing purposes.</para>
		</description>
		<see-also>
			<ref type="function">CDR</ref>
		</see-also>
	</application>
	<application name="Wait" language="en_US">
		<synopsis>
			Waits for some time.
		</synopsis>
		<syntax>
			<parameter name="seconds" required="true">
				<para>Can be passed with fractions of a second. For example, <literal>1.5</literal> will ask the
				application to wait for 1.5 seconds.</para>
			</parameter>
		</syntax>
		<description>
			<para>This application waits for a specified number of <replaceable>seconds</replaceable>.</para>
		</description>
	</application>
	<application name="WaitExten" language="en_US">
		<synopsis>
			Waits for an extension to be entered.
		</synopsis>
		<syntax>
			<parameter name="seconds">
				<para>Can be passed with fractions of a second. For example, <literal>1.5</literal> will ask the
				application to wait for 1.5 seconds.</para>
			</parameter>
			<parameter name="options">
				<optionlist>
					<option name="m">
						<para>Provide music on hold to the caller while waiting for an extension.</para>
						<argument name="x">
							<para>Specify the class for music on hold. <emphasis>CHANNEL(musicclass) will
							be used instead if set</emphasis></para>
						</argument>
					</option>
				</optionlist>
			</parameter>
		</syntax>
		<description>
			<para>This application waits for the user to enter a new extension for a specified number
			of <replaceable>seconds</replaceable>.</para>
			<xi:include xpointer="xpointer(/docs/application[@name='Macro']/description/warning[2])" />
		</description>
		<see-also>
			<ref type="application">Background</ref>
			<ref type="function">TIMEOUT</ref>
		</see-also>
	</application>
	<function name="EXCEPTION" language="en_US">
		<synopsis>
			Retrieve the details of the current dialplan exception.
		</synopsis>
		<syntax>
			<parameter name="field" required="true">
				<para>The following fields are available for retrieval:</para>
				<enumlist>
					<enum name="reason">
						<para>INVALID, ERROR, RESPONSETIMEOUT, ABSOLUTETIMEOUT, or custom
						value set by the RaiseException() application</para>
					</enum>
					<enum name="context">
						<para>The context executing when the exception occurred.</para>
					</enum>
					<enum name="exten">
						<para>The extension executing when the exception occurred.</para>
					</enum>
					<enum name="priority">
						<para>The numeric priority executing when the exception occurred.</para>
					</enum>
				</enumlist>
			</parameter>
		</syntax>
		<description>
			<para>Retrieve the details (specified <replaceable>field</replaceable>) of the current dialplan exception.</para>
		</description>
		<see-also>
			<ref type="application">RaiseException</ref>
		</see-also>
	</function>
	<function name="TESTTIME" language="en_US">
		<synopsis>
			Sets a time to be used with the channel to test logical conditions.
		</synopsis>
		<syntax>
			<parameter name="date" required="true" argsep=" ">
				<para>Date in ISO 8601 format</para>
			</parameter>
			<parameter name="time" required="true" argsep=" ">
				<para>Time in HH:MM:SS format (24-hour time)</para>
			</parameter>
			<parameter name="zone" required="false">
				<para>Timezone name</para>
			</parameter>
		</syntax>
		<description>
			<para>To test dialplan timing conditions at times other than the current time, use
			this function to set an alternate date and time.  For example, you may wish to evaluate
			whether a location will correctly identify to callers that the area is closed on Christmas
			Day, when Christmas would otherwise fall on a day when the office is normally open.</para>
		</description>
		<see-also>
			<ref type="application">GotoIfTime</ref>
		</see-also>
	</function>
	<manager name="ShowDialPlan" language="en_US">
		<synopsis>
			Show dialplan contexts and extensions
		</synopsis>
		<syntax>
			<xi:include xpointer="xpointer(/docs/manager[@name='Login']/syntax/parameter[@name='ActionID'])" />
			<parameter name="Extension">
				<para>Show a specific extension.</para>
			</parameter>
			<parameter name="Context">
				<para>Show a specific context.</para>
			</parameter>
		</syntax>
		<description>
			<para>Show dialplan contexts and extensions. Be aware that showing the full dialplan
			may take a lot of capacity.</para>
		</description>
	</manager>
 ***/

#ifdef LOW_MEMORY
#define EXT_DATA_SIZE 256
#else
#define EXT_DATA_SIZE 8192
#endif

#define SWITCH_DATA_LENGTH 256

#define VAR_BUF_SIZE 4096

#define	VAR_NORMAL		1
#define	VAR_SOFTTRAN	2
#define	VAR_HARDTRAN	3

#define BACKGROUND_SKIP		(1 << 0)
#define BACKGROUND_NOANSWER	(1 << 1)
#define BACKGROUND_MATCHEXTEN	(1 << 2)
#define BACKGROUND_PLAYBACK	(1 << 3)

AST_APP_OPTIONS(background_opts, {
	AST_APP_OPTION('s', BACKGROUND_SKIP),
	AST_APP_OPTION('n', BACKGROUND_NOANSWER),
	AST_APP_OPTION('m', BACKGROUND_MATCHEXTEN),
	AST_APP_OPTION('p', BACKGROUND_PLAYBACK),
});

#define WAITEXTEN_MOH		(1 << 0)
#define WAITEXTEN_DIALTONE	(1 << 1)

AST_APP_OPTIONS(waitexten_opts, {
	AST_APP_OPTION_ARG('m', WAITEXTEN_MOH, 0),
	AST_APP_OPTION_ARG('d', WAITEXTEN_DIALTONE, 0),
});

struct ast_context;
struct ast_app;

static struct ast_taskprocessor *device_state_tps;

AST_THREADSTORAGE(switch_data);
AST_THREADSTORAGE(extensionstate_buf);

/*!
   \brief ast_exten: An extension
	The dialplan is saved as a linked list with each context
	having it's own linked list of extensions - one item per
	priority.
*/
struct ast_exten {
	char *exten;			/*!< Extension name */
	int matchcid;			/*!< Match caller id ? */
	const char *cidmatch;		/*!< Caller id to match for this extension */
	int priority;			/*!< Priority */
	const char *label;		/*!< Label */
	struct ast_context *parent;	/*!< The context this extension belongs to  */
	const char *app;		/*!< Application to execute */
	struct ast_app *cached_app;     /*!< Cached location of application */
	void *data;			/*!< Data to use (arguments) */
	void (*datad)(void *);		/*!< Data destructor */
	struct ast_exten *peer;		/*!< Next higher priority with our extension */
	struct ast_hashtab *peer_table;    /*!< Priorities list in hashtab form -- only on the head of the peer list */
	struct ast_hashtab *peer_label_table; /*!< labeled priorities in the peers -- only on the head of the peer list */
	const char *registrar;		/*!< Registrar */
	struct ast_exten *next;		/*!< Extension with a greater ID */
	char stuff[0];
};

/*! \brief ast_include: include= support in extensions.conf */
struct ast_include {
	const char *name;
	const char *rname;			/*!< Context to include */
	const char *registrar;			/*!< Registrar */
	int hastime;				/*!< If time construct exists */
	struct ast_timing timing;               /*!< time construct */
	struct ast_include *next;		/*!< Link them together */
	char stuff[0];
};

/*! \brief ast_sw: Switch statement in extensions.conf */
struct ast_sw {
	char *name;
	const char *registrar;			/*!< Registrar */
	char *data;				/*!< Data load */
	int eval;
	AST_LIST_ENTRY(ast_sw) list;
	char stuff[0];
};

/*! \brief ast_ignorepat: Ignore patterns in dial plan */
struct ast_ignorepat {
	const char *registrar;
	struct ast_ignorepat *next;
	const char pattern[0];
};

/*! \brief match_char: forms a syntax tree for quick matching of extension patterns */
struct match_char
{
	int is_pattern; /* the pattern started with '_' */
	int deleted;    /* if this is set, then... don't return it */
	int specificity; /* simply the strlen of x, or 10 for X, 9 for Z, and 8 for N; and '.' and '!' will add 11 ? */
	struct match_char *alt_char;
	struct match_char *next_char;
	struct ast_exten *exten; /* attached to last char of a pattern for exten */
	char x[1];       /* the pattern itself-- matches a single char */
};

struct scoreboard  /* make sure all fields are 0 before calling new_find_extension */
{
	int total_specificity;
	int total_length;
	char last_char;   /* set to ! or . if they are the end of the pattern */
	int canmatch;     /* if the string to match was just too short */
	struct match_char *node;
	struct ast_exten *canmatch_exten;
	struct ast_exten *exten;
};

/*! \brief ast_context: An extension context */
struct ast_context {
	ast_rwlock_t lock;			/*!< A lock to prevent multiple threads from clobbering the context */
	struct ast_exten *root;			/*!< The root of the list of extensions */
	struct ast_hashtab *root_table;            /*!< For exact matches on the extensions in the pattern tree, and for traversals of the pattern_tree  */
	struct match_char *pattern_tree;        /*!< A tree to speed up extension pattern matching */
	struct ast_context *next;		/*!< Link them together */
	struct ast_include *includes;		/*!< Include other contexts */
	struct ast_ignorepat *ignorepats;	/*!< Patterns for which to continue playing dialtone */
	char *registrar;			/*!< Registrar -- make sure you malloc this, as the registrar may have to survive module unloads */
	int refcount;                   /*!< each module that would have created this context should inc/dec this as appropriate */
	AST_LIST_HEAD_NOLOCK(, ast_sw) alts;	/*!< Alternative switches */
	ast_mutex_t macrolock;			/*!< A lock to implement "exclusive" macros - held whilst a call is executing in the macro */
	char name[0];				/*!< Name of the context */
};

/*! \brief ast_app: A registered application */
struct ast_app {
	int (*execute)(struct ast_channel *chan, const char *data);
	AST_DECLARE_STRING_FIELDS(
		AST_STRING_FIELD(synopsis);     /*!< Synopsis text for 'show applications' */
		AST_STRING_FIELD(description);  /*!< Description (help text) for 'show application &lt;name&gt;' */
		AST_STRING_FIELD(syntax);       /*!< Syntax text for 'core show applications' */
		AST_STRING_FIELD(arguments);    /*!< Arguments description */
		AST_STRING_FIELD(seealso);      /*!< See also */
	);
#ifdef AST_XML_DOCS
	enum ast_doc_src docsrc;		/*!< Where the documentation come from. */
#endif
	AST_RWLIST_ENTRY(ast_app) list;		/*!< Next app in list */
	struct ast_module *module;		/*!< Module this app belongs to */
	char name[0];				/*!< Name of the application */
};

/*! \brief ast_state_cb: An extension state notify register item */
struct ast_state_cb {
	/*! Watcher ID returned when registered. */
	int id;
	/*! Arbitrary data passed for callbacks. */
	void *data;
	/*! Callback when state changes. */
	ast_state_cb_type change_cb;
	/*! Callback when destroyed so any resources given by the registerer can be freed. */
	ast_state_cb_destroy_type destroy_cb;
	/*! \note Only used by ast_merge_contexts_and_delete */
	AST_LIST_ENTRY(ast_state_cb) entry;
};

/*!
 * \brief Structure for dial plan hints
 *
 * \note Hints are pointers from an extension in the dialplan to
 * one or more devices (tech/name)
 *
 * See \ref AstExtState
 */
struct ast_hint {
	/*!
	 * \brief Hint extension
	 *
	 * \note
	 * Will never be NULL while the hint is in the hints container.
	 */
	struct ast_exten *exten;
	struct ao2_container *callbacks; /*!< Callback container for this extension */
	int laststate;			/*!< Last known state */
	char context_name[AST_MAX_CONTEXT];/*!< Context of destroyed hint extension. */
	char exten_name[AST_MAX_EXTENSION];/*!< Extension of destroyed hint extension. */
};


#define HINTDEVICE_DATA_LENGTH 16
AST_THREADSTORAGE(hintdevice_data);

/* --- Hash tables of various objects --------*/
#ifdef LOW_MEMORY
#define HASH_EXTENHINT_SIZE 17
#else
#define HASH_EXTENHINT_SIZE 563
#endif


/*! \brief Container for hint devices */
static struct ao2_container *hintdevices;

/*!
 * \brief Structure for dial plan hint devices
 * \note hintdevice is one device pointing to a hint.
 */
struct ast_hintdevice {
	/*!
	 * \brief Hint this hintdevice belongs to.
	 * \note Holds a reference to the hint object.
	 */
	struct ast_hint *hint;
	/*! Name of the hint device. */
	char hintdevice[1];
};


/*!
 * \note Using the device for hash
 */
static int hintdevice_hash_cb(const void *obj, const int flags)
{
	const struct ast_hintdevice *ext = obj;

	return ast_str_case_hash(ext->hintdevice);
}
/*!
 * \note Devices on hints are not unique so no CMP_STOP is returned
 * Dont use ao2_find against hintdevices container cause there always
 * could be more than one result.
 */
static int hintdevice_cmp_multiple(void *obj, void *arg, int flags)
{
	struct ast_hintdevice *ext = obj, *ext2 = arg;

	return !strcasecmp(ext->hintdevice, ext2->hintdevice) ? CMP_MATCH  : 0;
}

/*
 * \details This is used with ao2_callback to remove old devices
 * when they are linked to the hint
*/
static int hintdevice_remove_cb(void *deviceobj, void *arg, int flags)
{
	struct ast_hintdevice *device = deviceobj;
	struct ast_hint *hint = arg;

	return (device->hint == hint) ? CMP_MATCH : 0;
}

static int remove_hintdevice(struct ast_hint *hint)
{
	/* iterate through all devices and remove the devices which are linked to this hint */
	ao2_t_callback(hintdevices, OBJ_NODATA | OBJ_MULTIPLE | OBJ_UNLINK,
		hintdevice_remove_cb, hint,
		"callback to remove all devices which are linked to a hint");
	return 0;
}

/*!
 * \internal
 * \brief Destroy the given hintdevice object.
 *
 * \param obj Hint device to destroy.
 *
 * \return Nothing
 */
static void hintdevice_destroy(void *obj)
{
	struct ast_hintdevice *doomed = obj;

	if (doomed->hint) {
		ao2_ref(doomed->hint, -1);
		doomed->hint = NULL;
	}
}

/*! \brief add hintdevice structure and link it into the container.
 */
static int add_hintdevice(struct ast_hint *hint, const char *devicelist)
{
	struct ast_str *str;
	char *parse;
	char *cur;
	struct ast_hintdevice *device;
	int devicelength;

	if (!hint || !devicelist) {
		/* Trying to add garbage? Don't bother. */
		return 0;
	}
	if (!(str = ast_str_thread_get(&hintdevice_data, 16))) {
		return -1;
	}
	ast_str_set(&str, 0, "%s", devicelist);
	parse = ast_str_buffer(str);

	while ((cur = strsep(&parse, "&"))) {
		devicelength = strlen(cur);
		device = ao2_t_alloc(sizeof(*device) + devicelength, hintdevice_destroy,
			"allocating a hintdevice structure");
		if (!device) {
			return -1;
		}
		strcpy(device->hintdevice, cur);
		ao2_ref(hint, +1);
		device->hint = hint;
		ao2_t_link(hintdevices, device, "Linking device into hintdevice container.");
		ao2_t_ref(device, -1, "hintdevice is linked so we can unref");
	}

	return 0;
}


static const struct cfextension_states {
	int extension_state;
	const char * const text;
} extension_states[] = {
	{ AST_EXTENSION_NOT_INUSE,                     "Idle" },
	{ AST_EXTENSION_INUSE,                         "InUse" },
	{ AST_EXTENSION_BUSY,                          "Busy" },
	{ AST_EXTENSION_UNAVAILABLE,                   "Unavailable" },
	{ AST_EXTENSION_RINGING,                       "Ringing" },
	{ AST_EXTENSION_INUSE | AST_EXTENSION_RINGING, "InUse&Ringing" },
	{ AST_EXTENSION_ONHOLD,                        "Hold" },
	{ AST_EXTENSION_INUSE | AST_EXTENSION_ONHOLD,  "InUse&Hold" }
};

struct statechange {
	AST_LIST_ENTRY(statechange) entry;
	char dev[0];
};

struct pbx_exception {
	AST_DECLARE_STRING_FIELDS(
		AST_STRING_FIELD(context);	/*!< Context associated with this exception */
		AST_STRING_FIELD(exten);	/*!< Exten associated with this exception */
		AST_STRING_FIELD(reason);		/*!< The exception reason */
	);

	int priority;				/*!< Priority associated with this exception */
};

static int pbx_builtin_answer(struct ast_channel *, const char *);
static int pbx_builtin_goto(struct ast_channel *, const char *);
static int pbx_builtin_hangup(struct ast_channel *, const char *);
static int pbx_builtin_background(struct ast_channel *, const char *);
static int pbx_builtin_wait(struct ast_channel *, const char *);
static int pbx_builtin_waitexten(struct ast_channel *, const char *);
static int pbx_builtin_incomplete(struct ast_channel *, const char *);
static int pbx_builtin_resetcdr(struct ast_channel *, const char *);
static int pbx_builtin_setamaflags(struct ast_channel *, const char *);
static int pbx_builtin_ringing(struct ast_channel *, const char *);
static int pbx_builtin_proceeding(struct ast_channel *, const char *);
static int pbx_builtin_progress(struct ast_channel *, const char *);
static int pbx_builtin_congestion(struct ast_channel *, const char *);
static int pbx_builtin_busy(struct ast_channel *, const char *);
static int pbx_builtin_noop(struct ast_channel *, const char *);
static int pbx_builtin_gotoif(struct ast_channel *, const char *);
static int pbx_builtin_gotoiftime(struct ast_channel *, const char *);
static int pbx_builtin_execiftime(struct ast_channel *, const char *);
static int pbx_builtin_saynumber(struct ast_channel *, const char *);
static int pbx_builtin_saydigits(struct ast_channel *, const char *);
static int pbx_builtin_saycharacters(struct ast_channel *, const char *);
static int pbx_builtin_sayphonetic(struct ast_channel *, const char *);
static int matchcid(const char *cidpattern, const char *callerid);
#ifdef NEED_DEBUG
static void log_match_char_tree(struct match_char *node, char *prefix); /* for use anywhere */
#endif
static int pbx_builtin_importvar(struct ast_channel *, const char *);
static void set_ext_pri(struct ast_channel *c, const char *exten, int pri);
static void new_find_extension(const char *str, struct scoreboard *score,
		struct match_char *tree, int length, int spec, const char *callerid,
		const char *label, enum ext_match_t action);
static struct match_char *already_in_tree(struct match_char *current, char *pat, int is_pattern);
static struct match_char *add_exten_to_pattern_tree(struct ast_context *con,
		struct ast_exten *e1, int findonly);
static void create_match_char_tree(struct ast_context *con);
static struct ast_exten *get_canmatch_exten(struct match_char *node);
static void destroy_pattern_tree(struct match_char *pattern_tree);
static int hashtab_compare_extens(const void *ha_a, const void *ah_b);
static int hashtab_compare_exten_numbers(const void *ah_a, const void *ah_b);
static int hashtab_compare_exten_labels(const void *ah_a, const void *ah_b);
static unsigned int hashtab_hash_extens(const void *obj);
static unsigned int hashtab_hash_priority(const void *obj);
static unsigned int hashtab_hash_labels(const void *obj);
static void __ast_internal_context_destroy( struct ast_context *con);
static int ast_add_extension_nolock(const char *context, int replace, const char *extension,
	int priority, const char *label, const char *callerid,
	const char *application, void *data, void (*datad)(void *), const char *registrar);
static int ast_add_extension2_lockopt(struct ast_context *con,
	int replace, const char *extension, int priority, const char *label, const char *callerid,
	const char *application, void *data, void (*datad)(void *),
	const char *registrar, int lock_context);
static struct ast_context *find_context_locked(const char *context);
static struct ast_context *find_context(const char *context);

/*!
 * \internal
 * \brief Character array comparison function for qsort.
 *
 * \param a Left side object.
 * \param b Right side object.
 *
 * \retval <0 if a < b
 * \retval =0 if a = b
 * \retval >0 if a > b
 */
static int compare_char(const void *a, const void *b)
{
	const unsigned char *ac = a;
	const unsigned char *bc = b;

	return *ac - *bc;
}

/* labels, contexts are case sensitive  priority numbers are ints */
int ast_hashtab_compare_contexts(const void *ah_a, const void *ah_b)
{
	const struct ast_context *ac = ah_a;
	const struct ast_context *bc = ah_b;
	if (!ac || !bc) /* safety valve, but it might prevent a crash you'd rather have happen */
		return 1;
	/* assume context names are registered in a string table! */
	return strcmp(ac->name, bc->name);
}

static int hashtab_compare_extens(const void *ah_a, const void *ah_b)
{
	const struct ast_exten *ac = ah_a;
	const struct ast_exten *bc = ah_b;
	int x = strcmp(ac->exten, bc->exten);
	if (x) { /* if exten names are diff, then return */
		return x;
	}

	/* but if they are the same, do the cidmatch values match? */
	if (ac->matchcid && bc->matchcid) {
		return strcmp(ac->cidmatch,bc->cidmatch);
	} else if (!ac->matchcid && !bc->matchcid) {
		return 0; /* if there's no matchcid on either side, then this is a match */
	} else {
		return 1; /* if there's matchcid on one but not the other, they are different */
	}
}

static int hashtab_compare_exten_numbers(const void *ah_a, const void *ah_b)
{
	const struct ast_exten *ac = ah_a;
	const struct ast_exten *bc = ah_b;
	return ac->priority != bc->priority;
}

static int hashtab_compare_exten_labels(const void *ah_a, const void *ah_b)
{
	const struct ast_exten *ac = ah_a;
	const struct ast_exten *bc = ah_b;
	return strcmp(S_OR(ac->label, ""), S_OR(bc->label, ""));
}

unsigned int ast_hashtab_hash_contexts(const void *obj)
{
	const struct ast_context *ac = obj;
	return ast_hashtab_hash_string(ac->name);
}

static unsigned int hashtab_hash_extens(const void *obj)
{
	const struct ast_exten *ac = obj;
	unsigned int x = ast_hashtab_hash_string(ac->exten);
	unsigned int y = 0;
	if (ac->matchcid)
		y = ast_hashtab_hash_string(ac->cidmatch);
	return x+y;
}

static unsigned int hashtab_hash_priority(const void *obj)
{
	const struct ast_exten *ac = obj;
	return ast_hashtab_hash_int(ac->priority);
}

static unsigned int hashtab_hash_labels(const void *obj)
{
	const struct ast_exten *ac = obj;
	return ast_hashtab_hash_string(S_OR(ac->label, ""));
}


AST_RWLOCK_DEFINE_STATIC(globalslock);
static struct varshead globals = AST_LIST_HEAD_NOLOCK_INIT_VALUE;

static int autofallthrough = 1;
static int extenpatternmatchnew = 0;
static char *overrideswitch = NULL;

/*! \brief Subscription for device state change events */
static struct ast_event_sub *device_state_sub;

AST_MUTEX_DEFINE_STATIC(maxcalllock);
static int countcalls;
static int totalcalls;

static AST_RWLIST_HEAD_STATIC(acf_root, ast_custom_function);

/*! \brief Declaration of builtin applications */
static struct pbx_builtin {
	char name[AST_MAX_APP];
	int (*execute)(struct ast_channel *chan, const char *data);
} builtins[] =
{
	/* These applications are built into the PBX core and do not
	   need separate modules */

	{ "Answer",         pbx_builtin_answer },
	{ "BackGround",     pbx_builtin_background },
	{ "Busy",           pbx_builtin_busy },
	{ "Congestion",     pbx_builtin_congestion },
	{ "ExecIfTime",     pbx_builtin_execiftime },
	{ "Goto",           pbx_builtin_goto },
	{ "GotoIf",         pbx_builtin_gotoif },
	{ "GotoIfTime",     pbx_builtin_gotoiftime },
	{ "ImportVar",      pbx_builtin_importvar },
	{ "Hangup",         pbx_builtin_hangup },
	{ "Incomplete",     pbx_builtin_incomplete },
	{ "NoOp",           pbx_builtin_noop },
	{ "Proceeding",     pbx_builtin_proceeding },
	{ "Progress",       pbx_builtin_progress },
	{ "RaiseException", pbx_builtin_raise_exception },
	{ "ResetCDR",       pbx_builtin_resetcdr },
	{ "Ringing",        pbx_builtin_ringing },
	{ "SayAlpha",       pbx_builtin_saycharacters },
	{ "SayDigits",      pbx_builtin_saydigits },
	{ "SayNumber",      pbx_builtin_saynumber },
	{ "SayPhonetic",    pbx_builtin_sayphonetic },
	{ "Set",            pbx_builtin_setvar },
	{ "MSet",           pbx_builtin_setvar_multiple },
	{ "SetAMAFlags",    pbx_builtin_setamaflags },
	{ "Wait",           pbx_builtin_wait },
	{ "WaitExten",      pbx_builtin_waitexten }
};

static struct ast_context *contexts;
static struct ast_hashtab *contexts_table = NULL;

/*!
 * \brief Lock for the ast_context list
 * \note
 * This lock MUST be recursive, or a deadlock on reload may result.  See
 * https://issues.asterisk.org/view.php?id=17643
 */
AST_MUTEX_DEFINE_STATIC(conlock);

/*!
 * \brief Lock to hold off restructuring of hints by ast_merge_contexts_and_delete.
 */
AST_MUTEX_DEFINE_STATIC(context_merge_lock);

static AST_RWLIST_HEAD_STATIC(apps, ast_app);

static AST_RWLIST_HEAD_STATIC(switches, ast_switch);

static int stateid = 1;
/*!
 * \note When holding this container's lock, do _not_ do
 * anything that will cause conlock to be taken, unless you
 * _already_ hold it.  The ast_merge_contexts_and_delete function
 * will take the locks in conlock/hints order, so any other
 * paths that require both locks must also take them in that
 * order.
 */
static struct ao2_container *hints;

static struct ao2_container *statecbs;

#ifdef CONTEXT_DEBUG

/* these routines are provided for doing run-time checks
   on the extension structures, in case you are having
   problems, this routine might help you localize where
   the problem is occurring. It's kinda like a debug memory
   allocator's arena checker... It'll eat up your cpu cycles!
   but you'll see, if you call it in the right places,
   right where your problems began...
*/

/* you can break on the check_contexts_trouble()
routine in your debugger to stop at the moment
there's a problem */
void check_contexts_trouble(void);

void check_contexts_trouble(void)
{
	int x = 1;
	x = 2;
}

int check_contexts(char *, int);

int check_contexts(char *file, int line )
{
	struct ast_hashtab_iter *t1;
	struct ast_context *c1, *c2;
	int found = 0;
	struct ast_exten *e1, *e2, *e3;
	struct ast_exten ex;

	/* try to find inconsistencies */
	/* is every context in the context table in the context list and vice-versa ? */

	if (!contexts_table) {
		ast_log(LOG_NOTICE,"Called from: %s:%d: No contexts_table!\n", file, line);
		usleep(500000);
	}

	t1 = ast_hashtab_start_traversal(contexts_table);
	while( (c1 = ast_hashtab_next(t1))) {
		for(c2=contexts;c2;c2=c2->next) {
			if (!strcmp(c1->name, c2->name)) {
				found = 1;
				break;
			}
		}
		if (!found) {
			ast_log(LOG_NOTICE,"Called from: %s:%d: Could not find the %s context in the linked list\n", file, line, c1->name);
			check_contexts_trouble();
		}
	}
	ast_hashtab_end_traversal(t1);
	for(c2=contexts;c2;c2=c2->next) {
		c1 = find_context_locked(c2->name);
		if (!c1) {
			ast_log(LOG_NOTICE,"Called from: %s:%d: Could not find the %s context in the hashtab\n", file, line, c2->name);
			check_contexts_trouble();
		} else
			ast_unlock_contexts();
	}

	/* loop thru all contexts, and verify the exten structure compares to the
	   hashtab structure */
	for(c2=contexts;c2;c2=c2->next) {
		c1 = find_context_locked(c2->name);
		if (c1) {
			ast_unlock_contexts();

			/* is every entry in the root list also in the root_table? */
			for(e1 = c1->root; e1; e1=e1->next)
			{
				char dummy_name[1024];
				ex.exten = dummy_name;
				ex.matchcid = e1->matchcid;
				ex.cidmatch = e1->cidmatch;
				ast_copy_string(dummy_name, e1->exten, sizeof(dummy_name));
				e2 = ast_hashtab_lookup(c1->root_table, &ex);
				if (!e2) {
					if (e1->matchcid) {
						ast_log(LOG_NOTICE,"Called from: %s:%d: The %s context records the exten %s (CID match: %s) but it is not in its root_table\n", file, line, c2->name, dummy_name, e1->cidmatch );
					} else {
						ast_log(LOG_NOTICE,"Called from: %s:%d: The %s context records the exten %s but it is not in its root_table\n", file, line, c2->name, dummy_name );
					}
					check_contexts_trouble();
				}
			}

			/* is every entry in the root_table also in the root list? */
			if (!c2->root_table) {
				if (c2->root) {
					ast_log(LOG_NOTICE,"Called from: %s:%d: No c2->root_table for context %s!\n", file, line, c2->name);
					usleep(500000);
				}
			} else {
				t1 = ast_hashtab_start_traversal(c2->root_table);
				while( (e2 = ast_hashtab_next(t1)) ) {
					for(e1=c2->root;e1;e1=e1->next) {
						if (!strcmp(e1->exten, e2->exten)) {
							found = 1;
							break;
						}
					}
					if (!found) {
						ast_log(LOG_NOTICE,"Called from: %s:%d: The %s context records the exten %s but it is not in its root_table\n", file, line, c2->name, e2->exten);
						check_contexts_trouble();
					}

				}
				ast_hashtab_end_traversal(t1);
			}
		}
		/* is every priority reflected in the peer_table at the head of the list? */

		/* is every entry in the root list also in the root_table? */
		/* are the per-extension peer_tables in the right place? */

		for(e1 = c2->root; e1; e1 = e1->next) {

			for(e2=e1;e2;e2=e2->peer) {
				ex.priority = e2->priority;
				if (e2 != e1 && e2->peer_table) {
					ast_log(LOG_NOTICE,"Called from: %s:%d: The %s context, %s exten, %d priority has a peer_table entry, and shouldn't!\n", file, line, c2->name, e1->exten, e2->priority );
					check_contexts_trouble();
				}

				if (e2 != e1 && e2->peer_label_table) {
					ast_log(LOG_NOTICE,"Called from: %s:%d: The %s context, %s exten, %d priority has a peer_label_table entry, and shouldn't!\n", file, line, c2->name, e1->exten, e2->priority );
					check_contexts_trouble();
				}

				if (e2 == e1 && !e2->peer_table){
					ast_log(LOG_NOTICE,"Called from: %s:%d: The %s context, %s exten, %d priority doesn't have a peer_table!\n", file, line, c2->name, e1->exten, e2->priority );
					check_contexts_trouble();
				}

				if (e2 == e1 && !e2->peer_label_table) {
					ast_log(LOG_NOTICE,"Called from: %s:%d: The %s context, %s exten, %d priority doesn't have a peer_label_table!\n", file, line, c2->name, e1->exten, e2->priority );
					check_contexts_trouble();
				}


				e3 = ast_hashtab_lookup(e1->peer_table, &ex);
				if (!e3) {
					ast_log(LOG_NOTICE,"Called from: %s:%d: The %s context, %s exten, %d priority is not reflected in the peer_table\n", file, line, c2->name, e1->exten, e2->priority );
					check_contexts_trouble();
				}
			}

			if (!e1->peer_table){
				ast_log(LOG_NOTICE,"Called from: %s:%d: No e1->peer_table!\n", file, line);
				usleep(500000);
			}

			/* is every entry in the peer_table also in the peer list? */
			t1 = ast_hashtab_start_traversal(e1->peer_table);
			while( (e2 = ast_hashtab_next(t1)) ) {
				for(e3=e1;e3;e3=e3->peer) {
					if (e3->priority == e2->priority) {
						found = 1;
						break;
					}
				}
				if (!found) {
					ast_log(LOG_NOTICE,"Called from: %s:%d: The %s context, %s exten, %d priority is not reflected in the peer list\n", file, line, c2->name, e1->exten, e2->priority );
					check_contexts_trouble();
				}
			}
			ast_hashtab_end_traversal(t1);
		}
	}
	return 0;
}
#endif

/*
   \note This function is special. It saves the stack so that no matter
   how many times it is called, it returns to the same place */
int pbx_exec(struct ast_channel *c,	/*!< Channel */
	     struct ast_app *app,	/*!< Application */
	     const char *data)		/*!< Data for execution */
{
	int res;
	struct ast_module_user *u = NULL;
	const char *saved_c_appl;
	const char *saved_c_data;

	if (ast_channel_cdr(c) && !ast_check_hangup(c))
		ast_cdr_setapp(ast_channel_cdr(c), app->name, data);

	/* save channel values */
	saved_c_appl= ast_channel_appl(c);
	saved_c_data= ast_channel_data(c);

	ast_channel_appl_set(c, app->name);
	ast_channel_data_set(c, data);
	ast_cel_report_event(c, AST_CEL_APP_START, NULL, NULL, NULL);

	if (app->module)
		u = __ast_module_user_add(app->module, c);
	if (strcasecmp(app->name, "system") && !ast_strlen_zero(data) &&
			strchr(data, '|') && !strchr(data, ',') && !ast_opt_dont_warn) {
		ast_log(LOG_WARNING, "The application delimiter is now the comma, not "
			"the pipe.  Did you forget to convert your dialplan?  (%s(%s))\n",
			app->name, (char *) data);
	}
	res = app->execute(c, S_OR(data, ""));
	if (app->module && u)
		__ast_module_user_remove(app->module, u);
	ast_cel_report_event(c, AST_CEL_APP_END, NULL, NULL, NULL);
	/* restore channel values */
	ast_channel_appl_set(c, saved_c_appl);
	ast_channel_data_set(c, saved_c_data);
	return res;
}


/*! Go no deeper than this through includes (not counting loops) */
#define AST_PBX_MAX_STACK	128

/*! \brief Find application handle in linked list
 */
struct ast_app *pbx_findapp(const char *app)
{
	struct ast_app *tmp;

	AST_RWLIST_RDLOCK(&apps);
	AST_RWLIST_TRAVERSE(&apps, tmp, list) {
		if (!strcasecmp(tmp->name, app))
			break;
	}
	AST_RWLIST_UNLOCK(&apps);

	return tmp;
}

static struct ast_switch *pbx_findswitch(const char *sw)
{
	struct ast_switch *asw;

	AST_RWLIST_RDLOCK(&switches);
	AST_RWLIST_TRAVERSE(&switches, asw, list) {
		if (!strcasecmp(asw->name, sw))
			break;
	}
	AST_RWLIST_UNLOCK(&switches);

	return asw;
}

static inline int include_valid(struct ast_include *i)
{
	if (!i->hastime)
		return 1;

	return ast_check_timing(&(i->timing));
}

static void pbx_destroy(struct ast_pbx *p)
{
	ast_free(p);
}

/* form a tree that fully describes all the patterns in a context's extensions
 * in this tree, a "node" represents an individual character or character set
 * meant to match the corresponding character in a dial string. The tree
 * consists of a series of match_char structs linked in a chain
 * via the alt_char pointers. More than one pattern can share the same parts of the
 * tree as other extensions with the same pattern to that point.
 * My first attempt to duplicate the finding of the 'best' pattern was flawed in that
 * I misunderstood the general algorithm. I thought that the 'best' pattern
 * was the one with lowest total score. This was not true. Thus, if you have
 * patterns "1XXXXX" and "X11111", you would be tempted to say that "X11111" is
 * the "best" match because it has fewer X's, and is therefore more specific,
 * but this is not how the old algorithm works. It sorts matching patterns
 * in a similar collating sequence as sorting alphabetic strings, from left to
 * right. Thus, "1XXXXX" comes before "X11111", and would be the "better" match,
 * because "1" is more specific than "X".
 * So, to accomodate this philosophy, I sort the tree branches along the alt_char
 * line so they are lowest to highest in specificity numbers. This way, as soon
 * as we encounter our first complete match, we automatically have the "best"
 * match and can stop the traversal immediately. Same for CANMATCH/MATCHMORE.
 * If anyone would like to resurrect the "wrong" pattern trie searching algorithm,
 * they are welcome to revert pbx to before 1 Apr 2008.
 * As an example, consider these 4 extensions:
 * (a) NXXNXXXXXX
 * (b) 307754XXXX
 * (c) fax
 * (d) NXXXXXXXXX
 *
 * In the above, between (a) and (d), (a) is a more specific pattern than (d), and would win over
 * most numbers. For all numbers beginning with 307754, (b) should always win.
 *
 * These pattern should form a (sorted) tree that looks like this:
 *   { "3" }  --next-->  { "0" }  --next--> { "7" } --next--> { "7" } --next--> { "5" } ... blah ... --> { "X" exten_match: (b) }
 *      |
 *      |alt
 *      |
 *   { "f" }  --next-->  { "a" }  --next--> { "x"  exten_match: (c) }
 *   { "N" }  --next-->  { "X" }  --next--> { "X" } --next--> { "N" } --next--> { "X" } ... blah ... --> { "X" exten_match: (a) }
 *      |                                                        |
 *      |                                                        |alt
 *      |alt                                                     |
 *      |                                                     { "X" } --next--> { "X" } ... blah ... --> { "X" exten_match: (d) }
 *      |
 *     NULL
 *
 *   In the above, I could easily turn "N" into "23456789", but I think that a quick "if( *z >= '2' && *z <= '9' )" might take
 *   fewer CPU cycles than a call to strchr("23456789",*z), where *z is the char to match...
 *
 *   traversal is pretty simple: one routine merely traverses the alt list, and for each matching char in the pattern,  it calls itself
 *   on the corresponding next pointer, incrementing also the pointer of the string to be matched, and passing the total specificity and length.
 *   We pass a pointer to a scoreboard down through, also.
 *   The scoreboard isn't as necessary to the revised algorithm, but I kept it as a handy way to return the matched extension.
 *   The first complete match ends the traversal, which should make this version of the pattern matcher faster
 *   the previous. The same goes for "CANMATCH" or "MATCHMORE"; the first such match ends the traversal. In both
 *   these cases, the reason we can stop immediately, is because the first pattern match found will be the "best"
 *   according to the sort criteria.
 *   Hope the limit on stack depth won't be a problem... this routine should
 *   be pretty lean as far a stack usage goes. Any non-match terminates the recursion down a branch.
 *
 *   In the above example, with the number "3077549999" as the pattern, the traversor could match extensions a, b and d.  All are
 *   of length 10; they have total specificities of  24580, 10246, and 25090, respectively, not that this matters
 *   at all. (b) wins purely because the first character "3" is much more specific (lower specificity) than "N". I have
 *   left the specificity totals in the code as an artifact; at some point, I will strip it out.
 *
 *   Just how much time this algorithm might save over a plain linear traversal over all possible patterns is unknown,
 *   because it's a function of how many extensions are stored in a context. With thousands of extensions, the speedup
 *   can be very noticeable. The new matching algorithm can run several hundreds of times faster, if not a thousand or
 *   more times faster in extreme cases.
 *
 *   MatchCID patterns are also supported, and stored in the tree just as the extension pattern is. Thus, you
 *   can have patterns in your CID field as well.
 *
 * */


static void update_scoreboard(struct scoreboard *board, int length, int spec, struct ast_exten *exten, char last, const char *callerid, int deleted, struct match_char *node)
{
	/* if this extension is marked as deleted, then skip this -- if it never shows
	   on the scoreboard, it will never be found, nor will halt the traversal. */
	if (deleted)
		return;
	board->total_specificity = spec;
	board->total_length = length;
	board->exten = exten;
	board->last_char = last;
	board->node = node;
#ifdef NEED_DEBUG_HERE
	ast_log(LOG_NOTICE,"Scoreboarding (LONGER) %s, len=%d, score=%d\n", exten->exten, length, spec);
#endif
}

#ifdef NEED_DEBUG
static void log_match_char_tree(struct match_char *node, char *prefix)
{
	char extenstr[40];
	struct ast_str *my_prefix = ast_str_alloca(1024);

	extenstr[0] = '\0';

	if (node && node->exten)
		snprintf(extenstr, sizeof(extenstr), "(%p)", node->exten);

	if (strlen(node->x) > 1) {
		ast_debug(1, "%s[%s]:%c:%c:%d:%s%s%s\n", prefix, node->x, node->is_pattern ? 'Y':'N',
			node->deleted? 'D':'-', node->specificity, node->exten? "EXTEN:":"",
			node->exten ? node->exten->exten : "", extenstr);
	} else {
		ast_debug(1, "%s%s:%c:%c:%d:%s%s%s\n", prefix, node->x, node->is_pattern ? 'Y':'N',
			node->deleted? 'D':'-', node->specificity, node->exten? "EXTEN:":"",
			node->exten ? node->exten->exten : "", extenstr);
	}

	ast_str_set(&my_prefix, 0, "%s+       ", prefix);

	if (node->next_char)
		log_match_char_tree(node->next_char, ast_str_buffer(my_prefix));

	if (node->alt_char)
		log_match_char_tree(node->alt_char, prefix);
}
#endif

static void cli_match_char_tree(struct match_char *node, char *prefix, int fd)
{
	char extenstr[40];
	struct ast_str *my_prefix = ast_str_alloca(1024);

	extenstr[0] = '\0';

	if (node && node->exten)
		snprintf(extenstr, sizeof(extenstr), "(%p)", node->exten);

	if (strlen(node->x) > 1) {
		ast_cli(fd, "%s[%s]:%c:%c:%d:%s%s%s\n", prefix, node->x, node->is_pattern ? 'Y' : 'N',
			node->deleted ? 'D' : '-', node->specificity, node->exten? "EXTEN:" : "",
			node->exten ? node->exten->exten : "", extenstr);
	} else {
		ast_cli(fd, "%s%s:%c:%c:%d:%s%s%s\n", prefix, node->x, node->is_pattern ? 'Y' : 'N',
			node->deleted ? 'D' : '-', node->specificity, node->exten? "EXTEN:" : "",
			node->exten ? node->exten->exten : "", extenstr);
	}

	ast_str_set(&my_prefix, 0, "%s+       ", prefix);

	if (node->next_char)
		cli_match_char_tree(node->next_char, ast_str_buffer(my_prefix), fd);

	if (node->alt_char)
		cli_match_char_tree(node->alt_char, prefix, fd);
}

static struct ast_exten *get_canmatch_exten(struct match_char *node)
{
	/* find the exten at the end of the rope */
	struct match_char *node2 = node;

	for (node2 = node; node2; node2 = node2->next_char) {
		if (node2->exten) {
#ifdef NEED_DEBUG_HERE
			ast_log(LOG_NOTICE,"CanMatch_exten returns exten %s(%p)\n", node2->exten->exten, node2->exten);
#endif
			return node2->exten;
		}
	}
#ifdef NEED_DEBUG_HERE
	ast_log(LOG_NOTICE,"CanMatch_exten returns NULL, match_char=%s\n", node->x);
#endif
	return 0;
}

static struct ast_exten *trie_find_next_match(struct match_char *node)
{
	struct match_char *m3;
	struct match_char *m4;
	struct ast_exten *e3;

	if (node && node->x[0] == '.' && !node->x[1]) { /* dot and ! will ALWAYS be next match in a matchmore */
		return node->exten;
	}

	if (node && node->x[0] == '!' && !node->x[1]) {
		return node->exten;
	}

	if (!node || !node->next_char) {
		return NULL;
	}

	m3 = node->next_char;

	if (m3->exten) {
		return m3->exten;
	}
	for (m4 = m3->alt_char; m4; m4 = m4->alt_char) {
		if (m4->exten) {
			return m4->exten;
		}
	}
	for (m4 = m3; m4; m4 = m4->alt_char) {
		e3 = trie_find_next_match(m3);
		if (e3) {
			return e3;
		}
	}

	return NULL;
}

#ifdef DEBUG_THIS
static char *action2str(enum ext_match_t action)
{
	switch (action) {
	case E_MATCH:
		return "MATCH";
	case E_CANMATCH:
		return "CANMATCH";
	case E_MATCHMORE:
		return "MATCHMORE";
	case E_FINDLABEL:
		return "FINDLABEL";
	case E_SPAWN:
		return "SPAWN";
	default:
		return "?ACTION?";
	}
}

#endif

static void new_find_extension(const char *str, struct scoreboard *score, struct match_char *tree, int length, int spec, const char *callerid, const char *label, enum ext_match_t action)
{
	struct match_char *p; /* note minimal stack storage requirements */
	struct ast_exten pattern = { .label = label };
#ifdef DEBUG_THIS
	if (tree)
		ast_log(LOG_NOTICE,"new_find_extension called with %s on (sub)tree %s action=%s\n", str, tree->x, action2str(action));
	else
		ast_log(LOG_NOTICE,"new_find_extension called with %s on (sub)tree NULL action=%s\n", str, action2str(action));
#endif
	for (p = tree; p; p = p->alt_char) {
		if (p->is_pattern) {
			if (p->x[0] == 'N') {
				if (p->x[1] == 0 && *str >= '2' && *str <= '9' ) {
#define	NEW_MATCHER_CHK_MATCH	       \
					if (p->exten && !(*(str + 1))) { /* if a shorter pattern matches along the way, might as well report it */             \
						if (action == E_MATCH || action == E_SPAWN || action == E_FINDLABEL) { /* if in CANMATCH/MATCHMORE, don't let matches get in the way */   \
							update_scoreboard(score, length + 1, spec + p->specificity, p->exten, 0, callerid, p->deleted, p);                 \
							if (!p->deleted) {                                                                                           \
								if (action == E_FINDLABEL) {                                                                             \
									if (ast_hashtab_lookup(score->exten->peer_label_table, &pattern)) {                                  \
										ast_debug(4, "Found label in preferred extension\n");                                            \
										return;                                                                                          \
									}                                                                                                    \
								} else {                                                                                                 \
									ast_debug(4, "returning an exact match-- first found-- %s\n", p->exten->exten);                       \
									return; /* the first match, by definition, will be the best, because of the sorted tree */           \
								}                                                                                                        \
							}                                                                                                            \
						}                                                                                                                \
					}

#define	NEW_MATCHER_RECURSE	           \
					if (p->next_char && (*(str + 1) || (p->next_char->x[0] == '/' && p->next_char->x[1] == 0)                 \
		                                       || p->next_char->x[0] == '!')) {                                          \
						if (*(str + 1) || p->next_char->x[0] == '!') {                                                         \
							new_find_extension(str + 1, score, p->next_char, length + 1, spec + p->specificity, callerid, label, action); \
							if (score->exten)  {                                                                             \
						        ast_debug(4 ,"returning an exact match-- %s\n", score->exten->exten);                         \
								return; /* the first match is all we need */                                                 \
							}												                                                 \
						} else {                                                                                             \
							new_find_extension("/", score, p->next_char, length + 1, spec + p->specificity, callerid, label, action);	 \
							if (score->exten || ((action == E_CANMATCH || action == E_MATCHMORE) && score->canmatch)) {      \
						        ast_debug(4,"returning a (can/more) match--- %s\n", score->exten ? score->exten->exten :     \
		                               "NULL");                                                                        \
								return; /* the first match is all we need */                                                 \
							}												                                                 \
						}                                                                                                    \
					} else if ((p->next_char || action == E_CANMATCH) && !*(str + 1)) {                                                                  \
						score->canmatch = 1;                                                                                 \
						score->canmatch_exten = get_canmatch_exten(p);                                                       \
						if (action == E_CANMATCH || action == E_MATCHMORE) {                                                 \
					        ast_debug(4, "returning a canmatch/matchmore--- str=%s\n", str);                                  \
							return;                                                                                          \
						}												                                                     \
					}

					NEW_MATCHER_CHK_MATCH;
					NEW_MATCHER_RECURSE;
				}
			} else if (p->x[0] == 'Z') {
				if (p->x[1] == 0 && *str >= '1' && *str <= '9' ) {
					NEW_MATCHER_CHK_MATCH;
					NEW_MATCHER_RECURSE;
				}
			} else if (p->x[0] == 'X') {
				if (p->x[1] == 0 && *str >= '0' && *str <= '9' ) {
					NEW_MATCHER_CHK_MATCH;
					NEW_MATCHER_RECURSE;
				}
			} else if (p->x[0] == '.' && p->x[1] == 0) {
				/* how many chars will the . match against? */
				int i = 0;
				const char *str2 = str;
				while (*str2 && *str2 != '/') {
					str2++;
					i++;
				}
				if (p->exten && *str2 != '/') {
					update_scoreboard(score, length + i, spec + (i * p->specificity), p->exten, '.', callerid, p->deleted, p);
					if (score->exten) {
						ast_debug(4,"return because scoreboard has a match with '/'--- %s\n", score->exten->exten);
						return; /* the first match is all we need */
					}
				}
				if (p->next_char && p->next_char->x[0] == '/' && p->next_char->x[1] == 0) {
					new_find_extension("/", score, p->next_char, length + i, spec+(p->specificity*i), callerid, label, action);
					if (score->exten || ((action == E_CANMATCH || action == E_MATCHMORE) && score->canmatch)) {
						ast_debug(4, "return because scoreboard has exact match OR CANMATCH/MATCHMORE & canmatch set--- %s\n", score->exten ? score->exten->exten : "NULL");
						return; /* the first match is all we need */
					}
				}
			} else if (p->x[0] == '!' && p->x[1] == 0) {
				/* how many chars will the . match against? */
				int i = 1;
				const char *str2 = str;
				while (*str2 && *str2 != '/') {
					str2++;
					i++;
				}
				if (p->exten && *str2 != '/') {
					update_scoreboard(score, length + 1, spec + (p->specificity * i), p->exten, '!', callerid, p->deleted, p);
					if (score->exten) {
						ast_debug(4, "return because scoreboard has a '!' match--- %s\n", score->exten->exten);
						return; /* the first match is all we need */
					}
				}
				if (p->next_char && p->next_char->x[0] == '/' && p->next_char->x[1] == 0) {
					new_find_extension("/", score, p->next_char, length + i, spec + (p->specificity * i), callerid, label, action);
					if (score->exten || ((action == E_CANMATCH || action == E_MATCHMORE) && score->canmatch)) {
						ast_debug(4, "return because scoreboard has exact match OR CANMATCH/MATCHMORE & canmatch set with '/' and '!'--- %s\n", score->exten ? score->exten->exten : "NULL");
						return; /* the first match is all we need */
					}
				}
			} else if (p->x[0] == '/' && p->x[1] == 0) {
				/* the pattern in the tree includes the cid match! */
				if (p->next_char && callerid && *callerid) {
					new_find_extension(callerid, score, p->next_char, length + 1, spec, callerid, label, action);
					if (score->exten || ((action == E_CANMATCH || action == E_MATCHMORE) && score->canmatch)) {
						ast_debug(4, "return because scoreboard has exact match OR CANMATCH/MATCHMORE & canmatch set with '/'--- %s\n", score->exten ? score->exten->exten : "NULL");
						return; /* the first match is all we need */
					}
				}
			} else if (strchr(p->x, *str)) {
				ast_debug(4, "Nothing strange about this match\n");
				NEW_MATCHER_CHK_MATCH;
				NEW_MATCHER_RECURSE;
			}
		} else if (strchr(p->x, *str)) {
			ast_debug(4, "Nothing strange about this match\n");
			NEW_MATCHER_CHK_MATCH;
			NEW_MATCHER_RECURSE;
		}
	}
	ast_debug(4, "return at end of func\n");
}

/* the algorithm for forming the extension pattern tree is also a bit simple; you
 * traverse all the extensions in a context, and for each char of the extension,
 * you see if it exists in the tree; if it doesn't, you add it at the appropriate
 * spot. What more can I say? At the end of each exten, you cap it off by adding the
 * address of the extension involved. Duplicate patterns will be complained about.
 *
 * Ideally, this would be done for each context after it is created and fully
 * filled. It could be done as a finishing step after extensions.conf or .ael is
 * loaded, or it could be done when the first search is encountered. It should only
 * have to be done once, until the next unload or reload.
 *
 * I guess forming this pattern tree would be analogous to compiling a regex. Except
 * that a regex only handles 1 pattern, really. This trie holds any number
 * of patterns. Well, really, it **could** be considered a single pattern,
 * where the "|" (or) operator is allowed, I guess, in a way, sort of...
 */

static struct match_char *already_in_tree(struct match_char *current, char *pat, int is_pattern)
{
	struct match_char *t;

	if (!current) {
		return 0;
	}

	for (t = current; t; t = t->alt_char) {
		if (is_pattern == t->is_pattern && !strcmp(pat, t->x)) {/* uh, we may want to sort exploded [] contents to make matching easy */
			return t;
		}
	}

	return 0;
}

/* The first arg is the location of the tree ptr, or the
   address of the next_char ptr in the node, so we can mess
   with it, if we need to insert at the beginning of the list */

static void insert_in_next_chars_alt_char_list(struct match_char **parent_ptr, struct match_char *node)
{
	struct match_char *curr, *lcurr;

	/* insert node into the tree at "current", so the alt_char list from current is
	   sorted in increasing value as you go to the leaves */
	if (!(*parent_ptr)) {
		*parent_ptr = node;
		return;
	}

	if ((*parent_ptr)->specificity > node->specificity) {
		/* insert at head */
		node->alt_char = (*parent_ptr);
		*parent_ptr = node;
		return;
	}

	lcurr = *parent_ptr;
	for (curr = (*parent_ptr)->alt_char; curr; curr = curr->alt_char) {
		if (curr->specificity > node->specificity) {
			node->alt_char = curr;
			lcurr->alt_char = node;
			break;
		}
		lcurr = curr;
	}

	if (!curr) {
		lcurr->alt_char = node;
	}

}

struct pattern_node {
	/*! Pattern node specificity */
	int specif;
	/*! Pattern node match characters. */
	char buf[256];
};

static struct match_char *add_pattern_node(struct ast_context *con, struct match_char *current, const struct pattern_node *pattern, int is_pattern, int already, struct match_char **nextcharptr)
{
	struct match_char *m;

	if (!(m = ast_calloc(1, sizeof(*m) + strlen(pattern->buf)))) {
		return NULL;
	}

	/* strcpy is safe here since we know its size and have allocated
	 * just enough space for when we allocated m
	 */
	strcpy(m->x, pattern->buf);

	/* the specificity scores are the same as used in the old
	   pattern matcher. */
	m->is_pattern = is_pattern;
	if (pattern->specif == 1 && is_pattern && pattern->buf[0] == 'N') {
		m->specificity = 0x0832;
	} else if (pattern->specif == 1 && is_pattern && pattern->buf[0] == 'Z') {
		m->specificity = 0x0931;
	} else if (pattern->specif == 1 && is_pattern && pattern->buf[0] == 'X') {
		m->specificity = 0x0a30;
	} else if (pattern->specif == 1 && is_pattern && pattern->buf[0] == '.') {
		m->specificity = 0x18000;
	} else if (pattern->specif == 1 && is_pattern && pattern->buf[0] == '!') {
		m->specificity = 0x28000;
	} else {
		m->specificity = pattern->specif;
	}

	if (!con->pattern_tree) {
		insert_in_next_chars_alt_char_list(&con->pattern_tree, m);
	} else {
		if (already) { /* switch to the new regime (traversing vs appending)*/
			insert_in_next_chars_alt_char_list(nextcharptr, m);
		} else {
			insert_in_next_chars_alt_char_list(&current->next_char, m);
		}
	}

	return m;
}

/*!
 * \internal
 * \brief Extract the next exten pattern node.
 *
 * \param node Pattern node to fill.
 * \param src Next source character to read.
 * \param pattern TRUE if the exten is a pattern.
 * \param extenbuf Original exten buffer to use in diagnostic messages.
 *
 * \retval Ptr to next extenbuf pos to read.
 */
static const char *get_pattern_node(struct pattern_node *node, const char *src, int pattern, const char *extenbuf)
{
#define INC_DST_OVERFLOW_CHECK							\
	do {												\
		if (dst - node->buf < sizeof(node->buf) - 1) {	\
			++dst;										\
		} else {										\
			overflow = 1;								\
		}												\
	} while (0)

	node->specif = 0;
	node->buf[0] = '\0';
	while (*src) {
		if (*src == '[' && pattern) {
			char *dst = node->buf;
			const char *src_next;
			int length;
			int overflow = 0;

			/* get past the '[' */
			++src;
			for (;;) {
				if (*src == '\\') {
					/* Escaped character. */
					++src;
					if (*src == '[' || *src == '\\' || *src == '-' || *src == ']') {
						*dst = *src++;
						INC_DST_OVERFLOW_CHECK;
					}
				} else if (*src == '-') {
					unsigned char first;
					unsigned char last;

					src_next = src;
					first = *(src_next - 1);
					last = *++src_next;

					if (last == '\\') {
						/* Escaped character. */
						last = *++src_next;
					}

					/* Possible char range. */
					if (node->buf[0] && last) {
						/* Expand the char range. */
						while (++first <= last) {
							*dst = first;
							INC_DST_OVERFLOW_CHECK;
						}
						src = src_next + 1;
					} else {
						/*
						 * There was no left or right char for the range.
						 * It is just a '-'.
						 */
						*dst = *src++;
						INC_DST_OVERFLOW_CHECK;
					}
				} else if (*src == '\0') {
					ast_log(LOG_WARNING,
						"A matching ']' was not found for '[' in exten pattern '%s'\n",
						extenbuf);
					break;
				} else if (*src == ']') {
					++src;
					break;
				} else {
					*dst = *src++;
					INC_DST_OVERFLOW_CHECK;
				}
			}
			/* null terminate the exploded range */
			*dst = '\0';

			if (overflow) {
				ast_log(LOG_ERROR,
					"Expanded character set too large to deal with in exten pattern '%s'. Ignoring character set.\n",
					extenbuf);
				node->buf[0] = '\0';
				continue;
			}

			/* Sort the characters in character set. */
			length = strlen(node->buf);
			if (!length) {
				ast_log(LOG_WARNING, "Empty character set in exten pattern '%s'. Ignoring.\n",
					extenbuf);
				node->buf[0] = '\0';
				continue;
			}
			qsort(node->buf, length, 1, compare_char);

			/* Remove duplicate characters from character set. */
			dst = node->buf;
			src_next = node->buf;
			while (*src_next++) {
				if (*dst != *src_next) {
					*++dst = *src_next;
				}
			}

			length = strlen(node->buf);
			length <<= 8;
			node->specif = length | (unsigned char) node->buf[0];
			break;
		} else if (*src == '-') {
			/* Skip dashes in all extensions. */
			++src;
		} else {
			if (*src == '\\') {
				/*
				 * XXX The escape character here does not remove any special
				 * meaning to characters except the '[', '\\', and '-'
				 * characters since they are special only in this function.
				 */
				node->buf[0] = *++src;
				if (!node->buf[0]) {
					break;
				}
			} else {
				node->buf[0] = *src;
				if (pattern) {
					/* make sure n,x,z patterns are canonicalized to N,X,Z */
					if (node->buf[0] == 'n') {
						node->buf[0] = 'N';
					} else if (node->buf[0] == 'x') {
						node->buf[0] = 'X';
					} else if (node->buf[0] == 'z') {
						node->buf[0] = 'Z';
					}
				}
			}
			node->buf[1] = '\0';
			node->specif = 1;
			++src;
			break;
		}
	}
	return src;

#undef INC_DST_OVERFLOW_CHECK
}

static struct match_char *add_exten_to_pattern_tree(struct ast_context *con, struct ast_exten *e1, int findonly)
{
	struct match_char *m1 = NULL;
	struct match_char *m2 = NULL;
	struct match_char **m0;
	const char *pos;
	int already;
	int pattern = 0;
	int idx_cur;
	int idx_next;
	char extenbuf[512];
	struct pattern_node pat_node[2];

	if (e1->matchcid) {
		if (sizeof(extenbuf) < strlen(e1->exten) + strlen(e1->cidmatch) + 2) {
			ast_log(LOG_ERROR,
				"The pattern %s/%s is too big to deal with: it will be ignored! Disaster!\n",
				e1->exten, e1->cidmatch);
			return NULL;
		}
		sprintf(extenbuf, "%s/%s", e1->exten, e1->cidmatch);/* Safe.  We just checked. */
	} else {
		ast_copy_string(extenbuf, e1->exten, sizeof(extenbuf));
	}

#ifdef NEED_DEBUG
	ast_debug(1, "Adding exten %s to tree\n", extenbuf);
#endif
	m1 = con->pattern_tree; /* each pattern starts over at the root of the pattern tree */
	m0 = &con->pattern_tree;
	already = 1;

	pos = extenbuf;
	if (*pos == '_') {
		pattern = 1;
		++pos;
	}
	idx_cur = 0;
	pos = get_pattern_node(&pat_node[idx_cur], pos, pattern, extenbuf);
	for (; pat_node[idx_cur].buf[0]; idx_cur = idx_next) {
		idx_next = (idx_cur + 1) % ARRAY_LEN(pat_node);
		pos = get_pattern_node(&pat_node[idx_next], pos, pattern, extenbuf);

		/* See about adding node to tree. */
		m2 = NULL;
		if (already && (m2 = already_in_tree(m1, pat_node[idx_cur].buf, pattern))
			&& m2->next_char) {
			if (!pat_node[idx_next].buf[0]) {
				/*
				 * This is the end of the pattern, but not the end of the tree.
				 * Mark this node with the exten... a shorter pattern might win
				 * if the longer one doesn't match.
				 */
				if (findonly) {
					return m2;
				}
				if (m2->exten) {
					ast_log(LOG_WARNING, "Found duplicate exten. Had %s found %s\n",
						m2->deleted ? "(deleted/invalid)" : m2->exten->exten, e1->exten);
				}
				m2->exten = e1;
				m2->deleted = 0;
			}
			m1 = m2->next_char; /* m1 points to the node to compare against */
			m0 = &m2->next_char; /* m0 points to the ptr that points to m1 */
		} else { /* not already OR not m2 OR nor m2->next_char */
			if (m2) {
				if (findonly) {
					return m2;
				}
				m1 = m2; /* while m0 stays the same */
			} else {
				if (findonly) {
					return m1;
				}
				m1 = add_pattern_node(con, m1, &pat_node[idx_cur], pattern, already, m0);
				if (!m1) { /* m1 is the node just added */
					return NULL;
				}
				m0 = &m1->next_char;
			}
			if (!pat_node[idx_next].buf[0]) {
				if (m2 && m2->exten) {
					ast_log(LOG_WARNING, "Found duplicate exten. Had %s found %s\n",
						m2->deleted ? "(deleted/invalid)" : m2->exten->exten, e1->exten);
				}
				m1->deleted = 0;
				m1->exten = e1;
			}

			/* The 'already' variable is a mini-optimization designed to make it so that we
			 * don't have to call already_in_tree when we know it will return false.
			 */
			already = 0;
		}
	}
	return m1;
}

static void create_match_char_tree(struct ast_context *con)
{
	struct ast_hashtab_iter *t1;
	struct ast_exten *e1;
#ifdef NEED_DEBUG
	int biggest_bucket, resizes, numobjs, numbucks;

	ast_debug(1, "Creating Extension Trie for context %s(%p)\n", con->name, con);
	ast_hashtab_get_stats(con->root_table, &biggest_bucket, &resizes, &numobjs, &numbucks);
	ast_debug(1, "This tree has %d objects in %d bucket lists, longest list=%d objects, and has resized %d times\n",
			numobjs, numbucks, biggest_bucket, resizes);
#endif
	t1 = ast_hashtab_start_traversal(con->root_table);
	while ((e1 = ast_hashtab_next(t1))) {
		if (e1->exten) {
			add_exten_to_pattern_tree(con, e1, 0);
		} else {
			ast_log(LOG_ERROR, "Attempt to create extension with no extension name.\n");
		}
	}
	ast_hashtab_end_traversal(t1);
}

static void destroy_pattern_tree(struct match_char *pattern_tree) /* pattern tree is a simple binary tree, sort of, so the proper way to destroy it is... recursively! */
{
	/* destroy all the alternates */
	if (pattern_tree->alt_char) {
		destroy_pattern_tree(pattern_tree->alt_char);
		pattern_tree->alt_char = 0;
	}
	/* destroy all the nexts */
	if (pattern_tree->next_char) {
		destroy_pattern_tree(pattern_tree->next_char);
		pattern_tree->next_char = 0;
	}
	pattern_tree->exten = 0; /* never hurts to make sure there's no pointers laying around */
	ast_free(pattern_tree);
}

/*
 * Special characters used in patterns:
 *	'_'	underscore is the leading character of a pattern.
 *		In other position it is treated as a regular char.
 *	.	one or more of any character. Only allowed at the end of
 *		a pattern.
 *	!	zero or more of anything. Also impacts the result of CANMATCH
 *		and MATCHMORE. Only allowed at the end of a pattern.
 *		In the core routine, ! causes a match with a return code of 2.
 *		In turn, depending on the search mode: (XXX check if it is implemented)
 *		- E_MATCH retuns 1 (does match)
 *		- E_MATCHMORE returns 0 (no match)
 *		- E_CANMATCH returns 1 (does match)
 *
 *	/	should not appear as it is considered the separator of the CID info.
 *		XXX at the moment we may stop on this char.
 *
 *	X Z N	match ranges 0-9, 1-9, 2-9 respectively.
 *	[	denotes the start of a set of character. Everything inside
 *		is considered literally. We can have ranges a-d and individual
 *		characters. A '[' and '-' can be considered literally if they
 *		are just before ']'.
 *		XXX currently there is no way to specify ']' in a range, nor \ is
 *		considered specially.
 *
 * When we compare a pattern with a specific extension, all characters in the extension
 * itself are considered literally.
 * XXX do we want to consider space as a separator as well ?
 * XXX do we want to consider the separators in non-patterns as well ?
 */

/*!
 * \brief helper functions to sort extensions and patterns in the desired way,
 * so that more specific patterns appear first.
 *
 * ext_cmp1 compares individual characters (or sets of), returning
 * an int where bits 0-7 are the ASCII code of the first char in the set,
 * while bit 8-15 are the cardinality of the set minus 1.
 * This way more specific patterns (smaller cardinality) appear first.
 * Wildcards have a special value, so that we can directly compare them to
 * sets by subtracting the two values. In particular:
 *  0x000xx		one character, xx
 *  0x0yyxx		yy character set starting with xx
 *  0x10000		'.' (one or more of anything)
 *  0x20000		'!' (zero or more of anything)
 *  0x30000		NUL (end of string)
 *  0x40000		error in set.
 * The pointer to the string is advanced according to needs.
 * NOTES:
 *	1. the empty set is equivalent to NUL.
 *	2. given that a full set has always 0 as the first element,
 *	   we could encode the special cases as 0xffXX where XX
 *	   is 1, 2, 3, 4 as used above.
 */
static int ext_cmp1(const char **p, unsigned char *bitwise)
{
	int c, cmin = 0xff, count = 0;
	const char *end;

	/* load value and advance pointer */
	c = *(*p)++;

	/* always return unless we have a set of chars */
	switch (toupper(c)) {
	default:	/* ordinary character */
		bitwise[c / 8] = 1 << (c % 8);
		return 0x0100 | (c & 0xff);

	case 'N':	/* 2..9 */
		bitwise[6] = 0xfc;
		bitwise[7] = 0x03;
		return 0x0800 | '2';

	case 'X':	/* 0..9 */
		bitwise[6] = 0xff;
		bitwise[7] = 0x03;
		return 0x0A00 | '0';

	case 'Z':	/* 1..9 */
		bitwise[6] = 0xfe;
		bitwise[7] = 0x03;
		return 0x0900 | '1';

	case '.':	/* wildcard */
		return 0x18000;

	case '!':	/* earlymatch */
		return 0x28000;	/* less specific than NULL */

	case '\0':	/* empty string */
		*p = NULL;
		return 0x30000;

	case '[':	/* pattern */
		break;
	}
	/* locate end of set */
	end = strchr(*p, ']');

	if (end == NULL) {
		ast_log(LOG_WARNING, "Wrong usage of [] in the extension\n");
		return 0x40000;	/* XXX make this entry go last... */
	}

	for (; *p < end  ; (*p)++) {
		unsigned char c1, c2;	/* first-last char in range */
		c1 = (unsigned char)((*p)[0]);
		if (*p + 2 < end && (*p)[1] == '-') { /* this is a range */
			c2 = (unsigned char)((*p)[2]);
			*p += 2;    /* skip a total of 3 chars */
		} else {        /* individual character */
			c2 = c1;
		}
		if (c1 < cmin) {
			cmin = c1;
		}
		for (; c1 <= c2; c1++) {
			unsigned char mask = 1 << (c1 % 8);
			/*!\note If two patterns score the same, the one with the lowest
			 * ascii values will compare as coming first. */
			/* Flag the character as included (used) and count it. */
			if (!(bitwise[ c1 / 8 ] & mask)) {
				bitwise[ c1 / 8 ] |= mask;
				count += 0x100;
			}
		}
	}
	(*p)++;
	return count == 0 ? 0x30000 : (count | cmin);
}

/*!
 * \brief the full routine to compare extensions in rules.
 */
static int ext_cmp(const char *a, const char *b)
{
	/* make sure non-patterns come first.
	 * If a is not a pattern, it either comes first or
	 * we do a more complex pattern comparison.
	 */
	int ret = 0;

	if (a[0] != '_')
		return (b[0] == '_') ? -1 : strcmp(a, b);

	/* Now we know a is a pattern; if b is not, a comes first */
	if (b[0] != '_')
		return 1;

	/* ok we need full pattern sorting routine.
	 * skip past the underscores */
	++a; ++b;
	do {
		unsigned char bitwise[2][32] = { { 0, } };
		ret = ext_cmp1(&a, bitwise[0]) - ext_cmp1(&b, bitwise[1]);
		if (ret == 0) {
			/* Are the classes different, even though they score the same? */
			ret = memcmp(bitwise[0], bitwise[1], 32);
		}
	} while (!ret && a && b);
	if (ret == 0) {
		return 0;
	} else {
		return (ret > 0) ? 1 : -1;
	}
}

int ast_extension_cmp(const char *a, const char *b)
{
	return ext_cmp(a, b);
}

/*!
 * \internal
 * \brief used ast_extension_{match|close}
 * mode is as follows:
 *	E_MATCH		success only on exact match
 *	E_MATCHMORE	success only on partial match (i.e. leftover digits in pattern)
 *	E_CANMATCH	either of the above.
 * \retval 0 on no-match
 * \retval 1 on match
 * \retval 2 on early match.
 */

static int _extension_match_core(const char *pattern, const char *data, enum ext_match_t mode)
{
	mode &= E_MATCH_MASK;	/* only consider the relevant bits */

#ifdef NEED_DEBUG_HERE
	ast_log(LOG_NOTICE,"match core: pat: '%s', dat: '%s', mode=%d\n", pattern, data, (int)mode);
#endif

	if ( (mode == E_MATCH) && (pattern[0] == '_') && (!strcasecmp(pattern,data)) ) { /* note: if this test is left out, then _x. will not match _x. !!! */
#ifdef NEED_DEBUG_HERE
		ast_log(LOG_NOTICE,"return (1) - pattern matches pattern\n");
#endif
		return 1;
	}

	if (pattern[0] != '_') { /* not a pattern, try exact or partial match */
		int ld = strlen(data), lp = strlen(pattern);

		if (lp < ld) {		/* pattern too short, cannot match */
#ifdef NEED_DEBUG_HERE
			ast_log(LOG_NOTICE,"return (0) - pattern too short, cannot match\n");
#endif
			return 0;
		}
		/* depending on the mode, accept full or partial match or both */
		if (mode == E_MATCH) {
#ifdef NEED_DEBUG_HERE
			ast_log(LOG_NOTICE,"return (!strcmp(%s,%s) when mode== E_MATCH)\n", pattern, data);
#endif
			return !strcmp(pattern, data); /* 1 on match, 0 on fail */
		}
		if (ld == 0 || !strncasecmp(pattern, data, ld)) { /* partial or full match */
#ifdef NEED_DEBUG_HERE
			ast_log(LOG_NOTICE,"return (mode(%d) == E_MATCHMORE ? lp(%d) > ld(%d) : 1)\n", mode, lp, ld);
#endif
			return (mode == E_MATCHMORE) ? lp > ld : 1; /* XXX should consider '!' and '/' ? */
		} else {
#ifdef NEED_DEBUG_HERE
			ast_log(LOG_NOTICE,"return (0) when ld(%d) > 0 && pattern(%s) != data(%s)\n", ld, pattern, data);
#endif
			return 0;
		}
	}
	pattern++; /* skip leading _ */
	/*
	 * XXX below we stop at '/' which is a separator for the CID info. However we should
	 * not store '/' in the pattern at all. When we insure it, we can remove the checks.
	 */
	while (*data && *pattern && *pattern != '/') {
		const char *end;

		if (*data == '-') { /* skip '-' in data (just a separator) */
			data++;
			continue;
		}
		switch (toupper(*pattern)) {
		case '[':	/* a range */
			end = strchr(pattern+1, ']'); /* XXX should deal with escapes ? */
			if (end == NULL) {
				ast_log(LOG_WARNING, "Wrong usage of [] in the extension\n");
				return 0;	/* unconditional failure */
			}
			for (pattern++; pattern != end; pattern++) {
				if (pattern+2 < end && pattern[1] == '-') { /* this is a range */
					if (*data >= pattern[0] && *data <= pattern[2])
						break;	/* match found */
					else {
						pattern += 2; /* skip a total of 3 chars */
						continue;
					}
				} else if (*data == pattern[0])
					break;	/* match found */
			}
			if (pattern == end) {
#ifdef NEED_DEBUG_HERE
				ast_log(LOG_NOTICE,"return (0) when pattern==end\n");
#endif
				return 0;
			}
			pattern = end;	/* skip and continue */
			break;
		case 'N':
			if (*data < '2' || *data > '9') {
#ifdef NEED_DEBUG_HERE
				ast_log(LOG_NOTICE,"return (0) N is matched\n");
#endif
				return 0;
			}
			break;
		case 'X':
			if (*data < '0' || *data > '9') {
#ifdef NEED_DEBUG_HERE
				ast_log(LOG_NOTICE,"return (0) X is matched\n");
#endif
				return 0;
			}
			break;
		case 'Z':
			if (*data < '1' || *data > '9') {
#ifdef NEED_DEBUG_HERE
				ast_log(LOG_NOTICE,"return (0) Z is matched\n");
#endif
				return 0;
			}
			break;
		case '.':	/* Must match, even with more digits */
#ifdef NEED_DEBUG_HERE
			ast_log(LOG_NOTICE, "return (1) when '.' is matched\n");
#endif
			return 1;
		case '!':	/* Early match */
#ifdef NEED_DEBUG_HERE
			ast_log(LOG_NOTICE, "return (2) when '!' is matched\n");
#endif
			return 2;
		case ' ':
		case '-':	/* Ignore these in patterns */
			data--; /* compensate the final data++ */
			break;
		default:
			if (*data != *pattern) {
#ifdef NEED_DEBUG_HERE
				ast_log(LOG_NOTICE, "return (0) when *data(%c) != *pattern(%c)\n", *data, *pattern);
#endif
				return 0;
			}
		}
		data++;
		pattern++;
	}
	if (*data)			/* data longer than pattern, no match */ {
#ifdef NEED_DEBUG_HERE
		ast_log(LOG_NOTICE, "return (0) when data longer than pattern\n");
#endif
		return 0;
	}

	/*
	 * match so far, but ran off the end of the data.
	 * Depending on what is next, determine match or not.
	 */
	if (*pattern == '\0' || *pattern == '/') {	/* exact match */
#ifdef NEED_DEBUG_HERE
		ast_log(LOG_NOTICE, "at end, return (%d) in 'exact match'\n", (mode==E_MATCHMORE) ? 0 : 1);
#endif
		return (mode == E_MATCHMORE) ? 0 : 1;	/* this is a failure for E_MATCHMORE */
	} else if (*pattern == '!')	{		/* early match */
#ifdef NEED_DEBUG_HERE
		ast_log(LOG_NOTICE, "at end, return (2) when '!' is matched\n");
#endif
		return 2;
	} else {						/* partial match */
#ifdef NEED_DEBUG_HERE
		ast_log(LOG_NOTICE, "at end, return (%d) which deps on E_MATCH\n", (mode == E_MATCH) ? 0 : 1);
#endif
		return (mode == E_MATCH) ? 0 : 1;	/* this is a failure for E_MATCH */
	}
}

/*
 * Wrapper around _extension_match_core() to do performance measurement
 * using the profiling code.
 */
static int extension_match_core(const char *pattern, const char *data, enum ext_match_t mode)
{
	int i;
	static int prof_id = -2;	/* marker for 'unallocated' id */
	if (prof_id == -2) {
		prof_id = ast_add_profile("ext_match", 0);
	}
	ast_mark(prof_id, 1);
	i = _extension_match_core(ast_strlen_zero(pattern) ? "" : pattern, ast_strlen_zero(data) ? "" : data, mode);
	ast_mark(prof_id, 0);
	return i;
}

int ast_extension_match(const char *pattern, const char *data)
{
	return extension_match_core(pattern, data, E_MATCH);
}

int ast_extension_close(const char *pattern, const char *data, int needmore)
{
	if (needmore != E_MATCHMORE && needmore != E_CANMATCH)
		ast_log(LOG_WARNING, "invalid argument %d\n", needmore);
	return extension_match_core(pattern, data, needmore);
}

struct fake_context /* this struct is purely for matching in the hashtab */
{
	ast_rwlock_t lock;
	struct ast_exten *root;
	struct ast_hashtab *root_table;
	struct match_char *pattern_tree;
	struct ast_context *next;
	struct ast_include *includes;
	struct ast_ignorepat *ignorepats;
	const char *registrar;
	int refcount;
	AST_LIST_HEAD_NOLOCK(, ast_sw) alts;
	ast_mutex_t macrolock;
	char name[256];
};

struct ast_context *ast_context_find(const char *name)
{
	struct ast_context *tmp;
	struct fake_context item;

	if (!name) {
		return NULL;
	}
	ast_rdlock_contexts();
	if (contexts_table) {
		ast_copy_string(item.name, name, sizeof(item.name));
		tmp = ast_hashtab_lookup(contexts_table, &item);
	} else {
		tmp = NULL;
		while ((tmp = ast_walk_contexts(tmp))) {
			if (!strcasecmp(name, tmp->name)) {
				break;
			}
		}
	}
	ast_unlock_contexts();
	return tmp;
}

#define STATUS_NO_CONTEXT	1
#define STATUS_NO_EXTENSION	2
#define STATUS_NO_PRIORITY	3
#define STATUS_NO_LABEL		4
#define STATUS_SUCCESS		5

static int matchcid(const char *cidpattern, const char *callerid)
{
	/* If the Caller*ID pattern is empty, then we're matching NO Caller*ID, so
	   failing to get a number should count as a match, otherwise not */

	if (ast_strlen_zero(callerid)) {
		return ast_strlen_zero(cidpattern) ? 1 : 0;
	}

	return ast_extension_match(cidpattern, callerid);
}

struct ast_exten *pbx_find_extension(struct ast_channel *chan,
	struct ast_context *bypass, struct pbx_find_info *q,
	const char *context, const char *exten, int priority,
	const char *label, const char *callerid, enum ext_match_t action)
{
	int x, res;
	struct ast_context *tmp = NULL;
	struct ast_exten *e = NULL, *eroot = NULL;
	struct ast_include *i = NULL;
	struct ast_sw *sw = NULL;
	struct ast_exten pattern = {NULL, };
	struct scoreboard score = {0, };
	struct ast_str *tmpdata = NULL;

	pattern.label = label;
	pattern.priority = priority;
#ifdef NEED_DEBUG_HERE
	ast_log(LOG_NOTICE, "Looking for cont/ext/prio/label/action = %s/%s/%d/%s/%d\n", context, exten, priority, label, (int) action);
#endif

	/* Initialize status if appropriate */
	if (q->stacklen == 0) {
		q->status = STATUS_NO_CONTEXT;
		q->swo = NULL;
		q->data = NULL;
		q->foundcontext = NULL;
	} else if (q->stacklen >= AST_PBX_MAX_STACK) {
		ast_log(LOG_WARNING, "Maximum PBX stack exceeded\n");
		return NULL;
	}

	/* Check first to see if we've already been checked */
	for (x = 0; x < q->stacklen; x++) {
		if (!strcasecmp(q->incstack[x], context))
			return NULL;
	}

	if (bypass) { /* bypass means we only look there */
		tmp = bypass;
	} else {      /* look in contexts */
		tmp = find_context(context);
		if (!tmp) {
			return NULL;
		}
	}

	if (q->status < STATUS_NO_EXTENSION)
		q->status = STATUS_NO_EXTENSION;

	/* Do a search for matching extension */

	eroot = NULL;
	score.total_specificity = 0;
	score.exten = 0;
	score.total_length = 0;
	if (!tmp->pattern_tree && tmp->root_table) {
		create_match_char_tree(tmp);
#ifdef NEED_DEBUG
		ast_debug(1, "Tree Created in context %s:\n", context);
		log_match_char_tree(tmp->pattern_tree," ");
#endif
	}
#ifdef NEED_DEBUG
	ast_log(LOG_NOTICE, "The Trie we are searching in:\n");
	log_match_char_tree(tmp->pattern_tree, "::  ");
#endif

	do {
		if (!ast_strlen_zero(overrideswitch)) {
			char *osw = ast_strdupa(overrideswitch), *name;
			struct ast_switch *asw;
			ast_switch_f *aswf = NULL;
			char *datap;
			int eval = 0;

			name = strsep(&osw, "/");
			asw = pbx_findswitch(name);

			if (!asw) {
				ast_log(LOG_WARNING, "No such switch '%s'\n", name);
				break;
			}

			if (osw && strchr(osw, '$')) {
				eval = 1;
			}

			if (eval && !(tmpdata = ast_str_thread_get(&switch_data, 512))) {
				ast_log(LOG_WARNING, "Can't evaluate overrideswitch?!\n");
				break;
			} else if (eval) {
				/* Substitute variables now */
				pbx_substitute_variables_helper(chan, osw, ast_str_buffer(tmpdata), ast_str_size(tmpdata));
				datap = ast_str_buffer(tmpdata);
			} else {
				datap = osw;
			}

			/* equivalent of extension_match_core() at the switch level */
			if (action == E_CANMATCH)
				aswf = asw->canmatch;
			else if (action == E_MATCHMORE)
				aswf = asw->matchmore;
			else /* action == E_MATCH */
				aswf = asw->exists;
			if (!aswf) {
				res = 0;
			} else {
				if (chan) {
					ast_autoservice_start(chan);
				}
				res = aswf(chan, context, exten, priority, callerid, datap);
				if (chan) {
					ast_autoservice_stop(chan);
				}
			}
			if (res) {	/* Got a match */
				q->swo = asw;
				q->data = datap;
				q->foundcontext = context;
				/* XXX keep status = STATUS_NO_CONTEXT ? */
				return NULL;
			}
		}
	} while (0);

	if (extenpatternmatchnew) {
		new_find_extension(exten, &score, tmp->pattern_tree, 0, 0, callerid, label, action);
		eroot = score.exten;

		if (score.last_char == '!' && action == E_MATCHMORE) {
			/* We match an extension ending in '!'.
			 * The decision in this case is final and is NULL (no match).
			 */
#ifdef NEED_DEBUG_HERE
			ast_log(LOG_NOTICE,"Returning MATCHMORE NULL with exclamation point.\n");
#endif
			return NULL;
		}

		if (!eroot && (action == E_CANMATCH || action == E_MATCHMORE) && score.canmatch_exten) {
			q->status = STATUS_SUCCESS;
#ifdef NEED_DEBUG_HERE
			ast_log(LOG_NOTICE,"Returning CANMATCH exten %s\n", score.canmatch_exten->exten);
#endif
			return score.canmatch_exten;
		}

		if ((action == E_MATCHMORE || action == E_CANMATCH)  && eroot) {
			if (score.node) {
				struct ast_exten *z = trie_find_next_match(score.node);
				if (z) {
#ifdef NEED_DEBUG_HERE
					ast_log(LOG_NOTICE,"Returning CANMATCH/MATCHMORE next_match exten %s\n", z->exten);
#endif
				} else {
					if (score.canmatch_exten) {
#ifdef NEED_DEBUG_HERE
						ast_log(LOG_NOTICE,"Returning CANMATCH/MATCHMORE canmatchmatch exten %s(%p)\n", score.canmatch_exten->exten, score.canmatch_exten);
#endif
						return score.canmatch_exten;
					} else {
#ifdef NEED_DEBUG_HERE
						ast_log(LOG_NOTICE,"Returning CANMATCH/MATCHMORE next_match exten NULL\n");
#endif
					}
				}
				return z;
			}
#ifdef NEED_DEBUG_HERE
			ast_log(LOG_NOTICE, "Returning CANMATCH/MATCHMORE NULL (no next_match)\n");
#endif
			return NULL;  /* according to the code, complete matches are null matches in MATCHMORE mode */
		}

		if (eroot) {
			/* found entry, now look for the right priority */
			if (q->status < STATUS_NO_PRIORITY)
				q->status = STATUS_NO_PRIORITY;
			e = NULL;
			if (action == E_FINDLABEL && label ) {
				if (q->status < STATUS_NO_LABEL)
					q->status = STATUS_NO_LABEL;
				e = ast_hashtab_lookup(eroot->peer_label_table, &pattern);
			} else {
				e = ast_hashtab_lookup(eroot->peer_table, &pattern);
			}
			if (e) {	/* found a valid match */
				q->status = STATUS_SUCCESS;
				q->foundcontext = context;
#ifdef NEED_DEBUG_HERE
				ast_log(LOG_NOTICE,"Returning complete match of exten %s\n", e->exten);
#endif
				return e;
			}
		}
	} else {   /* the old/current default exten pattern match algorithm */

		/* scan the list trying to match extension and CID */
		eroot = NULL;
		while ( (eroot = ast_walk_context_extensions(tmp, eroot)) ) {
			int match = extension_match_core(eroot->exten, exten, action);
			/* 0 on fail, 1 on match, 2 on earlymatch */

			if (!match || (eroot->matchcid && !matchcid(eroot->cidmatch, callerid)))
				continue;	/* keep trying */
			if (match == 2 && action == E_MATCHMORE) {
				/* We match an extension ending in '!'.
				 * The decision in this case is final and is NULL (no match).
				 */
				return NULL;
			}
			/* found entry, now look for the right priority */
			if (q->status < STATUS_NO_PRIORITY)
				q->status = STATUS_NO_PRIORITY;
			e = NULL;
			if (action == E_FINDLABEL && label ) {
				if (q->status < STATUS_NO_LABEL)
					q->status = STATUS_NO_LABEL;
				e = ast_hashtab_lookup(eroot->peer_label_table, &pattern);
			} else {
				e = ast_hashtab_lookup(eroot->peer_table, &pattern);
			}
			if (e) {	/* found a valid match */
				q->status = STATUS_SUCCESS;
				q->foundcontext = context;
				return e;
			}
		}
	}

	/* Check alternative switches */
	AST_LIST_TRAVERSE(&tmp->alts, sw, list) {
		struct ast_switch *asw = pbx_findswitch(sw->name);
		ast_switch_f *aswf = NULL;
		char *datap;

		if (!asw) {
			ast_log(LOG_WARNING, "No such switch '%s'\n", sw->name);
			continue;
		}

		/* Substitute variables now */
		if (sw->eval) {
			if (!(tmpdata = ast_str_thread_get(&switch_data, 512))) {
				ast_log(LOG_WARNING, "Can't evaluate switch?!\n");
				continue;
			}
			pbx_substitute_variables_helper(chan, sw->data, ast_str_buffer(tmpdata), ast_str_size(tmpdata));
		}

		/* equivalent of extension_match_core() at the switch level */
		if (action == E_CANMATCH)
			aswf = asw->canmatch;
		else if (action == E_MATCHMORE)
			aswf = asw->matchmore;
		else /* action == E_MATCH */
			aswf = asw->exists;
		datap = sw->eval ? ast_str_buffer(tmpdata) : sw->data;
		if (!aswf)
			res = 0;
		else {
			if (chan)
				ast_autoservice_start(chan);
			res = aswf(chan, context, exten, priority, callerid, datap);
			if (chan)
				ast_autoservice_stop(chan);
		}
		if (res) {	/* Got a match */
			q->swo = asw;
			q->data = datap;
			q->foundcontext = context;
			/* XXX keep status = STATUS_NO_CONTEXT ? */
			return NULL;
		}
	}
	q->incstack[q->stacklen++] = tmp->name;	/* Setup the stack */
	/* Now try any includes we have in this context */
	for (i = tmp->includes; i; i = i->next) {
		if (include_valid(i)) {
			if ((e = pbx_find_extension(chan, bypass, q, i->rname, exten, priority, label, callerid, action))) {
#ifdef NEED_DEBUG_HERE
				ast_log(LOG_NOTICE,"Returning recursive match of %s\n", e->exten);
#endif
				return e;
			}
			if (q->swo)
				return NULL;
		}
	}
	return NULL;
}

/*!
 * \brief extract offset:length from variable name.
 * \return 1 if there is a offset:length part, which is
 * trimmed off (values go into variables)
 */
static int parse_variable_name(char *var, int *offset, int *length, int *isfunc)
{
	int parens = 0;

	*offset = 0;
	*length = INT_MAX;
	*isfunc = 0;
	for (; *var; var++) {
		if (*var == '(') {
			(*isfunc)++;
			parens++;
		} else if (*var == ')') {
			parens--;
		} else if (*var == ':' && parens == 0) {
			*var++ = '\0';
			sscanf(var, "%30d:%30d", offset, length);
			return 1; /* offset:length valid */
		}
	}
	return 0;
}

/*!
 *\brief takes a substring. It is ok to call with value == workspace.
 * \param value
 * \param offset < 0 means start from the end of the string and set the beginning
 *   to be that many characters back.
 * \param length is the length of the substring, a value less than 0 means to leave
 * that many off the end.
 * \param workspace
 * \param workspace_len
 * Always return a copy in workspace.
 */
static char *substring(const char *value, int offset, int length, char *workspace, size_t workspace_len)
{
	char *ret = workspace;
	int lr;	/* length of the input string after the copy */

	ast_copy_string(workspace, value, workspace_len); /* always make a copy */

	lr = strlen(ret); /* compute length after copy, so we never go out of the workspace */

	/* Quick check if no need to do anything */
	if (offset == 0 && length >= lr)	/* take the whole string */
		return ret;

	if (offset < 0)	{	/* translate negative offset into positive ones */
		offset = lr + offset;
		if (offset < 0) /* If the negative offset was greater than the length of the string, just start at the beginning */
			offset = 0;
	}

	/* too large offset result in empty string so we know what to return */
	if (offset >= lr)
		return ret + lr;	/* the final '\0' */

	ret += offset;		/* move to the start position */
	if (length >= 0 && length < lr - offset)	/* truncate if necessary */
		ret[length] = '\0';
	else if (length < 0) {
		if (lr > offset - length) /* After we remove from the front and from the rear, is there anything left? */
			ret[lr + length - offset] = '\0';
		else
			ret[0] = '\0';
	}

	return ret;
}

static const char *ast_str_substring(struct ast_str *value, int offset, int length)
{
	int lr;	/* length of the input string after the copy */

	lr = ast_str_strlen(value); /* compute length after copy, so we never go out of the workspace */

	/* Quick check if no need to do anything */
	if (offset == 0 && length >= lr)	/* take the whole string */
		return ast_str_buffer(value);

	if (offset < 0)	{	/* translate negative offset into positive ones */
		offset = lr + offset;
		if (offset < 0) /* If the negative offset was greater than the length of the string, just start at the beginning */
			offset = 0;
	}

	/* too large offset result in empty string so we know what to return */
	if (offset >= lr) {
		ast_str_reset(value);
		return ast_str_buffer(value);
	}

	if (offset > 0) {
		/* Go ahead and chop off the beginning */
		memmove(ast_str_buffer(value), ast_str_buffer(value) + offset, ast_str_strlen(value) - offset + 1);
		lr -= offset;
	}

	if (length >= 0 && length < lr) {	/* truncate if necessary */
		char *tmp = ast_str_buffer(value);
		tmp[length] = '\0';
		ast_str_update(value);
	} else if (length < 0) {
		if (lr > -length) { /* After we remove from the front and from the rear, is there anything left? */
			char *tmp = ast_str_buffer(value);
			tmp[lr + length] = '\0';
			ast_str_update(value);
		} else {
			ast_str_reset(value);
		}
	} else {
		/* Nothing to do, but update the buffer length */
		ast_str_update(value);
	}

	return ast_str_buffer(value);
}

/*! \brief  Support for Asterisk built-in variables in the dialplan

\note	See also
	- \ref AstVar	Channel variables
	- \ref AstCauses The HANGUPCAUSE variable
 */
void pbx_retrieve_variable(struct ast_channel *c, const char *var, char **ret, char *workspace, int workspacelen, struct varshead *headp)
{
	struct ast_str *str = ast_str_create(16);
	const char *cret;

	cret = ast_str_retrieve_variable(&str, 0, c, headp, var);
	ast_copy_string(workspace, ast_str_buffer(str), workspacelen);
	*ret = cret ? workspace : NULL;
	ast_free(str);
}

const char *ast_str_retrieve_variable(struct ast_str **str, ssize_t maxlen, struct ast_channel *c, struct varshead *headp, const char *var)
{
	const char not_found = '\0';
	char *tmpvar;
	const char *ret;
	const char *s;	/* the result */
	int offset, length;
	int i, need_substring;
	struct varshead *places[2] = { headp, &globals };	/* list of places where we may look */
	char workspace[20];

	if (c) {
		ast_channel_lock(c);
		places[0] = ast_channel_varshead(c);
	}
	/*
	 * Make a copy of var because parse_variable_name() modifies the string.
	 * Then if called directly, we might need to run substring() on the result;
	 * remember this for later in 'need_substring', 'offset' and 'length'
	 */
	tmpvar = ast_strdupa(var);	/* parse_variable_name modifies the string */
	need_substring = parse_variable_name(tmpvar, &offset, &length, &i /* ignored */);

	/*
	 * Look first into predefined variables, then into variable lists.
	 * Variable 's' points to the result, according to the following rules:
	 * s == &not_found (set at the beginning) means that we did not find a
	 *	matching variable and need to look into more places.
	 * If s != &not_found, s is a valid result string as follows:
	 * s = NULL if the variable does not have a value;
	 *	you typically do this when looking for an unset predefined variable.
	 * s = workspace if the result has been assembled there;
	 *	typically done when the result is built e.g. with an snprintf(),
	 *	so we don't need to do an additional copy.
	 * s != workspace in case we have a string, that needs to be copied
	 *	(the ast_copy_string is done once for all at the end).
	 *	Typically done when the result is already available in some string.
	 */
	s = &not_found;	/* default value */
	if (c) {	/* This group requires a valid channel */
		/* Names with common parts are looked up a piece at a time using strncmp. */
		if (!strncmp(var, "CALL", 4)) {
			if (!strncmp(var + 4, "ING", 3)) {
				if (!strcmp(var + 7, "PRES")) {			/* CALLINGPRES */
					ast_str_set(str, maxlen, "%d",
						ast_party_id_presentation(&ast_channel_caller(c)->id));
					s = ast_str_buffer(*str);
				} else if (!strcmp(var + 7, "ANI2")) {		/* CALLINGANI2 */
					ast_str_set(str, maxlen, "%d", ast_channel_caller(c)->ani2);
					s = ast_str_buffer(*str);
				} else if (!strcmp(var + 7, "TON")) {		/* CALLINGTON */
					ast_str_set(str, maxlen, "%d", ast_channel_caller(c)->id.number.plan);
					s = ast_str_buffer(*str);
				} else if (!strcmp(var + 7, "TNS")) {		/* CALLINGTNS */
					ast_str_set(str, maxlen, "%d", ast_channel_dialed(c)->transit_network_select);
					s = ast_str_buffer(*str);
				}
			}
		} else if (!strcmp(var, "HINT")) {
			s = ast_str_get_hint(str, maxlen, NULL, 0, c, ast_channel_context(c), ast_channel_exten(c)) ? ast_str_buffer(*str) : NULL;
		} else if (!strcmp(var, "HINTNAME")) {
			s = ast_str_get_hint(NULL, 0, str, maxlen, c, ast_channel_context(c), ast_channel_exten(c)) ? ast_str_buffer(*str) : NULL;
		} else if (!strcmp(var, "EXTEN")) {
			s = ast_channel_exten(c);
		} else if (!strcmp(var, "CONTEXT")) {
			s = ast_channel_context(c);
		} else if (!strcmp(var, "PRIORITY")) {
			ast_str_set(str, maxlen, "%d", ast_channel_priority(c));
			s = ast_str_buffer(*str);
		} else if (!strcmp(var, "CHANNEL")) {
			s = ast_channel_name(c);
		} else if (!strcmp(var, "UNIQUEID")) {
			s = ast_channel_uniqueid(c);
		} else if (!strcmp(var, "HANGUPCAUSE")) {
			ast_str_set(str, maxlen, "%d", ast_channel_hangupcause(c));
			s = ast_str_buffer(*str);
		}
	}
	if (s == &not_found) { /* look for more */
		if (!strcmp(var, "EPOCH")) {
			ast_str_set(str, maxlen, "%u", (int) time(NULL));
			s = ast_str_buffer(*str);
		} else if (!strcmp(var, "SYSTEMNAME")) {
			s = ast_config_AST_SYSTEM_NAME;
		} else if (!strcmp(var, "ASTETCDIR")) {
			s = ast_config_AST_CONFIG_DIR;
		} else if (!strcmp(var, "ASTMODDIR")) {
			s = ast_config_AST_MODULE_DIR;
		} else if (!strcmp(var, "ASTVARLIBDIR")) {
			s = ast_config_AST_VAR_DIR;
		} else if (!strcmp(var, "ASTDBDIR")) {
			s = ast_config_AST_DB;
		} else if (!strcmp(var, "ASTKEYDIR")) {
			s = ast_config_AST_KEY_DIR;
		} else if (!strcmp(var, "ASTDATADIR")) {
			s = ast_config_AST_DATA_DIR;
		} else if (!strcmp(var, "ASTAGIDIR")) {
			s = ast_config_AST_AGI_DIR;
		} else if (!strcmp(var, "ASTSPOOLDIR")) {
			s = ast_config_AST_SPOOL_DIR;
		} else if (!strcmp(var, "ASTRUNDIR")) {
			s = ast_config_AST_RUN_DIR;
		} else if (!strcmp(var, "ASTLOGDIR")) {
			s = ast_config_AST_LOG_DIR;
		} else if (!strcmp(var, "ENTITYID")) {
			ast_eid_to_str(workspace, sizeof(workspace), &ast_eid_default);
			s = workspace;
		}
	}
	/* if not found, look into chanvars or global vars */
	for (i = 0; s == &not_found && i < ARRAY_LEN(places); i++) {
		struct ast_var_t *variables;
		if (!places[i])
			continue;
		if (places[i] == &globals)
			ast_rwlock_rdlock(&globalslock);
		AST_LIST_TRAVERSE(places[i], variables, entries) {
			if (!strcasecmp(ast_var_name(variables), var)) {
				s = ast_var_value(variables);
				break;
			}
		}
		if (places[i] == &globals)
			ast_rwlock_unlock(&globalslock);
	}
	if (s == &not_found || s == NULL) {
		ast_debug(5, "Result of '%s' is NULL\n", var);
		ret = NULL;
	} else {
		ast_debug(5, "Result of '%s' is '%s'\n", var, s);
		if (s != ast_str_buffer(*str)) {
			ast_str_set(str, maxlen, "%s", s);
		}
		ret = ast_str_buffer(*str);
		if (need_substring) {
			ret = ast_str_substring(*str, offset, length);
			ast_debug(2, "Final result of '%s' is '%s'\n", var, ret);
		}
	}

	if (c) {
		ast_channel_unlock(c);
	}
	return ret;
}

static void exception_store_free(void *data)
{
	struct pbx_exception *exception = data;
	ast_string_field_free_memory(exception);
	ast_free(exception);
}

static struct ast_datastore_info exception_store_info = {
	.type = "EXCEPTION",
	.destroy = exception_store_free,
};

/*!
 * \internal
 * \brief Set the PBX to execute the exception extension.
 *
 * \param chan Channel to raise the exception on.
 * \param reason Reason exception is raised.
 * \param priority Dialplan priority to set.
 *
 * \retval 0 on success.
 * \retval -1 on error.
 */
static int raise_exception(struct ast_channel *chan, const char *reason, int priority)
{
	struct ast_datastore *ds = ast_channel_datastore_find(chan, &exception_store_info, NULL);
	struct pbx_exception *exception = NULL;

	if (!ds) {
		ds = ast_datastore_alloc(&exception_store_info, NULL);
		if (!ds)
			return -1;
		if (!(exception = ast_calloc_with_stringfields(1, struct pbx_exception, 128))) {
			ast_datastore_free(ds);
			return -1;
		}
		ds->data = exception;
		ast_channel_datastore_add(chan, ds);
	} else
		exception = ds->data;

	ast_string_field_set(exception, reason, reason);
	ast_string_field_set(exception, context, ast_channel_context(chan));
	ast_string_field_set(exception, exten, ast_channel_exten(chan));
	exception->priority = ast_channel_priority(chan);
	set_ext_pri(chan, "e", priority);
	return 0;
}

int pbx_builtin_raise_exception(struct ast_channel *chan, const char *reason)
{
	/* Priority will become 1, next time through the AUTOLOOP */
	return raise_exception(chan, reason, 0);
}

static int acf_exception_read(struct ast_channel *chan, const char *name, char *data, char *buf, size_t buflen)
{
	struct ast_datastore *ds = ast_channel_datastore_find(chan, &exception_store_info, NULL);
	struct pbx_exception *exception = NULL;
	if (!ds || !ds->data)
		return -1;
	exception = ds->data;
	if (!strcasecmp(data, "REASON"))
		ast_copy_string(buf, exception->reason, buflen);
	else if (!strcasecmp(data, "CONTEXT"))
		ast_copy_string(buf, exception->context, buflen);
	else if (!strncasecmp(data, "EXTEN", 5))
		ast_copy_string(buf, exception->exten, buflen);
	else if (!strcasecmp(data, "PRIORITY"))
		snprintf(buf, buflen, "%d", exception->priority);
	else
		return -1;
	return 0;
}

static struct ast_custom_function exception_function = {
	.name = "EXCEPTION",
	.read = acf_exception_read,
};

static char *handle_show_functions(struct ast_cli_entry *e, int cmd, struct ast_cli_args *a)
{
	struct ast_custom_function *acf;
	int count_acf = 0;
	int like = 0;

	switch (cmd) {
	case CLI_INIT:
		e->command = "core show functions [like]";
		e->usage =
			"Usage: core show functions [like <text>]\n"
			"       List builtin functions, optionally only those matching a given string\n";
		return NULL;
	case CLI_GENERATE:
		return NULL;
	}

	if (a->argc == 5 && (!strcmp(a->argv[3], "like")) ) {
		like = 1;
	} else if (a->argc != 3) {
		return CLI_SHOWUSAGE;
	}

	ast_cli(a->fd, "%s Custom Functions:\n--------------------------------------------------------------------------------\n", like ? "Matching" : "Installed");

	AST_RWLIST_RDLOCK(&acf_root);
	AST_RWLIST_TRAVERSE(&acf_root, acf, acflist) {
		if (!like || strstr(acf->name, a->argv[4])) {
			count_acf++;
			ast_cli(a->fd, "%-20.20s  %-35.35s  %s\n",
				S_OR(acf->name, ""),
				S_OR(acf->syntax, ""),
				S_OR(acf->synopsis, ""));
		}
	}
	AST_RWLIST_UNLOCK(&acf_root);

	ast_cli(a->fd, "%d %scustom functions installed.\n", count_acf, like ? "matching " : "");

	return CLI_SUCCESS;
}

static char *handle_show_function(struct ast_cli_entry *e, int cmd, struct ast_cli_args *a)
{
	struct ast_custom_function *acf;
	/* Maximum number of characters added by terminal coloring is 22 */
	char infotitle[64 + AST_MAX_APP + 22], syntitle[40], destitle[40], argtitle[40], seealsotitle[40];
	char info[64 + AST_MAX_APP], *synopsis = NULL, *description = NULL, *seealso = NULL;
	char stxtitle[40], *syntax = NULL, *arguments = NULL;
	int syntax_size, description_size, synopsis_size, arguments_size, seealso_size;
	char *ret = NULL;
	int which = 0;
	int wordlen;

	switch (cmd) {
	case CLI_INIT:
		e->command = "core show function";
		e->usage =
			"Usage: core show function <function>\n"
			"       Describe a particular dialplan function.\n";
		return NULL;
	case CLI_GENERATE:
		wordlen = strlen(a->word);
		/* case-insensitive for convenience in this 'complete' function */
		AST_RWLIST_RDLOCK(&acf_root);
		AST_RWLIST_TRAVERSE(&acf_root, acf, acflist) {
			if (!strncasecmp(a->word, acf->name, wordlen) && ++which > a->n) {
				ret = ast_strdup(acf->name);
				break;
			}
		}
		AST_RWLIST_UNLOCK(&acf_root);

		return ret;
	}

	if (a->argc < 4) {
		return CLI_SHOWUSAGE;
	}

	if (!(acf = ast_custom_function_find(a->argv[3]))) {
		ast_cli(a->fd, "No function by that name registered.\n");
		return CLI_FAILURE;
	}

	syntax_size = strlen(S_OR(acf->syntax, "Not Available")) + AST_TERM_MAX_ESCAPE_CHARS;
	if (!(syntax = ast_malloc(syntax_size))) {
		ast_cli(a->fd, "Memory allocation failure!\n");
		return CLI_FAILURE;
	}

	snprintf(info, sizeof(info), "\n  -= Info about function '%s' =- \n\n", acf->name);
	term_color(infotitle, info, COLOR_MAGENTA, 0, sizeof(infotitle));
	term_color(syntitle, "[Synopsis]\n", COLOR_MAGENTA, 0, 40);
	term_color(destitle, "[Description]\n", COLOR_MAGENTA, 0, 40);
	term_color(stxtitle, "[Syntax]\n", COLOR_MAGENTA, 0, 40);
	term_color(argtitle, "[Arguments]\n", COLOR_MAGENTA, 0, 40);
	term_color(seealsotitle, "[See Also]\n", COLOR_MAGENTA, 0, 40);
	term_color(syntax, S_OR(acf->syntax, "Not available"), COLOR_CYAN, 0, syntax_size);
#ifdef AST_XML_DOCS
	if (acf->docsrc == AST_XML_DOC) {
		arguments = ast_xmldoc_printable(S_OR(acf->arguments, "Not available"), 1);
		synopsis = ast_xmldoc_printable(S_OR(acf->synopsis, "Not available"), 1);
		description = ast_xmldoc_printable(S_OR(acf->desc, "Not available"), 1);
		seealso = ast_xmldoc_printable(S_OR(acf->seealso, "Not available"), 1);
	} else
#endif
	{
		synopsis_size = strlen(S_OR(acf->synopsis, "Not Available")) + AST_TERM_MAX_ESCAPE_CHARS;
		synopsis = ast_malloc(synopsis_size);

		description_size = strlen(S_OR(acf->desc, "Not Available")) + AST_TERM_MAX_ESCAPE_CHARS;
		description = ast_malloc(description_size);

		arguments_size = strlen(S_OR(acf->arguments, "Not Available")) + AST_TERM_MAX_ESCAPE_CHARS;
		arguments = ast_malloc(arguments_size);

		seealso_size = strlen(S_OR(acf->seealso, "Not Available")) + AST_TERM_MAX_ESCAPE_CHARS;
		seealso = ast_malloc(seealso_size);

		/* check allocated memory. */
		if (!synopsis || !description || !arguments || !seealso) {
			ast_free(synopsis);
			ast_free(description);
			ast_free(arguments);
			ast_free(seealso);
			ast_free(syntax);
			return CLI_FAILURE;
		}

		term_color(arguments, S_OR(acf->arguments, "Not available"), COLOR_CYAN, 0, arguments_size);
		term_color(synopsis, S_OR(acf->synopsis, "Not available"), COLOR_CYAN, 0, synopsis_size);
		term_color(description, S_OR(acf->desc, "Not available"), COLOR_CYAN, 0, description_size);
		term_color(seealso, S_OR(acf->seealso, "Not available"), COLOR_CYAN, 0, seealso_size);
	}

	ast_cli(a->fd, "%s%s%s\n\n%s%s\n\n%s%s\n\n%s%s\n\n%s%s\n",
			infotitle, syntitle, synopsis, destitle, description,
			stxtitle, syntax, argtitle, arguments, seealsotitle, seealso);

	ast_free(arguments);
	ast_free(synopsis);
	ast_free(description);
	ast_free(seealso);
	ast_free(syntax);

	return CLI_SUCCESS;
}

struct ast_custom_function *ast_custom_function_find(const char *name)
{
	struct ast_custom_function *acf = NULL;

	AST_RWLIST_RDLOCK(&acf_root);
	AST_RWLIST_TRAVERSE(&acf_root, acf, acflist) {
		if (!strcmp(name, acf->name))
			break;
	}
	AST_RWLIST_UNLOCK(&acf_root);

	return acf;
}

int ast_custom_function_unregister(struct ast_custom_function *acf)
{
	struct ast_custom_function *cur;

	if (!acf) {
		return -1;
	}

	AST_RWLIST_WRLOCK(&acf_root);
	if ((cur = AST_RWLIST_REMOVE(&acf_root, acf, acflist))) {
#ifdef AST_XML_DOCS
		if (cur->docsrc == AST_XML_DOC) {
			ast_string_field_free_memory(acf);
		}
#endif
		ast_verb(2, "Unregistered custom function %s\n", cur->name);
	}
	AST_RWLIST_UNLOCK(&acf_root);

	return cur ? 0 : -1;
}

/*! \internal
 *  \brief Retrieve the XML documentation of a specified ast_custom_function,
 *         and populate ast_custom_function string fields.
 *  \param acf ast_custom_function structure with empty 'desc' and 'synopsis'
 *             but with a function 'name'.
 *  \retval -1 On error.
 *  \retval 0 On succes.
 */
static int acf_retrieve_docs(struct ast_custom_function *acf)
{
#ifdef AST_XML_DOCS
	char *tmpxml;

	/* Let's try to find it in the Documentation XML */
	if (!ast_strlen_zero(acf->desc) || !ast_strlen_zero(acf->synopsis)) {
		return 0;
	}

	if (ast_string_field_init(acf, 128)) {
		return -1;
	}

	/* load synopsis */
	tmpxml = ast_xmldoc_build_synopsis("function", acf->name, ast_module_name(acf->mod));
	ast_string_field_set(acf, synopsis, tmpxml);
	ast_free(tmpxml);

	/* load description */
	tmpxml = ast_xmldoc_build_description("function", acf->name, ast_module_name(acf->mod));
	ast_string_field_set(acf, desc, tmpxml);
	ast_free(tmpxml);

	/* load syntax */
	tmpxml = ast_xmldoc_build_syntax("function", acf->name, ast_module_name(acf->mod));
	ast_string_field_set(acf, syntax, tmpxml);
	ast_free(tmpxml);

	/* load arguments */
	tmpxml = ast_xmldoc_build_arguments("function", acf->name, ast_module_name(acf->mod));
	ast_string_field_set(acf, arguments, tmpxml);
	ast_free(tmpxml);

	/* load seealso */
	tmpxml = ast_xmldoc_build_seealso("function", acf->name, ast_module_name(acf->mod));
	ast_string_field_set(acf, seealso, tmpxml);
	ast_free(tmpxml);

	acf->docsrc = AST_XML_DOC;
#endif

	return 0;
}

int __ast_custom_function_register(struct ast_custom_function *acf, struct ast_module *mod)
{
	struct ast_custom_function *cur;
	char tmps[80];

	if (!acf) {
		return -1;
	}

	acf->mod = mod;
#ifdef AST_XML_DOCS
	acf->docsrc = AST_STATIC_DOC;
#endif

	if (acf_retrieve_docs(acf)) {
		return -1;
	}

	AST_RWLIST_WRLOCK(&acf_root);

	AST_RWLIST_TRAVERSE(&acf_root, cur, acflist) {
		if (!strcmp(acf->name, cur->name)) {
			ast_log(LOG_ERROR, "Function %s already registered.\n", acf->name);
			AST_RWLIST_UNLOCK(&acf_root);
			return -1;
		}
	}

	/* Store in alphabetical order */
	AST_RWLIST_TRAVERSE_SAFE_BEGIN(&acf_root, cur, acflist) {
		if (strcasecmp(acf->name, cur->name) < 0) {
			AST_RWLIST_INSERT_BEFORE_CURRENT(acf, acflist);
			break;
		}
	}
	AST_RWLIST_TRAVERSE_SAFE_END;

	if (!cur) {
		AST_RWLIST_INSERT_TAIL(&acf_root, acf, acflist);
	}

	AST_RWLIST_UNLOCK(&acf_root);

	ast_verb(2, "Registered custom function '%s'\n", term_color(tmps, acf->name, COLOR_BRCYAN, 0, sizeof(tmps)));

	return 0;
}

/*! \brief return a pointer to the arguments of the function,
 * and terminates the function name with '\\0'
 */
static char *func_args(char *function)
{
	char *args = strchr(function, '(');

	if (!args) {
		ast_log(LOG_WARNING, "Function '%s' doesn't contain parentheses.  Assuming null argument.\n", function);
	} else {
		char *p;
		*args++ = '\0';
		if ((p = strrchr(args, ')'))) {
			*p = '\0';
		} else {
			ast_log(LOG_WARNING, "Can't find trailing parenthesis for function '%s(%s'?\n", function, args);
		}
	}
	return args;
}

int ast_func_read(struct ast_channel *chan, const char *function, char *workspace, size_t len)
{
	char *copy = ast_strdupa(function);
	char *args = func_args(copy);
	struct ast_custom_function *acfptr = ast_custom_function_find(copy);
	int res;
	struct ast_module_user *u = NULL;

	if (acfptr == NULL) {
		ast_log(LOG_ERROR, "Function %s not registered\n", copy);
	} else if (!acfptr->read && !acfptr->read2) {
		ast_log(LOG_ERROR, "Function %s cannot be read\n", copy);
	} else if (acfptr->read) {
		if (acfptr->mod) {
			u = __ast_module_user_add(acfptr->mod, chan);
		}
		res = acfptr->read(chan, copy, args, workspace, len);
		if (acfptr->mod && u) {
			__ast_module_user_remove(acfptr->mod, u);
		}
		return res;
	} else {
		struct ast_str *str = ast_str_create(16);
		if (acfptr->mod) {
			u = __ast_module_user_add(acfptr->mod, chan);
		}
		res = acfptr->read2(chan, copy, args, &str, 0);
		if (acfptr->mod && u) {
			__ast_module_user_remove(acfptr->mod, u);
		}
		ast_copy_string(workspace, ast_str_buffer(str), len > ast_str_size(str) ? ast_str_size(str) : len);
		ast_free(str);
		return res;
	}
	return -1;
}

int ast_func_read2(struct ast_channel *chan, const char *function, struct ast_str **str, ssize_t maxlen)
{
	char *copy = ast_strdupa(function);
	char *args = func_args(copy);
	struct ast_custom_function *acfptr = ast_custom_function_find(copy);
	int res;
	struct ast_module_user *u = NULL;

	if (acfptr == NULL) {
		ast_log(LOG_ERROR, "Function %s not registered\n", copy);
	} else if (!acfptr->read && !acfptr->read2) {
		ast_log(LOG_ERROR, "Function %s cannot be read\n", copy);
	} else {
		if (acfptr->mod) {
			u = __ast_module_user_add(acfptr->mod, chan);
		}
		ast_str_reset(*str);
		if (acfptr->read2) {
			/* ast_str enabled */
			res = acfptr->read2(chan, copy, args, str, maxlen);
		} else {
			/* Legacy function pointer, allocate buffer for result */
			int maxsize = ast_str_size(*str);
			if (maxlen > -1) {
				if (maxlen == 0) {
					if (acfptr->read_max) {
						maxsize = acfptr->read_max;
					} else {
						maxsize = VAR_BUF_SIZE;
					}
				} else {
					maxsize = maxlen;
				}
				ast_str_make_space(str, maxsize);
			}
			res = acfptr->read(chan, copy, args, ast_str_buffer(*str), maxsize);
		}
		if (acfptr->mod && u) {
			__ast_module_user_remove(acfptr->mod, u);
		}
		return res;
	}
	return -1;
}

int ast_func_write(struct ast_channel *chan, const char *function, const char *value)
{
	char *copy = ast_strdupa(function);
	char *args = func_args(copy);
	struct ast_custom_function *acfptr = ast_custom_function_find(copy);

	if (acfptr == NULL)
		ast_log(LOG_ERROR, "Function %s not registered\n", copy);
	else if (!acfptr->write)
		ast_log(LOG_ERROR, "Function %s cannot be written to\n", copy);
	else {
		int res;
		struct ast_module_user *u = NULL;
		if (acfptr->mod)
			u = __ast_module_user_add(acfptr->mod, chan);
		res = acfptr->write(chan, copy, args, value);
		if (acfptr->mod && u)
			__ast_module_user_remove(acfptr->mod, u);
		return res;
	}

	return -1;
}

void ast_str_substitute_variables_full(struct ast_str **buf, ssize_t maxlen, struct ast_channel *c, struct varshead *headp, const char *templ, size_t *used)
{
	/* Substitutes variables into buf, based on string templ */
	char *cp4 = NULL;
	const char *whereweare;
	int orig_size = 0;
	int offset, offset2, isfunction;
	const char *nextvar, *nextexp, *nextthing;
	const char *vars, *vare;
	char *finalvars;
	int pos, brackets, needsub, len;
	struct ast_str *substr1 = ast_str_create(16), *substr2 = NULL, *substr3 = ast_str_create(16);

	ast_str_reset(*buf);
	whereweare = templ;
	while (!ast_strlen_zero(whereweare)) {
		/* reset our buffer */
		ast_str_reset(substr3);

		/* Assume we're copying the whole remaining string */
		pos = strlen(whereweare);
		nextvar = NULL;
		nextexp = NULL;
		nextthing = strchr(whereweare, '$');
		if (nextthing) {
			switch (nextthing[1]) {
			case '{':
				nextvar = nextthing;
				pos = nextvar - whereweare;
				break;
			case '[':
				nextexp = nextthing;
				pos = nextexp - whereweare;
				break;
			default:
				pos = 1;
			}
		}

		if (pos) {
			/* Copy that many bytes */
			ast_str_append_substr(buf, maxlen, whereweare, pos);

			templ += pos;
			whereweare += pos;
		}

		if (nextvar) {
			/* We have a variable.  Find the start and end, and determine
			   if we are going to have to recursively call ourselves on the
			   contents */
			vars = vare = nextvar + 2;
			brackets = 1;
			needsub = 0;

			/* Find the end of it */
			while (brackets && *vare) {
				if ((vare[0] == '$') && (vare[1] == '{')) {
					needsub++;
				} else if (vare[0] == '{') {
					brackets++;
				} else if (vare[0] == '}') {
					brackets--;
				} else if ((vare[0] == '$') && (vare[1] == '['))
					needsub++;
				vare++;
			}
			if (brackets)
				ast_log(LOG_WARNING, "Error in extension logic (missing '}')\n");
			len = vare - vars - 1;

			/* Skip totally over variable string */
			whereweare += (len + 3);

			/* Store variable name (and truncate) */
			ast_str_set_substr(&substr1, 0, vars, len);
			ast_debug(5, "Evaluating '%s' (from '%s' len %d)\n", ast_str_buffer(substr1), vars, len);

			/* Substitute if necessary */
			if (needsub) {
				size_t used;
				if (!substr2) {
					substr2 = ast_str_create(16);
				}

				ast_str_substitute_variables_full(&substr2, 0, c, headp, ast_str_buffer(substr1), &used);
				finalvars = ast_str_buffer(substr2);
			} else {
				finalvars = ast_str_buffer(substr1);
			}

			parse_variable_name(finalvars, &offset, &offset2, &isfunction);
			if (isfunction) {
				/* Evaluate function */
				if (c || !headp) {
					cp4 = ast_func_read2(c, finalvars, &substr3, 0) ? NULL : ast_str_buffer(substr3);
				} else {
					struct varshead old;
					struct ast_channel *bogus = ast_dummy_channel_alloc();
					if (bogus) {
						memcpy(&old, ast_channel_varshead(bogus), sizeof(old));
						memcpy(ast_channel_varshead(bogus), headp, sizeof(*ast_channel_varshead(bogus)));
						cp4 = ast_func_read2(c, finalvars, &substr3, 0) ? NULL : ast_str_buffer(substr3);
						/* Don't deallocate the varshead that was passed in */
						memcpy(ast_channel_varshead(bogus), &old, sizeof(*ast_channel_varshead(bogus)));
						ast_channel_unref(bogus);
					} else {
						ast_log(LOG_ERROR, "Unable to allocate bogus channel for variable substitution.  Function results may be blank.\n");
					}
				}
				ast_debug(2, "Function result is '%s'\n", cp4 ? cp4 : "(null)");
			} else {
				/* Retrieve variable value */
				ast_str_retrieve_variable(&substr3, 0, c, headp, finalvars);
				cp4 = ast_str_buffer(substr3);
			}
			if (cp4) {
				ast_str_substring(substr3, offset, offset2);
				ast_str_append(buf, maxlen, "%s", ast_str_buffer(substr3));
			}
		} else if (nextexp) {
			/* We have an expression.  Find the start and end, and determine
			   if we are going to have to recursively call ourselves on the
			   contents */
			vars = vare = nextexp + 2;
			brackets = 1;
			needsub = 0;

			/* Find the end of it */
			while (brackets && *vare) {
				if ((vare[0] == '$') && (vare[1] == '[')) {
					needsub++;
					brackets++;
					vare++;
				} else if (vare[0] == '[') {
					brackets++;
				} else if (vare[0] == ']') {
					brackets--;
				} else if ((vare[0] == '$') && (vare[1] == '{')) {
					needsub++;
					vare++;
				}
				vare++;
			}
			if (brackets)
				ast_log(LOG_WARNING, "Error in extension logic (missing ']')\n");
			len = vare - vars - 1;

			/* Skip totally over expression */
			whereweare += (len + 3);

			/* Store variable name (and truncate) */
			ast_str_set_substr(&substr1, 0, vars, len);

			/* Substitute if necessary */
			if (needsub) {
				size_t used;
				if (!substr2) {
					substr2 = ast_str_create(16);
				}

				ast_str_substitute_variables_full(&substr2, 0, c, headp, ast_str_buffer(substr1), &used);
				finalvars = ast_str_buffer(substr2);
			} else {
				finalvars = ast_str_buffer(substr1);
			}

			if (ast_str_expr(&substr3, 0, c, finalvars)) {
				ast_debug(2, "Expression result is '%s'\n", ast_str_buffer(substr3));
			}
			ast_str_append(buf, maxlen, "%s", ast_str_buffer(substr3));
		}
	}
	*used = ast_str_strlen(*buf) - orig_size;
	ast_free(substr1);
	ast_free(substr2);
	ast_free(substr3);
}

void ast_str_substitute_variables(struct ast_str **buf, ssize_t maxlen, struct ast_channel *chan, const char *templ)
{
	size_t used;
	ast_str_substitute_variables_full(buf, maxlen, chan, NULL, templ, &used);
}

void ast_str_substitute_variables_varshead(struct ast_str **buf, ssize_t maxlen, struct varshead *headp, const char *templ)
{
	size_t used;
	ast_str_substitute_variables_full(buf, maxlen, NULL, headp, templ, &used);
}

void pbx_substitute_variables_helper_full(struct ast_channel *c, struct varshead *headp, const char *cp1, char *cp2, int count, size_t *used)
{
	/* Substitutes variables into cp2, based on string cp1, cp2 NO LONGER NEEDS TO BE ZEROED OUT!!!!  */
	char *cp4 = NULL;
	const char *whereweare, *orig_cp2 = cp2;
	int length, offset, offset2, isfunction;
	char *workspace = NULL;
	char *ltmp = NULL, *var = NULL;
	char *nextvar, *nextexp, *nextthing;
	char *vars, *vare;
	int pos, brackets, needsub, len;

	*cp2 = 0; /* just in case nothing ends up there */
	whereweare = cp1;
	while (!ast_strlen_zero(whereweare) && count) {
		/* Assume we're copying the whole remaining string */
		pos = strlen(whereweare);
		nextvar = NULL;
		nextexp = NULL;
		nextthing = strchr(whereweare, '$');
		if (nextthing) {
			switch (nextthing[1]) {
			case '{':
				nextvar = nextthing;
				pos = nextvar - whereweare;
				break;
			case '[':
				nextexp = nextthing;
				pos = nextexp - whereweare;
				break;
			default:
				pos = 1;
			}
		}

		if (pos) {
			/* Can't copy more than 'count' bytes */
			if (pos > count)
				pos = count;

			/* Copy that many bytes */
			memcpy(cp2, whereweare, pos);

			count -= pos;
			cp2 += pos;
			whereweare += pos;
			*cp2 = 0;
		}

		if (nextvar) {
			/* We have a variable.  Find the start and end, and determine
			   if we are going to have to recursively call ourselves on the
			   contents */
			vars = vare = nextvar + 2;
			brackets = 1;
			needsub = 0;

			/* Find the end of it */
			while (brackets && *vare) {
				if ((vare[0] == '$') && (vare[1] == '{')) {
					needsub++;
				} else if (vare[0] == '{') {
					brackets++;
				} else if (vare[0] == '}') {
					brackets--;
				} else if ((vare[0] == '$') && (vare[1] == '['))
					needsub++;
				vare++;
			}
			if (brackets)
				ast_log(LOG_WARNING, "Error in extension logic (missing '}')\n");
			len = vare - vars - 1;

			/* Skip totally over variable string */
			whereweare += (len + 3);

			if (!var)
				var = alloca(VAR_BUF_SIZE);

			/* Store variable name (and truncate) */
			ast_copy_string(var, vars, len + 1);

			/* Substitute if necessary */
			if (needsub) {
				size_t used;
				if (!ltmp)
					ltmp = alloca(VAR_BUF_SIZE);

				pbx_substitute_variables_helper_full(c, headp, var, ltmp, VAR_BUF_SIZE - 1, &used);
				vars = ltmp;
			} else {
				vars = var;
			}

			if (!workspace)
				workspace = alloca(VAR_BUF_SIZE);

			workspace[0] = '\0';

			parse_variable_name(vars, &offset, &offset2, &isfunction);
			if (isfunction) {
				/* Evaluate function */
				if (c || !headp)
					cp4 = ast_func_read(c, vars, workspace, VAR_BUF_SIZE) ? NULL : workspace;
				else {
					struct varshead old;
					struct ast_channel *c = ast_dummy_channel_alloc();
					if (c) {
						memcpy(&old, ast_channel_varshead(c), sizeof(old));
						memcpy(ast_channel_varshead(c), headp, sizeof(*ast_channel_varshead(c)));
						cp4 = ast_func_read(c, vars, workspace, VAR_BUF_SIZE) ? NULL : workspace;
						/* Don't deallocate the varshead that was passed in */
						memcpy(ast_channel_varshead(c), &old, sizeof(*ast_channel_varshead(c)));
						c = ast_channel_unref(c);
					} else {
						ast_log(LOG_ERROR, "Unable to allocate bogus channel for variable substitution.  Function results may be blank.\n");
					}
				}
				ast_debug(2, "Function result is '%s'\n", cp4 ? cp4 : "(null)");
			} else {
				/* Retrieve variable value */
				pbx_retrieve_variable(c, vars, &cp4, workspace, VAR_BUF_SIZE, headp);
			}
			if (cp4) {
				cp4 = substring(cp4, offset, offset2, workspace, VAR_BUF_SIZE);

				length = strlen(cp4);
				if (length > count)
					length = count;
				memcpy(cp2, cp4, length);
				count -= length;
				cp2 += length;
				*cp2 = 0;
			}
		} else if (nextexp) {
			/* We have an expression.  Find the start and end, and determine
			   if we are going to have to recursively call ourselves on the
			   contents */
			vars = vare = nextexp + 2;
			brackets = 1;
			needsub = 0;

			/* Find the end of it */
			while (brackets && *vare) {
				if ((vare[0] == '$') && (vare[1] == '[')) {
					needsub++;
					brackets++;
					vare++;
				} else if (vare[0] == '[') {
					brackets++;
				} else if (vare[0] == ']') {
					brackets--;
				} else if ((vare[0] == '$') && (vare[1] == '{')) {
					needsub++;
					vare++;
				}
				vare++;
			}
			if (brackets)
				ast_log(LOG_WARNING, "Error in extension logic (missing ']')\n");
			len = vare - vars - 1;

			/* Skip totally over expression */
			whereweare += (len + 3);

			if (!var)
				var = alloca(VAR_BUF_SIZE);

			/* Store variable name (and truncate) */
			ast_copy_string(var, vars, len + 1);

			/* Substitute if necessary */
			if (needsub) {
				size_t used;
				if (!ltmp)
					ltmp = alloca(VAR_BUF_SIZE);

				pbx_substitute_variables_helper_full(c, headp, var, ltmp, VAR_BUF_SIZE - 1, &used);
				vars = ltmp;
			} else {
				vars = var;
			}

			length = ast_expr(vars, cp2, count, c);

			if (length) {
				ast_debug(1, "Expression result is '%s'\n", cp2);
				count -= length;
				cp2 += length;
				*cp2 = 0;
			}
		}
	}
	*used = cp2 - orig_cp2;
}

void pbx_substitute_variables_helper(struct ast_channel *c, const char *cp1, char *cp2, int count)
{
	size_t used;
	pbx_substitute_variables_helper_full(c, (c) ? ast_channel_varshead(c) : NULL, cp1, cp2, count, &used);
}

void pbx_substitute_variables_varshead(struct varshead *headp, const char *cp1, char *cp2, int count)
{
	size_t used;
	pbx_substitute_variables_helper_full(NULL, headp, cp1, cp2, count, &used);
}

static void pbx_substitute_variables(char *passdata, int datalen, struct ast_channel *c, struct ast_exten *e)
{
	const char *tmp;

	/* Nothing more to do */
	if (!e->data) {
		*passdata = '\0';
		return;
	}

	/* No variables or expressions in e->data, so why scan it? */
	if ((!(tmp = strchr(e->data, '$'))) || (!strstr(tmp, "${") && !strstr(tmp, "$["))) {
		ast_copy_string(passdata, e->data, datalen);
		return;
	}

	pbx_substitute_variables_helper(c, e->data, passdata, datalen - 1);
}

/*!
 * \brief The return value depends on the action:
 *
 * E_MATCH, E_CANMATCH, E_MATCHMORE require a real match,
 *	and return 0 on failure, -1 on match;
 * E_FINDLABEL maps the label to a priority, and returns
 *	the priority on success, ... XXX
 * E_SPAWN, spawn an application,
 *
 * \retval 0 on success.
 * \retval  -1 on failure.
 *
 * \note The channel is auto-serviced in this function, because doing an extension
 * match may block for a long time.  For example, if the lookup has to use a network
 * dialplan switch, such as DUNDi or IAX2, it may take a while.  However, the channel
 * auto-service code will queue up any important signalling frames to be processed
 * after this is done.
 */
static int pbx_extension_helper(struct ast_channel *c, struct ast_context *con,
  const char *context, const char *exten, int priority,
  const char *label, const char *callerid, enum ext_match_t action, int *found, int combined_find_spawn)
{
	struct ast_exten *e;
	struct ast_app *app;
	int res;
	struct pbx_find_info q = { .stacklen = 0 }; /* the rest is reset in pbx_find_extension */
	char passdata[EXT_DATA_SIZE];

	int matching_action = (action == E_MATCH || action == E_CANMATCH || action == E_MATCHMORE);

	ast_rdlock_contexts();
	if (found)
		*found = 0;

	e = pbx_find_extension(c, con, &q, context, exten, priority, label, callerid, action);
	if (e) {
		if (found)
			*found = 1;
		if (matching_action) {
			ast_unlock_contexts();
			return -1;	/* success, we found it */
		} else if (action == E_FINDLABEL) { /* map the label to a priority */
			res = e->priority;
			ast_unlock_contexts();
			return res;	/* the priority we were looking for */
		} else {	/* spawn */
			if (!e->cached_app)
				e->cached_app = pbx_findapp(e->app);
			app = e->cached_app;
			ast_unlock_contexts();
			if (!app) {
				ast_log(LOG_WARNING, "No application '%s' for extension (%s, %s, %d)\n", e->app, context, exten, priority);
				return -1;
			}
			if (ast_channel_context(c) != context)
				ast_channel_context_set(c, context);
			if (ast_channel_exten(c) != exten)
				ast_channel_exten_set(c, exten);
			ast_channel_priority_set(c, priority);
			pbx_substitute_variables(passdata, sizeof(passdata), c, e);
#ifdef CHANNEL_TRACE
			ast_channel_trace_update(c);
#endif
			ast_debug(1, "Launching '%s'\n", app->name);
			{
				char tmp[80], tmp2[80], tmp3[EXT_DATA_SIZE];
				ast_verb(3, "Executing [%s@%s:%d] %s(\"%s\", \"%s\") %s\n",
					exten, context, priority,
					term_color(tmp, app->name, COLOR_BRCYAN, 0, sizeof(tmp)),
					term_color(tmp2, ast_channel_name(c), COLOR_BRMAGENTA, 0, sizeof(tmp2)),
					term_color(tmp3, passdata, COLOR_BRMAGENTA, 0, sizeof(tmp3)),
					"in new stack");
			}
			manager_event(EVENT_FLAG_DIALPLAN, "Newexten",
					"Channel: %s\r\n"
					"Context: %s\r\n"
					"Extension: %s\r\n"
					"Priority: %d\r\n"
					"Application: %s\r\n"
					"AppData: %s\r\n"
					"Uniqueid: %s\r\n",
					ast_channel_name(c), ast_channel_context(c), ast_channel_exten(c), ast_channel_priority(c), app->name, passdata, ast_channel_uniqueid(c));
			return pbx_exec(c, app, passdata);	/* 0 on success, -1 on failure */
		}
	} else if (q.swo) {	/* not found here, but in another switch */
		if (found)
			*found = 1;
		ast_unlock_contexts();
		if (matching_action) {
			return -1;
		} else {
			if (!q.swo->exec) {
				ast_log(LOG_WARNING, "No execution engine for switch %s\n", q.swo->name);
				res = -1;
			}
			return q.swo->exec(c, q.foundcontext ? q.foundcontext : context, exten, priority, callerid, q.data);
		}
	} else {	/* not found anywhere, see what happened */
		ast_unlock_contexts();
		/* Using S_OR here because Solaris doesn't like NULL being passed to ast_log */
		switch (q.status) {
		case STATUS_NO_CONTEXT:
			if (!matching_action && !combined_find_spawn)
				ast_log(LOG_NOTICE, "Cannot find extension context '%s'\n", S_OR(context, ""));
			break;
		case STATUS_NO_EXTENSION:
			if (!matching_action && !combined_find_spawn)
				ast_log(LOG_NOTICE, "Cannot find extension '%s' in context '%s'\n", exten, S_OR(context, ""));
			break;
		case STATUS_NO_PRIORITY:
			if (!matching_action && !combined_find_spawn)
				ast_log(LOG_NOTICE, "No such priority %d in extension '%s' in context '%s'\n", priority, exten, S_OR(context, ""));
			break;
		case STATUS_NO_LABEL:
			if (context && !combined_find_spawn)
				ast_log(LOG_NOTICE, "No such label '%s' in extension '%s' in context '%s'\n", label, exten, S_OR(context, ""));
			break;
		default:
			ast_debug(1, "Shouldn't happen!\n");
		}

		return (matching_action) ? 0 : -1;
	}
}

/*! \brief Find hint for given extension in context */
static struct ast_exten *ast_hint_extension_nolock(struct ast_channel *c, const char *context, const char *exten)
{
	struct pbx_find_info q = { .stacklen = 0 }; /* the rest is set in pbx_find_context */
	return pbx_find_extension(c, NULL, &q, context, exten, PRIORITY_HINT, NULL, "", E_MATCH);
}

static struct ast_exten *ast_hint_extension(struct ast_channel *c, const char *context, const char *exten)
{
	struct ast_exten *e;
	ast_rdlock_contexts();
	e = ast_hint_extension_nolock(c, context, exten);
	ast_unlock_contexts();
	return e;
}

enum ast_extension_states ast_devstate_to_extenstate(enum ast_device_state devstate)
{
	switch (devstate) {
	case AST_DEVICE_ONHOLD:
		return AST_EXTENSION_ONHOLD;
	case AST_DEVICE_BUSY:
		return AST_EXTENSION_BUSY;
	case AST_DEVICE_UNKNOWN:
		return AST_EXTENSION_NOT_INUSE;
	case AST_DEVICE_UNAVAILABLE:
	case AST_DEVICE_INVALID:
		return AST_EXTENSION_UNAVAILABLE;
	case AST_DEVICE_RINGINUSE:
		return (AST_EXTENSION_INUSE | AST_EXTENSION_RINGING);
	case AST_DEVICE_RINGING:
		return AST_EXTENSION_RINGING;
	case AST_DEVICE_INUSE:
		return AST_EXTENSION_INUSE;
	case AST_DEVICE_NOT_INUSE:
		return AST_EXTENSION_NOT_INUSE;
	case AST_DEVICE_TOTAL: /* not a device state, included for completeness */
		break;
	}

	return AST_EXTENSION_NOT_INUSE;
}

static int ast_extension_state3(struct ast_str *hint_app)
{
	char *cur;
	char *rest;
	struct ast_devstate_aggregate agg;

	/* One or more devices separated with a & character */
	rest = ast_str_buffer(hint_app);

	ast_devstate_aggregate_init(&agg);
	while ((cur = strsep(&rest, "&"))) {
		ast_devstate_aggregate_add(&agg, ast_device_state(cur));
	}

	return ast_devstate_to_extenstate(ast_devstate_aggregate_result(&agg));
}

/*! \brief Check state of extension by using hints */
static int ast_extension_state2(struct ast_exten *e)
{
	struct ast_str *hint_app = ast_str_thread_get(&extensionstate_buf, 32);

	if (!e || !hint_app) {
		return -1;
	}

	ast_str_set(&hint_app, 0, "%s", ast_get_extension_app(e));
	return ast_extension_state3(hint_app);
}

/*! \brief Return extension_state as string */
const char *ast_extension_state2str(int extension_state)
{
	int i;

	for (i = 0; (i < ARRAY_LEN(extension_states)); i++) {
		if (extension_states[i].extension_state == extension_state)
			return extension_states[i].text;
	}
	return "Unknown";
}

/*! \brief Check extension state for an extension by using hint */
int ast_extension_state(struct ast_channel *c, const char *context, const char *exten)
{
	struct ast_exten *e;

	if (!(e = ast_hint_extension(c, context, exten))) {  /* Do we have a hint for this extension ? */
		return -1;                   /* No hint, return -1 */
	}

	if (e->exten[0] == '_') {
		/* Create this hint on-the-fly */
		ast_add_extension(e->parent->name, 0, exten, e->priority, e->label,
			e->matchcid ? e->cidmatch : NULL, e->app, ast_strdup(e->data), ast_free_ptr,
			e->registrar);
		if (!(e = ast_hint_extension(c, context, exten))) {
			/* Improbable, but not impossible */
			return -1;
		}
	}

	return ast_extension_state2(e);  /* Check all devices in the hint */
}

static int handle_statechange(void *datap)
{
	struct ast_hint *hint;
	struct ast_str *hint_app;
	struct ast_hintdevice *device;
	struct ast_hintdevice *cmpdevice;
	struct statechange *sc = datap;
	struct ao2_iterator *dev_iter;
	struct ao2_iterator cb_iter;
	char context_name[AST_MAX_CONTEXT];
	char exten_name[AST_MAX_EXTENSION];

	if (ao2_container_count(hintdevices) == 0) {
		/* There are no hints monitoring devices. */
		ast_free(sc);
		return 0;
	}

	hint_app = ast_str_create(1024);
	if (!hint_app) {
		ast_free(sc);
		return -1;
	}

	cmpdevice = alloca(sizeof(*cmpdevice) + strlen(sc->dev));
	strcpy(cmpdevice->hintdevice, sc->dev);

	ast_mutex_lock(&context_merge_lock);/* Hold off ast_merge_contexts_and_delete */
	dev_iter = ao2_t_callback(hintdevices,
		OBJ_POINTER | OBJ_MULTIPLE,
		hintdevice_cmp_multiple,
		cmpdevice,
		"find devices in container");
	if (!dev_iter) {
		ast_mutex_unlock(&context_merge_lock);
		ast_free(hint_app);
		ast_free(sc);
		return -1;
	}

	for (; (device = ao2_iterator_next(dev_iter)); ao2_t_ref(device, -1, "Next device")) {
		struct ast_state_cb *state_cb;
		int state;

		if (!device->hint) {
			/* Should never happen. */
			continue;
		}
		hint = device->hint;

		ao2_lock(hint);
		if (!hint->exten) {
			/* The extension has already been destroyed */
			ao2_unlock(hint);
			continue;
		}

		/*
		 * Save off strings in case the hint extension gets destroyed
		 * while we are notifying the watchers.
		 */
		ast_copy_string(context_name,
			ast_get_context_name(ast_get_extension_context(hint->exten)),
			sizeof(context_name));
		ast_copy_string(exten_name, ast_get_extension_name(hint->exten),
			sizeof(exten_name));
		ast_str_set(&hint_app, 0, "%s", ast_get_extension_app(hint->exten));
		ao2_unlock(hint);

		/*
		 * Get device state for this hint.
		 *
		 * NOTE: We cannot hold any locks while determining the hint
		 * device state or notifying the watchers without causing a
		 * deadlock.  (conlock, hints, and hint)
		 */
		state = ast_extension_state3(hint_app);
		if (state == hint->laststate) {
			continue;
		}

		/* Device state changed since last check - notify the watchers. */
		hint->laststate = state;	/* record we saw the change */

		/* For general callbacks */
		cb_iter = ao2_iterator_init(statecbs, 0);
		for (; (state_cb = ao2_iterator_next(&cb_iter)); ao2_ref(state_cb, -1)) {
			state_cb->change_cb(context_name, exten_name, state, state_cb->data);
		}
		ao2_iterator_destroy(&cb_iter);

		/* For extension callbacks */
		cb_iter = ao2_iterator_init(hint->callbacks, 0);
		for (; (state_cb = ao2_iterator_next(&cb_iter)); ao2_ref(state_cb, -1)) {
			state_cb->change_cb(context_name, exten_name, state, state_cb->data);
		}
		ao2_iterator_destroy(&cb_iter);
	}
	ast_mutex_unlock(&context_merge_lock);

	ao2_iterator_destroy(dev_iter);
	ast_free(hint_app);
	ast_free(sc);
	return 0;
}

/*!
 * \internal
 * \brief Destroy the given state callback object.
 *
 * \param doomed State callback to destroy.
 *
 * \return Nothing
 */
static void destroy_state_cb(void *doomed)
{
	struct ast_state_cb *state_cb = doomed;

	if (state_cb->destroy_cb) {
		state_cb->destroy_cb(state_cb->id, state_cb->data);
	}
}

/*! \brief Add watcher for extension states with destructor */
int ast_extension_state_add_destroy(const char *context, const char *exten,
	ast_state_cb_type change_cb, ast_state_cb_destroy_type destroy_cb, void *data)
{
	struct ast_hint *hint;
	struct ast_state_cb *state_cb;
	struct ast_exten *e;
	int id;

	/* If there's no context and extension:  add callback to statecbs list */
	if (!context && !exten) {
		/* Prevent multiple adds from adding the same change_cb at the same time. */
		ao2_lock(statecbs);

		/* Remove any existing change_cb. */
		ao2_find(statecbs, change_cb, OBJ_UNLINK | OBJ_NODATA);

		/* Now insert the change_cb */
		if (!(state_cb = ao2_alloc(sizeof(*state_cb), destroy_state_cb))) {
			ao2_unlock(statecbs);
			return -1;
		}
		state_cb->id = 0;
		state_cb->change_cb = change_cb;
		state_cb->destroy_cb = destroy_cb;
		state_cb->data = data;
		ao2_link(statecbs, state_cb);

		ao2_ref(state_cb, -1);
		ao2_unlock(statecbs);
		return 0;
	}

	if (!context || !exten)
		return -1;

	/* This callback type is for only one hint, so get the hint */
	e = ast_hint_extension(NULL, context, exten);
	if (!e) {
		return -1;
	}

	/* If this is a pattern, dynamically create a new extension for this
	 * particular match.  Note that this will only happen once for each
	 * individual extension, because the pattern will no longer match first.
	 */
	if (e->exten[0] == '_') {
		ast_add_extension(e->parent->name, 0, exten, e->priority, e->label,
			e->matchcid ? e->cidmatch : NULL, e->app, ast_strdup(e->data), ast_free_ptr,
			e->registrar);
		e = ast_hint_extension(NULL, context, exten);
		if (!e || e->exten[0] == '_') {
			return -1;
		}
	}

	/* Find the hint in the hints container */
	ao2_lock(hints);/* Locked to hold off ast_merge_contexts_and_delete */
	hint = ao2_find(hints, e, 0);
	if (!hint) {
		ao2_unlock(hints);
		return -1;
	}

	/* Now insert the callback in the callback list  */
	if (!(state_cb = ao2_alloc(sizeof(*state_cb), destroy_state_cb))) {
		ao2_ref(hint, -1);
		ao2_unlock(hints);
		return -1;
	}
	do {
		id = stateid++;		/* Unique ID for this callback */
		/* Do not allow id to ever be -1 or 0. */
	} while (id == -1 || id == 0);
	state_cb->id = id;
	state_cb->change_cb = change_cb;	/* Pointer to callback routine */
	state_cb->destroy_cb = destroy_cb;
	state_cb->data = data;		/* Data for the callback */
	ao2_link(hint->callbacks, state_cb);

	ao2_ref(state_cb, -1);
	ao2_ref(hint, -1);
	ao2_unlock(hints);

	return id;
}

/*! \brief Add watcher for extension states */
int ast_extension_state_add(const char *context, const char *exten,
	ast_state_cb_type change_cb, void *data)
{
	return ast_extension_state_add_destroy(context, exten, change_cb, NULL, data);
}

/*! \brief Find Hint by callback id */
static int find_hint_by_cb_id(void *obj, void *arg, int flags)
{
	struct ast_state_cb *state_cb;
	const struct ast_hint *hint = obj;
	int *id = arg;

	if ((state_cb = ao2_find(hint->callbacks, id, 0))) {
		ao2_ref(state_cb, -1);
		return CMP_MATCH | CMP_STOP;
	}

	return 0;
}

/*! \brief  ast_extension_state_del: Remove a watcher from the callback list */
int ast_extension_state_del(int id, ast_state_cb_type change_cb)
{
	struct ast_state_cb *p_cur;
	int ret = -1;

	if (!id) {	/* id == 0 is a callback without extension */
		if (!change_cb) {
			return ret;
		}
		p_cur = ao2_find(statecbs, change_cb, OBJ_UNLINK);
		if (p_cur) {
			ret = 0;
			ao2_ref(p_cur, -1);
		}
	} else { /* callback with extension, find the callback based on ID */
		struct ast_hint *hint;

		ao2_lock(hints);/* Locked to hold off ast_merge_contexts_and_delete */
		hint = ao2_callback(hints, 0, find_hint_by_cb_id, &id);
		if (hint) {
			p_cur = ao2_find(hint->callbacks, &id, OBJ_UNLINK);
			if (p_cur) {
				ret = 0;
				ao2_ref(p_cur, -1);
			}
			ao2_ref(hint, -1);
		}
		ao2_unlock(hints);
	}

	return ret;
}


static int hint_id_cmp(void *obj, void *arg, int flags)
{
	const struct ast_state_cb *cb = obj;
	int *id = arg;

	return (cb->id == *id) ? CMP_MATCH | CMP_STOP : 0;
}

/*!
 * \internal
 * \brief Destroy the given hint object.
 *
 * \param obj Hint to destroy.
 *
 * \return Nothing
 */
static void destroy_hint(void *obj)
{
	struct ast_hint *hint = obj;

	if (hint->callbacks) {
		struct ast_state_cb *state_cb;
		const char *context_name;
		const char *exten_name;

		if (hint->exten) {
			context_name = ast_get_context_name(ast_get_extension_context(hint->exten));
			exten_name = ast_get_extension_name(hint->exten);
			hint->exten = NULL;
		} else {
			/* The extension has already been destroyed */
			context_name = hint->context_name;
			exten_name = hint->exten_name;
		}
		while ((state_cb = ao2_callback(hint->callbacks, OBJ_UNLINK, NULL, NULL))) {
			/* Notify with -1 and remove all callbacks */
			state_cb->change_cb(context_name, exten_name, AST_EXTENSION_DEACTIVATED,
				state_cb->data);
			ao2_ref(state_cb, -1);
		}
		ao2_ref(hint->callbacks, -1);
	}
}

/*! \brief Remove hint from extension */
static int ast_remove_hint(struct ast_exten *e)
{
	/* Cleanup the Notifys if hint is removed */
	struct ast_hint *hint;

	if (!e) {
		return -1;
	}

	hint = ao2_find(hints, e, OBJ_UNLINK);
	if (!hint) {
		return -1;
	}

	remove_hintdevice(hint);

	/*
	 * The extension is being destroyed so we must save some
	 * information to notify that the extension is deactivated.
	 */
	ao2_lock(hint);
	ast_copy_string(hint->context_name,
		ast_get_context_name(ast_get_extension_context(hint->exten)),
		sizeof(hint->context_name));
	ast_copy_string(hint->exten_name, ast_get_extension_name(hint->exten),
		sizeof(hint->exten_name));
	hint->exten = NULL;
	ao2_unlock(hint);

	ao2_ref(hint, -1);

	return 0;
}

/*! \brief Add hint to hint list, check initial extension state */
static int ast_add_hint(struct ast_exten *e)
{
	struct ast_hint *hint_new;
	struct ast_hint *hint_found;

	if (!e) {
		return -1;
	}

	/*
	 * We must create the hint we wish to add before determining if
	 * it is already in the hints container to avoid possible
	 * deadlock when getting the current extension state.
	 */
	hint_new = ao2_alloc(sizeof(*hint_new), destroy_hint);
	if (!hint_new) {
		return -1;
	}

	/* Initialize new hint. */
	hint_new->callbacks = ao2_container_alloc(1, NULL, hint_id_cmp);
	if (!hint_new->callbacks) {
		ao2_ref(hint_new, -1);
		return -1;
	}
	hint_new->exten = e;
	hint_new->laststate = ast_extension_state2(e);

	/* Prevent multiple add hints from adding the same hint at the same time. */
	ao2_lock(hints);

	/* Search if hint exists, do nothing */
	hint_found = ao2_find(hints, e, 0);
	if (hint_found) {
		ao2_ref(hint_found, -1);
		ao2_unlock(hints);
		ao2_ref(hint_new, -1);
		ast_debug(2, "HINTS: Not re-adding existing hint %s: %s\n",
			ast_get_extension_name(e), ast_get_extension_app(e));
		return -1;
	}

	/* Add new hint to the hints container */
	ast_debug(2, "HINTS: Adding hint %s: %s\n",
		ast_get_extension_name(e), ast_get_extension_app(e));
	ao2_link(hints, hint_new);
	if (add_hintdevice(hint_new, ast_get_extension_app(e))) {
		ast_log(LOG_WARNING, "Could not add devices for hint: %s@%s.\n",
			ast_get_extension_name(e),
			ast_get_context_name(ast_get_extension_context(e)));
	}

	ao2_unlock(hints);
	ao2_ref(hint_new, -1);

	return 0;
}

/*! \brief Change hint for an extension */
static int ast_change_hint(struct ast_exten *oe, struct ast_exten *ne)
{
	struct ast_hint *hint;

	if (!oe || !ne) {
		return -1;
	}

	ao2_lock(hints);/* Locked to hold off others while we move the hint around. */

	/*
	 * Unlink the hint from the hints container as the extension
	 * name (which is the hash value) could change.
	 */
	hint = ao2_find(hints, oe, OBJ_UNLINK);
	if (!hint) {
		ao2_unlock(hints);
		return -1;
	}

	remove_hintdevice(hint);

	/* Update the hint and put it back in the hints container. */
	ao2_lock(hint);
	hint->exten = ne;
	ao2_unlock(hint);
	ao2_link(hints, hint);
	if (add_hintdevice(hint, ast_get_extension_app(ne))) {
		ast_log(LOG_WARNING, "Could not add devices for hint: %s@%s.\n",
			ast_get_extension_name(ne),
			ast_get_context_name(ast_get_extension_context(ne)));
	}

	ao2_unlock(hints);
	ao2_ref(hint, -1);

	return 0;
}


/*! \brief Get hint for channel */
int ast_get_hint(char *hint, int hintsize, char *name, int namesize, struct ast_channel *c, const char *context, const char *exten)
{
	struct ast_exten *e = ast_hint_extension(c, context, exten);

	if (e) {
		if (hint)
			ast_copy_string(hint, ast_get_extension_app(e), hintsize);
		if (name) {
			const char *tmp = ast_get_extension_app_data(e);
			if (tmp)
				ast_copy_string(name, tmp, namesize);
		}
		return -1;
	}
	return 0;
}

/*! \brief Get hint for channel */
int ast_str_get_hint(struct ast_str **hint, ssize_t hintsize, struct ast_str **name, ssize_t namesize, struct ast_channel *c, const char *context, const char *exten)
{
	struct ast_exten *e = ast_hint_extension(c, context, exten);

	if (!e) {
		return 0;
	}

	if (hint) {
		ast_str_set(hint, hintsize, "%s", ast_get_extension_app(e));
	}
	if (name) {
		const char *tmp = ast_get_extension_app_data(e);
		if (tmp) {
			ast_str_set(name, namesize, "%s", tmp);
		}
	}
	return -1;
}

int ast_exists_extension(struct ast_channel *c, const char *context, const char *exten, int priority, const char *callerid)
{
	return pbx_extension_helper(c, NULL, context, exten, priority, NULL, callerid, E_MATCH, 0, 0);
}

int ast_findlabel_extension(struct ast_channel *c, const char *context, const char *exten, const char *label, const char *callerid)
{
	return pbx_extension_helper(c, NULL, context, exten, 0, label, callerid, E_FINDLABEL, 0, 0);
}

int ast_findlabel_extension2(struct ast_channel *c, struct ast_context *con, const char *exten, const char *label, const char *callerid)
{
	return pbx_extension_helper(c, con, NULL, exten, 0, label, callerid, E_FINDLABEL, 0, 0);
}

int ast_canmatch_extension(struct ast_channel *c, const char *context, const char *exten, int priority, const char *callerid)
{
	return pbx_extension_helper(c, NULL, context, exten, priority, NULL, callerid, E_CANMATCH, 0, 0);
}

int ast_matchmore_extension(struct ast_channel *c, const char *context, const char *exten, int priority, const char *callerid)
{
	return pbx_extension_helper(c, NULL, context, exten, priority, NULL, callerid, E_MATCHMORE, 0, 0);
}

int ast_spawn_extension(struct ast_channel *c, const char *context, const char *exten, int priority, const char *callerid, int *found, int combined_find_spawn)
{
	return pbx_extension_helper(c, NULL, context, exten, priority, NULL, callerid, E_SPAWN, found, combined_find_spawn);
}

/*! helper function to set extension and priority */
static void set_ext_pri(struct ast_channel *c, const char *exten, int pri)
{
	ast_channel_lock(c);
	ast_channel_exten_set(c, exten);
	ast_channel_priority_set(c, pri);
	ast_channel_unlock(c);
}

/*!
 * \brief collect digits from the channel into the buffer.
 * \param c, buf, buflen, pos
 * \param waittime is in milliseconds
 * \retval 0 on timeout or done.
 * \retval -1 on error.
*/
static int collect_digits(struct ast_channel *c, int waittime, char *buf, int buflen, int pos)
{
	int digit;

	buf[pos] = '\0';	/* make sure it is properly terminated */
	while (ast_matchmore_extension(c, ast_channel_context(c), buf, 1,
		S_COR(ast_channel_caller(c)->id.number.valid, ast_channel_caller(c)->id.number.str, NULL))) {
		/* As long as we're willing to wait, and as long as it's not defined,
		   keep reading digits until we can't possibly get a right answer anymore.  */
		digit = ast_waitfordigit(c, waittime);
		if (ast_channel_softhangup_internal_flag(c) & AST_SOFTHANGUP_ASYNCGOTO) {
			ast_channel_clear_softhangup(c, AST_SOFTHANGUP_ASYNCGOTO);
		} else {
			if (!digit)	/* No entry */
				break;
			if (digit < 0)	/* Error, maybe a  hangup */
				return -1;
			if (pos < buflen - 1) {	/* XXX maybe error otherwise ? */
				buf[pos++] = digit;
				buf[pos] = '\0';
			}
			waittime = ast_channel_pbx(c)->dtimeoutms;
		}
	}
	return 0;
}

static enum ast_pbx_result __ast_pbx_run(struct ast_channel *c,
		struct ast_pbx_args *args)
{
	int found = 0;	/* set if we find at least one match */
	int res = 0;
	int autoloopflag;
	int error = 0;		/* set an error conditions */
	struct ast_pbx *pbx;

	/* A little initial setup here */
	if (ast_channel_pbx(c)) {
		ast_log(LOG_WARNING, "%s already has PBX structure??\n", ast_channel_name(c));
		/* XXX and now what ? */
		ast_free(ast_channel_pbx(c));
	}
	if (!(pbx = ast_calloc(1, sizeof(*pbx)))) {
		return -1;
	}
	ast_channel_pbx_set(c, pbx);
	/* Set reasonable defaults */
	ast_channel_pbx(c)->rtimeoutms = 10000;
	ast_channel_pbx(c)->dtimeoutms = 5000;

	autoloopflag = ast_test_flag(ast_channel_flags(c), AST_FLAG_IN_AUTOLOOP);	/* save value to restore at the end */
	ast_set_flag(ast_channel_flags(c), AST_FLAG_IN_AUTOLOOP);

	if (ast_strlen_zero(ast_channel_exten(c))) {
		/* If not successful fall back to 's' - but only if there is no given exten  */
		ast_verb(2, "Starting %s at %s,%s,%d failed so falling back to exten 's'\n", ast_channel_name(c), ast_channel_context(c), ast_channel_exten(c), ast_channel_priority(c));
		/* XXX the original code used the existing priority in the call to
		 * ast_exists_extension(), and reset it to 1 afterwards.
		 * I believe the correct thing is to set it to 1 immediately.
		*/
		set_ext_pri(c, "s", 1);
	}

	ast_channel_lock(c);
	if (ast_channel_cdr(c)) {
		/* allow CDR variables that have been collected after channel was created to be visible during call */
		ast_cdr_update(c);
	}
	ast_channel_unlock(c);
	for (;;) {
		char dst_exten[256];	/* buffer to accumulate digits */
		int pos = 0;		/* XXX should check bounds */
		int digit = 0;
		int invalid = 0;
		int timeout = 0;

		/* loop on priorities in this context/exten */
		while (!(res = ast_spawn_extension(c, ast_channel_context(c), ast_channel_exten(c), ast_channel_priority(c),
			S_COR(ast_channel_caller(c)->id.number.valid, ast_channel_caller(c)->id.number.str, NULL),
			&found, 1))) {
			if (!ast_check_hangup(c)) {
				ast_channel_priority_set(c, ast_channel_priority(c) + 1);
				continue;
			}

			/* Check softhangup flags. */
			if (ast_channel_softhangup_internal_flag(c) & AST_SOFTHANGUP_ASYNCGOTO) {
				ast_channel_clear_softhangup(c, AST_SOFTHANGUP_ASYNCGOTO);
				continue;
			}
			if (ast_channel_softhangup_internal_flag(c) & AST_SOFTHANGUP_TIMEOUT) {
				if (ast_exists_extension(c, ast_channel_context(c), "T", 1,
					S_COR(ast_channel_caller(c)->id.number.valid, ast_channel_caller(c)->id.number.str, NULL))) {
					set_ext_pri(c, "T", 1);
					/* If the AbsoluteTimeout is not reset to 0, we'll get an infinite loop */
					memset(ast_channel_whentohangup(c), 0, sizeof(*ast_channel_whentohangup(c)));
					ast_channel_clear_softhangup(c, AST_SOFTHANGUP_TIMEOUT);
					continue;
				} else if (ast_exists_extension(c, ast_channel_context(c), "e", 1,
					S_COR(ast_channel_caller(c)->id.number.valid, ast_channel_caller(c)->id.number.str, NULL))) {
					raise_exception(c, "ABSOLUTETIMEOUT", 1);
					/* If the AbsoluteTimeout is not reset to 0, we'll get an infinite loop */
					memset(ast_channel_whentohangup(c), 0, sizeof(*ast_channel_whentohangup(c)));
					ast_channel_clear_softhangup(c, AST_SOFTHANGUP_TIMEOUT);
					continue;
				}

				/* Call timed out with no special extension to jump to. */
				error = 1;
				break;
			}
			ast_debug(1, "Extension %s, priority %d returned normally even though call was hung up\n",
				ast_channel_exten(c), ast_channel_priority(c));
			error = 1;
			break;
		} /* end while  - from here on we can use 'break' to go out */
		if (found && res) {
			/* Something bad happened, or a hangup has been requested. */
			if (strchr("0123456789ABCDEF*#", res)) {
				ast_debug(1, "Oooh, got something to jump out with ('%c')!\n", res);
				pos = 0;
				dst_exten[pos++] = digit = res;
				dst_exten[pos] = '\0';
			} else if (res == AST_PBX_INCOMPLETE) {
				ast_debug(1, "Spawn extension (%s,%s,%d) exited INCOMPLETE on '%s'\n", ast_channel_context(c), ast_channel_exten(c), ast_channel_priority(c), ast_channel_name(c));
				ast_verb(2, "Spawn extension (%s, %s, %d) exited INCOMPLETE on '%s'\n", ast_channel_context(c), ast_channel_exten(c), ast_channel_priority(c), ast_channel_name(c));

				/* Don't cycle on incomplete - this will happen if the only extension that matches is our "incomplete" extension */
				if (!ast_matchmore_extension(c, ast_channel_context(c), ast_channel_exten(c), 1,
					S_COR(ast_channel_caller(c)->id.number.valid, ast_channel_caller(c)->id.number.str, NULL))) {
					invalid = 1;
				} else {
					ast_copy_string(dst_exten, ast_channel_exten(c), sizeof(dst_exten));
					digit = 1;
					pos = strlen(dst_exten);
				}
			} else {
				ast_debug(1, "Spawn extension (%s,%s,%d) exited non-zero on '%s'\n", ast_channel_context(c), ast_channel_exten(c), ast_channel_priority(c), ast_channel_name(c));
				ast_verb(2, "Spawn extension (%s, %s, %d) exited non-zero on '%s'\n", ast_channel_context(c), ast_channel_exten(c), ast_channel_priority(c), ast_channel_name(c));

				if ((res == AST_PBX_ERROR)
					&& ast_exists_extension(c, ast_channel_context(c), "e", 1,
						S_COR(ast_channel_caller(c)->id.number.valid, ast_channel_caller(c)->id.number.str, NULL))) {
					/* if we are already on the 'e' exten, don't jump to it again */
					if (!strcmp(ast_channel_exten(c), "e")) {
						ast_verb(2, "Spawn extension (%s, %s, %d) exited ERROR while already on 'e' exten on '%s'\n", ast_channel_context(c), ast_channel_exten(c), ast_channel_priority(c), ast_channel_name(c));
						error = 1;
					} else {
						raise_exception(c, "ERROR", 1);
						continue;
					}
				}

				if (ast_channel_softhangup_internal_flag(c) & AST_SOFTHANGUP_ASYNCGOTO) {
					ast_channel_clear_softhangup(c, AST_SOFTHANGUP_ASYNCGOTO);
					continue;
				}
				if (ast_channel_softhangup_internal_flag(c) & AST_SOFTHANGUP_TIMEOUT) {
					if (ast_exists_extension(c, ast_channel_context(c), "T", 1,
						S_COR(ast_channel_caller(c)->id.number.valid, ast_channel_caller(c)->id.number.str, NULL))) {
						set_ext_pri(c, "T", 1);
						/* If the AbsoluteTimeout is not reset to 0, we'll get an infinite loop */
						memset(ast_channel_whentohangup(c), 0, sizeof(*ast_channel_whentohangup(c)));
						ast_channel_clear_softhangup(c, AST_SOFTHANGUP_TIMEOUT);
						continue;
					} else if (ast_exists_extension(c, ast_channel_context(c), "e", 1,
						S_COR(ast_channel_caller(c)->id.number.valid, ast_channel_caller(c)->id.number.str, NULL))) {
						raise_exception(c, "ABSOLUTETIMEOUT", 1);
						/* If the AbsoluteTimeout is not reset to 0, we'll get an infinite loop */
						memset(ast_channel_whentohangup(c), 0, sizeof(*ast_channel_whentohangup(c)));
						ast_channel_clear_softhangup(c, AST_SOFTHANGUP_TIMEOUT);
						continue;
					}
					/* Call timed out with no special extension to jump to. */
				}
				ast_channel_lock(c);
				if (ast_channel_cdr(c)) {
					ast_cdr_update(c);
				}
				ast_channel_unlock(c);
				error = 1;
				break;
			}
		}
		if (error)
			break;

		/*!\note
		 * We get here on a failure of some kind:  non-existing extension or
		 * hangup.  We have options, here.  We can either catch the failure
		 * and continue, or we can drop out entirely. */

		if (invalid
<<<<<<< HEAD
			|| !ast_exists_extension(c, ast_channel_context(c), ast_channel_exten(c), 1,
				S_COR(ast_channel_caller(c)->id.number.valid, ast_channel_caller(c)->id.number.str, NULL))) {
=======
			|| (ast_strlen_zero(dst_exten) &&
				!ast_exists_extension(c, c->context, c->exten, 1,
				S_COR(c->caller.id.number.valid, c->caller.id.number.str, NULL)))) {
>>>>>>> af580464
			/*!\note
			 * If there is no match at priority 1, it is not a valid extension anymore.
			 * Try to continue at "i" (for invalid) or "e" (for exception) or exit if
			 * neither exist.
			 */
			if (ast_exists_extension(c, ast_channel_context(c), "i", 1,
				S_COR(ast_channel_caller(c)->id.number.valid, ast_channel_caller(c)->id.number.str, NULL))) {
				ast_verb(3, "Channel '%s' sent to invalid extension: context,exten,priority=%s,%s,%d\n",
					ast_channel_name(c), ast_channel_context(c), ast_channel_exten(c), ast_channel_priority(c));
				pbx_builtin_setvar_helper(c, "INVALID_EXTEN", ast_channel_exten(c));
				set_ext_pri(c, "i", 1);
			} else if (ast_exists_extension(c, ast_channel_context(c), "e", 1,
				S_COR(ast_channel_caller(c)->id.number.valid, ast_channel_caller(c)->id.number.str, NULL))) {
				raise_exception(c, "INVALID", 1);
			} else {
				ast_log(LOG_WARNING, "Channel '%s' sent to invalid extension but no invalid handler: context,exten,priority=%s,%s,%d\n",
					ast_channel_name(c), ast_channel_context(c), ast_channel_exten(c), ast_channel_priority(c));
				error = 1; /* we know what to do with it */
				break;
			}
		} else if (ast_channel_softhangup_internal_flag(c) & AST_SOFTHANGUP_TIMEOUT) {
			/* If we get this far with AST_SOFTHANGUP_TIMEOUT, then we know that the "T" extension is next. */
			ast_channel_clear_softhangup(c, AST_SOFTHANGUP_TIMEOUT);
		} else {	/* keypress received, get more digits for a full extension */
			int waittime = 0;
			if (digit)
				waittime = ast_channel_pbx(c)->dtimeoutms;
			else if (!autofallthrough)
				waittime = ast_channel_pbx(c)->rtimeoutms;
			if (!waittime) {
				const char *status = pbx_builtin_getvar_helper(c, "DIALSTATUS");
				if (!status)
					status = "UNKNOWN";
				ast_verb(3, "Auto fallthrough, channel '%s' status is '%s'\n", ast_channel_name(c), status);
				if (!strcasecmp(status, "CONGESTION"))
					res = pbx_builtin_congestion(c, "10");
				else if (!strcasecmp(status, "CHANUNAVAIL"))
					res = pbx_builtin_congestion(c, "10");
				else if (!strcasecmp(status, "BUSY"))
					res = pbx_builtin_busy(c, "10");
				error = 1; /* XXX disable message */
				break;	/* exit from the 'for' loop */
			}

			if (collect_digits(c, waittime, dst_exten, sizeof(dst_exten), pos))
				break;
			if (res == AST_PBX_INCOMPLETE && ast_strlen_zero(&dst_exten[pos]))
				timeout = 1;
			if (!timeout
				&& ast_exists_extension(c, ast_channel_context(c), dst_exten, 1,
					S_COR(ast_channel_caller(c)->id.number.valid, ast_channel_caller(c)->id.number.str, NULL))) { /* Prepare the next cycle */
				set_ext_pri(c, dst_exten, 1);
			} else {
				/* No such extension */
				if (!timeout && !ast_strlen_zero(dst_exten)) {
					/* An invalid extension */
					if (ast_exists_extension(c, ast_channel_context(c), "i", 1,
						S_COR(ast_channel_caller(c)->id.number.valid, ast_channel_caller(c)->id.number.str, NULL))) {
						ast_verb(3, "Invalid extension '%s' in context '%s' on %s\n", dst_exten, ast_channel_context(c), ast_channel_name(c));
						pbx_builtin_setvar_helper(c, "INVALID_EXTEN", dst_exten);
						set_ext_pri(c, "i", 1);
					} else if (ast_exists_extension(c, ast_channel_context(c), "e", 1,
						S_COR(ast_channel_caller(c)->id.number.valid, ast_channel_caller(c)->id.number.str, NULL))) {
						raise_exception(c, "INVALID", 1);
					} else {
						ast_log(LOG_WARNING,
							"Invalid extension '%s', but no rule 'i' or 'e' in context '%s'\n",
							dst_exten, ast_channel_context(c));
						found = 1; /* XXX disable message */
						break;
					}
				} else {
					/* A simple timeout */
					if (ast_exists_extension(c, ast_channel_context(c), "t", 1,
						S_COR(ast_channel_caller(c)->id.number.valid, ast_channel_caller(c)->id.number.str, NULL))) {
						ast_verb(3, "Timeout on %s\n", ast_channel_name(c));
						set_ext_pri(c, "t", 1);
					} else if (ast_exists_extension(c, ast_channel_context(c), "e", 1,
						S_COR(ast_channel_caller(c)->id.number.valid, ast_channel_caller(c)->id.number.str, NULL))) {
						raise_exception(c, "RESPONSETIMEOUT", 1);
					} else {
						ast_log(LOG_WARNING,
							"Timeout, but no rule 't' or 'e' in context '%s'\n",
							ast_channel_context(c));
						found = 1; /* XXX disable message */
						break;
					}
				}
			}
			ast_channel_lock(c);
			if (ast_channel_cdr(c)) {
				ast_verb(2, "CDR updated on %s\n",ast_channel_name(c));
				ast_cdr_update(c);
			}
			ast_channel_unlock(c);
		}
	}

	if (!found && !error) {
		ast_log(LOG_WARNING, "Don't know what to do with '%s'\n", ast_channel_name(c));
	}

	if (!args || !args->no_hangup_chan) {
		ast_softhangup(c, AST_SOFTHANGUP_APPUNLOAD);
	}

	if ((!args || !args->no_hangup_chan)
		&& !ast_test_flag(ast_channel_flags(c), AST_FLAG_BRIDGE_HANGUP_RUN)
		&& ast_exists_extension(c, ast_channel_context(c), "h", 1,
			S_COR(ast_channel_caller(c)->id.number.valid, ast_channel_caller(c)->id.number.str, NULL))) {
		set_ext_pri(c, "h", 1);
		if (ast_channel_cdr(c) && ast_opt_end_cdr_before_h_exten) {
			ast_cdr_end(ast_channel_cdr(c));
		}
		while ((res = ast_spawn_extension(c, ast_channel_context(c), ast_channel_exten(c), ast_channel_priority(c),
			S_COR(ast_channel_caller(c)->id.number.valid, ast_channel_caller(c)->id.number.str, NULL),
			&found, 1)) == 0) {
			ast_channel_priority_set(c, ast_channel_priority(c) + 1);
		}
		if (found && res) {
			/* Something bad happened, or a hangup has been requested. */
			ast_debug(1, "Spawn extension (%s,%s,%d) exited non-zero on '%s'\n", ast_channel_context(c), ast_channel_exten(c), ast_channel_priority(c), ast_channel_name(c));
			ast_verb(2, "Spawn extension (%s, %s, %d) exited non-zero on '%s'\n", ast_channel_context(c), ast_channel_exten(c), ast_channel_priority(c), ast_channel_name(c));
		}
	}
	ast_set2_flag(ast_channel_flags(c), autoloopflag, AST_FLAG_IN_AUTOLOOP);
	ast_clear_flag(ast_channel_flags(c), AST_FLAG_BRIDGE_HANGUP_RUN); /* from one round to the next, make sure this gets cleared */
	pbx_destroy(ast_channel_pbx(c));
	ast_channel_pbx_set(c, NULL);

	if (!args || !args->no_hangup_chan) {
		ast_hangup(c);
	}

	return 0;
}

/*!
 * \brief Increase call count for channel
 * \retval 0 on success
 * \retval non-zero if a configured limit (maxcalls, maxload, minmemfree) was reached
*/
static int increase_call_count(const struct ast_channel *c)
{
	int failed = 0;
	double curloadavg;
#if defined(HAVE_SYSINFO)
	long curfreemem;
	struct sysinfo sys_info;
#endif

	ast_mutex_lock(&maxcalllock);
	if (option_maxcalls) {
		if (countcalls >= option_maxcalls) {
			ast_log(LOG_WARNING, "Maximum call limit of %d calls exceeded by '%s'!\n", option_maxcalls, ast_channel_name(c));
			failed = -1;
		}
	}
	if (option_maxload) {
		getloadavg(&curloadavg, 1);
		if (curloadavg >= option_maxload) {
			ast_log(LOG_WARNING, "Maximum loadavg limit of %f load exceeded by '%s' (currently %f)!\n", option_maxload, ast_channel_name(c), curloadavg);
			failed = -1;
		}
	}
#if defined(HAVE_SYSINFO)
	if (option_minmemfree) {
		if (!sysinfo(&sys_info)) {
			/* make sure that the free system memory is above the configured low watermark
			 * convert the amount of freeram from mem_units to MB */
			curfreemem = sys_info.freeram * sys_info.mem_unit;
			curfreemem /= 1024 * 1024;
			if (curfreemem < option_minmemfree) {
				ast_log(LOG_WARNING, "Available system memory (~%ldMB) is below the configured low watermark (%ldMB)\n", curfreemem, option_minmemfree);
				failed = -1;
			}
		}
	}
#endif

	if (!failed) {
		countcalls++;
		totalcalls++;
	}
	ast_mutex_unlock(&maxcalllock);

	return failed;
}

static void decrease_call_count(void)
{
	ast_mutex_lock(&maxcalllock);
	if (countcalls > 0)
		countcalls--;
	ast_mutex_unlock(&maxcalllock);
}

static void destroy_exten(struct ast_exten *e)
{
	if (e->priority == PRIORITY_HINT)
		ast_remove_hint(e);

	if (e->peer_table)
		ast_hashtab_destroy(e->peer_table,0);
	if (e->peer_label_table)
		ast_hashtab_destroy(e->peer_label_table, 0);
	if (e->datad)
		e->datad(e->data);
	ast_free(e);
}

static void *pbx_thread(void *data)
{
	/* Oh joyeous kernel, we're a new thread, with nothing to do but
	   answer this channel and get it going.
	*/
	/* NOTE:
	   The launcher of this function _MUST_ increment 'countcalls'
	   before invoking the function; it will be decremented when the
	   PBX has finished running on the channel
	 */
	struct ast_channel *c = data;

	/* Associate new PBX thread with a call-id */
	struct ast_callid *callid = ast_create_callid();
	ast_callid_threadassoc_add(callid);
	callid = ast_callid_unref(callid);

	__ast_pbx_run(c, NULL);
	decrease_call_count();

	pthread_exit(NULL);

	return NULL;
}

enum ast_pbx_result ast_pbx_start(struct ast_channel *c)
{
	pthread_t t;

	if (!c) {
		ast_log(LOG_WARNING, "Asked to start thread on NULL channel?\n");
		return AST_PBX_FAILED;
	}

	if (!ast_test_flag(&ast_options, AST_OPT_FLAG_FULLY_BOOTED)) {
		ast_log(LOG_WARNING, "PBX requires Asterisk to be fully booted\n");
		return AST_PBX_FAILED;
	}

	if (increase_call_count(c))
		return AST_PBX_CALL_LIMIT;

	/* Start a new thread, and get something handling this channel. */
	if (ast_pthread_create_detached(&t, NULL, pbx_thread, c)) {
		ast_log(LOG_WARNING, "Failed to create new channel thread\n");
		decrease_call_count();
		return AST_PBX_FAILED;
	}

	return AST_PBX_SUCCESS;
}

enum ast_pbx_result ast_pbx_run_args(struct ast_channel *c, struct ast_pbx_args *args)
{
	enum ast_pbx_result res = AST_PBX_SUCCESS;

	if (!ast_test_flag(&ast_options, AST_OPT_FLAG_FULLY_BOOTED)) {
		ast_log(LOG_WARNING, "PBX requires Asterisk to be fully booted\n");
		return AST_PBX_FAILED;
	}

	if (increase_call_count(c)) {
		return AST_PBX_CALL_LIMIT;
	}

	res = __ast_pbx_run(c, args);

	decrease_call_count();

	return res;
}

enum ast_pbx_result ast_pbx_run(struct ast_channel *c)
{
	return ast_pbx_run_args(c, NULL);
}

int ast_active_calls(void)
{
	return countcalls;
}

int ast_processed_calls(void)
{
	return totalcalls;
}

int pbx_set_autofallthrough(int newval)
{
	int oldval = autofallthrough;
	autofallthrough = newval;
	return oldval;
}

int pbx_set_extenpatternmatchnew(int newval)
{
	int oldval = extenpatternmatchnew;
	extenpatternmatchnew = newval;
	return oldval;
}

void pbx_set_overrideswitch(const char *newval)
{
	if (overrideswitch) {
		ast_free(overrideswitch);
	}
	if (!ast_strlen_zero(newval)) {
		overrideswitch = ast_strdup(newval);
	} else {
		overrideswitch = NULL;
	}
}

/*!
 * \brief lookup for a context with a given name,
 * \retval found context or NULL if not found.
 */
static struct ast_context *find_context(const char *context)
{
	struct fake_context item;

	ast_copy_string(item.name, context, sizeof(item.name));

	return ast_hashtab_lookup(contexts_table, &item);
}

/*!
 * \brief lookup for a context with a given name,
 * \retval with conlock held if found.
 * \retval NULL if not found.
 */
static struct ast_context *find_context_locked(const char *context)
{
	struct ast_context *c;
	struct fake_context item;

	ast_copy_string(item.name, context, sizeof(item.name));

	ast_rdlock_contexts();
	c = ast_hashtab_lookup(contexts_table, &item);
	if (!c) {
		ast_unlock_contexts();
	}

	return c;
}

/*!
 * \brief Remove included contexts.
 * This function locks contexts list by &conlist, search for the right context
 * structure, leave context list locked and call ast_context_remove_include2
 * which removes include, unlock contexts list and return ...
 */
int ast_context_remove_include(const char *context, const char *include, const char *registrar)
{
	int ret = -1;
	struct ast_context *c;

	c = find_context_locked(context);
	if (c) {
		/* found, remove include from this context ... */
		ret = ast_context_remove_include2(c, include, registrar);
		ast_unlock_contexts();
	}
	return ret;
}

/*!
 * \brief Locks context, remove included contexts, unlocks context.
 * When we call this function, &conlock lock must be locked, because when
 * we giving *con argument, some process can remove/change this context
 * and after that there can be segfault.
 *
 * \retval 0 on success.
 * \retval -1 on failure.
 */
int ast_context_remove_include2(struct ast_context *con, const char *include, const char *registrar)
{
	struct ast_include *i, *pi = NULL;
	int ret = -1;

	ast_wrlock_context(con);

	/* find our include */
	for (i = con->includes; i; pi = i, i = i->next) {
		if (!strcmp(i->name, include) &&
				(!registrar || !strcmp(i->registrar, registrar))) {
			/* remove from list */
			ast_verb(3, "Removing inclusion of context '%s' in context '%s; registrar=%s'\n", include, ast_get_context_name(con), registrar);
			if (pi)
				pi->next = i->next;
			else
				con->includes = i->next;
			/* free include and return */
			ast_destroy_timing(&(i->timing));
			ast_free(i);
			ret = 0;
			break;
		}
	}

	ast_unlock_context(con);

	return ret;
}

/*!
 * \note This function locks contexts list by &conlist, search for the rigt context
 * structure, leave context list locked and call ast_context_remove_switch2
 * which removes switch, unlock contexts list and return ...
 */
int ast_context_remove_switch(const char *context, const char *sw, const char *data, const char *registrar)
{
	int ret = -1; /* default error return */
	struct ast_context *c;

	c = find_context_locked(context);
	if (c) {
		/* remove switch from this context ... */
		ret = ast_context_remove_switch2(c, sw, data, registrar);
		ast_unlock_contexts();
	}
	return ret;
}

/*!
 * \brief This function locks given context, removes switch, unlock context and
 * return.
 * \note When we call this function, &conlock lock must be locked, because when
 * we giving *con argument, some process can remove/change this context
 * and after that there can be segfault.
 *
 */
int ast_context_remove_switch2(struct ast_context *con, const char *sw, const char *data, const char *registrar)
{
	struct ast_sw *i;
	int ret = -1;

	ast_wrlock_context(con);

	/* walk switches */
	AST_LIST_TRAVERSE_SAFE_BEGIN(&con->alts, i, list) {
		if (!strcmp(i->name, sw) && !strcmp(i->data, data) &&
			(!registrar || !strcmp(i->registrar, registrar))) {
			/* found, remove from list */
			ast_verb(3, "Removing switch '%s' from context '%s; registrar=%s'\n", sw, ast_get_context_name(con), registrar);
			AST_LIST_REMOVE_CURRENT(list);
			ast_free(i); /* free switch and return */
			ret = 0;
			break;
		}
	}
	AST_LIST_TRAVERSE_SAFE_END;

	ast_unlock_context(con);

	return ret;
}

/*! \note This function will lock conlock. */
int ast_context_remove_extension(const char *context, const char *extension, int priority, const char *registrar)
{
	return ast_context_remove_extension_callerid(context, extension, priority, NULL, 0, registrar);
}

int ast_context_remove_extension_callerid(const char *context, const char *extension, int priority, const char *callerid, int matchcallerid, const char *registrar)
{
	int ret = -1; /* default error return */
	struct ast_context *c;

	c = find_context_locked(context);
	if (c) { /* ... remove extension ... */
		ret = ast_context_remove_extension_callerid2(c, extension, priority, callerid,
			matchcallerid, registrar, 0);
		ast_unlock_contexts();
	}

	return ret;
}

/*!
 * \brief This functionc locks given context, search for the right extension and
 * fires out all peer in this extensions with given priority. If priority
 * is set to 0, all peers are removed. After that, unlock context and
 * return.
 * \note When do you want to call this function, make sure that &conlock is locked,
 * because some process can handle with your *con context before you lock
 * it.
 *
 */
int ast_context_remove_extension2(struct ast_context *con, const char *extension, int priority, const char *registrar, int already_locked)
{
	return ast_context_remove_extension_callerid2(con, extension, priority, NULL, 0, registrar, already_locked);
}

int ast_context_remove_extension_callerid2(struct ast_context *con, const char *extension, int priority, const char *callerid, int matchcallerid, const char *registrar, int already_locked)
{
	struct ast_exten *exten, *prev_exten = NULL;
	struct ast_exten *peer;
	struct ast_exten ex, *exten2, *exten3;
	char dummy_name[1024];
	struct ast_exten *previous_peer = NULL;
	struct ast_exten *next_peer = NULL;
	int found = 0;

	if (!already_locked)
		ast_wrlock_context(con);

	/* Handle this is in the new world */

	/* FIXME For backwards compatibility, if callerid==NULL, then remove ALL
	 * peers, not just those matching the callerid. */
#ifdef NEED_DEBUG
	ast_verb(3,"Removing %s/%s/%d%s%s from trees, registrar=%s\n", con->name, extension, priority, matchcallerid ? "/" : "", matchcallerid ? callerid : "", registrar);
#endif
#ifdef CONTEXT_DEBUG
	check_contexts(__FILE__, __LINE__);
#endif
	/* find this particular extension */
	ex.exten = dummy_name;
	ex.matchcid = matchcallerid && !ast_strlen_zero(callerid); /* don't say match if there's no callerid */
	ex.cidmatch = callerid;
	ast_copy_string(dummy_name, extension, sizeof(dummy_name));
	exten = ast_hashtab_lookup(con->root_table, &ex);
	if (exten) {
		if (priority == 0) {
			exten2 = ast_hashtab_remove_this_object(con->root_table, exten);
			if (!exten2)
				ast_log(LOG_ERROR,"Trying to delete the exten %s from context %s, but could not remove from the root_table\n", extension, con->name);
			if (con->pattern_tree) {
				struct match_char *x = add_exten_to_pattern_tree(con, exten, 1);

				if (x->exten) { /* this test for safety purposes */
					x->deleted = 1; /* with this marked as deleted, it will never show up in the scoreboard, and therefore never be found */
					x->exten = 0; /* get rid of what will become a bad pointer */
				} else {
					ast_log(LOG_WARNING,"Trying to delete an exten from a context, but the pattern tree node returned isn't a full extension\n");
				}
			}
		} else {
			ex.priority = priority;
			exten2 = ast_hashtab_lookup(exten->peer_table, &ex);
			if (exten2) {

				if (exten2->label) { /* if this exten has a label, remove that, too */
					exten3 = ast_hashtab_remove_this_object(exten->peer_label_table,exten2);
					if (!exten3)
						ast_log(LOG_ERROR,"Did not remove this priority label (%d/%s) from the peer_label_table of context %s, extension %s!\n", priority, exten2->label, con->name, exten2->exten);
				}

				exten3 = ast_hashtab_remove_this_object(exten->peer_table, exten2);
				if (!exten3)
					ast_log(LOG_ERROR,"Did not remove this priority (%d) from the peer_table of context %s, extension %s!\n", priority, con->name, exten2->exten);
				if (exten2 == exten && exten2->peer) {
					exten2 = ast_hashtab_remove_this_object(con->root_table, exten);
					ast_hashtab_insert_immediate(con->root_table, exten2->peer);
				}
				if (ast_hashtab_size(exten->peer_table) == 0) {
					/* well, if the last priority of an exten is to be removed,
					   then, the extension is removed, too! */
					exten3 = ast_hashtab_remove_this_object(con->root_table, exten);
					if (!exten3)
						ast_log(LOG_ERROR,"Did not remove this exten (%s) from the context root_table (%s) (priority %d)\n", exten->exten, con->name, priority);
					if (con->pattern_tree) {
						struct match_char *x = add_exten_to_pattern_tree(con, exten, 1);
						if (x->exten) { /* this test for safety purposes */
							x->deleted = 1; /* with this marked as deleted, it will never show up in the scoreboard, and therefore never be found */
							x->exten = 0; /* get rid of what will become a bad pointer */
						}
					}
				}
			} else {
				ast_log(LOG_ERROR,"Could not find priority %d of exten %s in context %s!\n",
						priority, exten->exten, con->name);
			}
		}
	} else {
		/* hmmm? this exten is not in this pattern tree? */
		ast_log(LOG_WARNING,"Cannot find extension %s in root_table in context %s\n",
				extension, con->name);
	}
#ifdef NEED_DEBUG
	if (con->pattern_tree) {
		ast_log(LOG_NOTICE,"match char tree after exten removal:\n");
		log_match_char_tree(con->pattern_tree, " ");
	}
#endif

	/* scan the extension list to find first matching extension-registrar */
	for (exten = con->root; exten; prev_exten = exten, exten = exten->next) {
		if (!strcmp(exten->exten, extension) &&
			(!registrar || !strcmp(exten->registrar, registrar)) &&
			(!matchcallerid || (!ast_strlen_zero(callerid) && !ast_strlen_zero(exten->cidmatch) && !strcmp(exten->cidmatch, callerid)) || (ast_strlen_zero(callerid) && ast_strlen_zero(exten->cidmatch))))
			break;
	}
	if (!exten) {
		/* we can't find right extension */
		if (!already_locked)
			ast_unlock_context(con);
		return -1;
	}

	/* scan the priority list to remove extension with exten->priority == priority */
	for (peer = exten, next_peer = exten->peer ? exten->peer : exten->next;
		 peer && !strcmp(peer->exten, extension) && (!matchcallerid || (!ast_strlen_zero(callerid) && !ast_strlen_zero(peer->cidmatch) && !strcmp(peer->cidmatch,callerid)) || (ast_strlen_zero(callerid) && ast_strlen_zero(peer->cidmatch)));
			peer = next_peer, next_peer = next_peer ? (next_peer->peer ? next_peer->peer : next_peer->next) : NULL) {
		if ((priority == 0 || peer->priority == priority) &&
				(!callerid || !matchcallerid || (matchcallerid && !strcmp(peer->cidmatch, callerid))) &&
				(!registrar || !strcmp(peer->registrar, registrar) )) {
			found = 1;

			/* we are first priority extension? */
			if (!previous_peer) {
				/*
				 * We are first in the priority chain, so must update the extension chain.
				 * The next node is either the next priority or the next extension
				 */
				struct ast_exten *next_node = peer->peer ? peer->peer : peer->next;
				if (peer->peer) {
					/* move the peer_table and peer_label_table down to the next peer, if
					   it is there */
					peer->peer->peer_table = peer->peer_table;
					peer->peer->peer_label_table = peer->peer_label_table;
					peer->peer_table = NULL;
					peer->peer_label_table = NULL;
				}
				if (!prev_exten) {	/* change the root... */
					con->root = next_node;
				} else {
					prev_exten->next = next_node; /* unlink */
				}
				if (peer->peer)	{ /* update the new head of the pri list */
					peer->peer->next = peer->next;
				}
			} else { /* easy, we are not first priority in extension */
				previous_peer->peer = peer->peer;
			}

			/* now, free whole priority extension */
			destroy_exten(peer);
		} else {
			previous_peer = peer;
		}
	}
	if (!already_locked)
		ast_unlock_context(con);
	return found ? 0 : -1;
}


/*!
 * \note This function locks contexts list by &conlist, searches for the right context
 * structure, and locks the macrolock mutex in that context.
 * macrolock is used to limit a macro to be executed by one call at a time.
 */
int ast_context_lockmacro(const char *context)
{
	struct ast_context *c;
	int ret = -1;

	c = find_context_locked(context);
	if (c) {
		ast_unlock_contexts();

		/* if we found context, lock macrolock */
		ret = ast_mutex_lock(&c->macrolock);
	}

	return ret;
}

/*!
 * \note This function locks contexts list by &conlist, searches for the right context
 * structure, and unlocks the macrolock mutex in that context.
 * macrolock is used to limit a macro to be executed by one call at a time.
 */
int ast_context_unlockmacro(const char *context)
{
	struct ast_context *c;
	int ret = -1;

	c = find_context_locked(context);
	if (c) {
		ast_unlock_contexts();

		/* if we found context, unlock macrolock */
		ret = ast_mutex_unlock(&c->macrolock);
	}

	return ret;
}

/*! \brief Dynamically register a new dial plan application */
int ast_register_application2(const char *app, int (*execute)(struct ast_channel *, const char *), const char *synopsis, const char *description, void *mod)
{
	struct ast_app *tmp, *cur = NULL;
	char tmps[80];
	int length, res;
#ifdef AST_XML_DOCS
	char *tmpxml;
#endif

	AST_RWLIST_WRLOCK(&apps);
	AST_RWLIST_TRAVERSE(&apps, tmp, list) {
		if (!(res = strcasecmp(app, tmp->name))) {
			ast_log(LOG_WARNING, "Already have an application '%s'\n", app);
			AST_RWLIST_UNLOCK(&apps);
			return -1;
		} else if (res < 0)
			break;
	}

	length = sizeof(*tmp) + strlen(app) + 1;

	if (!(tmp = ast_calloc(1, length))) {
		AST_RWLIST_UNLOCK(&apps);
		return -1;
	}

	if (ast_string_field_init(tmp, 128)) {
		AST_RWLIST_UNLOCK(&apps);
		ast_free(tmp);
		return -1;
	}

	strcpy(tmp->name, app);
	tmp->execute = execute;
	tmp->module = mod;

#ifdef AST_XML_DOCS
	/* Try to lookup the docs in our XML documentation database */
	if (ast_strlen_zero(synopsis) && ast_strlen_zero(description)) {
		/* load synopsis */
		tmpxml = ast_xmldoc_build_synopsis("application", app, ast_module_name(tmp->module));
		ast_string_field_set(tmp, synopsis, tmpxml);
		ast_free(tmpxml);

		/* load description */
		tmpxml = ast_xmldoc_build_description("application", app, ast_module_name(tmp->module));
		ast_string_field_set(tmp, description, tmpxml);
		ast_free(tmpxml);

		/* load syntax */
		tmpxml = ast_xmldoc_build_syntax("application", app, ast_module_name(tmp->module));
		ast_string_field_set(tmp, syntax, tmpxml);
		ast_free(tmpxml);

		/* load arguments */
		tmpxml = ast_xmldoc_build_arguments("application", app, ast_module_name(tmp->module));
		ast_string_field_set(tmp, arguments, tmpxml);
		ast_free(tmpxml);

		/* load seealso */
		tmpxml = ast_xmldoc_build_seealso("application", app, ast_module_name(tmp->module));
		ast_string_field_set(tmp, seealso, tmpxml);
		ast_free(tmpxml);
		tmp->docsrc = AST_XML_DOC;
	} else {
#endif
		ast_string_field_set(tmp, synopsis, synopsis);
		ast_string_field_set(tmp, description, description);
#ifdef AST_XML_DOCS
		tmp->docsrc = AST_STATIC_DOC;
	}
#endif

	/* Store in alphabetical order */
	AST_RWLIST_TRAVERSE_SAFE_BEGIN(&apps, cur, list) {
		if (strcasecmp(tmp->name, cur->name) < 0) {
			AST_RWLIST_INSERT_BEFORE_CURRENT(tmp, list);
			break;
		}
	}
	AST_RWLIST_TRAVERSE_SAFE_END;
	if (!cur)
		AST_RWLIST_INSERT_TAIL(&apps, tmp, list);

	ast_verb(2, "Registered application '%s'\n", term_color(tmps, tmp->name, COLOR_BRCYAN, 0, sizeof(tmps)));

	AST_RWLIST_UNLOCK(&apps);

	return 0;
}

/*
 * Append to the list. We don't have a tail pointer because we need
 * to scan the list anyways to check for duplicates during insertion.
 */
int ast_register_switch(struct ast_switch *sw)
{
	struct ast_switch *tmp;

	AST_RWLIST_WRLOCK(&switches);
	AST_RWLIST_TRAVERSE(&switches, tmp, list) {
		if (!strcasecmp(tmp->name, sw->name)) {
			AST_RWLIST_UNLOCK(&switches);
			ast_log(LOG_WARNING, "Switch '%s' already found\n", sw->name);
			return -1;
		}
	}
	AST_RWLIST_INSERT_TAIL(&switches, sw, list);
	AST_RWLIST_UNLOCK(&switches);

	return 0;
}

void ast_unregister_switch(struct ast_switch *sw)
{
	AST_RWLIST_WRLOCK(&switches);
	AST_RWLIST_REMOVE(&switches, sw, list);
	AST_RWLIST_UNLOCK(&switches);
}

/*
 * Help for CLI commands ...
 */

static void print_app_docs(struct ast_app *aa, int fd)
{
	/* Maximum number of characters added by terminal coloring is 22 */
	char infotitle[64 + AST_MAX_APP + 22], syntitle[40], destitle[40], stxtitle[40], argtitle[40];
	char seealsotitle[40];
	char info[64 + AST_MAX_APP], *synopsis = NULL, *description = NULL, *syntax = NULL, *arguments = NULL;
	char *seealso = NULL;
	int syntax_size, synopsis_size, description_size, arguments_size, seealso_size;

	snprintf(info, sizeof(info), "\n  -= Info about application '%s' =- \n\n", aa->name);
	term_color(infotitle, info, COLOR_MAGENTA, 0, sizeof(infotitle));

	term_color(syntitle, "[Synopsis]\n", COLOR_MAGENTA, 0, 40);
	term_color(destitle, "[Description]\n", COLOR_MAGENTA, 0, 40);
	term_color(stxtitle, "[Syntax]\n", COLOR_MAGENTA, 0, 40);
	term_color(argtitle, "[Arguments]\n", COLOR_MAGENTA, 0, 40);
	term_color(seealsotitle, "[See Also]\n", COLOR_MAGENTA, 0, 40);

#ifdef AST_XML_DOCS
	if (aa->docsrc == AST_XML_DOC) {
		description = ast_xmldoc_printable(S_OR(aa->description, "Not available"), 1);
		arguments = ast_xmldoc_printable(S_OR(aa->arguments, "Not available"), 1);
		synopsis = ast_xmldoc_printable(S_OR(aa->synopsis, "Not available"), 1);
		seealso = ast_xmldoc_printable(S_OR(aa->seealso, "Not available"), 1);

		if (!synopsis || !description || !arguments || !seealso) {
			goto return_cleanup;
		}
	} else
#endif
	{
		synopsis_size = strlen(S_OR(aa->synopsis, "Not Available")) + AST_TERM_MAX_ESCAPE_CHARS;
		synopsis = ast_malloc(synopsis_size);

		description_size = strlen(S_OR(aa->description, "Not Available")) + AST_TERM_MAX_ESCAPE_CHARS;
		description = ast_malloc(description_size);

		arguments_size = strlen(S_OR(aa->arguments, "Not Available")) + AST_TERM_MAX_ESCAPE_CHARS;
		arguments = ast_malloc(arguments_size);

		seealso_size = strlen(S_OR(aa->seealso, "Not Available")) + AST_TERM_MAX_ESCAPE_CHARS;
		seealso = ast_malloc(seealso_size);

		if (!synopsis || !description || !arguments || !seealso) {
			goto return_cleanup;
		}

		term_color(synopsis, S_OR(aa->synopsis, "Not available"), COLOR_CYAN, 0, synopsis_size);
		term_color(description, S_OR(aa->description, "Not available"),	COLOR_CYAN, 0, description_size);
		term_color(arguments, S_OR(aa->arguments, "Not available"), COLOR_CYAN, 0, arguments_size);
		term_color(seealso, S_OR(aa->seealso, "Not available"), COLOR_CYAN, 0, seealso_size);
	}

	/* Handle the syntax the same for both XML and raw docs */
	syntax_size = strlen(S_OR(aa->syntax, "Not Available")) + AST_TERM_MAX_ESCAPE_CHARS;
	if (!(syntax = ast_malloc(syntax_size))) {
		goto return_cleanup;
	}
	term_color(syntax, S_OR(aa->syntax, "Not available"), COLOR_CYAN, 0, syntax_size);

	ast_cli(fd, "%s%s%s\n\n%s%s\n\n%s%s\n\n%s%s\n\n%s%s\n",
			infotitle, syntitle, synopsis, destitle, description,
			stxtitle, syntax, argtitle, arguments, seealsotitle, seealso);

return_cleanup:
	ast_free(description);
	ast_free(arguments);
	ast_free(synopsis);
	ast_free(seealso);
	ast_free(syntax);
}

/*
 * \brief 'show application' CLI command implementation function...
 */
static char *handle_show_application(struct ast_cli_entry *e, int cmd, struct ast_cli_args *a)
{
	struct ast_app *aa;
	int app, no_registered_app = 1;

	switch (cmd) {
	case CLI_INIT:
		e->command = "core show application";
		e->usage =
			"Usage: core show application <application> [<application> [<application> [...]]]\n"
			"       Describes a particular application.\n";
		return NULL;
	case CLI_GENERATE:
		/*
		 * There is a possibility to show informations about more than one
		 * application at one time. You can type 'show application Dial Echo' and
		 * you will see informations about these two applications ...
		 */
		return ast_complete_applications(a->line, a->word, a->n);
	}

	if (a->argc < 4) {
		return CLI_SHOWUSAGE;
	}

	AST_RWLIST_RDLOCK(&apps);
	AST_RWLIST_TRAVERSE(&apps, aa, list) {
		/* Check for each app that was supplied as an argument */
		for (app = 3; app < a->argc; app++) {
			if (strcasecmp(aa->name, a->argv[app])) {
				continue;
			}

			/* We found it! */
			no_registered_app = 0;

			print_app_docs(aa, a->fd);
		}
	}
	AST_RWLIST_UNLOCK(&apps);

	/* we found at least one app? no? */
	if (no_registered_app) {
		ast_cli(a->fd, "Your application(s) is (are) not registered\n");
		return CLI_FAILURE;
	}

	return CLI_SUCCESS;
}

/*! \brief  handle_show_hints: CLI support for listing registered dial plan hints */
static char *handle_show_hints(struct ast_cli_entry *e, int cmd, struct ast_cli_args *a)
{
	struct ast_hint *hint;
	int num = 0;
	int watchers;
	struct ao2_iterator i;

	switch (cmd) {
	case CLI_INIT:
		e->command = "core show hints";
		e->usage =
			"Usage: core show hints\n"
			"       List registered hints\n";
		return NULL;
	case CLI_GENERATE:
		return NULL;
	}

	if (ao2_container_count(hints) == 0) {
		ast_cli(a->fd, "There are no registered dialplan hints\n");
		return CLI_SUCCESS;
	}
	/* ... we have hints ... */
	ast_cli(a->fd, "\n    -= Registered Asterisk Dial Plan Hints =-\n");

	i = ao2_iterator_init(hints, 0);
	for (; (hint = ao2_iterator_next(&i)); ao2_ref(hint, -1)) {
		ao2_lock(hint);
		if (!hint->exten) {
			/* The extension has already been destroyed */
			ao2_unlock(hint);
			continue;
		}
		watchers = ao2_container_count(hint->callbacks);
		ast_cli(a->fd, "   %20s@%-20.20s: %-20.20s  State:%-15.15s Watchers %2d\n",
			ast_get_extension_name(hint->exten),
			ast_get_context_name(ast_get_extension_context(hint->exten)),
			ast_get_extension_app(hint->exten),
			ast_extension_state2str(hint->laststate), watchers);
		ao2_unlock(hint);
		num++;
	}
	ao2_iterator_destroy(&i);

	ast_cli(a->fd, "----------------\n");
	ast_cli(a->fd, "- %d hints registered\n", num);
	return CLI_SUCCESS;
}

/*! \brief autocomplete for CLI command 'core show hint' */
static char *complete_core_show_hint(const char *line, const char *word, int pos, int state)
{
	struct ast_hint *hint;
	char *ret = NULL;
	int which = 0;
	int wordlen;
	struct ao2_iterator i;

	if (pos != 3)
		return NULL;

	wordlen = strlen(word);

	/* walk through all hints */
	i = ao2_iterator_init(hints, 0);
	for (; (hint = ao2_iterator_next(&i)); ao2_ref(hint, -1)) {
		ao2_lock(hint);
		if (!hint->exten) {
			/* The extension has already been destroyed */
			ao2_unlock(hint);
			continue;
		}
		if (!strncasecmp(word, ast_get_extension_name(hint->exten), wordlen) && ++which > state) {
			ret = ast_strdup(ast_get_extension_name(hint->exten));
			ao2_unlock(hint);
			ao2_ref(hint, -1);
			break;
		}
		ao2_unlock(hint);
	}
	ao2_iterator_destroy(&i);

	return ret;
}

/*! \brief  handle_show_hint: CLI support for listing registered dial plan hint */
static char *handle_show_hint(struct ast_cli_entry *e, int cmd, struct ast_cli_args *a)
{
	struct ast_hint *hint;
	int watchers;
	int num = 0, extenlen;
	struct ao2_iterator i;

	switch (cmd) {
	case CLI_INIT:
		e->command = "core show hint";
		e->usage =
			"Usage: core show hint <exten>\n"
			"       List registered hint\n";
		return NULL;
	case CLI_GENERATE:
		return complete_core_show_hint(a->line, a->word, a->pos, a->n);
	}

	if (a->argc < 4)
		return CLI_SHOWUSAGE;

	if (ao2_container_count(hints) == 0) {
		ast_cli(a->fd, "There are no registered dialplan hints\n");
		return CLI_SUCCESS;
	}

	extenlen = strlen(a->argv[3]);
	i = ao2_iterator_init(hints, 0);
	for (; (hint = ao2_iterator_next(&i)); ao2_ref(hint, -1)) {
		ao2_lock(hint);
		if (!hint->exten) {
			/* The extension has already been destroyed */
			ao2_unlock(hint);
			continue;
		}
		if (!strncasecmp(ast_get_extension_name(hint->exten), a->argv[3], extenlen)) {
			watchers = ao2_container_count(hint->callbacks);
			ast_cli(a->fd, "   %20s@%-20.20s: %-20.20s  State:%-15.15s Watchers %2d\n",
				ast_get_extension_name(hint->exten),
				ast_get_context_name(ast_get_extension_context(hint->exten)),
				ast_get_extension_app(hint->exten),
				ast_extension_state2str(hint->laststate), watchers);
			num++;
		}
		ao2_unlock(hint);
	}
	ao2_iterator_destroy(&i);
	if (!num)
		ast_cli(a->fd, "No hints matching extension %s\n", a->argv[3]);
	else
		ast_cli(a->fd, "%d hint%s matching extension %s\n", num, (num!=1 ? "s":""), a->argv[3]);
	return CLI_SUCCESS;
}


/*! \brief  handle_show_switches: CLI support for listing registered dial plan switches */
static char *handle_show_switches(struct ast_cli_entry *e, int cmd, struct ast_cli_args *a)
{
	struct ast_switch *sw;

	switch (cmd) {
	case CLI_INIT:
		e->command = "core show switches";
		e->usage =
			"Usage: core show switches\n"
			"       List registered switches\n";
		return NULL;
	case CLI_GENERATE:
		return NULL;
	}

	AST_RWLIST_RDLOCK(&switches);

	if (AST_RWLIST_EMPTY(&switches)) {
		AST_RWLIST_UNLOCK(&switches);
		ast_cli(a->fd, "There are no registered alternative switches\n");
		return CLI_SUCCESS;
	}

	ast_cli(a->fd, "\n    -= Registered Asterisk Alternative Switches =-\n");
	AST_RWLIST_TRAVERSE(&switches, sw, list)
		ast_cli(a->fd, "%s: %s\n", sw->name, sw->description);

	AST_RWLIST_UNLOCK(&switches);

	return CLI_SUCCESS;
}

static char *handle_show_applications(struct ast_cli_entry *e, int cmd, struct ast_cli_args *a)
{
	struct ast_app *aa;
	int like = 0, describing = 0;
	int total_match = 0;    /* Number of matches in like clause */
	int total_apps = 0;     /* Number of apps registered */
	static const char * const choices[] = { "like", "describing", NULL };

	switch (cmd) {
	case CLI_INIT:
		e->command = "core show applications [like|describing]";
		e->usage =
			"Usage: core show applications [{like|describing} <text>]\n"
			"       List applications which are currently available.\n"
			"       If 'like', <text> will be a substring of the app name\n"
			"       If 'describing', <text> will be a substring of the description\n";
		return NULL;
	case CLI_GENERATE:
		return (a->pos != 3) ? NULL : ast_cli_complete(a->word, choices, a->n);
	}

	AST_RWLIST_RDLOCK(&apps);

	if (AST_RWLIST_EMPTY(&apps)) {
		ast_cli(a->fd, "There are no registered applications\n");
		AST_RWLIST_UNLOCK(&apps);
		return CLI_SUCCESS;
	}

	/* core list applications like <keyword> */
	if ((a->argc == 5) && (!strcmp(a->argv[3], "like"))) {
		like = 1;
	} else if ((a->argc > 4) && (!strcmp(a->argv[3], "describing"))) {
		describing = 1;
	}

	/* core list applications describing <keyword1> [<keyword2>] [...] */
	if ((!like) && (!describing)) {
		ast_cli(a->fd, "    -= Registered Asterisk Applications =-\n");
	} else {
		ast_cli(a->fd, "    -= Matching Asterisk Applications =-\n");
	}

	AST_RWLIST_TRAVERSE(&apps, aa, list) {
		int printapp = 0;
		total_apps++;
		if (like) {
			if (strcasestr(aa->name, a->argv[4])) {
				printapp = 1;
				total_match++;
			}
		} else if (describing) {
			if (aa->description) {
				/* Match all words on command line */
				int i;
				printapp = 1;
				for (i = 4; i < a->argc; i++) {
					if (!strcasestr(aa->description, a->argv[i])) {
						printapp = 0;
					} else {
						total_match++;
					}
				}
			}
		} else {
			printapp = 1;
		}

		if (printapp) {
			ast_cli(a->fd,"  %20s: %s\n", aa->name, aa->synopsis ? aa->synopsis : "<Synopsis not available>");
		}
	}
	if ((!like) && (!describing)) {
		ast_cli(a->fd, "    -= %d Applications Registered =-\n",total_apps);
	} else {
		ast_cli(a->fd, "    -= %d Applications Matching =-\n",total_match);
	}

	AST_RWLIST_UNLOCK(&apps);

	return CLI_SUCCESS;
}

/*
 * 'show dialplan' CLI command implementation functions ...
 */
static char *complete_show_dialplan_context(const char *line, const char *word, int pos,
	int state)
{
	struct ast_context *c = NULL;
	char *ret = NULL;
	int which = 0;
	int wordlen;

	/* we are do completion of [exten@]context on second position only */
	if (pos != 2)
		return NULL;

	ast_rdlock_contexts();

	wordlen = strlen(word);

	/* walk through all contexts and return the n-th match */
	while ( (c = ast_walk_contexts(c)) ) {
		if (!strncasecmp(word, ast_get_context_name(c), wordlen) && ++which > state) {
			ret = ast_strdup(ast_get_context_name(c));
			break;
		}
	}

	ast_unlock_contexts();

	return ret;
}

/*! \brief Counters for the show dialplan manager command */
struct dialplan_counters {
	int total_items;
	int total_context;
	int total_exten;
	int total_prio;
	int context_existence;
	int extension_existence;
};

/*! \brief helper function to print an extension */
static void print_ext(struct ast_exten *e, char * buf, int buflen)
{
	int prio = ast_get_extension_priority(e);
	if (prio == PRIORITY_HINT) {
		snprintf(buf, buflen, "hint: %s",
			ast_get_extension_app(e));
	} else {
		snprintf(buf, buflen, "%d. %s(%s)",
			prio, ast_get_extension_app(e),
			(!ast_strlen_zero(ast_get_extension_app_data(e)) ? (char *)ast_get_extension_app_data(e) : ""));
	}
}

/* XXX not verified */
static int show_dialplan_helper(int fd, const char *context, const char *exten, struct dialplan_counters *dpc, struct ast_include *rinclude, int includecount, const char *includes[])
{
	struct ast_context *c = NULL;
	int res = 0, old_total_exten = dpc->total_exten;

	ast_rdlock_contexts();

	/* walk all contexts ... */
	while ( (c = ast_walk_contexts(c)) ) {
		struct ast_exten *e;
		struct ast_include *i;
		struct ast_ignorepat *ip;
		char buf[256], buf2[256];
		int context_info_printed = 0;

		if (context && strcmp(ast_get_context_name(c), context))
			continue;	/* skip this one, name doesn't match */

		dpc->context_existence = 1;

		ast_rdlock_context(c);

		/* are we looking for exten too? if yes, we print context
		 * only if we find our extension.
		 * Otherwise print context even if empty ?
		 * XXX i am not sure how the rinclude is handled.
		 * I think it ought to go inside.
		 */
		if (!exten) {
			dpc->total_context++;
			ast_cli(fd, "[ Context '%s' created by '%s' ]\n",
				ast_get_context_name(c), ast_get_context_registrar(c));
			context_info_printed = 1;
		}

		/* walk extensions ... */
		e = NULL;
		while ( (e = ast_walk_context_extensions(c, e)) ) {
			struct ast_exten *p;

			if (exten && !ast_extension_match(ast_get_extension_name(e), exten))
				continue;	/* skip, extension match failed */

			dpc->extension_existence = 1;

			/* may we print context info? */
			if (!context_info_printed) {
				dpc->total_context++;
				if (rinclude) { /* TODO Print more info about rinclude */
					ast_cli(fd, "[ Included context '%s' created by '%s' ]\n",
						ast_get_context_name(c), ast_get_context_registrar(c));
				} else {
					ast_cli(fd, "[ Context '%s' created by '%s' ]\n",
						ast_get_context_name(c), ast_get_context_registrar(c));
				}
				context_info_printed = 1;
			}
			dpc->total_prio++;

			/* write extension name and first peer */
			if (e->matchcid)
				snprintf(buf, sizeof(buf), "'%s' (CID match '%s') => ", ast_get_extension_name(e), e->cidmatch);
			else
				snprintf(buf, sizeof(buf), "'%s' =>", ast_get_extension_name(e));

			print_ext(e, buf2, sizeof(buf2));

			ast_cli(fd, "  %-17s %-45s [%s]\n", buf, buf2,
				ast_get_extension_registrar(e));

			dpc->total_exten++;
			/* walk next extension peers */
			p = e;	/* skip the first one, we already got it */
			while ( (p = ast_walk_extension_priorities(e, p)) ) {
				const char *el = ast_get_extension_label(p);
				dpc->total_prio++;
				if (el)
					snprintf(buf, sizeof(buf), "   [%s]", el);
				else
					buf[0] = '\0';
				print_ext(p, buf2, sizeof(buf2));

				ast_cli(fd,"  %-17s %-45s [%s]\n", buf, buf2,
					ast_get_extension_registrar(p));
			}
		}

		/* walk included and write info ... */
		i = NULL;
		while ( (i = ast_walk_context_includes(c, i)) ) {
			snprintf(buf, sizeof(buf), "'%s'", ast_get_include_name(i));
			if (exten) {
				/* Check all includes for the requested extension */
				if (includecount >= AST_PBX_MAX_STACK) {
					ast_log(LOG_WARNING, "Maximum include depth exceeded!\n");
				} else {
					int dupe = 0;
					int x;
					for (x = 0; x < includecount; x++) {
						if (!strcasecmp(includes[x], ast_get_include_name(i))) {
							dupe++;
							break;
						}
					}
					if (!dupe) {
						includes[includecount] = ast_get_include_name(i);
						show_dialplan_helper(fd, ast_get_include_name(i), exten, dpc, i, includecount + 1, includes);
					} else {
						ast_log(LOG_WARNING, "Avoiding circular include of %s within %s\n", ast_get_include_name(i), context);
					}
				}
			} else {
				ast_cli(fd, "  Include =>        %-45s [%s]\n",
					buf, ast_get_include_registrar(i));
			}
		}

		/* walk ignore patterns and write info ... */
		ip = NULL;
		while ( (ip = ast_walk_context_ignorepats(c, ip)) ) {
			const char *ipname = ast_get_ignorepat_name(ip);
			char ignorepat[AST_MAX_EXTENSION];
			snprintf(buf, sizeof(buf), "'%s'", ipname);
			snprintf(ignorepat, sizeof(ignorepat), "_%s.", ipname);
			if (!exten || ast_extension_match(ignorepat, exten)) {
				ast_cli(fd, "  Ignore pattern => %-45s [%s]\n",
					buf, ast_get_ignorepat_registrar(ip));
			}
		}
		if (!rinclude) {
			struct ast_sw *sw = NULL;
			while ( (sw = ast_walk_context_switches(c, sw)) ) {
				snprintf(buf, sizeof(buf), "'%s/%s'",
					ast_get_switch_name(sw),
					ast_get_switch_data(sw));
				ast_cli(fd, "  Alt. Switch =>    %-45s [%s]\n",
					buf, ast_get_switch_registrar(sw));
			}
		}

		ast_unlock_context(c);

		/* if we print something in context, make an empty line */
		if (context_info_printed)
			ast_cli(fd, "\n");
	}
	ast_unlock_contexts();

	return (dpc->total_exten == old_total_exten) ? -1 : res;
}

static int show_debug_helper(int fd, const char *context, const char *exten, struct dialplan_counters *dpc, struct ast_include *rinclude, int includecount, const char *includes[])
{
	struct ast_context *c = NULL;
	int res = 0, old_total_exten = dpc->total_exten;

	ast_cli(fd,"\n     In-mem exten Trie for Fast Extension Pattern Matching:\n\n");

	ast_cli(fd,"\n           Explanation: Node Contents Format = <char(s) to match>:<pattern?>:<specif>:[matched extension]\n");
	ast_cli(fd,    "                        Where <char(s) to match> is a set of chars, any one of which should match the current character\n");
	ast_cli(fd,    "                              <pattern?>: Y if this a pattern match (eg. _XZN[5-7]), N otherwise\n");
	ast_cli(fd,    "                              <specif>: an assigned 'exactness' number for this matching char. The lower the number, the more exact the match\n");
	ast_cli(fd,    "                              [matched exten]: If all chars matched to this point, which extension this matches. In form: EXTEN:<exten string>\n");
	ast_cli(fd,    "                        In general, you match a trie node to a string character, from left to right. All possible matching chars\n");
	ast_cli(fd,    "                        are in a string vertically, separated by an unbroken string of '+' characters.\n\n");
	ast_rdlock_contexts();

	/* walk all contexts ... */
	while ( (c = ast_walk_contexts(c)) ) {
		int context_info_printed = 0;

		if (context && strcmp(ast_get_context_name(c), context))
			continue;	/* skip this one, name doesn't match */

		dpc->context_existence = 1;

		if (!c->pattern_tree)
			ast_exists_extension(NULL, c->name, "s", 1, ""); /* do this to force the trie to built, if it is not already */

		ast_rdlock_context(c);

		dpc->total_context++;
		ast_cli(fd, "[ Context '%s' created by '%s' ]\n",
			ast_get_context_name(c), ast_get_context_registrar(c));
		context_info_printed = 1;

		if (c->pattern_tree)
		{
			cli_match_char_tree(c->pattern_tree, " ", fd);
		} else {
			ast_cli(fd,"\n     No Pattern Trie present. Perhaps the context is empty...or there is trouble...\n\n");
		}

		ast_unlock_context(c);

		/* if we print something in context, make an empty line */
		if (context_info_printed)
			ast_cli(fd, "\n");
	}
	ast_unlock_contexts();

	return (dpc->total_exten == old_total_exten) ? -1 : res;
}

static char *handle_show_dialplan(struct ast_cli_entry *e, int cmd, struct ast_cli_args *a)
{
	char *exten = NULL, *context = NULL;
	/* Variables used for different counters */
	struct dialplan_counters counters;
	const char *incstack[AST_PBX_MAX_STACK];

	switch (cmd) {
	case CLI_INIT:
		e->command = "dialplan show";
		e->usage =
			"Usage: dialplan show [[exten@]context]\n"
			"       Show dialplan\n";
		return NULL;
	case CLI_GENERATE:
		return complete_show_dialplan_context(a->line, a->word, a->pos, a->n);
	}

	memset(&counters, 0, sizeof(counters));

	if (a->argc != 2 && a->argc != 3)
		return CLI_SHOWUSAGE;

	/* we obtain [exten@]context? if yes, split them ... */
	if (a->argc == 3) {
		if (strchr(a->argv[2], '@')) {	/* split into exten & context */
			context = ast_strdupa(a->argv[2]);
			exten = strsep(&context, "@");
			/* change empty strings to NULL */
			if (ast_strlen_zero(exten))
				exten = NULL;
		} else { /* no '@' char, only context given */
			context = ast_strdupa(a->argv[2]);
		}
		if (ast_strlen_zero(context))
			context = NULL;
	}
	/* else Show complete dial plan, context and exten are NULL */
	show_dialplan_helper(a->fd, context, exten, &counters, NULL, 0, incstack);

	/* check for input failure and throw some error messages */
	if (context && !counters.context_existence) {
		ast_cli(a->fd, "There is no existence of '%s' context\n", context);
		return CLI_FAILURE;
	}

	if (exten && !counters.extension_existence) {
		if (context)
			ast_cli(a->fd, "There is no existence of %s@%s extension\n",
				exten, context);
		else
			ast_cli(a->fd,
				"There is no existence of '%s' extension in all contexts\n",
				exten);
		return CLI_FAILURE;
	}

	ast_cli(a->fd,"-= %d %s (%d %s) in %d %s. =-\n",
				counters.total_exten, counters.total_exten == 1 ? "extension" : "extensions",
				counters.total_prio, counters.total_prio == 1 ? "priority" : "priorities",
				counters.total_context, counters.total_context == 1 ? "context" : "contexts");

	/* everything ok */
	return CLI_SUCCESS;
}

/*! \brief Send ack once */
static char *handle_debug_dialplan(struct ast_cli_entry *e, int cmd, struct ast_cli_args *a)
{
	char *exten = NULL, *context = NULL;
	/* Variables used for different counters */
	struct dialplan_counters counters;
	const char *incstack[AST_PBX_MAX_STACK];

	switch (cmd) {
	case CLI_INIT:
		e->command = "dialplan debug";
		e->usage =
			"Usage: dialplan debug [context]\n"
			"       Show dialplan context Trie(s). Usually only useful to folks debugging the deep internals of the fast pattern matcher\n";
		return NULL;
	case CLI_GENERATE:
		return complete_show_dialplan_context(a->line, a->word, a->pos, a->n);
	}

	memset(&counters, 0, sizeof(counters));

	if (a->argc != 2 && a->argc != 3)
		return CLI_SHOWUSAGE;

	/* we obtain [exten@]context? if yes, split them ... */
	/* note: we ignore the exten totally here .... */
	if (a->argc == 3) {
		if (strchr(a->argv[2], '@')) {	/* split into exten & context */
			context = ast_strdupa(a->argv[2]);
			exten = strsep(&context, "@");
			/* change empty strings to NULL */
			if (ast_strlen_zero(exten))
				exten = NULL;
		} else { /* no '@' char, only context given */
			context = ast_strdupa(a->argv[2]);
		}
		if (ast_strlen_zero(context))
			context = NULL;
	}
	/* else Show complete dial plan, context and exten are NULL */
	show_debug_helper(a->fd, context, exten, &counters, NULL, 0, incstack);

	/* check for input failure and throw some error messages */
	if (context && !counters.context_existence) {
		ast_cli(a->fd, "There is no existence of '%s' context\n", context);
		return CLI_FAILURE;
	}


	ast_cli(a->fd,"-= %d %s. =-\n",
			counters.total_context, counters.total_context == 1 ? "context" : "contexts");

	/* everything ok */
	return CLI_SUCCESS;
}

/*! \brief Send ack once */
static void manager_dpsendack(struct mansession *s, const struct message *m)
{
	astman_send_listack(s, m, "DialPlan list will follow", "start");
}

/*! \brief Show dialplan extensions
 * XXX this function is similar but not exactly the same as the CLI's
 * show dialplan. Must check whether the difference is intentional or not.
 */
static int manager_show_dialplan_helper(struct mansession *s, const struct message *m,
					const char *actionidtext, const char *context,
					const char *exten, struct dialplan_counters *dpc,
					struct ast_include *rinclude)
{
	struct ast_context *c;
	int res = 0, old_total_exten = dpc->total_exten;

	if (ast_strlen_zero(exten))
		exten = NULL;
	if (ast_strlen_zero(context))
		context = NULL;

	ast_debug(3, "manager_show_dialplan: Context: -%s- Extension: -%s-\n", context, exten);

	/* try to lock contexts */
	if (ast_rdlock_contexts()) {
		astman_send_error(s, m, "Failed to lock contexts");
		ast_log(LOG_WARNING, "Failed to lock contexts list for manager: listdialplan\n");
		return -1;
	}

	c = NULL;		/* walk all contexts ... */
	while ( (c = ast_walk_contexts(c)) ) {
		struct ast_exten *e;
		struct ast_include *i;
		struct ast_ignorepat *ip;

		if (context && strcmp(ast_get_context_name(c), context) != 0)
			continue;	/* not the name we want */

		dpc->context_existence = 1;

		ast_debug(3, "manager_show_dialplan: Found Context: %s \n", ast_get_context_name(c));

		if (ast_rdlock_context(c)) {	/* failed to lock */
			ast_debug(3, "manager_show_dialplan: Failed to lock context\n");
			continue;
		}

		/* XXX note- an empty context is not printed */
		e = NULL;		/* walk extensions in context  */
		while ( (e = ast_walk_context_extensions(c, e)) ) {
			struct ast_exten *p;

			/* looking for extension? is this our extension? */
			if (exten && !ast_extension_match(ast_get_extension_name(e), exten)) {
				/* not the one we are looking for, continue */
				ast_debug(3, "manager_show_dialplan: Skipping extension %s\n", ast_get_extension_name(e));
				continue;
			}
			ast_debug(3, "manager_show_dialplan: Found Extension: %s \n", ast_get_extension_name(e));

			dpc->extension_existence = 1;

			/* may we print context info? */
			dpc->total_context++;
			dpc->total_exten++;

			p = NULL;		/* walk next extension peers */
			while ( (p = ast_walk_extension_priorities(e, p)) ) {
				int prio = ast_get_extension_priority(p);

				dpc->total_prio++;
				if (!dpc->total_items++)
					manager_dpsendack(s, m);
				astman_append(s, "Event: ListDialplan\r\n%s", actionidtext);
				astman_append(s, "Context: %s\r\nExtension: %s\r\n", ast_get_context_name(c), ast_get_extension_name(e) );

				/* XXX maybe make this conditional, if p != e ? */
				if (ast_get_extension_label(p))
					astman_append(s, "ExtensionLabel: %s\r\n", ast_get_extension_label(p));

				if (prio == PRIORITY_HINT) {
					astman_append(s, "Priority: hint\r\nApplication: %s\r\n", ast_get_extension_app(p));
				} else {
					astman_append(s, "Priority: %d\r\nApplication: %s\r\nAppData: %s\r\n", prio, ast_get_extension_app(p), (char *) ast_get_extension_app_data(p));
				}
				astman_append(s, "Registrar: %s\r\n\r\n", ast_get_extension_registrar(e));
			}
		}

		i = NULL;		/* walk included and write info ... */
		while ( (i = ast_walk_context_includes(c, i)) ) {
			if (exten) {
				/* Check all includes for the requested extension */
				manager_show_dialplan_helper(s, m, actionidtext, ast_get_include_name(i), exten, dpc, i);
			} else {
				if (!dpc->total_items++)
					manager_dpsendack(s, m);
				astman_append(s, "Event: ListDialplan\r\n%s", actionidtext);
				astman_append(s, "Context: %s\r\nIncludeContext: %s\r\nRegistrar: %s\r\n", ast_get_context_name(c), ast_get_include_name(i), ast_get_include_registrar(i));
				astman_append(s, "\r\n");
				ast_debug(3, "manager_show_dialplan: Found Included context: %s \n", ast_get_include_name(i));
			}
		}

		ip = NULL;	/* walk ignore patterns and write info ... */
		while ( (ip = ast_walk_context_ignorepats(c, ip)) ) {
			const char *ipname = ast_get_ignorepat_name(ip);
			char ignorepat[AST_MAX_EXTENSION];

			snprintf(ignorepat, sizeof(ignorepat), "_%s.", ipname);
			if (!exten || ast_extension_match(ignorepat, exten)) {
				if (!dpc->total_items++)
					manager_dpsendack(s, m);
				astman_append(s, "Event: ListDialplan\r\n%s", actionidtext);
				astman_append(s, "Context: %s\r\nIgnorePattern: %s\r\nRegistrar: %s\r\n", ast_get_context_name(c), ipname, ast_get_ignorepat_registrar(ip));
				astman_append(s, "\r\n");
			}
		}
		if (!rinclude) {
			struct ast_sw *sw = NULL;
			while ( (sw = ast_walk_context_switches(c, sw)) ) {
				if (!dpc->total_items++)
					manager_dpsendack(s, m);
				astman_append(s, "Event: ListDialplan\r\n%s", actionidtext);
				astman_append(s, "Context: %s\r\nSwitch: %s/%s\r\nRegistrar: %s\r\n", ast_get_context_name(c), ast_get_switch_name(sw), ast_get_switch_data(sw), ast_get_switch_registrar(sw));
				astman_append(s, "\r\n");
				ast_debug(3, "manager_show_dialplan: Found Switch : %s \n", ast_get_switch_name(sw));
			}
		}

		ast_unlock_context(c);
	}
	ast_unlock_contexts();

	if (dpc->total_exten == old_total_exten) {
		ast_debug(3, "manager_show_dialplan: Found nothing new\n");
		/* Nothing new under the sun */
		return -1;
	} else {
		return res;
	}
}

/*! \brief  Manager listing of dial plan */
static int manager_show_dialplan(struct mansession *s, const struct message *m)
{
	const char *exten, *context;
	const char *id = astman_get_header(m, "ActionID");
	char idtext[256];

	/* Variables used for different counters */
	struct dialplan_counters counters;

	if (!ast_strlen_zero(id))
		snprintf(idtext, sizeof(idtext), "ActionID: %s\r\n", id);
	else
		idtext[0] = '\0';

	memset(&counters, 0, sizeof(counters));

	exten = astman_get_header(m, "Extension");
	context = astman_get_header(m, "Context");

	manager_show_dialplan_helper(s, m, idtext, context, exten, &counters, NULL);

	if (context && !counters.context_existence) {
		char errorbuf[BUFSIZ];

		snprintf(errorbuf, sizeof(errorbuf), "Did not find context %s", context);
		astman_send_error(s, m, errorbuf);
		return 0;
	}
	if (exten && !counters.extension_existence) {
		char errorbuf[BUFSIZ];

		if (context)
			snprintf(errorbuf, sizeof(errorbuf), "Did not find extension %s@%s", exten, context);
		else
			snprintf(errorbuf, sizeof(errorbuf), "Did not find extension %s in any context", exten);
		astman_send_error(s, m, errorbuf);
		return 0;
	}

	astman_append(s, "Event: ShowDialPlanComplete\r\n"
		"EventList: Complete\r\n"
		"ListItems: %d\r\n"
		"ListExtensions: %d\r\n"
		"ListPriorities: %d\r\n"
		"ListContexts: %d\r\n"
		"%s"
		"\r\n", counters.total_items, counters.total_exten, counters.total_prio, counters.total_context, idtext);

	/* everything ok */
	return 0;
}

/*! \brief CLI support for listing global variables in a parseable way */
static char *handle_show_globals(struct ast_cli_entry *e, int cmd, struct ast_cli_args *a)
{
	int i = 0;
	struct ast_var_t *newvariable;

	switch (cmd) {
	case CLI_INIT:
		e->command = "dialplan show globals";
		e->usage =
			"Usage: dialplan show globals\n"
			"       List current global dialplan variables and their values\n";
		return NULL;
	case CLI_GENERATE:
		return NULL;
	}

	ast_rwlock_rdlock(&globalslock);
	AST_LIST_TRAVERSE (&globals, newvariable, entries) {
		i++;
		ast_cli(a->fd, "   %s=%s\n", ast_var_name(newvariable), ast_var_value(newvariable));
	}
	ast_rwlock_unlock(&globalslock);
	ast_cli(a->fd, "\n    -- %d variable(s)\n", i);

	return CLI_SUCCESS;
}

#ifdef AST_DEVMODE
static char *handle_show_device2extenstate(struct ast_cli_entry *e, int cmd, struct ast_cli_args *a)
{
	struct ast_devstate_aggregate agg;
	int i, j, exten, combined;

	switch (cmd) {
	case CLI_INIT:
		e->command = "core show device2extenstate";
		e->usage =
			"Usage: core show device2extenstate\n"
			"       Lists device state to extension state combinations.\n";
	case CLI_GENERATE:
		return NULL;
	}
	for (i = 0; i < AST_DEVICE_TOTAL; i++) {
		for (j = 0; j < AST_DEVICE_TOTAL; j++) {
			ast_devstate_aggregate_init(&agg);
			ast_devstate_aggregate_add(&agg, i);
			ast_devstate_aggregate_add(&agg, j);
			combined = ast_devstate_aggregate_result(&agg);
			exten = ast_devstate_to_extenstate(combined);
			ast_cli(a->fd, "\n Exten:%14s  CombinedDevice:%12s  Dev1:%12s  Dev2:%12s", ast_extension_state2str(exten), ast_devstate_str(combined), ast_devstate_str(j), ast_devstate_str(i));
		}
	}
	ast_cli(a->fd, "\n");
	return CLI_SUCCESS;
}
#endif

/*! \brief CLI support for listing chanvar's variables in a parseable way */
static char *handle_show_chanvar(struct ast_cli_entry *e, int cmd, struct ast_cli_args *a)
{
	struct ast_channel *chan = NULL;
	struct ast_str *vars = ast_str_alloca(BUFSIZ * 4); /* XXX large because we might have lots of channel vars */

	switch (cmd) {
	case CLI_INIT:
		e->command = "dialplan show chanvar";
		e->usage =
			"Usage: dialplan show chanvar <channel>\n"
			"       List current channel variables and their values\n";
		return NULL;
	case CLI_GENERATE:
		return ast_complete_channels(a->line, a->word, a->pos, a->n, 3);
	}

	if (a->argc != e->args + 1)
		return CLI_SHOWUSAGE;

	if (!(chan = ast_channel_get_by_name(a->argv[e->args]))) {
		ast_cli(a->fd, "Channel '%s' not found\n", a->argv[e->args]);
		return CLI_FAILURE;
	}

	pbx_builtin_serialize_variables(chan, &vars);

	if (ast_str_strlen(vars)) {
		ast_cli(a->fd, "\nVariables for channel %s:\n%s\n", a->argv[e->args], ast_str_buffer(vars));
	}

	chan = ast_channel_unref(chan);

	return CLI_SUCCESS;
}

static char *handle_set_global(struct ast_cli_entry *e, int cmd, struct ast_cli_args *a)
{
	switch (cmd) {
	case CLI_INIT:
		e->command = "dialplan set global";
		e->usage =
			"Usage: dialplan set global <name> <value>\n"
			"       Set global dialplan variable <name> to <value>\n";
		return NULL;
	case CLI_GENERATE:
		return NULL;
	}

	if (a->argc != e->args + 2)
		return CLI_SHOWUSAGE;

	pbx_builtin_setvar_helper(NULL, a->argv[3], a->argv[4]);
	ast_cli(a->fd, "\n    -- Global variable '%s' set to '%s'\n", a->argv[3], a->argv[4]);

	return CLI_SUCCESS;
}

static char *handle_set_chanvar(struct ast_cli_entry *e, int cmd, struct ast_cli_args *a)
{
	struct ast_channel *chan;
	const char *chan_name, *var_name, *var_value;

	switch (cmd) {
	case CLI_INIT:
		e->command = "dialplan set chanvar";
		e->usage =
			"Usage: dialplan set chanvar <channel> <varname> <value>\n"
			"       Set channel variable <varname> to <value>\n";
		return NULL;
	case CLI_GENERATE:
		return ast_complete_channels(a->line, a->word, a->pos, a->n, 3);
	}

	if (a->argc != e->args + 3)
		return CLI_SHOWUSAGE;

	chan_name = a->argv[e->args];
	var_name = a->argv[e->args + 1];
	var_value = a->argv[e->args + 2];

	if (!(chan = ast_channel_get_by_name(chan_name))) {
		ast_cli(a->fd, "Channel '%s' not found\n", chan_name);
		return CLI_FAILURE;
	}

	pbx_builtin_setvar_helper(chan, var_name, var_value);

	chan = ast_channel_unref(chan);

	ast_cli(a->fd, "\n    -- Channel variable '%s' set to '%s' for '%s'\n",  var_name, var_value, chan_name);

	return CLI_SUCCESS;
}

static char *handle_set_extenpatternmatchnew(struct ast_cli_entry *e, int cmd, struct ast_cli_args *a)
{
	int oldval = 0;

	switch (cmd) {
	case CLI_INIT:
		e->command = "dialplan set extenpatternmatchnew true";
		e->usage =
			"Usage: dialplan set extenpatternmatchnew true|false\n"
			"       Use the NEW extension pattern matching algorithm, true or false.\n";
		return NULL;
	case CLI_GENERATE:
		return NULL;
	}

	if (a->argc != 4)
		return CLI_SHOWUSAGE;

	oldval =  pbx_set_extenpatternmatchnew(1);

	if (oldval)
		ast_cli(a->fd, "\n    -- Still using the NEW pattern match algorithm for extension names in the dialplan.\n");
	else
		ast_cli(a->fd, "\n    -- Switched to using the NEW pattern match algorithm for extension names in the dialplan.\n");

	return CLI_SUCCESS;
}

static char *handle_unset_extenpatternmatchnew(struct ast_cli_entry *e, int cmd, struct ast_cli_args *a)
{
	int oldval = 0;

	switch (cmd) {
	case CLI_INIT:
		e->command = "dialplan set extenpatternmatchnew false";
		e->usage =
			"Usage: dialplan set extenpatternmatchnew true|false\n"
			"       Use the NEW extension pattern matching algorithm, true or false.\n";
		return NULL;
	case CLI_GENERATE:
		return NULL;
	}

	if (a->argc != 4)
		return CLI_SHOWUSAGE;

	oldval =  pbx_set_extenpatternmatchnew(0);

	if (!oldval)
		ast_cli(a->fd, "\n    -- Still using the OLD pattern match algorithm for extension names in the dialplan.\n");
	else
		ast_cli(a->fd, "\n    -- Switched to using the OLD pattern match algorithm for extension names in the dialplan.\n");

	return CLI_SUCCESS;
}

/*
 * CLI entries for upper commands ...
 */
static struct ast_cli_entry pbx_cli[] = {
	AST_CLI_DEFINE(handle_show_applications, "Shows registered dialplan applications"),
	AST_CLI_DEFINE(handle_show_functions, "Shows registered dialplan functions"),
	AST_CLI_DEFINE(handle_show_switches, "Show alternative switches"),
	AST_CLI_DEFINE(handle_show_hints, "Show dialplan hints"),
	AST_CLI_DEFINE(handle_show_hint, "Show dialplan hint"),
	AST_CLI_DEFINE(handle_show_globals, "Show global dialplan variables"),
#ifdef AST_DEVMODE
	AST_CLI_DEFINE(handle_show_device2extenstate, "Show expected exten state from multiple device states"),
#endif
	AST_CLI_DEFINE(handle_show_chanvar, "Show channel variables"),
	AST_CLI_DEFINE(handle_show_function, "Describe a specific dialplan function"),
	AST_CLI_DEFINE(handle_show_application, "Describe a specific dialplan application"),
	AST_CLI_DEFINE(handle_set_global, "Set global dialplan variable"),
	AST_CLI_DEFINE(handle_set_chanvar, "Set a channel variable"),
	AST_CLI_DEFINE(handle_show_dialplan, "Show dialplan"),
	AST_CLI_DEFINE(handle_debug_dialplan, "Show fast extension pattern matching data structures"),
	AST_CLI_DEFINE(handle_unset_extenpatternmatchnew, "Use the Old extension pattern matching algorithm."),
	AST_CLI_DEFINE(handle_set_extenpatternmatchnew, "Use the New extension pattern matching algorithm."),
};

static void unreference_cached_app(struct ast_app *app)
{
	struct ast_context *context = NULL;
	struct ast_exten *eroot = NULL, *e = NULL;

	ast_rdlock_contexts();
	while ((context = ast_walk_contexts(context))) {
		while ((eroot = ast_walk_context_extensions(context, eroot))) {
			while ((e = ast_walk_extension_priorities(eroot, e))) {
				if (e->cached_app == app)
					e->cached_app = NULL;
			}
		}
	}
	ast_unlock_contexts();

	return;
}

int ast_unregister_application(const char *app)
{
	struct ast_app *tmp;

	AST_RWLIST_WRLOCK(&apps);
	AST_RWLIST_TRAVERSE_SAFE_BEGIN(&apps, tmp, list) {
		if (!strcasecmp(app, tmp->name)) {
			unreference_cached_app(tmp);
			AST_RWLIST_REMOVE_CURRENT(list);
			ast_verb(2, "Unregistered application '%s'\n", tmp->name);
			ast_string_field_free_memory(tmp);
			ast_free(tmp);
			break;
		}
	}
	AST_RWLIST_TRAVERSE_SAFE_END;
	AST_RWLIST_UNLOCK(&apps);

	return tmp ? 0 : -1;
}

struct ast_context *ast_context_find_or_create(struct ast_context **extcontexts, struct ast_hashtab *exttable, const char *name, const char *registrar)
{
	struct ast_context *tmp, **local_contexts;
	struct fake_context search;
	int length = sizeof(struct ast_context) + strlen(name) + 1;

	if (!contexts_table) {
		/* Protect creation of contexts_table from reentrancy. */
		ast_wrlock_contexts();
		if (!contexts_table) {
			contexts_table = ast_hashtab_create(17,
				ast_hashtab_compare_contexts,
				ast_hashtab_resize_java,
				ast_hashtab_newsize_java,
				ast_hashtab_hash_contexts,
				0);
		}
		ast_unlock_contexts();
	}

	ast_copy_string(search.name, name, sizeof(search.name));
	if (!extcontexts) {
		ast_rdlock_contexts();
		local_contexts = &contexts;
		tmp = ast_hashtab_lookup(contexts_table, &search);
		ast_unlock_contexts();
		if (tmp) {
			tmp->refcount++;
			return tmp;
		}
	} else { /* local contexts just in a linked list; search there for the new context; slow, linear search, but not frequent */
		local_contexts = extcontexts;
		tmp = ast_hashtab_lookup(exttable, &search);
		if (tmp) {
			tmp->refcount++;
			return tmp;
		}
	}

	if ((tmp = ast_calloc(1, length))) {
		ast_rwlock_init(&tmp->lock);
		ast_mutex_init(&tmp->macrolock);
		strcpy(tmp->name, name);
		tmp->root = NULL;
		tmp->root_table = NULL;
		tmp->registrar = ast_strdup(registrar);
		tmp->includes = NULL;
		tmp->ignorepats = NULL;
		tmp->refcount = 1;
	} else {
		ast_log(LOG_ERROR, "Danger! We failed to allocate a context for %s!\n", name);
		return NULL;
	}

	if (!extcontexts) {
		ast_wrlock_contexts();
		tmp->next = *local_contexts;
		*local_contexts = tmp;
		ast_hashtab_insert_safe(contexts_table, tmp); /*put this context into the tree */
		ast_unlock_contexts();
		ast_debug(1, "Registered context '%s'(%p) in table %p registrar: %s\n", tmp->name, tmp, contexts_table, registrar);
		ast_verb(3, "Registered extension context '%s'; registrar: %s\n", tmp->name, registrar);
	} else {
		tmp->next = *local_contexts;
		if (exttable)
			ast_hashtab_insert_immediate(exttable, tmp); /*put this context into the tree */

		*local_contexts = tmp;
		ast_debug(1, "Registered context '%s'(%p) in local table %p; registrar: %s\n", tmp->name, tmp, exttable, registrar);
		ast_verb(3, "Registered extension context '%s'; registrar: %s\n", tmp->name, registrar);
	}
	return tmp;
}

void __ast_context_destroy(struct ast_context *list, struct ast_hashtab *contexttab, struct ast_context *con, const char *registrar);

struct store_hint {
	char *context;
	char *exten;
	AST_LIST_HEAD_NOLOCK(, ast_state_cb) callbacks;
	int laststate;
	AST_LIST_ENTRY(store_hint) list;
	char data[1];
};

AST_LIST_HEAD_NOLOCK(store_hints, store_hint);

static void context_merge_incls_swits_igps_other_registrars(struct ast_context *new, struct ast_context *old, const char *registrar)
{
	struct ast_include *i;
	struct ast_ignorepat *ip;
	struct ast_sw *sw;

	ast_verb(3, "merging incls/swits/igpats from old(%s) to new(%s) context, registrar = %s\n", ast_get_context_name(old), ast_get_context_name(new), registrar);
	/* copy in the includes, switches, and ignorepats */
	/* walk through includes */
	for (i = NULL; (i = ast_walk_context_includes(old, i)) ; ) {
		if (strcmp(ast_get_include_registrar(i), registrar) == 0)
			continue; /* not mine */
		ast_context_add_include2(new, ast_get_include_name(i), ast_get_include_registrar(i));
	}

	/* walk through switches */
	for (sw = NULL; (sw = ast_walk_context_switches(old, sw)) ; ) {
		if (strcmp(ast_get_switch_registrar(sw), registrar) == 0)
			continue; /* not mine */
		ast_context_add_switch2(new, ast_get_switch_name(sw), ast_get_switch_data(sw), ast_get_switch_eval(sw), ast_get_switch_registrar(sw));
	}

	/* walk thru ignorepats ... */
	for (ip = NULL; (ip = ast_walk_context_ignorepats(old, ip)); ) {
		if (strcmp(ast_get_ignorepat_registrar(ip), registrar) == 0)
			continue; /* not mine */
		ast_context_add_ignorepat2(new, ast_get_ignorepat_name(ip), ast_get_ignorepat_registrar(ip));
	}
}


/* the purpose of this routine is to duplicate a context, with all its substructure,
   except for any extens that have a matching registrar */
static void context_merge(struct ast_context **extcontexts, struct ast_hashtab *exttable, struct ast_context *context, const char *registrar)
{
	struct ast_context *new = ast_hashtab_lookup(exttable, context); /* is there a match in the new set? */
	struct ast_exten *exten_item, *prio_item, *new_exten_item, *new_prio_item;
	struct ast_hashtab_iter *exten_iter;
	struct ast_hashtab_iter *prio_iter;
	int insert_count = 0;
	int first = 1;

	/* We'll traverse all the extensions/prios, and see which are not registrar'd with
	   the current registrar, and copy them to the new context. If the new context does not
	   exist, we'll create it "on demand". If no items are in this context to copy, then we'll
	   only create the empty matching context if the old one meets the criteria */

	if (context->root_table) {
		exten_iter = ast_hashtab_start_traversal(context->root_table);
		while ((exten_item=ast_hashtab_next(exten_iter))) {
			if (new) {
				new_exten_item = ast_hashtab_lookup(new->root_table, exten_item);
			} else {
				new_exten_item = NULL;
			}
			prio_iter = ast_hashtab_start_traversal(exten_item->peer_table);
			while ((prio_item=ast_hashtab_next(prio_iter))) {
				int res1;
				char *dupdstr;

				if (new_exten_item) {
					new_prio_item = ast_hashtab_lookup(new_exten_item->peer_table, prio_item);
				} else {
					new_prio_item = NULL;
				}
				if (strcmp(prio_item->registrar,registrar) == 0) {
					continue;
				}
				/* make sure the new context exists, so we have somewhere to stick this exten/prio */
				if (!new) {
					new = ast_context_find_or_create(extcontexts, exttable, context->name, prio_item->registrar); /* a new context created via priority from a different context in the old dialplan, gets its registrar from the prio's registrar */
				}

				/* copy in the includes, switches, and ignorepats */
				if (first) { /* but, only need to do this once */
					context_merge_incls_swits_igps_other_registrars(new, context, registrar);
					first = 0;
				}

				if (!new) {
					ast_log(LOG_ERROR,"Could not allocate a new context for %s in merge_and_delete! Danger!\n", context->name);
					return; /* no sense continuing. */
				}
				/* we will not replace existing entries in the new context with stuff from the old context.
				   but, if this is because of some sort of registrar conflict, we ought to say something... */

				dupdstr = ast_strdup(prio_item->data);

				res1 = ast_add_extension2(new, 0, prio_item->exten, prio_item->priority, prio_item->label,
										  prio_item->matchcid ? prio_item->cidmatch : NULL, prio_item->app, dupdstr, prio_item->datad, prio_item->registrar);
				if (!res1 && new_exten_item && new_prio_item){
					ast_verb(3,"Dropping old dialplan item %s/%s/%d [%s(%s)] (registrar=%s) due to conflict with new dialplan\n",
							context->name, prio_item->exten, prio_item->priority, prio_item->app, (char*)prio_item->data, prio_item->registrar);
				} else {
					/* we do NOT pass the priority data from the old to the new -- we pass a copy of it, so no changes to the current dialplan take place,
					 and no double frees take place, either! */
					insert_count++;
				}
			}
			ast_hashtab_end_traversal(prio_iter);
		}
		ast_hashtab_end_traversal(exten_iter);
	}

	if (!insert_count && !new && (strcmp(context->registrar, registrar) != 0 ||
		  (strcmp(context->registrar, registrar) == 0 && context->refcount > 1))) {
		/* we could have given it the registrar of the other module who incremented the refcount,
		   but that's not available, so we give it the registrar we know about */
		new = ast_context_find_or_create(extcontexts, exttable, context->name, context->registrar);

		/* copy in the includes, switches, and ignorepats */
		context_merge_incls_swits_igps_other_registrars(new, context, registrar);
	}
}


/* XXX this does not check that multiple contexts are merged */
void ast_merge_contexts_and_delete(struct ast_context **extcontexts, struct ast_hashtab *exttable, const char *registrar)
{
	double ft;
	struct ast_context *tmp;
	struct ast_context *oldcontextslist;
	struct ast_hashtab *oldtable;
	struct store_hints hints_stored = AST_LIST_HEAD_NOLOCK_INIT_VALUE;
	struct store_hints hints_removed = AST_LIST_HEAD_NOLOCK_INIT_VALUE;
	struct store_hint *saved_hint;
	struct ast_hint *hint;
	struct ast_exten *exten;
	int length;
	struct ast_state_cb *thiscb;
	struct ast_hashtab_iter *iter;
	struct ao2_iterator i;
	struct timeval begintime;
	struct timeval writelocktime;
	struct timeval endlocktime;
	struct timeval enddeltime;

	/*
	 * It is very important that this function hold the hints
	 * container lock _and_ the conlock during its operation; not
	 * only do we need to ensure that the list of contexts and
	 * extensions does not change, but also that no hint callbacks
	 * (watchers) are added or removed during the merge/delete
	 * process
	 *
	 * In addition, the locks _must_ be taken in this order, because
	 * there are already other code paths that use this order
	 */

	begintime = ast_tvnow();
	ast_mutex_lock(&context_merge_lock);/* Serialize ast_merge_contexts_and_delete */
	ast_wrlock_contexts();
	iter = ast_hashtab_start_traversal(contexts_table);
	while ((tmp = ast_hashtab_next(iter))) {
		context_merge(extcontexts, exttable, tmp, registrar);
	}
	ast_hashtab_end_traversal(iter);

	ao2_lock(hints);
	writelocktime = ast_tvnow();

	/* preserve all watchers for hints */
	i = ao2_iterator_init(hints, AO2_ITERATOR_DONTLOCK);
	for (; (hint = ao2_iterator_next(&i)); ao2_ref(hint, -1)) {
		if (ao2_container_count(hint->callbacks)) {
			ao2_lock(hint);
			if (!hint->exten) {
				/* The extension has already been destroyed. (Should never happen here) */
				ao2_unlock(hint);
				continue;
			}

			length = strlen(hint->exten->exten) + strlen(hint->exten->parent->name) + 2
				+ sizeof(*saved_hint);
			if (!(saved_hint = ast_calloc(1, length))) {
				ao2_unlock(hint);
				continue;
			}

			/* This removes all the callbacks from the hint into saved_hint. */
			while ((thiscb = ao2_callback(hint->callbacks, OBJ_UNLINK, NULL, NULL))) {
				AST_LIST_INSERT_TAIL(&saved_hint->callbacks, thiscb, entry);
				/*
				 * We intentionally do not unref thiscb to account for the
				 * non-ao2 reference in saved_hint->callbacks
				 */
			}

			saved_hint->laststate = hint->laststate;
			saved_hint->context = saved_hint->data;
			strcpy(saved_hint->data, hint->exten->parent->name);
			saved_hint->exten = saved_hint->data + strlen(saved_hint->context) + 1;
			strcpy(saved_hint->exten, hint->exten->exten);
			ao2_unlock(hint);
			AST_LIST_INSERT_HEAD(&hints_stored, saved_hint, list);
		}
	}
	ao2_iterator_destroy(&i);

	/* save the old table and list */
	oldtable = contexts_table;
	oldcontextslist = contexts;

	/* move in the new table and list */
	contexts_table = exttable;
	contexts = *extcontexts;

	/*
	 * Restore the watchers for hints that can be found; notify
	 * those that cannot be restored.
	 */
	while ((saved_hint = AST_LIST_REMOVE_HEAD(&hints_stored, list))) {
		struct pbx_find_info q = { .stacklen = 0 };

		exten = pbx_find_extension(NULL, NULL, &q, saved_hint->context, saved_hint->exten,
			PRIORITY_HINT, NULL, "", E_MATCH);
		/*
		 * If this is a pattern, dynamically create a new extension for this
		 * particular match.  Note that this will only happen once for each
		 * individual extension, because the pattern will no longer match first.
		 */
		if (exten && exten->exten[0] == '_') {
			ast_add_extension_nolock(exten->parent->name, 0, saved_hint->exten,
				PRIORITY_HINT, NULL, 0, exten->app, ast_strdup(exten->data), ast_free_ptr,
				exten->registrar);
			/* rwlocks are not recursive locks */
			exten = ast_hint_extension_nolock(NULL, saved_hint->context,
				saved_hint->exten);
		}

		/* Find the hint in the hints container */
		hint = exten ? ao2_find(hints, exten, 0) : NULL;
		if (!hint) {
			/*
			 * Notify watchers of this removed hint later when we aren't
			 * encumberd by so many locks.
			 */
			AST_LIST_INSERT_HEAD(&hints_removed, saved_hint, list);
		} else {
			ao2_lock(hint);
			while ((thiscb = AST_LIST_REMOVE_HEAD(&saved_hint->callbacks, entry))) {
				ao2_link(hint->callbacks, thiscb);
				/* Ref that we added when putting into saved_hint->callbacks */
				ao2_ref(thiscb, -1);
			}
			hint->laststate = saved_hint->laststate;
			ao2_unlock(hint);
			ao2_ref(hint, -1);
			ast_free(saved_hint);
		}
	}

	ao2_unlock(hints);
	ast_unlock_contexts();

	/*
	 * Notify watchers of all removed hints with the same lock
	 * environment as handle_statechange().
	 */
	while ((saved_hint = AST_LIST_REMOVE_HEAD(&hints_removed, list))) {
		/* this hint has been removed, notify the watchers */
		while ((thiscb = AST_LIST_REMOVE_HEAD(&saved_hint->callbacks, entry))) {
			thiscb->change_cb(saved_hint->context, saved_hint->exten,
				AST_EXTENSION_REMOVED, thiscb->data);
			/* Ref that we added when putting into saved_hint->callbacks */
			ao2_ref(thiscb, -1);
		}
		ast_free(saved_hint);
	}

	ast_mutex_unlock(&context_merge_lock);
	endlocktime = ast_tvnow();

	/*
	 * The old list and hashtab no longer are relevant, delete them
	 * while the rest of asterisk is now freely using the new stuff
	 * instead.
	 */

	ast_hashtab_destroy(oldtable, NULL);

	for (tmp = oldcontextslist; tmp; ) {
		struct ast_context *next;	/* next starting point */

		next = tmp->next;
		__ast_internal_context_destroy(tmp);
		tmp = next;
	}
	enddeltime = ast_tvnow();

	ft = ast_tvdiff_us(writelocktime, begintime);
	ft /= 1000000.0;
	ast_verb(3,"Time to scan old dialplan and merge leftovers back into the new: %8.6f sec\n", ft);

	ft = ast_tvdiff_us(endlocktime, writelocktime);
	ft /= 1000000.0;
	ast_verb(3,"Time to restore hints and swap in new dialplan: %8.6f sec\n", ft);

	ft = ast_tvdiff_us(enddeltime, endlocktime);
	ft /= 1000000.0;
	ast_verb(3,"Time to delete the old dialplan: %8.6f sec\n", ft);

	ft = ast_tvdiff_us(enddeltime, begintime);
	ft /= 1000000.0;
	ast_verb(3,"Total time merge_contexts_delete: %8.6f sec\n", ft);
}

/*
 * errno values
 *  EBUSY  - can't lock
 *  ENOENT - no existence of context
 */
int ast_context_add_include(const char *context, const char *include, const char *registrar)
{
	int ret = -1;
	struct ast_context *c;

	c = find_context_locked(context);
	if (c) {
		ret = ast_context_add_include2(c, include, registrar);
		ast_unlock_contexts();
	}
	return ret;
}

/*! \brief Helper for get_range.
 * return the index of the matching entry, starting from 1.
 * If names is not supplied, try numeric values.
 */
static int lookup_name(const char *s, const char * const names[], int max)
{
	int i;

	if (names && *s > '9') {
		for (i = 0; names[i]; i++) {
			if (!strcasecmp(s, names[i])) {
				return i;
			}
		}
	}

	/* Allow months and weekdays to be specified as numbers, as well */
	if (sscanf(s, "%2d", &i) == 1 && i >= 1 && i <= max) {
		/* What the array offset would have been: "1" would be at offset 0 */
		return i - 1;
	}
	return -1; /* error return */
}

/*! \brief helper function to return a range up to max (7, 12, 31 respectively).
 * names, if supplied, is an array of names that should be mapped to numbers.
 */
static unsigned get_range(char *src, int max, const char * const names[], const char *msg)
{
	int start, end; /* start and ending position */
	unsigned int mask = 0;
	char *part;

	/* Check for whole range */
	if (ast_strlen_zero(src) || !strcmp(src, "*")) {
		return (1 << max) - 1;
	}

	while ((part = strsep(&src, "&"))) {
		/* Get start and ending position */
		char *endpart = strchr(part, '-');
		if (endpart) {
			*endpart++ = '\0';
		}
		/* Find the start */
		if ((start = lookup_name(part, names, max)) < 0) {
			ast_log(LOG_WARNING, "Invalid %s '%s', skipping element\n", msg, part);
			continue;
		}
		if (endpart) { /* find end of range */
			if ((end = lookup_name(endpart, names, max)) < 0) {
				ast_log(LOG_WARNING, "Invalid end %s '%s', skipping element\n", msg, endpart);
				continue;
			}
		} else {
			end = start;
		}
		/* Fill the mask. Remember that ranges are cyclic */
		mask |= (1 << end);   /* initialize with last element */
		while (start != end) {
			mask |= (1 << start);
			if (++start >= max) {
				start = 0;
			}
		}
	}
	return mask;
}

/*! \brief store a bitmask of valid times, one bit each 1 minute */
static void get_timerange(struct ast_timing *i, char *times)
{
	char *endpart, *part;
	int x;
	int st_h, st_m;
	int endh, endm;
	int minute_start, minute_end;

	/* start disabling all times, fill the fields with 0's, as they may contain garbage */
	memset(i->minmask, 0, sizeof(i->minmask));

	/* 1-minute per bit */
	/* Star is all times */
	if (ast_strlen_zero(times) || !strcmp(times, "*")) {
		/* 48, because each hour takes 2 integers; 30 bits each */
		for (x = 0; x < 48; x++) {
			i->minmask[x] = 0x3fffffff; /* 30 bits */
		}
		return;
	}
	/* Otherwise expect a range */
	while ((part = strsep(&times, "&"))) {
		if (!(endpart = strchr(part, '-'))) {
			if (sscanf(part, "%2d:%2d", &st_h, &st_m) != 2 || st_h < 0 || st_h > 23 || st_m < 0 || st_m > 59) {
				ast_log(LOG_WARNING, "%s isn't a valid time.\n", part);
				continue;
			}
			i->minmask[st_h * 2 + (st_m >= 30 ? 1 : 0)] |= (1 << (st_m % 30));
			continue;
		}
		*endpart++ = '\0';
		/* why skip non digits? Mostly to skip spaces */
		while (*endpart && !isdigit(*endpart)) {
			endpart++;
		}
		if (!*endpart) {
			ast_log(LOG_WARNING, "Invalid time range starting with '%s-'.\n", part);
			continue;
		}
		if (sscanf(part, "%2d:%2d", &st_h, &st_m) != 2 || st_h < 0 || st_h > 23 || st_m < 0 || st_m > 59) {
			ast_log(LOG_WARNING, "'%s' isn't a valid start time.\n", part);
			continue;
		}
		if (sscanf(endpart, "%2d:%2d", &endh, &endm) != 2 || endh < 0 || endh > 23 || endm < 0 || endm > 59) {
			ast_log(LOG_WARNING, "'%s' isn't a valid end time.\n", endpart);
			continue;
		}
		minute_start = st_h * 60 + st_m;
		minute_end = endh * 60 + endm;
		/* Go through the time and enable each appropriate bit */
		for (x = minute_start; x != minute_end; x = (x + 1) % (24 * 60)) {
			i->minmask[x / 30] |= (1 << (x % 30));
		}
		/* Do the last one */
		i->minmask[x / 30] |= (1 << (x % 30));
	}
	/* All done */
	return;
}

static const char * const days[] =
{
	"sun",
	"mon",
	"tue",
	"wed",
	"thu",
	"fri",
	"sat",
	NULL,
};

static const char * const months[] =
{
	"jan",
	"feb",
	"mar",
	"apr",
	"may",
	"jun",
	"jul",
	"aug",
	"sep",
	"oct",
	"nov",
	"dec",
	NULL,
};

int ast_build_timing(struct ast_timing *i, const char *info_in)
{
	char *info;
	int j, num_fields, last_sep = -1;

	/* Check for empty just in case */
	if (ast_strlen_zero(info_in)) {
		return 0;
	}

	/* make a copy just in case we were passed a static string */
	info = ast_strdupa(info_in);

	/* count the number of fields in the timespec */
	for (j = 0, num_fields = 1; info[j] != '\0'; j++) {
		if (info[j] == ',') {
			last_sep = j;
			num_fields++;
		}
	}

	/* save the timezone, if it is specified */
	if (num_fields == 5) {
		i->timezone = ast_strdup(info + last_sep + 1);
	} else {
		i->timezone = NULL;
	}

	/* Assume everything except time */
	i->monthmask = 0xfff;	/* 12 bits */
	i->daymask = 0x7fffffffU; /* 31 bits */
	i->dowmask = 0x7f; /* 7 bits */
	/* on each call, use strsep() to move info to the next argument */
	get_timerange(i, strsep(&info, "|,"));
	if (info)
		i->dowmask = get_range(strsep(&info, "|,"), 7, days, "day of week");
	if (info)
		i->daymask = get_range(strsep(&info, "|,"), 31, NULL, "day");
	if (info)
		i->monthmask = get_range(strsep(&info, "|,"), 12, months, "month");
	return 1;
}

int ast_check_timing(const struct ast_timing *i)
{
	return ast_check_timing2(i, ast_tvnow());
}

int ast_check_timing2(const struct ast_timing *i, const struct timeval tv)
{
	struct ast_tm tm;

	ast_localtime(&tv, &tm, i->timezone);

	/* If it's not the right month, return */
	if (!(i->monthmask & (1 << tm.tm_mon)))
		return 0;

	/* If it's not that time of the month.... */
	/* Warning, tm_mday has range 1..31! */
	if (!(i->daymask & (1 << (tm.tm_mday-1))))
		return 0;

	/* If it's not the right day of the week */
	if (!(i->dowmask & (1 << tm.tm_wday)))
		return 0;

	/* Sanity check the hour just to be safe */
	if ((tm.tm_hour < 0) || (tm.tm_hour > 23)) {
		ast_log(LOG_WARNING, "Insane time...\n");
		return 0;
	}

	/* Now the tough part, we calculate if it fits
	   in the right time based on min/hour */
	if (!(i->minmask[tm.tm_hour * 2 + (tm.tm_min >= 30 ? 1 : 0)] & (1 << (tm.tm_min >= 30 ? tm.tm_min - 30 : tm.tm_min))))
		return 0;

	/* If we got this far, then we're good */
	return 1;
}

int ast_destroy_timing(struct ast_timing *i)
{
	if (i->timezone) {
		ast_free(i->timezone);
		i->timezone = NULL;
	}
	return 0;
}
/*
 * errno values
 *  ENOMEM - out of memory
 *  EBUSY  - can't lock
 *  EEXIST - already included
 *  EINVAL - there is no existence of context for inclusion
 */
int ast_context_add_include2(struct ast_context *con, const char *value,
	const char *registrar)
{
	struct ast_include *new_include;
	char *c;
	struct ast_include *i, *il = NULL; /* include, include_last */
	int length;
	char *p;

	length = sizeof(struct ast_include);
	length += 2 * (strlen(value) + 1);

	/* allocate new include structure ... */
	if (!(new_include = ast_calloc(1, length)))
		return -1;
	/* Fill in this structure. Use 'p' for assignments, as the fields
	 * in the structure are 'const char *'
	 */
	p = new_include->stuff;
	new_include->name = p;
	strcpy(p, value);
	p += strlen(value) + 1;
	new_include->rname = p;
	strcpy(p, value);
	/* Strip off timing info, and process if it is there */
	if ( (c = strchr(p, ',')) ) {
		*c++ = '\0';
		new_include->hastime = ast_build_timing(&(new_include->timing), c);
	}
	new_include->next      = NULL;
	new_include->registrar = registrar;

	ast_wrlock_context(con);

	/* ... go to last include and check if context is already included too... */
	for (i = con->includes; i; i = i->next) {
		if (!strcasecmp(i->name, new_include->name)) {
			ast_destroy_timing(&(new_include->timing));
			ast_free(new_include);
			ast_unlock_context(con);
			errno = EEXIST;
			return -1;
		}
		il = i;
	}

	/* ... include new context into context list, unlock, return */
	if (il)
		il->next = new_include;
	else
		con->includes = new_include;
	ast_verb(3, "Including context '%s' in context '%s'\n", new_include->name, ast_get_context_name(con));

	ast_unlock_context(con);

	return 0;
}

/*
 * errno values
 *  EBUSY  - can't lock
 *  ENOENT - no existence of context
 */
int ast_context_add_switch(const char *context, const char *sw, const char *data, int eval, const char *registrar)
{
	int ret = -1;
	struct ast_context *c;

	c = find_context_locked(context);
	if (c) { /* found, add switch to this context */
		ret = ast_context_add_switch2(c, sw, data, eval, registrar);
		ast_unlock_contexts();
	}
	return ret;
}

/*
 * errno values
 *  ENOMEM - out of memory
 *  EBUSY  - can't lock
 *  EEXIST - already included
 *  EINVAL - there is no existence of context for inclusion
 */
int ast_context_add_switch2(struct ast_context *con, const char *value,
	const char *data, int eval, const char *registrar)
{
	struct ast_sw *new_sw;
	struct ast_sw *i;
	int length;
	char *p;

	length = sizeof(struct ast_sw);
	length += strlen(value) + 1;
	if (data)
		length += strlen(data);
	length++;

	/* allocate new sw structure ... */
	if (!(new_sw = ast_calloc(1, length)))
		return -1;
	/* ... fill in this structure ... */
	p = new_sw->stuff;
	new_sw->name = p;
	strcpy(new_sw->name, value);
	p += strlen(value) + 1;
	new_sw->data = p;
	if (data) {
		strcpy(new_sw->data, data);
		p += strlen(data) + 1;
	} else {
		strcpy(new_sw->data, "");
		p++;
	}
	new_sw->eval	  = eval;
	new_sw->registrar = registrar;

	/* ... try to lock this context ... */
	ast_wrlock_context(con);

	/* ... go to last sw and check if context is already swd too... */
	AST_LIST_TRAVERSE(&con->alts, i, list) {
		if (!strcasecmp(i->name, new_sw->name) && !strcasecmp(i->data, new_sw->data)) {
			ast_free(new_sw);
			ast_unlock_context(con);
			errno = EEXIST;
			return -1;
		}
	}

	/* ... sw new context into context list, unlock, return */
	AST_LIST_INSERT_TAIL(&con->alts, new_sw, list);

	ast_verb(3, "Including switch '%s/%s' in context '%s'\n", new_sw->name, new_sw->data, ast_get_context_name(con));

	ast_unlock_context(con);

	return 0;
}

/*
 * EBUSY  - can't lock
 * ENOENT - there is not context existence
 */
int ast_context_remove_ignorepat(const char *context, const char *ignorepat, const char *registrar)
{
	int ret = -1;
	struct ast_context *c;

	c = find_context_locked(context);
	if (c) {
		ret = ast_context_remove_ignorepat2(c, ignorepat, registrar);
		ast_unlock_contexts();
	}
	return ret;
}

int ast_context_remove_ignorepat2(struct ast_context *con, const char *ignorepat, const char *registrar)
{
	struct ast_ignorepat *ip, *ipl = NULL;

	ast_wrlock_context(con);

	for (ip = con->ignorepats; ip; ip = ip->next) {
		if (!strcmp(ip->pattern, ignorepat) &&
			(!registrar || (registrar == ip->registrar))) {
			if (ipl) {
				ipl->next = ip->next;
				ast_free(ip);
			} else {
				con->ignorepats = ip->next;
				ast_free(ip);
			}
			ast_unlock_context(con);
			return 0;
		}
		ipl = ip;
	}

	ast_unlock_context(con);
	errno = EINVAL;
	return -1;
}

/*
 * EBUSY - can't lock
 * ENOENT - there is no existence of context
 */
int ast_context_add_ignorepat(const char *context, const char *value, const char *registrar)
{
	int ret = -1;
	struct ast_context *c;

	c = find_context_locked(context);
	if (c) {
		ret = ast_context_add_ignorepat2(c, value, registrar);
		ast_unlock_contexts();
	}
	return ret;
}

int ast_context_add_ignorepat2(struct ast_context *con, const char *value, const char *registrar)
{
	struct ast_ignorepat *ignorepat, *ignorepatc, *ignorepatl = NULL;
	int length;
	char *pattern;
	length = sizeof(struct ast_ignorepat);
	length += strlen(value) + 1;
	if (!(ignorepat = ast_calloc(1, length)))
		return -1;
	/* The cast to char * is because we need to write the initial value.
	 * The field is not supposed to be modified otherwise.  Also, gcc 4.2
	 * sees the cast as dereferencing a type-punned pointer and warns about
	 * it.  This is the workaround (we're telling gcc, yes, that's really
	 * what we wanted to do).
	 */
	pattern = (char *) ignorepat->pattern;
	strcpy(pattern, value);
	ignorepat->next = NULL;
	ignorepat->registrar = registrar;
	ast_wrlock_context(con);
	for (ignorepatc = con->ignorepats; ignorepatc; ignorepatc = ignorepatc->next) {
		ignorepatl = ignorepatc;
		if (!strcasecmp(ignorepatc->pattern, value)) {
			/* Already there */
			ast_unlock_context(con);
			errno = EEXIST;
			return -1;
		}
	}
	if (ignorepatl)
		ignorepatl->next = ignorepat;
	else
		con->ignorepats = ignorepat;
	ast_unlock_context(con);
	return 0;

}

int ast_ignore_pattern(const char *context, const char *pattern)
{
	struct ast_context *con = ast_context_find(context);

	if (con) {
		struct ast_ignorepat *pat;

		for (pat = con->ignorepats; pat; pat = pat->next) {
			if (ast_extension_match(pat->pattern, pattern))
				return 1;
		}
	}

	return 0;
}

/*
 * ast_add_extension_nolock -- use only in situations where the conlock is already held
 * ENOENT  - no existence of context
 *
 */
static int ast_add_extension_nolock(const char *context, int replace, const char *extension,
	int priority, const char *label, const char *callerid,
	const char *application, void *data, void (*datad)(void *), const char *registrar)
{
	int ret = -1;
	struct ast_context *c;

	c = find_context(context);
	if (c) {
		ret = ast_add_extension2_lockopt(c, replace, extension, priority, label, callerid,
			application, data, datad, registrar, 1);
	}

	return ret;
}
/*
 * EBUSY   - can't lock
 * ENOENT  - no existence of context
 *
 */
int ast_add_extension(const char *context, int replace, const char *extension,
	int priority, const char *label, const char *callerid,
	const char *application, void *data, void (*datad)(void *), const char *registrar)
{
	int ret = -1;
	struct ast_context *c;

	c = find_context_locked(context);
	if (c) {
		ret = ast_add_extension2(c, replace, extension, priority, label, callerid,
			application, data, datad, registrar);
		ast_unlock_contexts();
	}

	return ret;
}

int ast_explicit_goto(struct ast_channel *chan, const char *context, const char *exten, int priority)
{
	if (!chan)
		return -1;

	ast_channel_lock(chan);

	if (!ast_strlen_zero(context))
		ast_channel_context_set(chan, context);
	if (!ast_strlen_zero(exten))
		ast_channel_exten_set(chan, exten);
	if (priority > -1) {
		/* see flag description in channel.h for explanation */
		if (ast_test_flag(ast_channel_flags(chan), AST_FLAG_IN_AUTOLOOP)) {
			--priority;
		}
		ast_channel_priority_set(chan, priority);
	}

	ast_channel_unlock(chan);

	return 0;
}

int ast_async_goto(struct ast_channel *chan, const char *context, const char *exten, int priority)
{
	int res = 0;
	struct ast_channel *tmpchan;
	struct {
		char *accountcode;
		char *exten;
		char *context;
		char *linkedid;
		char *name;
		struct ast_cdr *cdr;
		int amaflags;
		int state;
		struct ast_format readformat;
		struct ast_format writeformat;
	} tmpvars = { 0, };

	ast_channel_lock(chan);
	if (ast_channel_pbx(chan)) { /* This channel is currently in the PBX */
		ast_explicit_goto(chan, context, exten, priority + 1);
		ast_softhangup_nolock(chan, AST_SOFTHANGUP_ASYNCGOTO);
		ast_channel_unlock(chan);
		return res;
	}

	/* In order to do it when the channel doesn't really exist within
	 * the PBX, we have to make a new channel, masquerade, and start the PBX
	 * at the new location */
	tmpvars.accountcode = ast_strdupa(ast_channel_accountcode(chan));
	tmpvars.exten = ast_strdupa(ast_channel_exten(chan));
	tmpvars.context = ast_strdupa(ast_channel_context(chan));
	tmpvars.linkedid = ast_strdupa(ast_channel_linkedid(chan));
	tmpvars.name = ast_strdupa(ast_channel_name(chan));
	tmpvars.amaflags = ast_channel_amaflags(chan);
	tmpvars.state = ast_channel_state(chan);
	ast_format_copy(&tmpvars.writeformat, ast_channel_writeformat(chan));
	ast_format_copy(&tmpvars.readformat, ast_channel_readformat(chan));
	tmpvars.cdr = ast_channel_cdr(chan) ? ast_cdr_dup(ast_channel_cdr(chan)) : NULL;

	ast_channel_unlock(chan);

	/* Do not hold any channel locks while calling channel_alloc() since the function
	 * locks the channel container when linking the new channel in. */
	if (!(tmpchan = ast_channel_alloc(0, tmpvars.state, 0, 0, tmpvars.accountcode, tmpvars.exten, tmpvars.context, tmpvars.linkedid, tmpvars.amaflags, "AsyncGoto/%s", tmpvars.name))) {
		ast_cdr_discard(tmpvars.cdr);
		return -1;
	}

	/* copy the cdr info over */
	if (tmpvars.cdr) {
		ast_cdr_discard(ast_channel_cdr(tmpchan));
		ast_channel_cdr_set(tmpchan, tmpvars.cdr);
		tmpvars.cdr = NULL;
	}

	/* Make formats okay */
	ast_format_copy(ast_channel_readformat(tmpchan), &tmpvars.readformat);
	ast_format_copy(ast_channel_writeformat(tmpchan), &tmpvars.writeformat);

	/* Setup proper location. Never hold another channel lock while calling this function. */
	ast_explicit_goto(tmpchan, S_OR(context, tmpvars.context), S_OR(exten, tmpvars.exten), priority);

	/* Masquerade into tmp channel */
	if (ast_channel_masquerade(tmpchan, chan)) {
		/* Failed to set up the masquerade.  It's probably chan_local
		 * in the middle of optimizing itself out.  Sad. :( */
		ast_hangup(tmpchan);
		tmpchan = NULL;
		res = -1;
	} else {
		ast_do_masquerade(tmpchan);
		/* Start the PBX going on our stolen channel */
		if (ast_pbx_start(tmpchan)) {
			ast_log(LOG_WARNING, "Unable to start PBX on %s\n", ast_channel_name(tmpchan));
			ast_hangup(tmpchan);
			res = -1;
		}
	}

	return res;
}

int ast_async_goto_by_name(const char *channame, const char *context, const char *exten, int priority)
{
	struct ast_channel *chan;
	int res = -1;

	if ((chan = ast_channel_get_by_name(channame))) {
		res = ast_async_goto(chan, context, exten, priority);
		chan = ast_channel_unref(chan);
	}

	return res;
}

/*! \brief copy a string skipping whitespace */
static int ext_strncpy(char *dst, const char *src, int len)
{
	int count = 0;
	int insquares = 0;

	while (*src && (count < len - 1)) {
		if (*src == '[') {
			insquares = 1;
		} else if (*src == ']') {
			insquares = 0;
		} else if (*src == ' ' && !insquares) {
			src++;
			continue;
		}
		*dst = *src;
		dst++;
		src++;
		count++;
	}
	*dst = '\0';

	return count;
}

/*!
 * \brief add the extension in the priority chain.
 * \retval 0 on success.
 * \retval -1 on failure.
*/
static int add_priority(struct ast_context *con, struct ast_exten *tmp,
	struct ast_exten *el, struct ast_exten *e, int replace)
{
	struct ast_exten *ep;
	struct ast_exten *eh=e;
	int repeated_label = 0; /* Track if this label is a repeat, assume no. */

	for (ep = NULL; e ; ep = e, e = e->peer) {
		if (e->label && tmp->label && e->priority != tmp->priority && !strcmp(e->label, tmp->label)) {
			ast_log(LOG_WARNING, "Extension '%s', priority %d in '%s', label '%s' already in use at "
					"priority %d\n", tmp->exten, tmp->priority, con->name, tmp->label, e->priority);
			repeated_label = 1;
		}
		if (e->priority >= tmp->priority) {
			break;
		}
	}

	if (repeated_label) {	/* Discard the label since it's a repeat. */
		tmp->label = NULL;
	}

	if (!e) {	/* go at the end, and ep is surely set because the list is not empty */
		ast_hashtab_insert_safe(eh->peer_table, tmp);

		if (tmp->label) {
			ast_hashtab_insert_safe(eh->peer_label_table, tmp);
		}
		ep->peer = tmp;
		return 0;	/* success */
	}
	if (e->priority == tmp->priority) {
		/* Can't have something exactly the same.  Is this a
		   replacement?  If so, replace, otherwise, bonk. */
		if (!replace) {
			ast_log(LOG_WARNING, "Unable to register extension '%s', priority %d in '%s', already in use\n", tmp->exten, tmp->priority, con->name);
			if (tmp->datad) {
				tmp->datad(tmp->data);
				/* if you free this, null it out */
				tmp->data = NULL;
			}

			ast_free(tmp);
			return -1;
		}
		/* we are replacing e, so copy the link fields and then update
		 * whoever pointed to e to point to us
		 */
		tmp->next = e->next;	/* not meaningful if we are not first in the peer list */
		tmp->peer = e->peer;	/* always meaningful */
		if (ep)	{		/* We're in the peer list, just insert ourselves */
			ast_hashtab_remove_object_via_lookup(eh->peer_table,e);

			if (e->label) {
				ast_hashtab_remove_object_via_lookup(eh->peer_label_table,e);
			}

			ast_hashtab_insert_safe(eh->peer_table,tmp);
			if (tmp->label) {
				ast_hashtab_insert_safe(eh->peer_label_table,tmp);
			}

			ep->peer = tmp;
		} else if (el) {		/* We're the first extension. Take over e's functions */
			struct match_char *x = add_exten_to_pattern_tree(con, e, 1);
			tmp->peer_table = e->peer_table;
			tmp->peer_label_table = e->peer_label_table;
			ast_hashtab_remove_object_via_lookup(tmp->peer_table,e);
			ast_hashtab_insert_safe(tmp->peer_table,tmp);
			if (e->label) {
				ast_hashtab_remove_object_via_lookup(tmp->peer_label_table, e);
			}
			if (tmp->label) {
				ast_hashtab_insert_safe(tmp->peer_label_table, tmp);
			}

			ast_hashtab_remove_object_via_lookup(con->root_table, e);
			ast_hashtab_insert_safe(con->root_table, tmp);
			el->next = tmp;
			/* The pattern trie points to this exten; replace the pointer,
			   and all will be well */
			if (x) { /* if the trie isn't formed yet, don't sweat this */
				if (x->exten) { /* this test for safety purposes */
					x->exten = tmp; /* replace what would become a bad pointer */
				} else {
					ast_log(LOG_ERROR,"Trying to delete an exten from a context, but the pattern tree node returned isn't an extension\n");
				}
			}
		} else {			/* We're the very first extension.  */
			struct match_char *x = add_exten_to_pattern_tree(con, e, 1);
			ast_hashtab_remove_object_via_lookup(con->root_table, e);
			ast_hashtab_insert_safe(con->root_table, tmp);
			tmp->peer_table = e->peer_table;
			tmp->peer_label_table = e->peer_label_table;
			ast_hashtab_remove_object_via_lookup(tmp->peer_table, e);
			ast_hashtab_insert_safe(tmp->peer_table, tmp);
			if (e->label) {
				ast_hashtab_remove_object_via_lookup(tmp->peer_label_table, e);
			}
			if (tmp->label) {
				ast_hashtab_insert_safe(tmp->peer_label_table, tmp);
			}

			ast_hashtab_remove_object_via_lookup(con->root_table, e);
			ast_hashtab_insert_safe(con->root_table, tmp);
			con->root = tmp;
			/* The pattern trie points to this exten; replace the pointer,
			   and all will be well */
			if (x) { /* if the trie isn't formed yet; no problem */
				if (x->exten) { /* this test for safety purposes */
					x->exten = tmp; /* replace what would become a bad pointer */
				} else {
					ast_log(LOG_ERROR,"Trying to delete an exten from a context, but the pattern tree node returned isn't an extension\n");
				}
			}
		}
		if (tmp->priority == PRIORITY_HINT)
			ast_change_hint(e,tmp);
		/* Destroy the old one */
		if (e->datad)
			e->datad(e->data);
		ast_free(e);
	} else {	/* Slip ourselves in just before e */
		tmp->peer = e;
		tmp->next = e->next;	/* extension chain, or NULL if e is not the first extension */
		if (ep) {			/* Easy enough, we're just in the peer list */
			if (tmp->label) {
				ast_hashtab_insert_safe(eh->peer_label_table, tmp);
			}
			ast_hashtab_insert_safe(eh->peer_table, tmp);
			ep->peer = tmp;
		} else {			/* we are the first in some peer list, so link in the ext list */
			tmp->peer_table = e->peer_table;
			tmp->peer_label_table = e->peer_label_table;
			e->peer_table = 0;
			e->peer_label_table = 0;
			ast_hashtab_insert_safe(tmp->peer_table, tmp);
			if (tmp->label) {
				ast_hashtab_insert_safe(tmp->peer_label_table, tmp);
			}
			ast_hashtab_remove_object_via_lookup(con->root_table, e);
			ast_hashtab_insert_safe(con->root_table, tmp);
			if (el)
				el->next = tmp;	/* in the middle... */
			else
				con->root = tmp; /* ... or at the head */
			e->next = NULL;	/* e is no more at the head, so e->next must be reset */
		}
		/* And immediately return success. */
		if (tmp->priority == PRIORITY_HINT) {
			ast_add_hint(tmp);
		}
	}
	return 0;
}

/*! \brief
 * Main interface to add extensions to the list for out context.
 *
 * We sort extensions in order of matching preference, so that we can
 * stop the search as soon as we find a suitable match.
 * This ordering also takes care of wildcards such as '.' (meaning
 * "one or more of any character") and '!' (which is 'earlymatch',
 * meaning "zero or more of any character" but also impacts the
 * return value from CANMATCH and EARLYMATCH.
 *
 * The extension match rules defined in the devmeeting 2006.05.05 are
 * quite simple: WE SELECT THE LONGEST MATCH.
 * In detail, "longest" means the number of matched characters in
 * the extension. In case of ties (e.g. _XXX and 333) in the length
 * of a pattern, we give priority to entries with the smallest cardinality
 * (e.g, [5-9] comes before [2-8] before the former has only 5 elements,
 * while the latter has 7, etc.
 * In case of same cardinality, the first element in the range counts.
 * If we still have a tie, any final '!' will make this as a possibly
 * less specific pattern.
 *
 * EBUSY - can't lock
 * EEXIST - extension with the same priority exist and no replace is set
 *
 */
int ast_add_extension2(struct ast_context *con,
	int replace, const char *extension, int priority, const char *label, const char *callerid,
	const char *application, void *data, void (*datad)(void *),
	const char *registrar)
{
	return ast_add_extension2_lockopt(con, replace, extension, priority, label, callerid,
		application, data, datad, registrar, 1);
}

/*!
 * \brief Same as ast_add_extension2() but controls the context locking.
 *
 * \details
 * Does all the work of ast_add_extension2, but adds an arg to
 * determine if context locking should be done.
 */
static int ast_add_extension2_lockopt(struct ast_context *con,
	int replace, const char *extension, int priority, const char *label, const char *callerid,
	const char *application, void *data, void (*datad)(void *),
	const char *registrar, int lock_context)
{
	/*
	 * Sort extensions (or patterns) according to the rules indicated above.
	 * These are implemented by the function ext_cmp()).
	 * All priorities for the same ext/pattern/cid are kept in a list,
	 * using the 'peer' field  as a link field..
	 */
	struct ast_exten *tmp, *tmp2, *e, *el = NULL;
	int res;
	int length;
	char *p;
	char expand_buf[VAR_BUF_SIZE];
	struct ast_exten dummy_exten = {0};
	char dummy_name[1024];

	if (ast_strlen_zero(extension)) {
		ast_log(LOG_ERROR,"You have to be kidding-- add exten '' to context %s? Figure out a name and call me back. Action ignored.\n",
				con->name);
		return -1;
	}

	/* If we are adding a hint evalulate in variables and global variables */
	if (priority == PRIORITY_HINT && strstr(application, "${") && !strstr(extension, "_")) {
		struct ast_channel *c = ast_dummy_channel_alloc();

		if (c) {
			ast_channel_exten_set(c, extension);
			ast_channel_context_set(c, con->name);
		}
		pbx_substitute_variables_helper(c, application, expand_buf, sizeof(expand_buf));
		application = expand_buf;
		if (c) {
			ast_channel_unref(c);
		}
	}

	length = sizeof(struct ast_exten);
	length += strlen(extension) + 1;
	length += strlen(application) + 1;
	if (label)
		length += strlen(label) + 1;
	if (callerid)
		length += strlen(callerid) + 1;
	else
		length ++;	/* just the '\0' */

	/* Be optimistic:  Build the extension structure first */
	if (!(tmp = ast_calloc(1, length)))
		return -1;

	if (ast_strlen_zero(label)) /* let's turn empty labels to a null ptr */
		label = 0;

	/* use p as dst in assignments, as the fields are const char * */
	p = tmp->stuff;
	if (label) {
		tmp->label = p;
		strcpy(p, label);
		p += strlen(label) + 1;
	}
	tmp->exten = p;
	p += ext_strncpy(p, extension, strlen(extension) + 1) + 1;
	tmp->priority = priority;
	tmp->cidmatch = p;	/* but use p for assignments below */

	/* Blank callerid and NULL callerid are two SEPARATE things.  Do NOT confuse the two!!! */
	if (callerid) {
		p += ext_strncpy(p, callerid, strlen(callerid) + 1) + 1;
		tmp->matchcid = 1;
	} else {
		*p++ = '\0';
		tmp->matchcid = 0;
	}
	tmp->app = p;
	strcpy(p, application);
	tmp->parent = con;
	tmp->data = data;
	tmp->datad = datad;
	tmp->registrar = registrar;

	if (lock_context) {
		ast_wrlock_context(con);
	}

	if (con->pattern_tree) { /* usually, on initial load, the pattern_tree isn't formed until the first find_exten; so if we are adding
								an extension, and the trie exists, then we need to incrementally add this pattern to it. */
		ast_copy_string(dummy_name, extension, sizeof(dummy_name));
		dummy_exten.exten = dummy_name;
		dummy_exten.matchcid = 0;
		dummy_exten.cidmatch = 0;
		tmp2 = ast_hashtab_lookup(con->root_table, &dummy_exten);
		if (!tmp2) {
			/* hmmm, not in the trie; */
			add_exten_to_pattern_tree(con, tmp, 0);
			ast_hashtab_insert_safe(con->root_table, tmp); /* for the sake of completeness */
		}
	}
	res = 0; /* some compilers will think it is uninitialized otherwise */
	for (e = con->root; e; el = e, e = e->next) {   /* scan the extension list */
		res = ext_cmp(e->exten, tmp->exten);
		if (res == 0) { /* extension match, now look at cidmatch */
			if (!e->matchcid && !tmp->matchcid)
				res = 0;
			else if (tmp->matchcid && !e->matchcid)
				res = 1;
			else if (e->matchcid && !tmp->matchcid)
				res = -1;
			else
				res = ext_cmp(e->cidmatch, tmp->cidmatch);
		}
		if (res >= 0)
			break;
	}
	if (e && res == 0) { /* exact match, insert in the priority chain */
		res = add_priority(con, tmp, el, e, replace);
		if (lock_context) {
			ast_unlock_context(con);
		}
		if (res < 0) {
			errno = EEXIST;	/* XXX do we care ? */
			return 0; /* XXX should we return -1 maybe ? */
		}
	} else {
		/*
		 * not an exact match, this is the first entry with this pattern,
		 * so insert in the main list right before 'e' (if any)
		 */
		tmp->next = e;
		if (el) {  /* there is another exten already in this context */
			el->next = tmp;
			tmp->peer_table = ast_hashtab_create(13,
							hashtab_compare_exten_numbers,
							ast_hashtab_resize_java,
							ast_hashtab_newsize_java,
							hashtab_hash_priority,
							0);
			tmp->peer_label_table = ast_hashtab_create(7,
								hashtab_compare_exten_labels,
								ast_hashtab_resize_java,
								ast_hashtab_newsize_java,
								hashtab_hash_labels,
								0);
			if (label) {
				ast_hashtab_insert_safe(tmp->peer_label_table, tmp);
			}
			ast_hashtab_insert_safe(tmp->peer_table, tmp);
		} else {  /* this is the first exten in this context */
			if (!con->root_table)
				con->root_table = ast_hashtab_create(27,
													hashtab_compare_extens,
													ast_hashtab_resize_java,
													ast_hashtab_newsize_java,
													hashtab_hash_extens,
													0);
			con->root = tmp;
			con->root->peer_table = ast_hashtab_create(13,
								hashtab_compare_exten_numbers,
								ast_hashtab_resize_java,
								ast_hashtab_newsize_java,
								hashtab_hash_priority,
								0);
			con->root->peer_label_table = ast_hashtab_create(7,
									hashtab_compare_exten_labels,
									ast_hashtab_resize_java,
									ast_hashtab_newsize_java,
									hashtab_hash_labels,
									0);
			if (label) {
				ast_hashtab_insert_safe(con->root->peer_label_table, tmp);
			}
			ast_hashtab_insert_safe(con->root->peer_table, tmp);

		}
		ast_hashtab_insert_safe(con->root_table, tmp);
		if (lock_context) {
			ast_unlock_context(con);
		}
		if (tmp->priority == PRIORITY_HINT) {
			ast_add_hint(tmp);
		}
	}
	if (option_debug) {
		if (tmp->matchcid) {
			ast_debug(1, "Added extension '%s' priority %d (CID match '%s') to %s (%p)\n",
					  tmp->exten, tmp->priority, tmp->cidmatch, con->name, con);
		} else {
			ast_debug(1, "Added extension '%s' priority %d to %s (%p)\n",
					  tmp->exten, tmp->priority, con->name, con);
		}
	}

	if (tmp->matchcid) {
		ast_verb(3, "Added extension '%s' priority %d (CID match '%s') to %s\n",
				 tmp->exten, tmp->priority, tmp->cidmatch, con->name);
	} else {
		ast_verb(3, "Added extension '%s' priority %d to %s\n",
				 tmp->exten, tmp->priority, con->name);
	}

	return 0;
}

struct async_stat {
	pthread_t p;
	struct ast_channel *chan;
	char context[AST_MAX_CONTEXT];
	char exten[AST_MAX_EXTENSION];
	int priority;
	int timeout;
	char app[AST_MAX_EXTENSION];
	char appdata[1024];
};

static void *async_wait(void *data)
{
	struct async_stat *as = data;
	struct ast_channel *chan = as->chan;
	int timeout = as->timeout;
	int res;
	struct ast_frame *f;
	struct ast_app *app;

	while (timeout && (ast_channel_state(chan) != AST_STATE_UP)) {
		res = ast_waitfor(chan, timeout);
		if (res < 1)
			break;
		if (timeout > -1)
			timeout = res;
		f = ast_read(chan);
		if (!f)
			break;
		if (f->frametype == AST_FRAME_CONTROL) {
			if ((f->subclass.integer == AST_CONTROL_BUSY)  ||
			    (f->subclass.integer == AST_CONTROL_CONGESTION) ) {
				ast_frfree(f);
				break;
			}
		}
		ast_frfree(f);
	}
	if (ast_channel_state(chan) == AST_STATE_UP) {
		if (!ast_strlen_zero(as->app)) {
			app = pbx_findapp(as->app);
			if (app) {
				ast_verb(3, "Launching %s(%s) on %s\n", as->app, as->appdata, ast_channel_name(chan));
				pbx_exec(chan, app, as->appdata);
			} else
				ast_log(LOG_WARNING, "No such application '%s'\n", as->app);
		} else {
			if (!ast_strlen_zero(as->context))
				ast_channel_context_set(chan, as->context);
			if (!ast_strlen_zero(as->exten))
				ast_channel_exten_set(chan, as->exten);
			if (as->priority > 0)
				ast_channel_priority_set(chan, as->priority);
			/* Run the PBX */
			if (ast_pbx_run(chan)) {
				ast_log(LOG_ERROR, "Failed to start PBX on %s\n", ast_channel_name(chan));
			} else {
				/* PBX will have taken care of this */
				chan = NULL;
			}
		}
	}
	ast_free(as);
	if (chan)
		ast_hangup(chan);
	return NULL;
}

/*!
 * \brief Function to post an empty cdr after a spool call fails.
 * \note This function posts an empty cdr for a failed spool call
*/
static int ast_pbx_outgoing_cdr_failed(void)
{
	/* allocate a channel */
	struct ast_channel *chan = ast_dummy_channel_alloc();

	if (!chan)
		return -1;  /* failure */

	ast_channel_cdr_set(chan, ast_cdr_alloc());
	if (!ast_channel_cdr(chan)) {
		/* allocation of the cdr failed */
		chan = ast_channel_unref(chan);   /* free the channel */
		return -1;                /* return failure */
	}

	/* allocation of the cdr was successful */
	ast_cdr_init(ast_channel_cdr(chan), chan);  /* initialize our channel's cdr */
	ast_cdr_start(ast_channel_cdr(chan));       /* record the start and stop time */
	ast_cdr_end(ast_channel_cdr(chan));
	ast_cdr_failed(ast_channel_cdr(chan));      /* set the status to failed */
	ast_cdr_detach(ast_channel_cdr(chan));      /* post and free the record */
	ast_channel_cdr_set(chan, NULL);
	chan = ast_channel_unref(chan);         /* free the channel */

	return 0;  /* success */
}

int ast_pbx_outgoing_exten(const char *type, struct ast_format_cap *cap, const char *addr, int timeout, const char *context, const char *exten, int priority, int *reason, int synchronous, const char *cid_num, const char *cid_name, struct ast_variable *vars, const char *account, struct ast_channel **channel)
{
	struct ast_channel *chan;
	struct async_stat *as;
	int res = -1, cdr_res = -1;
	struct outgoing_helper oh;

	if (synchronous) {
		oh.context = context;
		oh.exten = exten;
		oh.priority = priority;
		oh.cid_num = cid_num;
		oh.cid_name = cid_name;
		oh.account = account;
		oh.vars = vars;
		oh.parent_channel = NULL;

		chan = __ast_request_and_dial(type, cap, NULL, addr, timeout, reason, cid_num, cid_name, &oh);
		if (channel) {
			*channel = chan;
			if (chan)
				ast_channel_lock(chan);
		}
		if (chan) {
			if (ast_channel_state(chan) == AST_STATE_UP) {
					res = 0;
				ast_verb(4, "Channel %s was answered.\n", ast_channel_name(chan));

				if (synchronous > 1) {
					if (channel)
						ast_channel_unlock(chan);
					if (ast_pbx_run(chan)) {
						ast_log(LOG_ERROR, "Unable to run PBX on %s\n", ast_channel_name(chan));
						if (channel)
							*channel = NULL;
						ast_hangup(chan);
						chan = NULL;
						res = -1;
					}
				} else {
					if (ast_pbx_start(chan)) {
						ast_log(LOG_ERROR, "Unable to start PBX on %s\n", ast_channel_name(chan));
						if (channel) {
							*channel = NULL;
							ast_channel_unlock(chan);
						}
						ast_hangup(chan);
						res = -1;
					}
					chan = NULL;
				}
			} else {
				ast_verb(4, "Channel %s was never answered.\n", ast_channel_name(chan));

				if (ast_channel_cdr(chan)) { /* update the cdr */
					/* here we update the status of the call, which sould be busy.
					 * if that fails then we set the status to failed */
					if (ast_cdr_disposition(ast_channel_cdr(chan), ast_channel_hangupcause(chan)))
						ast_cdr_failed(ast_channel_cdr(chan));
				}

				if (channel) {
					*channel = NULL;
					ast_channel_unlock(chan);
				}
				ast_hangup(chan);
				chan = NULL;
			}
		}

		if (res < 0) { /* the call failed for some reason */
			if (*reason == 0) { /* if the call failed (not busy or no answer)
				            * update the cdr with the failed message */
				cdr_res = ast_pbx_outgoing_cdr_failed();
				if (cdr_res != 0) {
					res = cdr_res;
					goto outgoing_exten_cleanup;
				}
			}

			/* create a fake channel and execute the "failed" extension (if it exists) within the requested context */
			/* check if "failed" exists */
			if (ast_exists_extension(chan, context, "failed", 1, NULL)) {
				chan = ast_channel_alloc(0, AST_STATE_DOWN, 0, 0, "", "", "", NULL, 0, "OutgoingSpoolFailed");
				if (chan) {
					char failed_reason[4] = "";
					if (!ast_strlen_zero(context))
						ast_channel_context_set(chan, context);
					set_ext_pri(chan, "failed", 1);
					ast_set_variables(chan, vars);
					snprintf(failed_reason, sizeof(failed_reason), "%d", *reason);
					pbx_builtin_setvar_helper(chan, "REASON", failed_reason);
					if (account)
						ast_cdr_setaccount(chan, account);
					if (ast_pbx_run(chan)) {
						ast_log(LOG_ERROR, "Unable to run PBX on %s\n", ast_channel_name(chan));
						ast_hangup(chan);
					}
					chan = NULL;
				}
			}
		}
	} else {
		if (!(as = ast_calloc(1, sizeof(*as)))) {
			res = -1;
			goto outgoing_exten_cleanup;
		}
		chan = ast_request_and_dial(type, cap, NULL, addr, timeout, reason, cid_num, cid_name);
		if (channel) {
			*channel = chan;
			if (chan)
				ast_channel_lock(chan);
		}
		if (!chan) {
			ast_free(as);
			res = -1;
			goto outgoing_exten_cleanup;
		}
		as->chan = chan;
		ast_copy_string(as->context, context, sizeof(as->context));
		set_ext_pri(as->chan,  exten, priority);
		as->timeout = timeout;
		ast_set_variables(chan, vars);
		if (account)
			ast_cdr_setaccount(chan, account);
		if (ast_pthread_create_detached(&as->p, NULL, async_wait, as)) {
			ast_log(LOG_WARNING, "Failed to start async wait\n");
			ast_free(as);
			if (channel) {
				*channel = NULL;
				ast_channel_unlock(chan);
			}
			ast_hangup(chan);
			res = -1;
			goto outgoing_exten_cleanup;
		}
		res = 0;
	}
outgoing_exten_cleanup:
	ast_variables_destroy(vars);
	return res;
}

struct app_tmp {
	struct ast_channel *chan;
	pthread_t t;
	AST_DECLARE_STRING_FIELDS (
		AST_STRING_FIELD(app);
		AST_STRING_FIELD(data);
	);
};

/*! \brief run the application and free the descriptor once done */
static void *ast_pbx_run_app(void *data)
{
	struct app_tmp *tmp = data;
	struct ast_app *app;
	app = pbx_findapp(tmp->app);
	if (app) {
		ast_verb(4, "Launching %s(%s) on %s\n", tmp->app, tmp->data, ast_channel_name(tmp->chan));
		pbx_exec(tmp->chan, app, tmp->data);
	} else
		ast_log(LOG_WARNING, "No such application '%s'\n", tmp->app);
	ast_hangup(tmp->chan);
	ast_string_field_free_memory(tmp);
	ast_free(tmp);
	return NULL;
}

int ast_pbx_outgoing_app(const char *type, struct ast_format_cap *cap, const char *addr, int timeout, const char *app, const char *appdata, int *reason, int synchronous, const char *cid_num, const char *cid_name, struct ast_variable *vars, const char *account, struct ast_channel **locked_channel)
{
	struct ast_channel *chan;
	struct app_tmp *tmp;
	int res = -1, cdr_res = -1;
	struct outgoing_helper oh;

	memset(&oh, 0, sizeof(oh));
	oh.vars = vars;
	oh.account = account;

	if (locked_channel)
		*locked_channel = NULL;
	if (ast_strlen_zero(app)) {
		res = -1;
		goto outgoing_app_cleanup;
	}
	if (synchronous) {
		chan = __ast_request_and_dial(type, cap, NULL, addr, timeout, reason, cid_num, cid_name, &oh);
		if (chan) {
			ast_set_variables(chan, vars);
			if (account)
				ast_cdr_setaccount(chan, account);
			if (ast_channel_state(chan) == AST_STATE_UP) {
				res = 0;
				ast_verb(4, "Channel %s was answered.\n", ast_channel_name(chan));
				tmp = ast_calloc(1, sizeof(*tmp));
				if (!tmp || ast_string_field_init(tmp, 252)) {
					if (tmp) {
						ast_free(tmp);
					}
					res = -1;
				} else {
					ast_string_field_set(tmp, app, app);
					ast_string_field_set(tmp, data, appdata);
					tmp->chan = chan;
					if (synchronous > 1) {
						if (locked_channel)
							ast_channel_unlock(chan);
						ast_pbx_run_app(tmp);
					} else {
						if (locked_channel)
							ast_channel_lock(chan);
						if (ast_pthread_create_detached(&tmp->t, NULL, ast_pbx_run_app, tmp)) {
							ast_log(LOG_WARNING, "Unable to spawn execute thread on %s: %s\n", ast_channel_name(chan), strerror(errno));
							ast_string_field_free_memory(tmp);
							ast_free(tmp);
							if (locked_channel)
								ast_channel_unlock(chan);
							ast_hangup(chan);
							res = -1;
						} else {
							if (locked_channel)
								*locked_channel = chan;
						}
					}
				}
			} else {
				ast_verb(4, "Channel %s was never answered.\n", ast_channel_name(chan));
				if (ast_channel_cdr(chan)) { /* update the cdr */
					/* here we update the status of the call, which sould be busy.
					 * if that fails then we set the status to failed */
					if (ast_cdr_disposition(ast_channel_cdr(chan), ast_channel_hangupcause(chan)))
						ast_cdr_failed(ast_channel_cdr(chan));
				}
				ast_hangup(chan);
			}
		}

		if (res < 0) { /* the call failed for some reason */
			if (*reason == 0) { /* if the call failed (not busy or no answer)
				            * update the cdr with the failed message */
				cdr_res = ast_pbx_outgoing_cdr_failed();
				if (cdr_res != 0) {
					res = cdr_res;
					goto outgoing_app_cleanup;
				}
			}
		}

	} else {
		struct async_stat *as;
		if (!(as = ast_calloc(1, sizeof(*as)))) {
			res = -1;
			goto outgoing_app_cleanup;
		}
		chan = __ast_request_and_dial(type, cap, NULL, addr, timeout, reason, cid_num, cid_name, &oh);
		if (!chan) {
			ast_free(as);
			res = -1;
			goto outgoing_app_cleanup;
		}
		as->chan = chan;
		ast_copy_string(as->app, app, sizeof(as->app));
		if (appdata)
			ast_copy_string(as->appdata,  appdata, sizeof(as->appdata));
		as->timeout = timeout;
		ast_set_variables(chan, vars);
		if (account)
			ast_cdr_setaccount(chan, account);
		/* Start a new thread, and get something handling this channel. */
		if (locked_channel)
			ast_channel_lock(chan);
		if (ast_pthread_create_detached(&as->p, NULL, async_wait, as)) {
			ast_log(LOG_WARNING, "Failed to start async wait\n");
			ast_free(as);
			if (locked_channel)
				ast_channel_unlock(chan);
			ast_hangup(chan);
			res = -1;
			goto outgoing_app_cleanup;
		} else {
			if (locked_channel)
				*locked_channel = chan;
		}
		res = 0;
	}
outgoing_app_cleanup:
	ast_variables_destroy(vars);
	return res;
}

/* this is the guts of destroying a context --
   freeing up the structure, traversing and destroying the
   extensions, switches, ignorepats, includes, etc. etc. */

static void __ast_internal_context_destroy( struct ast_context *con)
{
	struct ast_include *tmpi;
	struct ast_sw *sw;
	struct ast_exten *e, *el, *en;
	struct ast_ignorepat *ipi;
	struct ast_context *tmp = con;

	for (tmpi = tmp->includes; tmpi; ) { /* Free includes */
		struct ast_include *tmpil = tmpi;
		tmpi = tmpi->next;
		ast_free(tmpil);
	}
	for (ipi = tmp->ignorepats; ipi; ) { /* Free ignorepats */
		struct ast_ignorepat *ipl = ipi;
		ipi = ipi->next;
		ast_free(ipl);
	}
	if (tmp->registrar)
		ast_free(tmp->registrar);

	/* destroy the hash tabs */
	if (tmp->root_table) {
		ast_hashtab_destroy(tmp->root_table, 0);
	}
	/* and destroy the pattern tree */
	if (tmp->pattern_tree)
		destroy_pattern_tree(tmp->pattern_tree);

	while ((sw = AST_LIST_REMOVE_HEAD(&tmp->alts, list)))
		ast_free(sw);
	for (e = tmp->root; e;) {
		for (en = e->peer; en;) {
			el = en;
			en = en->peer;
			destroy_exten(el);
		}
		el = e;
		e = e->next;
		destroy_exten(el);
	}
	tmp->root = NULL;
	ast_rwlock_destroy(&tmp->lock);
	ast_free(tmp);
}


void __ast_context_destroy(struct ast_context *list, struct ast_hashtab *contexttab, struct ast_context *con, const char *registrar)
{
	struct ast_context *tmp, *tmpl=NULL;
	struct ast_exten *exten_item, *prio_item;

	for (tmp = list; tmp; ) {
		struct ast_context *next = NULL;	/* next starting point */
			/* The following code used to skip forward to the next
			   context with matching registrar, but this didn't
			   make sense; individual priorities registrar'd to
			   the matching registrar could occur in any context! */
		ast_debug(1, "Investigate ctx %s %s\n", tmp->name, tmp->registrar);
		if (con) {
			for (; tmp; tmpl = tmp, tmp = tmp->next) { /* skip to the matching context */
				ast_debug(1, "check ctx %s %s\n", tmp->name, tmp->registrar);
				if ( !strcasecmp(tmp->name, con->name) ) {
					break;	/* found it */
				}
			}
		}

		if (!tmp)	/* not found, we are done */
			break;
		ast_wrlock_context(tmp);

		if (registrar) {
			/* then search thru and remove any extens that match registrar. */
			struct ast_hashtab_iter *exten_iter;
			struct ast_hashtab_iter *prio_iter;
			struct ast_ignorepat *ip, *ipl = NULL, *ipn = NULL;
			struct ast_include *i, *pi = NULL, *ni = NULL;
			struct ast_sw *sw = NULL;

			/* remove any ignorepats whose registrar matches */
			for (ip = tmp->ignorepats; ip; ip = ipn) {
				ipn = ip->next;
				if (!strcmp(ip->registrar, registrar)) {
					if (ipl) {
						ipl->next = ip->next;
						ast_free(ip);
						continue; /* don't change ipl */
					} else {
						tmp->ignorepats = ip->next;
						ast_free(ip);
						continue; /* don't change ipl */
					}
				}
				ipl = ip;
			}
			/* remove any includes whose registrar matches */
			for (i = tmp->includes; i; i = ni) {
				ni = i->next;
				if (strcmp(i->registrar, registrar) == 0) {
					/* remove from list */
					if (pi) {
						pi->next = i->next;
						/* free include */
						ast_free(i);
						continue; /* don't change pi */
					} else {
						tmp->includes = i->next;
						/* free include */
						ast_free(i);
						continue; /* don't change pi */
					}
				}
				pi = i;
			}
			/* remove any switches whose registrar matches */
			AST_LIST_TRAVERSE_SAFE_BEGIN(&tmp->alts, sw, list) {
				if (strcmp(sw->registrar,registrar) == 0) {
					AST_LIST_REMOVE_CURRENT(list);
					ast_free(sw);
				}
			}
			AST_LIST_TRAVERSE_SAFE_END;

			if (tmp->root_table) { /* it is entirely possible that the context is EMPTY */
				exten_iter = ast_hashtab_start_traversal(tmp->root_table);
				while ((exten_item=ast_hashtab_next(exten_iter))) {
					int end_traversal = 1;
					prio_iter = ast_hashtab_start_traversal(exten_item->peer_table);
					while ((prio_item=ast_hashtab_next(prio_iter))) {
						char extension[AST_MAX_EXTENSION];
						char cidmatch[AST_MAX_EXTENSION];
						if (!prio_item->registrar || strcmp(prio_item->registrar, registrar) != 0) {
							continue;
						}
						ast_verb(3, "Remove %s/%s/%d, registrar=%s; con=%s(%p); con->root=%p\n",
								 tmp->name, prio_item->exten, prio_item->priority, registrar, con? con->name : "<nil>", con, con? con->root_table: NULL);
						/* set matchcid to 1 to insure we get a direct match, and NULL registrar to make sure no wildcarding is done */
						ast_copy_string(extension, prio_item->exten, sizeof(extension));
						if (prio_item->cidmatch) {
							ast_copy_string(cidmatch, prio_item->cidmatch, sizeof(cidmatch));
						}
						end_traversal &= ast_context_remove_extension_callerid2(tmp, extension, prio_item->priority, prio_item->cidmatch ? cidmatch : NULL, 1, NULL, 1);
					}
					/* Explanation:
					 * ast_context_remove_extension_callerid2 will destroy the extension that it comes across. This
					 * destruction includes destroying the exten's peer_table, which we are currently traversing. If
					 * ast_context_remove_extension_callerid2 ever should return '0' then this means we have destroyed
					 * the hashtable which we are traversing, and thus calling ast_hashtab_end_traversal will result
					 * in reading invalid memory. Thus, if we detect that we destroyed the hashtable, then we will simply
					 * free the iterator
					 */
					if (end_traversal) {
						ast_hashtab_end_traversal(prio_iter);
					} else {
						ast_free(prio_iter);
					}
				}
				ast_hashtab_end_traversal(exten_iter);
			}

			/* delete the context if it's registrar matches, is empty, has refcount of 1, */
			/* it's not empty, if it has includes, ignorepats, or switches that are registered from
			   another registrar. It's not empty if there are any extensions */
			if (strcmp(tmp->registrar, registrar) == 0 && tmp->refcount < 2 && !tmp->root && !tmp->ignorepats && !tmp->includes && AST_LIST_EMPTY(&tmp->alts)) {
				ast_debug(1, "delete ctx %s %s\n", tmp->name, tmp->registrar);
				ast_hashtab_remove_this_object(contexttab, tmp);

				next = tmp->next;
				if (tmpl)
					tmpl->next = next;
				else
					contexts = next;
				/* Okay, now we're safe to let it go -- in a sense, we were
				   ready to let it go as soon as we locked it. */
				ast_unlock_context(tmp);
				__ast_internal_context_destroy(tmp);
			} else {
				ast_debug(1,"Couldn't delete ctx %s/%s; refc=%d; tmp.root=%p\n", tmp->name, tmp->registrar,
						  tmp->refcount, tmp->root);
				ast_unlock_context(tmp);
				next = tmp->next;
				tmpl = tmp;
			}
		} else if (con) {
			ast_verb(3, "Deleting context %s registrar=%s\n", tmp->name, tmp->registrar);
			ast_debug(1, "delete ctx %s %s\n", tmp->name, tmp->registrar);
			ast_hashtab_remove_this_object(contexttab, tmp);

			next = tmp->next;
			if (tmpl)
				tmpl->next = next;
			else
				contexts = next;
			/* Okay, now we're safe to let it go -- in a sense, we were
			   ready to let it go as soon as we locked it. */
			ast_unlock_context(tmp);
			__ast_internal_context_destroy(tmp);
		}

		/* if we have a specific match, we are done, otherwise continue */
		tmp = con ? NULL : next;
	}
}

void ast_context_destroy(struct ast_context *con, const char *registrar)
{
	ast_wrlock_contexts();
	__ast_context_destroy(contexts, contexts_table, con,registrar);
	ast_unlock_contexts();
}

static void wait_for_hangup(struct ast_channel *chan, const void *data)
{
	int res;
	struct ast_frame *f;
	double waitsec;
	int waittime;

	if (ast_strlen_zero(data) || (sscanf(data, "%30lg", &waitsec) != 1) || (waitsec < 0))
		waitsec = -1;
	if (waitsec > -1) {
		waittime = waitsec * 1000.0;
		ast_safe_sleep(chan, waittime);
	} else do {
		res = ast_waitfor(chan, -1);
		if (res < 0)
			return;
		f = ast_read(chan);
		if (f)
			ast_frfree(f);
	} while(f);
}

/*!
 * \ingroup applications
 */
static int pbx_builtin_proceeding(struct ast_channel *chan, const char *data)
{
	ast_indicate(chan, AST_CONTROL_PROCEEDING);
	return 0;
}

/*!
 * \ingroup applications
 */
static int pbx_builtin_progress(struct ast_channel *chan, const char *data)
{
	ast_indicate(chan, AST_CONTROL_PROGRESS);
	return 0;
}

/*!
 * \ingroup applications
 */
static int pbx_builtin_ringing(struct ast_channel *chan, const char *data)
{
	ast_indicate(chan, AST_CONTROL_RINGING);
	return 0;
}

/*!
 * \ingroup applications
 */
static int pbx_builtin_busy(struct ast_channel *chan, const char *data)
{
	ast_indicate(chan, AST_CONTROL_BUSY);
	/* Don't change state of an UP channel, just indicate
	   busy in audio */
	if (ast_channel_state(chan) != AST_STATE_UP) {
		ast_setstate(chan, AST_STATE_BUSY);
		ast_cdr_busy(ast_channel_cdr(chan));
	}
	wait_for_hangup(chan, data);
	return -1;
}

/*!
 * \ingroup applications
 */
static int pbx_builtin_congestion(struct ast_channel *chan, const char *data)
{
	ast_indicate(chan, AST_CONTROL_CONGESTION);
	/* Don't change state of an UP channel, just indicate
	   congestion in audio */
	if (ast_channel_state(chan) != AST_STATE_UP) {
		ast_setstate(chan, AST_STATE_BUSY);
		ast_cdr_congestion(ast_channel_cdr(chan));
	}
	wait_for_hangup(chan, data);
	return -1;
}

/*!
 * \ingroup applications
 */
static int pbx_builtin_answer(struct ast_channel *chan, const char *data)
{
	int delay = 0;
	int answer_cdr = 1;
	char *parse;
	AST_DECLARE_APP_ARGS(args,
		AST_APP_ARG(delay);
		AST_APP_ARG(answer_cdr);
	);

	if (ast_strlen_zero(data)) {
		return __ast_answer(chan, 0, 1);
	}

	parse = ast_strdupa(data);

	AST_STANDARD_APP_ARGS(args, parse);

	if (!ast_strlen_zero(args.delay) && (ast_channel_state(chan) != AST_STATE_UP))
		delay = atoi(data);

	if (delay < 0) {
		delay = 0;
	}

	if (!ast_strlen_zero(args.answer_cdr) && !strcasecmp(args.answer_cdr, "nocdr")) {
		answer_cdr = 0;
	}

	return __ast_answer(chan, delay, answer_cdr);
}

static int pbx_builtin_incomplete(struct ast_channel *chan, const char *data)
{
	const char *options = data;
	int answer = 1;

	/* Some channels can receive DTMF in unanswered state; some cannot */
	if (!ast_strlen_zero(options) && strchr(options, 'n')) {
		answer = 0;
	}

	/* If the channel is hungup, stop waiting */
	if (ast_check_hangup(chan)) {
		return -1;
	} else if (ast_channel_state(chan) != AST_STATE_UP && answer) {
		__ast_answer(chan, 0, 1);
	}

	ast_indicate(chan, AST_CONTROL_INCOMPLETE);

	return AST_PBX_INCOMPLETE;
}

AST_APP_OPTIONS(resetcdr_opts, {
	AST_APP_OPTION('w', AST_CDR_FLAG_POSTED),
	AST_APP_OPTION('a', AST_CDR_FLAG_LOCKED),
	AST_APP_OPTION('v', AST_CDR_FLAG_KEEP_VARS),
	AST_APP_OPTION('e', AST_CDR_FLAG_POST_ENABLE),
});

/*!
 * \ingroup applications
 */
static int pbx_builtin_resetcdr(struct ast_channel *chan, const char *data)
{
	char *args;
	struct ast_flags flags = { 0 };

	if (!ast_strlen_zero(data)) {
		args = ast_strdupa(data);
		ast_app_parse_options(resetcdr_opts, &flags, NULL, args);
	}

	ast_cdr_reset(ast_channel_cdr(chan), &flags);

	return 0;
}

/*!
 * \ingroup applications
 */
static int pbx_builtin_setamaflags(struct ast_channel *chan, const char *data)
{
	/* Copy the AMA Flags as specified */
	ast_channel_lock(chan);
	ast_cdr_setamaflags(chan, data ? data : "");
	ast_channel_unlock(chan);
	return 0;
}

/*!
 * \ingroup applications
 */
static int pbx_builtin_hangup(struct ast_channel *chan, const char *data)
{
	ast_set_hangupsource(chan, "dialplan/builtin", 0);

	if (!ast_strlen_zero(data)) {
		int cause;
		char *endptr;

		if ((cause = ast_str2cause(data)) > -1) {
			ast_channel_hangupcause_set(chan, cause);
			return -1;
		}

		cause = strtol((const char *) data, &endptr, 10);
		if (cause != 0 || (data != endptr)) {
			ast_channel_hangupcause_set(chan, cause);
			return -1;
		}

		ast_log(LOG_WARNING, "Invalid cause given to Hangup(): \"%s\"\n", (char *) data);
	}

	if (!ast_channel_hangupcause(chan)) {
		ast_channel_hangupcause_set(chan, AST_CAUSE_NORMAL_CLEARING);
	}

	return -1;
}

/*!
 * \ingroup functions
 */
static int testtime_write(struct ast_channel *chan, const char *cmd, char *var, const char *value)
{
	struct ast_tm tm;
	struct timeval tv;
	char *remainder, result[30], timezone[80];

	/* Turn off testing? */
	if (!pbx_checkcondition(value)) {
		pbx_builtin_setvar_helper(chan, "TESTTIME", NULL);
		return 0;
	}

	/* Parse specified time */
	if (!(remainder = ast_strptime(value, "%Y/%m/%d %H:%M:%S", &tm))) {
		return -1;
	}
	sscanf(remainder, "%79s", timezone);
	tv = ast_mktime(&tm, S_OR(timezone, NULL));

	snprintf(result, sizeof(result), "%ld", (long) tv.tv_sec);
	pbx_builtin_setvar_helper(chan, "__TESTTIME", result);
	return 0;
}

static struct ast_custom_function testtime_function = {
	.name = "TESTTIME",
	.write = testtime_write,
};

/*!
 * \ingroup applications
 */
static int pbx_builtin_gotoiftime(struct ast_channel *chan, const char *data)
{
	char *s, *ts, *branch1, *branch2, *branch;
	struct ast_timing timing;
	const char *ctime;
	struct timeval tv = ast_tvnow();
	long timesecs;

	if (ast_strlen_zero(data)) {
		ast_log(LOG_WARNING, "GotoIfTime requires an argument:\n  <time range>,<days of week>,<days of month>,<months>[,<timezone>]?'labeliftrue':'labeliffalse'\n");
		return -1;
	}

	ts = s = ast_strdupa(data);

	if (chan) {
		ast_channel_lock(chan);
		if ((ctime = pbx_builtin_getvar_helper(chan, "TESTTIME")) && sscanf(ctime, "%ld", &timesecs) == 1) {
			tv.tv_sec = timesecs;
		} else if (ctime) {
			ast_log(LOG_WARNING, "Using current time to evaluate\n");
			/* Reset when unparseable */
			pbx_builtin_setvar_helper(chan, "TESTTIME", NULL);
		}
		ast_channel_unlock(chan);
	}
	/* Separate the Goto path */
	strsep(&ts, "?");
	branch1 = strsep(&ts,":");
	branch2 = strsep(&ts,"");

	/* struct ast_include include contained garbage here, fixed by zeroing it on get_timerange */
	if (ast_build_timing(&timing, s) && ast_check_timing2(&timing, tv)) {
		branch = branch1;
	} else {
		branch = branch2;
	}
	ast_destroy_timing(&timing);

	if (ast_strlen_zero(branch)) {
		ast_debug(1, "Not taking any branch\n");
		return 0;
	}

	return pbx_builtin_goto(chan, branch);
}

/*!
 * \ingroup applications
 */
static int pbx_builtin_execiftime(struct ast_channel *chan, const char *data)
{
	char *s, *appname;
	struct ast_timing timing;
	struct ast_app *app;
	static const char * const usage = "ExecIfTime requires an argument:\n  <time range>,<days of week>,<days of month>,<months>[,<timezone>]?<appname>[(<appargs>)]";

	if (ast_strlen_zero(data)) {
		ast_log(LOG_WARNING, "%s\n", usage);
		return -1;
	}

	appname = ast_strdupa(data);

	s = strsep(&appname, "?");	/* Separate the timerange and application name/data */
	if (!appname) {	/* missing application */
		ast_log(LOG_WARNING, "%s\n", usage);
		return -1;
	}

	if (!ast_build_timing(&timing, s)) {
		ast_log(LOG_WARNING, "Invalid Time Spec: %s\nCorrect usage: %s\n", s, usage);
		ast_destroy_timing(&timing);
		return -1;
	}

	if (!ast_check_timing(&timing))	{ /* outside the valid time window, just return */
		ast_destroy_timing(&timing);
		return 0;
	}
	ast_destroy_timing(&timing);

	/* now split appname(appargs) */
	if ((s = strchr(appname, '('))) {
		char *e;
		*s++ = '\0';
		if ((e = strrchr(s, ')')))
			*e = '\0';
		else
			ast_log(LOG_WARNING, "Failed to find closing parenthesis\n");
	}


	if ((app = pbx_findapp(appname))) {
		return pbx_exec(chan, app, S_OR(s, ""));
	} else {
		ast_log(LOG_WARNING, "Cannot locate application %s\n", appname);
		return -1;
	}
}

/*!
 * \ingroup applications
 */
static int pbx_builtin_wait(struct ast_channel *chan, const char *data)
{
	int ms;

	/* Wait for "n" seconds */
	if (!ast_app_parse_timelen(data, &ms, TIMELEN_SECONDS) && ms > 0) {
		return ast_safe_sleep(chan, ms);
	}
	return 0;
}

/*!
 * \ingroup applications
 */
static int pbx_builtin_waitexten(struct ast_channel *chan, const char *data)
{
	int ms, res;
	struct ast_flags flags = {0};
	char *opts[1] = { NULL };
	char *parse;
	AST_DECLARE_APP_ARGS(args,
		AST_APP_ARG(timeout);
		AST_APP_ARG(options);
	);

	if (!ast_strlen_zero(data)) {
		parse = ast_strdupa(data);
		AST_STANDARD_APP_ARGS(args, parse);
	} else
		memset(&args, 0, sizeof(args));

	if (args.options)
		ast_app_parse_options(waitexten_opts, &flags, opts, args.options);

	if (ast_test_flag(&flags, WAITEXTEN_MOH) && !opts[0] ) {
		ast_log(LOG_WARNING, "The 'm' option has been specified for WaitExten without a class.\n");
	} else if (ast_test_flag(&flags, WAITEXTEN_MOH)) {
		ast_indicate_data(chan, AST_CONTROL_HOLD, S_OR(opts[0], NULL), strlen(opts[0]));
	} else if (ast_test_flag(&flags, WAITEXTEN_DIALTONE)) {
		struct ast_tone_zone_sound *ts = ast_get_indication_tone(ast_channel_zone(chan), "dial");
		if (ts) {
			ast_playtones_start(chan, 0, ts->data, 0);
			ts = ast_tone_zone_sound_unref(ts);
		} else {
			ast_tonepair_start(chan, 350, 440, 0, 0);
		}
	}
	/* Wait for "n" seconds */
	if (!ast_app_parse_timelen(args.timeout, &ms, TIMELEN_SECONDS) && ms > 0) {
		/* Yay! */
	} else if (ast_channel_pbx(chan)) {
		ms = ast_channel_pbx(chan)->rtimeoutms;
	} else {
		ms = 10000;
	}

	res = ast_waitfordigit(chan, ms);
	if (!res) {
		if (ast_check_hangup(chan)) {
			/* Call is hungup for some reason. */
			res = -1;
		} else if (ast_exists_extension(chan, ast_channel_context(chan), ast_channel_exten(chan), ast_channel_priority(chan) + 1,
			S_COR(ast_channel_caller(chan)->id.number.valid, ast_channel_caller(chan)->id.number.str, NULL))) {
			ast_verb(3, "Timeout on %s, continuing...\n", ast_channel_name(chan));
		} else if (ast_exists_extension(chan, ast_channel_context(chan), "t", 1,
			S_COR(ast_channel_caller(chan)->id.number.valid, ast_channel_caller(chan)->id.number.str, NULL))) {
			ast_verb(3, "Timeout on %s, going to 't'\n", ast_channel_name(chan));
			set_ext_pri(chan, "t", 0); /* 0 will become 1, next time through the loop */
		} else if (ast_exists_extension(chan, ast_channel_context(chan), "e", 1,
			S_COR(ast_channel_caller(chan)->id.number.valid, ast_channel_caller(chan)->id.number.str, NULL))) {
			raise_exception(chan, "RESPONSETIMEOUT", 0); /* 0 will become 1, next time through the loop */
		} else {
			ast_log(LOG_WARNING, "Timeout but no rule 't' or 'e' in context '%s'\n",
				ast_channel_context(chan));
			res = -1;
		}
	}

	if (ast_test_flag(&flags, WAITEXTEN_MOH))
		ast_indicate(chan, AST_CONTROL_UNHOLD);
	else if (ast_test_flag(&flags, WAITEXTEN_DIALTONE))
		ast_playtones_stop(chan);

	return res;
}

/*!
 * \ingroup applications
 */
static int pbx_builtin_background(struct ast_channel *chan, const char *data)
{
	int res = 0;
	int mres = 0;
	struct ast_flags flags = {0};
	char *parse, exten[2] = "";
	AST_DECLARE_APP_ARGS(args,
		AST_APP_ARG(filename);
		AST_APP_ARG(options);
		AST_APP_ARG(lang);
		AST_APP_ARG(context);
	);

	if (ast_strlen_zero(data)) {
		ast_log(LOG_WARNING, "Background requires an argument (filename)\n");
		return -1;
	}

	parse = ast_strdupa(data);

	AST_STANDARD_APP_ARGS(args, parse);

	if (ast_strlen_zero(args.lang))
		args.lang = (char *)ast_channel_language(chan);	/* XXX this is const */

	if (ast_strlen_zero(args.context)) {
		const char *context;
		ast_channel_lock(chan);
		if ((context = pbx_builtin_getvar_helper(chan, "MACRO_CONTEXT"))) {
			args.context = ast_strdupa(context);
		} else {
			args.context = ast_strdupa(ast_channel_context(chan));
		}
		ast_channel_unlock(chan);
	}

	if (args.options) {
		if (!strcasecmp(args.options, "skip"))
			flags.flags = BACKGROUND_SKIP;
		else if (!strcasecmp(args.options, "noanswer"))
			flags.flags = BACKGROUND_NOANSWER;
		else
			ast_app_parse_options(background_opts, &flags, NULL, args.options);
	}

	/* Answer if need be */
	if (ast_channel_state(chan) != AST_STATE_UP) {
		if (ast_test_flag(&flags, BACKGROUND_SKIP)) {
			goto done;
		} else if (!ast_test_flag(&flags, BACKGROUND_NOANSWER)) {
			res = ast_answer(chan);
		}
	}

	if (!res) {
		char *back = ast_strip(args.filename);
		char *front;

		ast_stopstream(chan);		/* Stop anything playing */
		/* Stream the list of files */
		while (!res && (front = strsep(&back, "&")) ) {
			if ( (res = ast_streamfile(chan, front, args.lang)) ) {
				ast_log(LOG_WARNING, "ast_streamfile failed on %s for %s\n", ast_channel_name(chan), (char*)data);
				res = 0;
				mres = 1;
				break;
			}
			if (ast_test_flag(&flags, BACKGROUND_PLAYBACK)) {
				res = ast_waitstream(chan, "");
			} else if (ast_test_flag(&flags, BACKGROUND_MATCHEXTEN)) {
				res = ast_waitstream_exten(chan, args.context);
			} else {
				res = ast_waitstream(chan, AST_DIGIT_ANY);
			}
			ast_stopstream(chan);
		}
	}

	/*
	 * If the single digit DTMF is an extension in the specified context, then
	 * go there and signal no DTMF.  Otherwise, we should exit with that DTMF.
	 * If we're in Macro, we'll exit and seek that DTMF as the beginning of an
	 * extension in the Macro's calling context.  If we're not in Macro, then
	 * we'll simply seek that extension in the calling context.  Previously,
	 * someone complained about the behavior as it related to the interior of a
	 * Gosub routine, and the fix (#14011) inadvertently broke FreePBX
	 * (#14940).  This change should fix both of these situations, but with the
	 * possible incompatibility that if a single digit extension does not exist
	 * (but a longer extension COULD have matched), it would have previously
	 * gone immediately to the "i" extension, but will now need to wait for a
	 * timeout.
	 *
	 * Later, we had to add a flag to disable this workaround, because AGI
	 * users can EXEC Background and reasonably expect that the DTMF code will
	 * be returned (see #16434).
	 */
	if (!ast_test_flag(ast_channel_flags(chan), AST_FLAG_DISABLE_WORKAROUNDS)
		&& (exten[0] = res)
		&& ast_canmatch_extension(chan, args.context, exten, 1,
			S_COR(ast_channel_caller(chan)->id.number.valid, ast_channel_caller(chan)->id.number.str, NULL))
		&& !ast_matchmore_extension(chan, args.context, exten, 1,
			S_COR(ast_channel_caller(chan)->id.number.valid, ast_channel_caller(chan)->id.number.str, NULL))) {
		char buf[2] = { 0, };
		snprintf(buf, sizeof(buf), "%c", res);
		ast_channel_exten_set(chan, buf);
		ast_channel_context_set(chan, args.context);
		ast_channel_priority_set(chan, 0);
		res = 0;
	}
done:
	pbx_builtin_setvar_helper(chan, "BACKGROUNDSTATUS", mres ? "FAILED" : "SUCCESS");
	return res;
}

/*! Goto
 * \ingroup applications
 */
static int pbx_builtin_goto(struct ast_channel *chan, const char *data)
{
	int res = ast_parseable_goto(chan, data);
	if (!res)
		ast_verb(3, "Goto (%s,%s,%d)\n", ast_channel_context(chan), ast_channel_exten(chan), ast_channel_priority(chan) + 1);
	return res;
}


int pbx_builtin_serialize_variables(struct ast_channel *chan, struct ast_str **buf)
{
	struct ast_var_t *variables;
	const char *var, *val;
	int total = 0;

	if (!chan)
		return 0;

	ast_str_reset(*buf);

	ast_channel_lock(chan);

	AST_LIST_TRAVERSE(ast_channel_varshead(chan), variables, entries) {
		if ((var = ast_var_name(variables)) && (val = ast_var_value(variables))
		   /* && !ast_strlen_zero(var) && !ast_strlen_zero(val) */
		   ) {
			if (ast_str_append(buf, 0, "%s=%s\n", var, val) < 0) {
				ast_log(LOG_ERROR, "Data Buffer Size Exceeded!\n");
				break;
			} else
				total++;
		} else
			break;
	}

	ast_channel_unlock(chan);

	return total;
}

const char *pbx_builtin_getvar_helper(struct ast_channel *chan, const char *name)
{
	struct ast_var_t *variables;
	const char *ret = NULL;
	int i;
	struct varshead *places[2] = { NULL, &globals };

	if (!name)
		return NULL;

	if (chan) {
		ast_channel_lock(chan);
		places[0] = ast_channel_varshead(chan);
	}

	for (i = 0; i < 2; i++) {
		if (!places[i])
			continue;
		if (places[i] == &globals)
			ast_rwlock_rdlock(&globalslock);
		AST_LIST_TRAVERSE(places[i], variables, entries) {
			if (!strcmp(name, ast_var_name(variables))) {
				ret = ast_var_value(variables);
				break;
			}
		}
		if (places[i] == &globals)
			ast_rwlock_unlock(&globalslock);
		if (ret)
			break;
	}

	if (chan)
		ast_channel_unlock(chan);

	return ret;
}

void pbx_builtin_pushvar_helper(struct ast_channel *chan, const char *name, const char *value)
{
	struct ast_var_t *newvariable;
	struct varshead *headp;

	if (name[strlen(name)-1] == ')') {
		char *function = ast_strdupa(name);

		ast_log(LOG_WARNING, "Cannot push a value onto a function\n");
		ast_func_write(chan, function, value);
		return;
	}

	if (chan) {
		ast_channel_lock(chan);
		headp = ast_channel_varshead(chan);
	} else {
		ast_rwlock_wrlock(&globalslock);
		headp = &globals;
	}

	if (value) {
		if (headp == &globals)
			ast_verb(2, "Setting global variable '%s' to '%s'\n", name, value);
		newvariable = ast_var_assign(name, value);
		AST_LIST_INSERT_HEAD(headp, newvariable, entries);
	}

	if (chan)
		ast_channel_unlock(chan);
	else
		ast_rwlock_unlock(&globalslock);
}

int pbx_builtin_setvar_helper(struct ast_channel *chan, const char *name, const char *value)
{
	struct ast_var_t *newvariable;
	struct varshead *headp;
	const char *nametail = name;

	if (name[strlen(name) - 1] == ')') {
		char *function = ast_strdupa(name);

		return ast_func_write(chan, function, value);
	}

	if (chan) {
		ast_channel_lock(chan);
		headp = ast_channel_varshead(chan);
	} else {
		ast_rwlock_wrlock(&globalslock);
		headp = &globals;
	}

	/* For comparison purposes, we have to strip leading underscores */
	if (*nametail == '_') {
		nametail++;
		if (*nametail == '_')
			nametail++;
	}

	AST_LIST_TRAVERSE_SAFE_BEGIN(headp, newvariable, entries) {
		if (strcmp(ast_var_name(newvariable), nametail) == 0) {
			/* there is already such a variable, delete it */
			AST_LIST_REMOVE_CURRENT(entries);
			ast_var_delete(newvariable);
			break;
		}
	}
	AST_LIST_TRAVERSE_SAFE_END;

	if (value) {
		if (headp == &globals)
			ast_verb(2, "Setting global variable '%s' to '%s'\n", name, value);
		newvariable = ast_var_assign(name, value);
		AST_LIST_INSERT_HEAD(headp, newvariable, entries);
		manager_event(EVENT_FLAG_DIALPLAN, "VarSet",
			"Channel: %s\r\n"
			"Variable: %s\r\n"
			"Value: %s\r\n"
			"Uniqueid: %s\r\n",
			chan ? ast_channel_name(chan) : "none", name, value,
			chan ? ast_channel_uniqueid(chan) : "none");
	}

	if (chan)
		ast_channel_unlock(chan);
	else
		ast_rwlock_unlock(&globalslock);
	return 0;
}

int pbx_builtin_setvar(struct ast_channel *chan, const char *data)
{
	char *name, *value, *mydata;

	if (ast_compat_app_set) {
		return pbx_builtin_setvar_multiple(chan, data);
	}

	if (ast_strlen_zero(data)) {
		ast_log(LOG_WARNING, "Set requires one variable name/value pair.\n");
		return 0;
	}

	mydata = ast_strdupa(data);
	name = strsep(&mydata, "=");
	value = mydata;
	if (!value) {
		ast_log(LOG_WARNING, "Set requires an '=' to be a valid assignment.\n");
		return 0;
	}

	if (strchr(name, ' ')) {
		ast_log(LOG_WARNING, "Please avoid unnecessary spaces on variables as it may lead to unexpected results ('%s' set to '%s').\n", name, mydata);
	}

	pbx_builtin_setvar_helper(chan, name, value);

	return 0;
}

int pbx_builtin_setvar_multiple(struct ast_channel *chan, const char *vdata)
{
	char *data;
	int x;
	AST_DECLARE_APP_ARGS(args,
		AST_APP_ARG(pair)[24];
	);
	AST_DECLARE_APP_ARGS(pair,
		AST_APP_ARG(name);
		AST_APP_ARG(value);
	);

	if (ast_strlen_zero(vdata)) {
		ast_log(LOG_WARNING, "MSet requires at least one variable name/value pair.\n");
		return 0;
	}

	data = ast_strdupa(vdata);
	AST_STANDARD_APP_ARGS(args, data);

	for (x = 0; x < args.argc; x++) {
		AST_NONSTANDARD_APP_ARGS(pair, args.pair[x], '=');
		if (pair.argc == 2) {
			pbx_builtin_setvar_helper(chan, pair.name, pair.value);
			if (strchr(pair.name, ' '))
				ast_log(LOG_WARNING, "Please avoid unnecessary spaces on variables as it may lead to unexpected results ('%s' set to '%s').\n", pair.name, pair.value);
		} else if (!chan) {
			ast_log(LOG_WARNING, "MSet: ignoring entry '%s' with no '='\n", pair.name);
		} else {
			ast_log(LOG_WARNING, "MSet: ignoring entry '%s' with no '=' (in %s@%s:%d\n", pair.name, ast_channel_exten(chan), ast_channel_context(chan), ast_channel_priority(chan));
		}
	}

	return 0;
}

int pbx_builtin_importvar(struct ast_channel *chan, const char *data)
{
	char *name;
	char *value;
	char *channel;
	char tmp[VAR_BUF_SIZE];
	static int deprecation_warning = 0;

	if (ast_strlen_zero(data)) {
		ast_log(LOG_WARNING, "Ignoring, since there is no variable to set\n");
		return 0;
	}
	tmp[0] = 0;
	if (!deprecation_warning) {
		ast_log(LOG_WARNING, "ImportVar is deprecated.  Please use Set(varname=${IMPORT(channel,variable)}) instead.\n");
		deprecation_warning = 1;
	}

	value = ast_strdupa(data);
	name = strsep(&value,"=");
	channel = strsep(&value,",");
	if (channel && value && name) { /*! \todo XXX should do !ast_strlen_zero(..) of the args ? */
		struct ast_channel *chan2 = ast_channel_get_by_name(channel);
		if (chan2) {
			char *s = alloca(strlen(value) + 4);
			if (s) {
				sprintf(s, "${%s}", value);
				pbx_substitute_variables_helper(chan2, s, tmp, sizeof(tmp) - 1);
			}
			chan2 = ast_channel_unref(chan2);
		}
		pbx_builtin_setvar_helper(chan, name, tmp);
	}

	return(0);
}

static int pbx_builtin_noop(struct ast_channel *chan, const char *data)
{
	return 0;
}

void pbx_builtin_clear_globals(void)
{
	struct ast_var_t *vardata;

	ast_rwlock_wrlock(&globalslock);
	while ((vardata = AST_LIST_REMOVE_HEAD(&globals, entries)))
		ast_var_delete(vardata);
	ast_rwlock_unlock(&globalslock);
}

int pbx_checkcondition(const char *condition)
{
	int res;
	if (ast_strlen_zero(condition)) {                /* NULL or empty strings are false */
		return 0;
	} else if (sscanf(condition, "%30d", &res) == 1) { /* Numbers are evaluated for truth */
		return res;
	} else {                                         /* Strings are true */
		return 1;
	}
}

static int pbx_builtin_gotoif(struct ast_channel *chan, const char *data)
{
	char *condition, *branch1, *branch2, *branch;
	char *stringp;

	if (ast_strlen_zero(data)) {
		ast_log(LOG_WARNING, "Ignoring, since there is no variable to check\n");
		return 0;
	}

	stringp = ast_strdupa(data);
	condition = strsep(&stringp,"?");
	branch1 = strsep(&stringp,":");
	branch2 = strsep(&stringp,"");
	branch = pbx_checkcondition(condition) ? branch1 : branch2;

	if (ast_strlen_zero(branch)) {
		ast_debug(1, "Not taking any branch\n");
		return 0;
	}

	return pbx_builtin_goto(chan, branch);
}

static int pbx_builtin_saynumber(struct ast_channel *chan, const char *data)
{
	char tmp[256];
	char *number = tmp;
	char *options;

	if (ast_strlen_zero(data)) {
		ast_log(LOG_WARNING, "SayNumber requires an argument (number)\n");
		return -1;
	}
	ast_copy_string(tmp, data, sizeof(tmp));
	strsep(&number, ",");
	options = strsep(&number, ",");
	if (options) {
		if ( strcasecmp(options, "f") && strcasecmp(options, "m") &&
			strcasecmp(options, "c") && strcasecmp(options, "n") ) {
			ast_log(LOG_WARNING, "SayNumber gender option is either 'f', 'm', 'c' or 'n'\n");
			return -1;
		}
	}

	if (ast_say_number(chan, atoi(tmp), "", ast_channel_language(chan), options)) {
		ast_log(LOG_WARNING, "We were unable to say the number %s, is it too large?\n", tmp);
	}

	return 0;
}

static int pbx_builtin_saydigits(struct ast_channel *chan, const char *data)
{
	int res = 0;

	if (data)
		res = ast_say_digit_str(chan, data, "", ast_channel_language(chan));
	return res;
}

static int pbx_builtin_saycharacters(struct ast_channel *chan, const char *data)
{
	int res = 0;

	if (data)
		res = ast_say_character_str(chan, data, "", ast_channel_language(chan));
	return res;
}

static int pbx_builtin_sayphonetic(struct ast_channel *chan, const char *data)
{
	int res = 0;

	if (data)
		res = ast_say_phonetic_str(chan, data, "", ast_channel_language(chan));
	return res;
}

static void device_state_cb(const struct ast_event *event, void *unused)
{
	const char *device;
	struct statechange *sc;

	device = ast_event_get_ie_str(event, AST_EVENT_IE_DEVICE);
	if (ast_strlen_zero(device)) {
		ast_log(LOG_ERROR, "Received invalid event that had no device IE\n");
		return;
	}

	if (!(sc = ast_calloc(1, sizeof(*sc) + strlen(device) + 1)))
		return;
	strcpy(sc->dev, device);
	if (ast_taskprocessor_push(device_state_tps, handle_statechange, sc) < 0) {
		ast_free(sc);
	}
}

/*!
 * \internal
 * \brief Implements the hints data provider.
 */
static int hints_data_provider_get(const struct ast_data_search *search,
	struct ast_data *data_root)
{
	struct ast_data *data_hint;
	struct ast_hint *hint;
	int watchers;
	struct ao2_iterator i;

	if (ao2_container_count(hints) == 0) {
		return 0;
	}

	i = ao2_iterator_init(hints, 0);
	for (; (hint = ao2_iterator_next(&i)); ao2_ref(hint, -1)) {
		watchers = ao2_container_count(hint->callbacks);
		data_hint = ast_data_add_node(data_root, "hint");
		if (!data_hint) {
			continue;
		}
		ast_data_add_str(data_hint, "extension", ast_get_extension_name(hint->exten));
		ast_data_add_str(data_hint, "context", ast_get_context_name(ast_get_extension_context(hint->exten)));
		ast_data_add_str(data_hint, "application", ast_get_extension_app(hint->exten));
		ast_data_add_str(data_hint, "state", ast_extension_state2str(hint->laststate));
		ast_data_add_int(data_hint, "watchers", watchers);

		if (!ast_data_search_match(search, data_hint)) {
			ast_data_remove_node(data_root, data_hint);
		}
	}
	ao2_iterator_destroy(&i);

	return 0;
}

static const struct ast_data_handler hints_data_provider = {
	.version = AST_DATA_HANDLER_VERSION,
	.get = hints_data_provider_get
};

static const struct ast_data_entry pbx_data_providers[] = {
	AST_DATA_ENTRY("asterisk/core/hints", &hints_data_provider),
};

int load_pbx(void)
{
	int x;

	/* Initialize the PBX */
	ast_verb(1, "Asterisk PBX Core Initializing\n");
	if (!(device_state_tps = ast_taskprocessor_get("pbx-core", 0))) {
		ast_log(LOG_WARNING, "failed to create pbx-core taskprocessor\n");
	}

	ast_verb(1, "Registering builtin applications:\n");
	ast_cli_register_multiple(pbx_cli, ARRAY_LEN(pbx_cli));
	ast_data_register_multiple_core(pbx_data_providers, ARRAY_LEN(pbx_data_providers));
	__ast_custom_function_register(&exception_function, NULL);
	__ast_custom_function_register(&testtime_function, NULL);

	/* Register builtin applications */
	for (x = 0; x < ARRAY_LEN(builtins); x++) {
		ast_verb(1, "[%s]\n", builtins[x].name);
		if (ast_register_application2(builtins[x].name, builtins[x].execute, NULL, NULL, NULL)) {
			ast_log(LOG_ERROR, "Unable to register builtin application '%s'\n", builtins[x].name);
			return -1;
		}
	}

	/* Register manager application */
	ast_manager_register_xml_core("ShowDialPlan", EVENT_FLAG_CONFIG | EVENT_FLAG_REPORTING, manager_show_dialplan);

	if (!(device_state_sub = ast_event_subscribe(AST_EVENT_DEVICE_STATE, device_state_cb, "pbx Device State Change", NULL,
			AST_EVENT_IE_END))) {
		return -1;
	}

	return 0;
}

/*
 * Lock context list functions ...
 */
int ast_wrlock_contexts(void)
{
	return ast_mutex_lock(&conlock);
}

int ast_rdlock_contexts(void)
{
	return ast_mutex_lock(&conlock);
}

int ast_unlock_contexts(void)
{
	return ast_mutex_unlock(&conlock);
}

/*
 * Lock context ...
 */
int ast_wrlock_context(struct ast_context *con)
{
	return ast_rwlock_wrlock(&con->lock);
}

int ast_rdlock_context(struct ast_context *con)
{
	return ast_rwlock_rdlock(&con->lock);
}

int ast_unlock_context(struct ast_context *con)
{
	return ast_rwlock_unlock(&con->lock);
}

/*
 * Name functions ...
 */
const char *ast_get_context_name(struct ast_context *con)
{
	return con ? con->name : NULL;
}

struct ast_context *ast_get_extension_context(struct ast_exten *exten)
{
	return exten ? exten->parent : NULL;
}

const char *ast_get_extension_name(struct ast_exten *exten)
{
	return exten ? exten->exten : NULL;
}

const char *ast_get_extension_label(struct ast_exten *exten)
{
	return exten ? exten->label : NULL;
}

const char *ast_get_include_name(struct ast_include *inc)
{
	return inc ? inc->name : NULL;
}

const char *ast_get_ignorepat_name(struct ast_ignorepat *ip)
{
	return ip ? ip->pattern : NULL;
}

int ast_get_extension_priority(struct ast_exten *exten)
{
	return exten ? exten->priority : -1;
}

/*
 * Registrar info functions ...
 */
const char *ast_get_context_registrar(struct ast_context *c)
{
	return c ? c->registrar : NULL;
}

const char *ast_get_extension_registrar(struct ast_exten *e)
{
	return e ? e->registrar : NULL;
}

const char *ast_get_include_registrar(struct ast_include *i)
{
	return i ? i->registrar : NULL;
}

const char *ast_get_ignorepat_registrar(struct ast_ignorepat *ip)
{
	return ip ? ip->registrar : NULL;
}

int ast_get_extension_matchcid(struct ast_exten *e)
{
	return e ? e->matchcid : 0;
}

const char *ast_get_extension_cidmatch(struct ast_exten *e)
{
	return e ? e->cidmatch : NULL;
}

const char *ast_get_extension_app(struct ast_exten *e)
{
	return e ? e->app : NULL;
}

void *ast_get_extension_app_data(struct ast_exten *e)
{
	return e ? e->data : NULL;
}

const char *ast_get_switch_name(struct ast_sw *sw)
{
	return sw ? sw->name : NULL;
}

const char *ast_get_switch_data(struct ast_sw *sw)
{
	return sw ? sw->data : NULL;
}

int ast_get_switch_eval(struct ast_sw *sw)
{
	return sw->eval;
}

const char *ast_get_switch_registrar(struct ast_sw *sw)
{
	return sw ? sw->registrar : NULL;
}

/*
 * Walking functions ...
 */
struct ast_context *ast_walk_contexts(struct ast_context *con)
{
	return con ? con->next : contexts;
}

struct ast_exten *ast_walk_context_extensions(struct ast_context *con,
	struct ast_exten *exten)
{
	if (!exten)
		return con ? con->root : NULL;
	else
		return exten->next;
}

struct ast_sw *ast_walk_context_switches(struct ast_context *con,
	struct ast_sw *sw)
{
	if (!sw)
		return con ? AST_LIST_FIRST(&con->alts) : NULL;
	else
		return AST_LIST_NEXT(sw, list);
}

struct ast_exten *ast_walk_extension_priorities(struct ast_exten *exten,
	struct ast_exten *priority)
{
	return priority ? priority->peer : exten;
}

struct ast_include *ast_walk_context_includes(struct ast_context *con,
	struct ast_include *inc)
{
	if (!inc)
		return con ? con->includes : NULL;
	else
		return inc->next;
}

struct ast_ignorepat *ast_walk_context_ignorepats(struct ast_context *con,
	struct ast_ignorepat *ip)
{
	if (!ip)
		return con ? con->ignorepats : NULL;
	else
		return ip->next;
}

int ast_context_verify_includes(struct ast_context *con)
{
	struct ast_include *inc = NULL;
	int res = 0;

	while ( (inc = ast_walk_context_includes(con, inc)) ) {
		if (ast_context_find(inc->rname))
			continue;

		res = -1;
		ast_log(LOG_WARNING, "Context '%s' tries to include nonexistent context '%s'\n",
			ast_get_context_name(con), inc->rname);
		break;
	}

	return res;
}


static int __ast_goto_if_exists(struct ast_channel *chan, const char *context, const char *exten, int priority, int async)
{
	int (*goto_func)(struct ast_channel *chan, const char *context, const char *exten, int priority);

	if (!chan)
		return -2;

	if (context == NULL)
		context = ast_channel_context(chan);
	if (exten == NULL)
		exten = ast_channel_exten(chan);

	goto_func = (async) ? ast_async_goto : ast_explicit_goto;
	if (ast_exists_extension(chan, context, exten, priority,
		S_COR(ast_channel_caller(chan)->id.number.valid, ast_channel_caller(chan)->id.number.str, NULL)))
		return goto_func(chan, context, exten, priority);
	else {
		return AST_PBX_GOTO_FAILED;
	}
}

int ast_goto_if_exists(struct ast_channel *chan, const char* context, const char *exten, int priority)
{
	return __ast_goto_if_exists(chan, context, exten, priority, 0);
}

int ast_async_goto_if_exists(struct ast_channel *chan, const char * context, const char *exten, int priority)
{
	return __ast_goto_if_exists(chan, context, exten, priority, 1);
}

static int pbx_parseable_goto(struct ast_channel *chan, const char *goto_string, int async)
{
	char *exten, *pri, *context;
	char *stringp;
	int ipri;
	int mode = 0;

	if (ast_strlen_zero(goto_string)) {
		ast_log(LOG_WARNING, "Goto requires an argument ([[context,]extension,]priority)\n");
		return -1;
	}
	stringp = ast_strdupa(goto_string);
	context = strsep(&stringp, ",");	/* guaranteed non-null */
	exten = strsep(&stringp, ",");
	pri = strsep(&stringp, ",");
	if (!exten) {	/* Only a priority in this one */
		pri = context;
		exten = NULL;
		context = NULL;
	} else if (!pri) {	/* Only an extension and priority in this one */
		pri = exten;
		exten = context;
		context = NULL;
	}
	if (*pri == '+') {
		mode = 1;
		pri++;
	} else if (*pri == '-') {
		mode = -1;
		pri++;
	}
	if (sscanf(pri, "%30d", &ipri) != 1) {
		ipri = ast_findlabel_extension(chan, context ? context : ast_channel_context(chan),
			exten ? exten : ast_channel_exten(chan), pri,
			S_COR(ast_channel_caller(chan)->id.number.valid, ast_channel_caller(chan)->id.number.str, NULL));
		if (ipri < 1) {
			ast_log(LOG_WARNING, "Priority '%s' must be a number > 0, or valid label\n", pri);
			return -1;
		} else
			mode = 0;
	}
	/* At this point we have a priority and maybe an extension and a context */

	if (mode)
		ipri = ast_channel_priority(chan) + (ipri * mode);

	if (async)
		ast_async_goto(chan, context, exten, ipri);
	else
		ast_explicit_goto(chan, context, exten, ipri);

	return 0;

}

int ast_parseable_goto(struct ast_channel *chan, const char *goto_string)
{
	return pbx_parseable_goto(chan, goto_string, 0);
}

int ast_async_parseable_goto(struct ast_channel *chan, const char *goto_string)
{
	return pbx_parseable_goto(chan, goto_string, 1);
}

char *ast_complete_applications(const char *line, const char *word, int state)
{
	struct ast_app *app = NULL;
	int which = 0;
	char *ret = NULL;
	size_t wordlen = strlen(word);

	AST_RWLIST_RDLOCK(&apps);
	AST_RWLIST_TRAVERSE(&apps, app, list) {
		if (!strncasecmp(word, app->name, wordlen) && ++which > state) {
			ret = ast_strdup(app->name);
			break;
		}
	}
	AST_RWLIST_UNLOCK(&apps);

	return ret;
}

static int hint_hash(const void *obj, const int flags)
{
	const struct ast_hint *hint = obj;
	const char *exten_name;
	int res;

	exten_name = ast_get_extension_name(hint->exten);
	if (ast_strlen_zero(exten_name)) {
		/*
		 * If the exten or extension name isn't set, return 0 so that
		 * the ao2_find() search will start in the first bucket.
		 */
		res = 0;
	} else {
		res = ast_str_case_hash(exten_name);
	}

	return res;
}

static int hint_cmp(void *obj, void *arg, int flags)
{
	const struct ast_hint *hint = obj;
	const struct ast_exten *exten = arg;

	return (hint->exten == exten) ? CMP_MATCH | CMP_STOP : 0;
}

static int statecbs_cmp(void *obj, void *arg, int flags)
{
	const struct ast_state_cb *state_cb = obj;
	ast_state_cb_type change_cb = arg;

	return (state_cb->change_cb == change_cb) ? CMP_MATCH | CMP_STOP : 0;
}

int ast_pbx_init(void)
{
	hints = ao2_container_alloc(HASH_EXTENHINT_SIZE, hint_hash, hint_cmp);
	hintdevices = ao2_container_alloc(HASH_EXTENHINT_SIZE, hintdevice_hash_cb, hintdevice_cmp_multiple);
	statecbs = ao2_container_alloc(1, NULL, statecbs_cmp);

	return (hints && hintdevices && statecbs) ? 0 : -1;
}<|MERGE_RESOLUTION|>--- conflicted
+++ resolved
@@ -5262,14 +5262,9 @@
 		 * and continue, or we can drop out entirely. */
 
 		if (invalid
-<<<<<<< HEAD
-			|| !ast_exists_extension(c, ast_channel_context(c), ast_channel_exten(c), 1,
-				S_COR(ast_channel_caller(c)->id.number.valid, ast_channel_caller(c)->id.number.str, NULL))) {
-=======
 			|| (ast_strlen_zero(dst_exten) &&
 				!ast_exists_extension(c, c->context, c->exten, 1,
 				S_COR(c->caller.id.number.valid, c->caller.id.number.str, NULL)))) {
->>>>>>> af580464
 			/*!\note
 			 * If there is no match at priority 1, it is not a valid extension anymore.
 			 * Try to continue at "i" (for invalid) or "e" (for exception) or exit if
