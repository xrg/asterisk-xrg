/*
 * Asterisk -- An open source telephony toolkit.
 *
 * Copyright (C) 2007, Digium, Inc.
 *
 * Steve Murphy <murf@digium.com> borrowed code from cdr,
 * Mark Spencer <markster@digium.com> and others.
 *
 * See http://www.asterisk.org for more information about
 * the Asterisk project. Please do not directly contact
 * any of the maintainers of this project for assistance;
 * the project provides a web site, mailing lists and IRC
 * channels for your use.
 *
 * This program is free software, distributed under the terms of
 * the GNU General Public License Version 2. See the LICENSE file
 * at the top of the source tree.
 */

/*! \file
 *
 * \brief Custom SQLite3 CEL records.
 *
 * \author Adapted by Steve Murphy <murf@digium.com> from
 *  Alejandro Rios <alejandro.rios@avatar.com.co> and
 *  Russell Bryant <russell@digium.com> from
 *  cdr_mysql_custom by Edward Eastman <ed@dm3.co.uk>,
 *	and cdr_sqlite by Holger Schurig <hs4233@mail.mn-solutions.de>
 *
 *
 * \arg See also \ref AstCEL
 *
 *
 * \ingroup cel_drivers
 */

/*** MODULEINFO
	<depend>sqlite3</depend>
 ***/

#include "asterisk.h"

ASTERISK_FILE_VERSION(__FILE__, "$Revision$")

#include <sqlite3.h>

#include "asterisk/paths.h"
#include "asterisk/channel.h"
#include "asterisk/cel.h"
#include "asterisk/module.h"
#include "asterisk/config.h"
#include "asterisk/pbx.h"
#include "asterisk/logger.h"
#include "asterisk/utils.h"
#include "asterisk/cli.h"
#include "asterisk/options.h"
#include "asterisk/stringfields.h"

AST_MUTEX_DEFINE_STATIC(lock);

static const char config_file[] = "cel_sqlite3_custom.conf";

static const char name[] = "cel_sqlite3_custom";
static sqlite3 *db = NULL;

static char table[80];
/*! XXX \bug Handling of this var is crash prone on reloads */
static char *columns;
static struct ast_event_sub *event_sub = NULL;

struct values {
	char *expression;
	AST_LIST_ENTRY(values) list;
};

static AST_LIST_HEAD_STATIC(sql_values, values);

static void free_config(void);

static int load_column_config(const char *tmp)
{
	char *col = NULL;
	char *cols = NULL, *save = NULL;
	char *escaped = NULL;
	struct ast_str *column_string = NULL;

	if (ast_strlen_zero(tmp)) {
		ast_log(LOG_WARNING, "Column names not specified. Module not loaded.\n");
		return -1;
	}
	if (!(column_string = ast_str_create(1024))) {
		ast_log(LOG_ERROR, "Out of memory creating temporary buffer for column list for table '%s.'\n", table);
		return -1;
	}
	if (!(save = cols = ast_strdup(tmp))) {
		ast_log(LOG_ERROR, "Out of memory creating temporary buffer for column list for table '%s.'\n", table);
		ast_free(column_string);
		return -1;
	}
	while ((col = strsep(&cols, ","))) {
		col = ast_strip(col);
		escaped = sqlite3_mprintf("%q", col);
		if (!escaped) {
			ast_log(LOG_ERROR, "Out of memory creating entry for column '%s' in table '%s.'\n", col, table);
			ast_free(column_string);
			ast_free(save);
			return -1;
		}
		ast_str_append(&column_string, 0, "%s%s", ast_str_strlen(column_string) ? "," : "", escaped);
		sqlite3_free(escaped);
	}
	if (!(columns = ast_strdup(ast_str_buffer(column_string)))) {
		ast_log(LOG_ERROR, "Out of memory copying columns string for table '%s.'\n", table);
		ast_free(column_string);
		ast_free(save);
		return -1;
	}
	ast_free(column_string);
	ast_free(save);

	return 0;
}

static int load_values_config(const char *tmp)
{
	char *val = NULL;
	char *vals = NULL, *save = NULL;
	struct values *value = NULL;

	if (ast_strlen_zero(tmp)) {
		ast_log(LOG_WARNING, "Values not specified. Module not loaded.\n");
		return -1;
	}
	if (!(save = vals = ast_strdup(tmp))) {
		ast_log(LOG_ERROR, "Out of memory creating temporary buffer for value '%s'\n", tmp);
		return -1;
	}
	while ((val = strsep(&vals, ","))) {
		/* Strip the single quotes off if they are there */
		val = ast_strip_quoted(val, "'", "'");
		value = ast_calloc(sizeof(char), sizeof(*value) + strlen(val) + 1);
		if (!value) {
			ast_log(LOG_ERROR, "Out of memory creating entry for value '%s'\n", val);
			ast_free(save);
			return -1;
		}
		value->expression = (char *) value + sizeof(*value);
		ast_copy_string(value->expression, val, strlen(val) + 1);
		AST_LIST_INSERT_TAIL(&sql_values, value, list);
	}
	ast_free(save);

	return 0;
}

static int load_config(int reload)
{
	struct ast_config *cfg;
	struct ast_flags config_flags = { reload ? CONFIG_FLAG_FILEUNCHANGED : 0 };
	struct ast_variable *mappingvar;
	const char *tmp;

	if ((cfg = ast_config_load(config_file, config_flags)) == CONFIG_STATUS_FILEMISSING || cfg == CONFIG_STATUS_FILEINVALID) {
		ast_log(LOG_WARNING, "Failed to %sload configuration file. %s\n",
			reload ? "re" : "", reload ? "" : "Module not activated.");
		return -1;
	} else if (cfg == CONFIG_STATUS_FILEUNCHANGED) {
		return 0;
	}

	if (reload) {
		free_config();
	}

	if (!(mappingvar = ast_variable_browse(cfg, "master"))) {
		/* Nothing configured */
		ast_config_destroy(cfg);
		return -1;
	}

	/* Mapping must have a table name */
	if (!ast_strlen_zero(tmp = ast_variable_retrieve(cfg, "master", "table"))) {
		ast_copy_string(table, tmp, sizeof(table));
	} else {
		ast_log(LOG_WARNING, "Table name not specified.  Assuming cel.\n");
		strcpy(table, "cel");
	}

	/* Columns */
	if (load_column_config(ast_variable_retrieve(cfg, "master", "columns"))) {
		ast_config_destroy(cfg);
		free_config();
		return -1;
	}

	/* Values */
	if (load_values_config(ast_variable_retrieve(cfg, "master", "values"))) {
		ast_config_destroy(cfg);
		free_config();
		return -1;
	}

	ast_verb(3, "Logging CEL records to table '%s' in 'master.db'\n", table);

	ast_config_destroy(cfg);

	return 0;
}

static void free_config(void)
{
	struct values *value;

	if (db) {
		sqlite3_close(db);
		db = NULL;
	}

	if (columns) {
		ast_free(columns);
		columns = NULL;
	}

	while ((value = AST_LIST_REMOVE_HEAD(&sql_values, list))) {
		ast_free(value);
	}
}

<<<<<<< HEAD
static void ast_sqlite3_log(const struct ast_event *event, void *userdata)
=======
static void write_cel(const struct ast_event *event, void *userdata)
>>>>>>> cd9024b8
{
	char *error = NULL;
	char *sql = NULL;
	int count = 0;

	if (db == NULL) {
		/* Should not have loaded, but be failsafe. */
		return;
	}

	ast_mutex_lock(&lock);

	{ /* Make it obvious that only sql should be used outside of this block */
		char *escaped;
		char subst_buf[2048];
		struct values *value;
		struct ast_channel *dummy;
		struct ast_str *value_string = ast_str_create(1024);

		dummy = ast_cel_fabricate_channel_from_event(event);
		if (!dummy) {
			ast_log(LOG_ERROR, "Unable to fabricate channel from CEL event.\n");
			ast_free(value_string);
			ast_mutex_unlock(&lock);
			return;
		}
		AST_LIST_TRAVERSE(&sql_values, value, list) {
			pbx_substitute_variables_helper(dummy, value->expression, subst_buf, sizeof(subst_buf) - 1);
			escaped = sqlite3_mprintf("%q", subst_buf);
			ast_str_append(&value_string, 0, "%s'%s'", ast_str_strlen(value_string) ? "," : "", escaped);
			sqlite3_free(escaped);
		}
		sql = sqlite3_mprintf("INSERT INTO %q (%s) VALUES (%s)", table, columns, ast_str_buffer(value_string));
		ast_debug(1, "About to log: %s\n", sql);
		dummy = ast_channel_release(dummy);
		ast_free(value_string);
	}

	/* XXX This seems awful arbitrary... */
	for (count = 0; count < 5; count++) {
		int res = sqlite3_exec(db, sql, NULL, NULL, &error);
		if (res != SQLITE_BUSY && res != SQLITE_LOCKED) {
			break;
		}
		usleep(200);
	}

	ast_mutex_unlock(&lock);

	if (error) {
		ast_log(LOG_ERROR, "%s. SQL: %s.\n", error, sql);
		sqlite3_free(error);
	}

	if (sql) {
		sqlite3_free(sql);
	}

	return;
}

static int unload_module(void)
{
	if (event_sub) {
		event_sub = ast_event_unsubscribe(event_sub);
	}

	free_config();

	return 0;
}

static int load_module(void)
{
	char *error;
	char filename[PATH_MAX];
	int res;
	char *sql;

	if (load_config(0)) {
		return AST_MODULE_LOAD_DECLINE;
	}

	/* is the database there? */
	snprintf(filename, sizeof(filename), "%s/master.db", ast_config_AST_LOG_DIR);
	res = sqlite3_open(filename, &db);
	if (res != SQLITE_OK) {
		ast_log(LOG_ERROR, "Could not open database %s.\n", filename);
		free_config();
		return AST_MODULE_LOAD_DECLINE;
	}

	/* is the table there? */
	sql = sqlite3_mprintf("SELECT COUNT(AcctId) FROM %q;", table);
	res = sqlite3_exec(db, sql, NULL, NULL, NULL);
	sqlite3_free(sql);
	if (res != SQLITE_OK) {
		/* We don't use %q for the column list here since we already escaped when building it */
		sql = sqlite3_mprintf("CREATE TABLE %q (AcctId INTEGER PRIMARY KEY, %s)", table, columns);
		res = sqlite3_exec(db, sql, NULL, NULL, &error);
		sqlite3_free(sql);
		if (res != SQLITE_OK) {
			ast_log(LOG_WARNING, "Unable to create table '%s': %s.\n", table, error);
			sqlite3_free(error);
			free_config();
			return AST_MODULE_LOAD_DECLINE;
		}
	}

<<<<<<< HEAD
	event_sub = ast_event_subscribe(AST_EVENT_CEL, ast_sqlite3_log, "CEL sqlite3 custom backend", NULL, AST_EVENT_IE_END);
=======
	event_sub = ast_event_subscribe(AST_EVENT_CEL, write_cel, "CEL sqlite3 custom backend", NULL, AST_EVENT_IE_END);
>>>>>>> cd9024b8
	if (!event_sub) {
		ast_log(LOG_ERROR, "Unable to register custom SQLite3 CEL handling\n");
		free_config();
		return AST_MODULE_LOAD_DECLINE;
	}

	return AST_MODULE_LOAD_SUCCESS;
}

static int reload(void)
{
	int res = 0;

	ast_mutex_lock(&lock);
	res = load_config(1);
	ast_mutex_lock(&lock);

	return res;
}

AST_MODULE_INFO(ASTERISK_GPL_KEY, AST_MODFLAG_LOAD_ORDER, "SQLite3 Custom CEL Module",
	.load = load_module,
	.unload = unload_module,
	.reload = reload,
	.load_pri = AST_MODPRI_CDR_DRIVER,
);<|MERGE_RESOLUTION|>--- conflicted
+++ resolved
@@ -226,11 +226,7 @@
 	}
 }
 
-<<<<<<< HEAD
-static void ast_sqlite3_log(const struct ast_event *event, void *userdata)
-=======
 static void write_cel(const struct ast_event *event, void *userdata)
->>>>>>> cd9024b8
 {
 	char *error = NULL;
 	char *sql = NULL;
@@ -340,11 +336,7 @@
 		}
 	}
 
-<<<<<<< HEAD
-	event_sub = ast_event_subscribe(AST_EVENT_CEL, ast_sqlite3_log, "CEL sqlite3 custom backend", NULL, AST_EVENT_IE_END);
-=======
 	event_sub = ast_event_subscribe(AST_EVENT_CEL, write_cel, "CEL sqlite3 custom backend", NULL, AST_EVENT_IE_END);
->>>>>>> cd9024b8
 	if (!event_sub) {
 		ast_log(LOG_ERROR, "Unable to register custom SQLite3 CEL handling\n");
 		free_config();
