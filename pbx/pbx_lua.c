--- conflicted
+++ resolved
@@ -94,7 +94,6 @@
 static void lua_create_application_metatable(lua_State *L);
 static void lua_create_autoservice_functions(lua_State *L);
 static void lua_create_hangup_function(lua_State *L);
-static void lua_detect_goto(lua_State *L);
 static void lua_concat_args(lua_State *L, int start, int nargs);
 
 static void lua_state_destroy(void *data);
@@ -247,9 +246,6 @@
 		return lua_error(L);
 	}
 
-<<<<<<< HEAD
-	lua_detect_goto(L);
-=======
 	if (strcmp(context, chan->context)) {
 		lua_pushstring(L, context);
 		lua_pushstring(L, chan->context);
@@ -287,69 +283,8 @@
 	/* let the lua engine know it needs to return control to the pbx */			      
 	lua_pushinteger(L, LUA_GOTO_DETECTED);							   
 	lua_error(L);
->>>>>>> 85f4af6a
 
 	return 0;
-}
-
-/*!
- * \brief Detect if a Goto or other dialplan jump has been executed and return
- * control to the pbx engine.
- */
-static void lua_detect_goto(lua_State *L)
-{
-	struct ast_channel *chan;
-
-	lua_getfield(L, LUA_REGISTRYINDEX, "channel");
-	chan = lua_touserdata(L, -1);
-	lua_pop(L, 1);
-
-	/* check context */
-	lua_getfield(L, LUA_REGISTRYINDEX, "context");
-	lua_pushstring(L, chan->context);
-	if (!lua_equal(L, -1, -2)) {
-		lua_pushliteral(L, "context");
-		goto e_goto_detected;
-	}
-	lua_pop(L, 2);
-
-	/* check exten */
-	lua_getfield(L, LUA_REGISTRYINDEX, "exten");
-	lua_pushstring(L, chan->exten);
-	if (!lua_equal(L, -1, -2)) {
-		lua_pushliteral(L, "exten");
-		goto e_goto_detected;
-	}
-	lua_pop(L, 2);
-
-	/* check priority */
-	lua_getfield(L, LUA_REGISTRYINDEX, "priority");
-	lua_pushinteger(L, chan->priority);
-	if (!lua_equal(L, -1, -2)) {
-		lua_pushliteral(L, "priority");
-		goto e_goto_detected;
-	}
-	lua_pop(L, 2);
-	return;
-
-e_goto_detected:
-	/* format our debug message */
-	lua_insert(L, -3);
-
-	lua_pushliteral(L, " changed from ");
-	lua_insert(L, -3);
-
-	lua_pushliteral(L, " to ");
-	lua_insert(L, -2);
-
-	lua_concat(L, 5);
-
-	ast_debug(2, "Goto detected: %s\n", lua_tostring(L, -1));
-	lua_pop(L, 1);
-
-	/* let the lua engine know it needs to return control to the pbx */
-	lua_pushinteger(L, LUA_GOTO_DETECTED);
-	lua_error(L);
 }
 
 /*!
