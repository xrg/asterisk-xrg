--- conflicted
+++ resolved
@@ -3705,7 +3705,7 @@
 	do {
 		struct ael_priority *last = 0;
 
-		memset(realext, '\0', sizeof(realext));
+		memset(realext, '\0', sizeof(realext)); /* make sure this is properly initialized */
 		pbx_substitute_variables_helper(NULL, exten->name, realext, sizeof(realext) - 1);
 		if (exten->hints) {
 			if (ast_add_extension2(exten->context, 0 /*no replace*/, realext, PRIORITY_HINT, NULL, exten->cidmatch, 
@@ -3935,11 +3935,7 @@
 				case PV_INCLUDES:
 					for (p3 = p2->u1.list; p3 ;p3=p3->next) {
 						if ( p3->u2.arglist ) {
-<<<<<<< HEAD
 							snprintf(buf,sizeof(buf), "%s,%s,%s,%s,%s", 
-=======
-							snprintf(buf,sizeof(buf), "%s|%s|%s|%s|%s", 
->>>>>>> 4a400e4d
 									 p3->u1.str,
 									 p3->u2.arglist->u1.str,
 									 p3->u2.arglist->next->u1.str,
