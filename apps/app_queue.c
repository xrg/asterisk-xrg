--- conflicted
+++ resolved
@@ -955,12 +955,9 @@
 static int negative_penalty_invalid = 0;
 
 /*! \brief queues.conf [general] option */
-<<<<<<< HEAD
 static int log_membername_as_agent = 0;
 
 /*! \brief queues.conf [general] option */
-=======
->>>>>>> ec03326f
 static int check_state_unknown = 0;
 
 enum queue_result {
@@ -1221,11 +1218,8 @@
 static int set_member_paused(const char *queuename, const char *interface, const char *reason, int paused);
 
 static void queue_transfer_fixup(void *data, struct ast_channel *old_chan, struct ast_channel *new_chan);
-<<<<<<< HEAD
 
 static struct member *find_member_by_queuename_and_interface(const char *queuename, const char *interface);
-=======
->>>>>>> ec03326f
 /*! \brief sets the QUEUESTATUS channel variable */
 static void set_queue_result(struct ast_channel *chan, enum queue_result res)
 {
@@ -2055,13 +2049,10 @@
 		q->autopause = autopause2int(val);
 	} else if (!strcasecmp(param, "autopausedelay")) {
 		q->autopausedelay = atoi(val);
-<<<<<<< HEAD
 	} else if (!strcasecmp(param, "autopausebusy")) {
 		q->autopausebusy = ast_true(val);
 	} else if (!strcasecmp(param, "autopauseunavail")) {
 		q->autopauseunavail = ast_true(val);
-=======
->>>>>>> ec03326f
 	} else if (!strcasecmp(param, "maxlen")) {
 		q->maxlen = atoi(val);
 		if (q->maxlen < 0)
@@ -2176,29 +2167,15 @@
 		ignorebusy = 1;
 	}
 
-<<<<<<< HEAD
-=======
-	if ((config_val = ast_variable_retrieve(member_config, interface, "ignorebusy"))) {
-		ignorebusy = ast_true(config_val);
-	} else {
-		ignorebusy = 1;
-	}
-
->>>>>>> ec03326f
 	/* Find member by realtime uniqueid and update */
 	mem_iter = ao2_iterator_init(q->members, 0);
 	while ((m = ao2_iterator_next(&mem_iter))) {
 		if (!strcasecmp(m->rt_uniqueid, rt_uniqueid)) {
 			m->dead = 0;	/* Do not delete this one. */
 			ast_copy_string(m->rt_uniqueid, rt_uniqueid, sizeof(m->rt_uniqueid));
-<<<<<<< HEAD
 			if (paused_str) {
 				m->paused = paused;
 			}
-=======
-			if (paused_str)
-				m->paused = paused;
->>>>>>> ec03326f
 			if (strcasecmp(state_interface, m->state_interface)) {
 				ast_copy_string(m->state_interface, state_interface, sizeof(m->state_interface));
 			}
@@ -2553,11 +2530,7 @@
 	int pos = 0;
 	int inserted = 0;
 
-<<<<<<< HEAD
-	if (!(q = load_realtime_queue(queuename))) {
-=======
-	if (!(q = find_load_queue_rt_friendly(queuename)))
->>>>>>> ec03326f
+	if (!(q = find_load_queue_rt_friendly(queuename))) {
 		return res;
 	}
 	ao2_lock(q);
@@ -3184,11 +3157,7 @@
 		if (qe->chan->cdr) {
 			ast_cdr_busy(qe->chan->cdr);
 		}
-<<<<<<< HEAD
 		tmp->stillgoing = 0;
-=======
-		tmp->stillgoing = 0;	
->>>>>>> ec03326f
 
 		ao2_lock(qe->parent);
 		update_status(qe->parent, tmp->member, get_queue_member_status(tmp->member));
@@ -5386,11 +5355,7 @@
 
 	/*! \note Ensure the appropriate realtime queue is loaded.  Note that this
 	 * short-circuits if the queue is already in memory. */
-<<<<<<< HEAD
-	if (!(q = load_realtime_queue(queuename))) {
-=======
-	if (!(q = find_load_queue_rt_friendly(queuename)))
->>>>>>> ec03326f
+	if (!(q = find_load_queue_rt_friendly(queuename))) {
 		return res;
 	}
 
@@ -5560,31 +5525,14 @@
 {
 	int foundinterface = 0, foundqueue = 0;
 	struct call_queue *q;
-<<<<<<< HEAD
-	struct member *mem;
-	char rtpenalty[80];
-=======
 	struct ast_config *queue_config = NULL;
 	struct ao2_iterator queue_iter;
->>>>>>> ec03326f
 
 	if (penalty < 0 && !negative_penalty_invalid) {
 		ast_log(LOG_ERROR, "Invalid penalty (%d)\n", penalty);
 		return RESULT_FAILURE;
 	}
 
-<<<<<<< HEAD
-	if ((q = load_realtime_queue(queuename))) {
-		foundqueue++;
-		ao2_lock(q);
-		if ((mem = interface_exists(q, interface))) {
-			foundinterface++;
-			if (!mem->realtime) {
-				mem->penalty = penalty;
-			} else {
-				sprintf(rtpenalty,"%i", penalty);
-				update_realtime_member_field(mem, q->name, "penalty", rtpenalty);
-=======
 	if (ast_strlen_zero(queuename)) { /* This means we need to iterate through all the queues. */
 		if (ast_check_realtime("queues")) {
 			char *queuename;
@@ -5596,19 +5544,8 @@
 						foundinterface += set_member_penalty_help_members(q, interface, penalty);
 					}
 				}
->>>>>>> ec03326f
-			}
-			ast_queue_log(q->name, "NONE", interface, "PENALTY", "%d", penalty);
-			manager_event(EVENT_FLAG_AGENT, "QueueMemberPenalty",
-				"Queue: %s\r\n"
-				"Location: %s\r\n"
-				"Penalty: %d\r\n",
-				q->name, mem->interface, penalty);
-			ao2_ref(mem, -1);
-		}
-<<<<<<< HEAD
-		ao2_unlock(q);
-=======
+			}
+		}
 
 		/* After hitting realtime queues, go back and get the regular ones. */
 		queue_iter = ao2_iterator_init(queues, 0);
@@ -5623,7 +5560,6 @@
 			foundqueue++;
 			foundinterface += set_member_penalty_help_members(q, interface, penalty);
 		}
->>>>>>> ec03326f
 	}
 
 	if (foundinterface) {
@@ -5703,14 +5639,9 @@
 			cur_queue = ao2_t_find(queues, &tmpq, OBJ_POINTER, "Reload queue members");
 		}
 
-<<<<<<< HEAD
 		if (!cur_queue) {
-			cur_queue = load_realtime_queue(queue_name);
-		}
-=======
-		if (!cur_queue)
 			cur_queue = find_load_queue_rt_friendly(queue_name);
->>>>>>> ec03326f
+		}
 
 		if (!cur_queue) {
 			/* If the queue no longer exists, remove it from the
@@ -6447,11 +6378,7 @@
 
 	AST_STANDARD_APP_ARGS(args, data);
 
-<<<<<<< HEAD
-	if ((q = load_realtime_queue(args.queuename))) {
-=======
 	if ((q = find_load_queue_rt_friendly(args.queuename))) {
->>>>>>> ec03326f
 		ao2_lock(q);
 		if (!strcasecmp(args.option, "logged")) {
 			mem_iter = ao2_iterator_init(q->members, 0);
@@ -6551,11 +6478,7 @@
 			ast_log(LOG_ERROR, "Invalid interface, queue or penalty\n");
 			return -1;
 		}
-<<<<<<< HEAD
-	} else if ((q = load_realtime_queue(args.queuename))) {
-=======
 	} else if ((q = find_load_queue_rt_friendly(args.queuename))) {
->>>>>>> ec03326f
 		ao2_lock(q);
 		if ((m = interface_exists(q, args.interface))) {
 			sprintf(rtvalue, "%s",(memvalue <= 0) ? "0" : "1");
@@ -6912,13 +6835,10 @@
 	if ((general_val = ast_variable_retrieve(cfg, "general", "negative_penalty_invalid"))) {
 		negative_penalty_invalid = ast_true(general_val);
 	}
-<<<<<<< HEAD
 	log_membername_as_agent = 0;
 	if ((general_val = ast_variable_retrieve(cfg, "general", "log_membername_as_agent"))) {
 		log_membername_as_agent = ast_true(general_val);
 	}
-=======
->>>>>>> ec03326f
 	check_state_unknown = 0;
 	if ((general_val = ast_variable_retrieve(cfg, "general", "check_state_unknown"))) {
 		check_state_unknown = ast_true(general_val);
@@ -8828,7 +8748,7 @@
 	struct member *mem = NULL;
 	struct call_queue *q;
 
-	if ((q = load_realtime_queue(queuename))) {
+	if ((q = find_load_queue_rt_friendly(queuename))) {
 		ao2_lock(q);
 		mem = ao2_find(q->members, interface, OBJ_KEY);
 		ao2_unlock(q);
