--- conflicted
+++ resolved
@@ -2361,19 +2361,10 @@
 		queue_set_param(q, tmp_name, v->value, -1, 0);
 	}
 
-<<<<<<< HEAD
-	/* Temporarily set realtime members dead so we can detect deleted ones.
-	 * Also set the membercount correctly for realtime*/
-	mem_iter = ao2_iterator_init(q->members, 0);
-	while ((m = ao2_iterator_next(&mem_iter))) {
-		q->membercount++;
-		if (m->realtime) {
-=======
 	/* Temporarily set realtime members dead so we can detect deleted ones. */
 	mem_iter = ao2_iterator_init(q->members, 0);
 	while ((m = ao2_iterator_next(&mem_iter))) {
-		if (m->realtime)
->>>>>>> 6f08d08b
+		if (m->realtime) {
 			m->dead = 1;
 		}
 		ao2_ref(m, -1);
@@ -6363,9 +6354,8 @@
 				ao2_ref(m, -1);
 			}
 			ao2_iterator_destroy(&mem_iter);
-<<<<<<< HEAD
 		} else if (!strcasecmp(args.option, "count") || ast_strlen_zero(args.option)) {
-			count = q->membercount;
+			count = ao2_container_count(q->members);
 		} else if (!strcasecmp(args.option, "penalty") && !ast_strlen_zero(args.interface) &&
 			   ((m = interface_exists(q, args.interface)))) {
 			count = m->penalty;
@@ -6379,10 +6369,6 @@
 			count = m->ignorebusy;
 			ao2_ref(m, -1);
 		}
-=======
-		} else /* must be "count" */
-			count = ao2_container_count(q->members);
->>>>>>> 6f08d08b
 		ao2_unlock(q);
 		queue_t_unref(q, "Done with temporary reference in QUEUE_MEMBER()");
 	} else {
