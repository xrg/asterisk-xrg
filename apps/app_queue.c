--- conflicted
+++ resolved
@@ -5762,16 +5762,15 @@
 	if (reason != QUEUE_UNKNOWN)
 		set_queue_result(chan, reason);
 
-<<<<<<< HEAD
 	if (ast_check_realtime("queue_callers")) {
 		ast_destroy_realtime("queue_callers", "1", "1", NULL);
-=======
+	}
+
 	if (qe.parent) {
 		/* every queue_ent is given a reference to it's parent call_queue when it joins the queue.
 		 * This ref must be taken away right before the queue_ent is destroyed.  In this case
 		 * the queue_ent is about to be returned on the stack */
 		qe.parent = queue_unref(qe.parent);
->>>>>>> 4b8547a9
 	}
 
 	return res;
