--- conflicted
+++ resolved
@@ -2148,7 +2148,6 @@
 		}
 	}
 
-<<<<<<< HEAD
 	if ((config_val = ast_variable_retrieve(member_config, interface, "ignorebusy"))) {
 		ignorebusy = ast_true(config_val);
 	} else {
@@ -2161,8 +2160,9 @@
 		if (!strcasecmp(m->rt_uniqueid, rt_uniqueid)) {
 			m->dead = 0;	/* Do not delete this one. */
 			ast_copy_string(m->rt_uniqueid, rt_uniqueid, sizeof(m->rt_uniqueid));
-			if (paused_str)
+			if (paused_str) {
 				m->paused = paused;
+			}
 			if (strcasecmp(state_interface, m->state_interface)) {
 				ast_copy_string(m->state_interface, state_interface, sizeof(m->state_interface));
 			}
@@ -2174,27 +2174,6 @@
 		}
 		ao2_ref(m, -1);
 	}
-=======
- 	/* Find member by realtime uniqueid and update */
- 	mem_iter = ao2_iterator_init(q->members, 0);
- 	while ((m = ao2_iterator_next(&mem_iter))) {
- 		if (!strcasecmp(m->rt_uniqueid, rt_uniqueid)) {
- 			m->dead = 0;	/* Do not delete this one. */
- 			ast_copy_string(m->rt_uniqueid, rt_uniqueid, sizeof(m->rt_uniqueid));
- 			if (paused_str) {
- 				m->paused = paused;
-			}
- 			if (strcasecmp(state_interface, m->state_interface)) {
- 				ast_copy_string(m->state_interface, state_interface, sizeof(m->state_interface));
- 			}	   
- 			m->penalty = penalty;
- 			found = 1;
- 			ao2_ref(m, -1);
- 			break;
- 		}
- 		ao2_ref(m, -1);
- 	}
->>>>>>> c495bf94
 	ao2_iterator_destroy(&mem_iter);
 
 	/* Create a new member */
@@ -3149,12 +3128,8 @@
 	if (!tmp->chan) {			/* If we can't, just go on to the next call */
 		if (qe->chan->cdr) {
 			ast_cdr_busy(qe->chan->cdr);
-<<<<<<< HEAD
-		}
-		tmp->stillgoing = 0;	
-=======
+		}
 		tmp->stillgoing = 0;
->>>>>>> c495bf94
 
 		ao2_lock(qe->parent);
 		update_status(qe->parent, tmp->member, get_queue_member_status(tmp->member));
