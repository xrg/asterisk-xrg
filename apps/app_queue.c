--- conflicted
+++ resolved
@@ -4947,7 +4947,7 @@
 				}
 				if (!res2 && announce) {
 					if (play_file(peer, announce) < 0) {
-						ast_log(LOG_ERROR, "play_file failed for '%s' on %s\n", announce, peer->name);
+						ast_log(LOG_ERROR, "play_file failed for '%s' on %s\n", announce, ast_channel_name(peer));
 					}
 				}
 				if (!res2 && qe->parent->reportholdtime) {
@@ -4958,25 +4958,16 @@
 						holdtime = abs((now - qe->start) / 60);
 						holdtimesecs = abs((now - qe->start) % 60);
 						if (holdtime > 0) {
-<<<<<<< HEAD
 							ast_say_number(peer, holdtime, AST_DIGIT_ANY, ast_channel_language(peer), NULL);
-							play_file(peer, qe->parent->sound_minutes);
+							if (play_file(peer, qe->parent->sound_minutes) < 0) {
+								ast_log(LOG_ERROR, "play_file failed for '%s' on %s\n", qe->parent->sound_minutes, ast_channel_name(peer));
+							}
 						}
 						if (holdtimesecs > 1) {
 							ast_say_number(peer, holdtimesecs, AST_DIGIT_ANY, ast_channel_language(peer), NULL);
-							play_file(peer, qe->parent->sound_seconds);
-=======
-							ast_say_number(peer, holdtime, AST_DIGIT_ANY, peer->language, NULL);
-							if (play_file(peer, qe->parent->sound_minutes) < 0) {
-								ast_log(LOG_ERROR, "play_file failed for '%s' on %s\n", qe->parent->sound_minutes, peer->name);
+							if (play_file(peer, qe->parent->sound_seconds) < 0) {
+								ast_log(LOG_ERROR, "play_file failed for '%s' on %s\n", qe->parent->sound_seconds, ast_channel_name(peer));
 							}
-						}
-						if (holdtimesecs > 1) {
-							ast_say_number(peer, holdtimesecs, AST_DIGIT_ANY, peer->language, NULL);
-							if (play_file(peer, qe->parent->sound_seconds) < 0) {
-								ast_log(LOG_ERROR, "play_file failed for '%s' on %s\n", qe->parent->sound_seconds, peer->name);
-							}
->>>>>>> ee065b71
 						}
 					}
 				}
