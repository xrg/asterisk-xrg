--- conflicted
+++ resolved
@@ -6291,9 +6291,8 @@
 				ao2_ref(m, -1);
 			}
 			ao2_iterator_destroy(&mem_iter);
-<<<<<<< HEAD
 		} else if (!strcasecmp(args.option, "count") || ast_strlen_zero(args.option)) {
-			count = q->membercount;
+			count = ao2_container_count(q->members);
 		} else if (!strcasecmp(args.option, "penalty") && !ast_strlen_zero(args.interface) &&
 			   ((m = interface_exists(q, args.interface)))) {
 			count = m->penalty;
@@ -6307,10 +6306,6 @@
 			count = m->ignorebusy;
 			ao2_ref(m, -1);
 		}
-=======
-		} else /* must be "count" */
-			count = ao2_container_count(q->members);
->>>>>>> 6f08d08b
 		ao2_unlock(q);
 		queue_t_unref(q, "Done with temporary reference in QUEUE_MEMBER()");
 	} else {
