--- conflicted
+++ resolved
@@ -2196,15 +2196,11 @@
 			m->realtime = 1;
 			m->ignorebusy = ignorebusy;
 			ast_copy_string(m->rt_uniqueid, rt_uniqueid, sizeof(m->rt_uniqueid));
-<<<<<<< HEAD
 			if (!log_membername_as_agent) {
-				ast_queue_log(q->name, "REALTIME", m->interface, "ADDMEMBER", "%s", "");
+				ast_queue_log(q->name, "REALTIME", m->interface, "ADDMEMBER", "%s", paused ? "PAUSED" : "");
 			} else {
-				ast_queue_log(q->name, "REALTIME", m->membername, "ADDMEMBER", "%s", "");
-			}
-=======
-			ast_queue_log(q->name, "REALTIME", m->interface, "ADDMEMBER", "%s", paused ? "PAUSED" : "");
->>>>>>> bfb3c1b0
+				ast_queue_log(q->name, "REALTIME", m->membername, "ADDMEMBER", "%s", paused ? "PAUSED" : "");
+			}
 			ao2_link(q->members, m);
 			ao2_ref(m, -1);
 			m = NULL;
@@ -7584,15 +7580,11 @@
 
 	switch (add_to_queue(queuename, interface, membername, penalty, paused, queue_persistent_members, state_interface)) {
 	case RES_OKAY:
-<<<<<<< HEAD
 		if (ast_strlen_zero(membername) || !log_membername_as_agent) {
-			ast_queue_log(queuename, "MANAGER", interface, "ADDMEMBER", "%s", "");
+			ast_queue_log(queuename, "MANAGER", interface, "ADDMEMBER", "%s", paused ? "PAUSED" : "");
 		} else {
-			ast_queue_log(queuename, "MANAGER", membername, "ADDMEMBER", "%s", "");
-		}
-=======
-		ast_queue_log(queuename, "MANAGER", interface, "ADDMEMBER", "%s", paused ? "PAUSED" : "");
->>>>>>> bfb3c1b0
+			ast_queue_log(queuename, "MANAGER", membername, "ADDMEMBER", "%s", paused ? "PAUSED" : "");
+		}
 		astman_send_ack(s, m, "Added interface to queue");
 		break;
 	case RES_EXISTS:
