/*
 * Asterisk -- An open source telephony toolkit.
 *
 * Copyright (C) 1999 - 2008, Digium, Inc.
 *
 * Mark Spencer <markster@digium.com>
 *
 * See http://www.asterisk.org for more information about
 * the Asterisk project. Please do not directly contact
 * any of the maintainers of this project for assistance;
 * the project provides a web site, mailing lists and IRC
 * channels for your use.
 *
 * This program is free software, distributed under the terms of
 * the GNU General Public License Version 2. See the LICENSE file
 * at the top of the source tree.
 */

/*! \file
 *
 * \brief dial() & retrydial() - Trivial application to dial a channel and send an URL on answer
 *
 * \author Mark Spencer <markster@digium.com>
 *
 * \ingroup applications
 */

/*** MODULEINFO
	<depend>chan_local</depend>
	<support_level>core</support_level>
 ***/


#include "asterisk.h"

ASTERISK_FILE_VERSION(__FILE__, "$Revision$")

#include <sys/time.h>
#include <sys/signal.h>
#include <sys/stat.h>
#include <netinet/in.h>

#include "asterisk/paths.h" /* use ast_config_AST_DATA_DIR */
#include "asterisk/lock.h"
#include "asterisk/file.h"
#include "asterisk/channel.h"
#include "asterisk/pbx.h"
#include "asterisk/module.h"
#include "asterisk/translate.h"
#include "asterisk/say.h"
#include "asterisk/config.h"
#include "asterisk/features.h"
#include "asterisk/musiconhold.h"
#include "asterisk/callerid.h"
#include "asterisk/utils.h"
#include "asterisk/app.h"
#include "asterisk/causes.h"
#include "asterisk/rtp_engine.h"
#include "asterisk/cdr.h"
#include "asterisk/manager.h"
#include "asterisk/privacy.h"
#include "asterisk/stringfields.h"
#include "asterisk/global_datastores.h"
#include "asterisk/dsp.h"
#include "asterisk/cel.h"
#include "asterisk/aoc.h"
#include "asterisk/ccss.h"
#include "asterisk/indications.h"
#include "asterisk/framehook.h"

/*** DOCUMENTATION
	<application name="Dial" language="en_US">
		<synopsis>
			Attempt to connect to another device or endpoint and bridge the call.
		</synopsis>
		<syntax>
			<parameter name="Technology/Resource" required="true" argsep="&amp;">
				<argument name="Technology/Resource" required="true">
					<para>Specification of the device(s) to dial.  These must be in the format of
					<literal>Technology/Resource</literal>, where <replaceable>Technology</replaceable>
					represents a particular channel driver, and <replaceable>Resource</replaceable>
					represents a resource available to that particular channel driver.</para>
				</argument>
				<argument name="Technology2/Resource2" required="false" multiple="true">
					<para>Optional extra devices to dial in parallel</para>
					<para>If you need more then one enter them as
					Technology2/Resource2&amp;Technology3/Resourse3&amp;.....</para>
				</argument>
			</parameter>
			<parameter name="timeout" required="false">
				<para>Specifies the number of seconds we attempt to dial the specified devices</para>
				<para>If not specified, this defaults to 136 years.</para>
			</parameter>
			<parameter name="options" required="false">
			   <optionlist>
				<option name="A">
					<argument name="x" required="true">
						<para>The file to play to the called party</para>
					</argument>
					<para>Play an announcement to the called party, where <replaceable>x</replaceable> is the prompt to be played</para>
				</option>
				<option name="a">
					<para>Immediately answer the calling channel when the called channel answers in
					all cases. Normally, the calling channel is answered when the called channel
					answers, but when options such as A() and M() are used, the calling channel is
					not answered until all actions on the called channel (such as playing an
					announcement) are completed.  This option can be used to answer the calling
					channel before doing anything on the called channel. You will rarely need to use
					this option, the default behavior is adequate in most cases.</para>
				</option>
				<option name="C">
					<para>Reset the call detail record (CDR) for this call.</para>
				</option>
				<option name="c">
					<para>If the Dial() application cancels this call, always set the flag to tell the channel
					driver that the call is answered elsewhere.</para>
				</option>
				<option name="d">
					<para>Allow the calling user to dial a 1 digit extension while waiting for
					a call to be answered. Exit to that extension if it exists in the
					current context, or the context defined in the <variable>EXITCONTEXT</variable> variable,
					if it exists.</para>
					<note>
						<para>Many SIP and ISDN phones cannot send DTMF digits until the call is
						connected.  If you wish to use this option with these phones, you
						can use the <literal>Answer</literal> application before dialing.</para>
					</note>
				</option>
				<option name="D" argsep=":">
					<argument name="called" />
					<argument name="calling" />
					<argument name="progress" />
					<para>Send the specified DTMF strings <emphasis>after</emphasis> the called
					party has answered, but before the call gets bridged. The 
					<replaceable>called</replaceable> DTMF string is sent to the called party, and the 
					<replaceable>calling</replaceable> DTMF string is sent to the calling party. Both arguments 
					can be used alone.  If <replaceable>progress</replaceable> is specified, its DTMF is sent
					immediately after receiving a PROGRESS message.</para>
				</option>
				<option name="e">
					<para>Execute the <literal>h</literal> extension for peer after the call ends</para>
				</option>
				<option name="f">
					<argument name="x" required="false" />
					<para>If <replaceable>x</replaceable> is not provided, force the CallerID sent on a call-forward or
					deflection to the dialplan extension of this Dial() using a dialplan <literal>hint</literal>.
					For example, some PSTNs do not allow CallerID to be set to anything
					other than the numbers assigned to you.
					If <replaceable>x</replaceable> is provided, force the CallerID sent to <replaceable>x</replaceable>.</para>
				</option>
				<option name="F" argsep="^">
					<argument name="context" required="false" />
					<argument name="exten" required="false" />
					<argument name="priority" required="true" />
					<para>When the caller hangs up, transfer the <emphasis>called</emphasis> party
					to the specified destination and <emphasis>start</emphasis> execution at that location.</para>
					<note>
						<para>Any channel variables you want the called channel to inherit from the caller channel must be
						prefixed with one or two underbars ('_').</para>
					</note>
				</option>
				<option name="F">
					<para>When the caller hangs up, transfer the <emphasis>called</emphasis> party to the next priority of the current extension
					and <emphasis>start</emphasis> execution at that location.</para>
					<note>
						<para>Any channel variables you want the called channel to inherit from the caller channel must be
						prefixed with one or two underbars ('_').</para>
					</note>
					<note>
						<para>Using this option from a Macro() or GoSub() might not make sense as there would be no return points.</para>
					</note>
				</option>
				<option name="g">
					<para>Proceed with dialplan execution at the next priority in the current extension if the
					destination channel hangs up.</para>
				</option>
				<option name="G" argsep="^">
					<argument name="context" required="false" />
					<argument name="exten" required="false" />
					<argument name="priority" required="true" />
					<para>If the call is answered, transfer the calling party to
					the specified <replaceable>priority</replaceable> and the called party to the specified 
					<replaceable>priority</replaceable> plus one.</para>
					<note>
						<para>You cannot use any additional action post answer options in conjunction with this option.</para>
					</note>
				</option>
				<option name="h">
					<para>Allow the called party to hang up by sending the DTMF sequence
					defined for disconnect in <filename>features.conf</filename>.</para>
				</option>
				<option name="H">
					<para>Allow the calling party to hang up by sending the DTMF sequence
					defined for disconnect in <filename>features.conf</filename>.</para>
					<note>
						<para>Many SIP and ISDN phones cannot send DTMF digits until the call is
						connected.  If you wish to allow DTMF disconnect before the dialed
						party answers with these phones, you can use the <literal>Answer</literal>
						application before dialing.</para>
					</note>
				</option>
				<option name="i">
					<para>Asterisk will ignore any forwarding requests it may receive on this dial attempt.</para>
				</option>
				<option name="I">
					<para>Asterisk will ignore any connected line update requests or any redirecting party
					update requests it may receive on this dial attempt.</para>
				</option>
				<option name="k">
					<para>Allow the called party to enable parking of the call by sending
					the DTMF sequence defined for call parking in <filename>features.conf</filename>.</para>
				</option>
				<option name="K">
					<para>Allow the calling party to enable parking of the call by sending
					the DTMF sequence defined for call parking in <filename>features.conf</filename>.</para>
				</option>
				<option name="L" argsep=":">
					<argument name="x" required="true">
						<para>Maximum call time, in milliseconds</para>
					</argument>
					<argument name="y">
						<para>Warning time, in milliseconds</para>
					</argument>
					<argument name="z">
						<para>Repeat time, in milliseconds</para>
					</argument>
					<para>Limit the call to <replaceable>x</replaceable> milliseconds. Play a warning when <replaceable>y</replaceable> milliseconds are
					left. Repeat the warning every <replaceable>z</replaceable> milliseconds until time expires.</para>
					<para>This option is affected by the following variables:</para>
					<variablelist>
						<variable name="LIMIT_PLAYAUDIO_CALLER">
							<value name="yes" default="true" />
							<value name="no" />
							<para>If set, this variable causes Asterisk to play the prompts to the caller.</para>
						</variable>
						<variable name="LIMIT_PLAYAUDIO_CALLEE">
							<value name="yes" />
							<value name="no" default="true"/>
							<para>If set, this variable causes Asterisk to play the prompts to the callee.</para>
						</variable>
						<variable name="LIMIT_TIMEOUT_FILE">
							<value name="filename"/>
							<para>If specified, <replaceable>filename</replaceable> specifies the sound prompt to play when the timeout is reached.
							If not set, the time remaining will be announced.</para>
						</variable>
						<variable name="LIMIT_CONNECT_FILE">
							<value name="filename"/>
							<para>If specified, <replaceable>filename</replaceable> specifies the sound prompt to play when the call begins.
							If not set, the time remaining will be announced.</para>
						</variable>
						<variable name="LIMIT_WARNING_FILE">
							<value name="filename"/>
							<para>If specified, <replaceable>filename</replaceable> specifies the sound prompt to play as
							a warning when time <replaceable>x</replaceable> is reached. If not set, the time remaining will be announced.</para>
						</variable>
					</variablelist>
				</option>
				<option name="m">
					<argument name="class" required="false"/>
					<para>Provide hold music to the calling party until a requested
					channel answers. A specific music on hold <replaceable>class</replaceable>
					(as defined in <filename>musiconhold.conf</filename>) can be specified.</para>
				</option>
				<option name="M" argsep="^">
					<argument name="macro" required="true">
						<para>Name of the macro that should be executed.</para>
					</argument>
					<argument name="arg" multiple="true">
						<para>Macro arguments</para>
					</argument>
					<para>Execute the specified <replaceable>macro</replaceable> for the <emphasis>called</emphasis> channel 
					before connecting to the calling channel. Arguments can be specified to the Macro
					using <literal>^</literal> as a delimiter. The macro can set the variable
					<variable>MACRO_RESULT</variable> to specify the following actions after the macro is
					finished executing:</para>
					<variablelist>
						<variable name="MACRO_RESULT">
							<para>If set, this action will be taken after the macro finished executing.</para>
							<value name="ABORT">
								Hangup both legs of the call
							</value>
							<value name="CONGESTION">
								Behave as if line congestion was encountered
							</value>
							<value name="BUSY">
								Behave as if a busy signal was encountered
							</value>
							<value name="CONTINUE">
								Hangup the called party and allow the calling party to continue dialplan execution at the next priority
							</value>
							<!-- TODO: Fix this syntax up, once we've figured out how to specify the GOTO syntax -->
							<value name="GOTO:&lt;context&gt;^&lt;exten&gt;^&lt;priority&gt;">
								Transfer the call to the specified destination.
							</value>
						</variable>
					</variablelist>
					<note>
						<para>You cannot use any additional action post answer options in conjunction
						with this option. Also, pbx services are not run on the peer (called) channel,
						so you will not be able to set timeouts via the TIMEOUT() function in this macro.</para>
					</note>
					<warning><para>Be aware of the limitations that macros have, specifically with regards to use of
					the <literal>WaitExten</literal> application. For more information, see the documentation for
					Macro()</para></warning>
				</option>
				<option name="n">
				        <argument name="delete">
					        <para>With <replaceable>delete</replaceable> either not specified or set to <literal>0</literal>,
						the recorded introduction will not be deleted if the caller hangs up while the remote party has not
						yet answered.</para>
						<para>With <replaceable>delete</replaceable> set to <literal>1</literal>, the introduction will
						always be deleted.</para>
					</argument>
					<para>This option is a modifier for the call screening/privacy mode. (See the 
					<literal>p</literal> and <literal>P</literal> options.) It specifies
					that no introductions are to be saved in the <directory>priv-callerintros</directory>
					directory.</para>
				</option>
				<option name="N">
					<para>This option is a modifier for the call screening/privacy mode. It specifies
					that if Caller*ID is present, do not screen the call.</para>
				</option>
				<option name="o">
					<argument name="x" required="false" />
					<para>If <replaceable>x</replaceable> is not provided, specify that the CallerID that was present on the
					<emphasis>calling</emphasis> channel be stored as the CallerID on the <emphasis>called</emphasis> channel.
					This was the behavior of Asterisk 1.0 and earlier.
					If <replaceable>x</replaceable> is provided, specify the CallerID stored on the <emphasis>called</emphasis> channel.
					Note that o(${CALLERID(all)}) is similar to option o without the parameter.</para>
				</option>
				<option name="O">
					<argument name="mode">
						<para>With <replaceable>mode</replaceable> either not specified or set to <literal>1</literal>,
						the originator hanging up will cause the phone to ring back immediately.</para>
						<para>With <replaceable>mode</replaceable> set to <literal>2</literal>, when the operator 
						flashes the trunk, it will ring their phone back.</para>
					</argument>
					<para>Enables <emphasis>operator services</emphasis> mode.  This option only
					works when bridging a DAHDI channel to another DAHDI channel
					only. if specified on non-DAHDI interfaces, it will be ignored.
					When the destination answers (presumably an operator services
					station), the originator no longer has control of their line.
					They may hang up, but the switch will not release their line
					until the destination party (the operator) hangs up.</para>
				</option>
				<option name="p">
					<para>This option enables screening mode. This is basically Privacy mode
					without memory.</para>
				</option>
				<option name="P">
					<argument name="x" />
					<para>Enable privacy mode. Use <replaceable>x</replaceable> as the family/key in the AstDB database if
					it is provided. The current extension is used if a database family/key is not specified.</para>
				</option>
				<option name="r">
					<para>Default: Indicate ringing to the calling party, even if the called party isn't actually ringing. Pass no audio to the calling
					party until the called channel has answered.</para>
					<argument name="tone" required="false">
						<para>Indicate progress to calling party. Send audio 'tone' from indications.conf</para>
					</argument>
				</option>
				<option name="S">
					<argument name="x" required="true" />
					<para>Hang up the call <replaceable>x</replaceable> seconds <emphasis>after</emphasis> the called party has
					answered the call.</para>
				</option>
				<option name="s">
					<argument name="x" required="true" />
					<para>Force the outgoing callerid tag parameter to be set to the string <replaceable>x</replaceable>.</para>
					<para>Works with the f option.</para>
				</option>
				<option name="t">
					<para>Allow the called party to transfer the calling party by sending the
					DTMF sequence defined in <filename>features.conf</filename>. This setting does not perform policy enforcement on
					transfers initiated by other methods.</para>
				</option>
				<option name="T">
					<para>Allow the calling party to transfer the called party by sending the
					DTMF sequence defined in <filename>features.conf</filename>. This setting does not perform policy enforcement on
					transfers initiated by other methods.</para>
				</option>
				<option name="U" argsep="^">
					<argument name="x" required="true">
						<para>Name of the subroutine to execute via Gosub</para>
					</argument>
					<argument name="arg" multiple="true" required="false">
						<para>Arguments for the Gosub routine</para>
					</argument>
					<para>Execute via Gosub the routine <replaceable>x</replaceable> for the <emphasis>called</emphasis> channel before connecting
					to the calling channel. Arguments can be specified to the Gosub
					using <literal>^</literal> as a delimiter. The Gosub routine can set the variable
					<variable>GOSUB_RESULT</variable> to specify the following actions after the Gosub returns.</para>
					<variablelist>
						<variable name="GOSUB_RESULT">
							<value name="ABORT">
								Hangup both legs of the call.
							</value>
							<value name="CONGESTION">
								Behave as if line congestion was encountered.
							</value>
							<value name="BUSY">
								Behave as if a busy signal was encountered.
							</value>
							<value name="CONTINUE">
								Hangup the called party and allow the calling party
								to continue dialplan execution at the next priority.
							</value>
							<!-- TODO: Fix this syntax up, once we've figured out how to specify the GOTO syntax -->
							<value name="GOTO:&lt;context&gt;^&lt;exten&gt;^&lt;priority&gt;">
								Transfer the call to the specified priority. Optionally, an extension, or
								extension and priority can be specified.
							</value>
						</variable>
					</variablelist>
					<note>
						<para>You cannot use any additional action post answer options in conjunction
						with this option. Also, pbx services are not run on the peer (called) channel,
						so you will not be able to set timeouts via the TIMEOUT() function in this routine.</para>
					</note>
				</option>
				<option name="u">
					<argument name = "x" required="true">
						<para>Force the outgoing callerid presentation indicator parameter to be set
						to one of the values passed in <replaceable>x</replaceable>:
						<literal>allowed_not_screened</literal>
						<literal>allowed_passed_screen</literal>
						<literal>allowed_failed_screen</literal>
						<literal>allowed</literal>
						<literal>prohib_not_screened</literal>
						<literal>prohib_passed_screen</literal>
						<literal>prohib_failed_screen</literal>
						<literal>prohib</literal>
						<literal>unavailable</literal></para>
					</argument>
					<para>Works with the f option.</para>
				</option>
				<option name="w">
					<para>Allow the called party to enable recording of the call by sending
					the DTMF sequence defined for one-touch recording in <filename>features.conf</filename>.</para>
				</option>
				<option name="W">
					<para>Allow the calling party to enable recording of the call by sending
					the DTMF sequence defined for one-touch recording in <filename>features.conf</filename>.</para>
				</option>
				<option name="x">
					<para>Allow the called party to enable recording of the call by sending
					the DTMF sequence defined for one-touch automixmonitor in <filename>features.conf</filename>.</para>
				</option>
				<option name="X">
					<para>Allow the calling party to enable recording of the call by sending
					the DTMF sequence defined for one-touch automixmonitor in <filename>features.conf</filename>.</para>
				</option>
				<option name="z">
					<para>On a call forward, cancel any dial timeout which has been set for this call.</para>
				</option>
				</optionlist>
			</parameter>
			<parameter name="URL">
				<para>The optional URL will be sent to the called party if the channel driver supports it.</para>
			</parameter>
		</syntax>
		<description>
			<para>This application will place calls to one or more specified channels. As soon
			as one of the requested channels answers, the originating channel will be
			answered, if it has not already been answered. These two channels will then
			be active in a bridged call. All other channels that were requested will then
			be hung up.</para>

			<para>Unless there is a timeout specified, the Dial application will wait
			indefinitely until one of the called channels answers, the user hangs up, or
			if all of the called channels are busy or unavailable. Dialplan executing will
			continue if no requested channels can be called, or if the timeout expires.
			This application will report normal termination if the originating channel
			hangs up, or if the call is bridged and either of the parties in the bridge
			ends the call.</para>
			<para>If the <variable>OUTBOUND_GROUP</variable> variable is set, all peer channels created by this
			application will be put into that group (as in Set(GROUP()=...).
			If the <variable>OUTBOUND_GROUP_ONCE</variable> variable is set, all peer channels created by this
			application will be put into that group (as in Set(GROUP()=...). Unlike <variable>OUTBOUND_GROUP</variable>,
			however, the variable will be unset after use.</para>

			<para>This application sets the following channel variables:</para>
			<variablelist>
				<variable name="DIALEDTIME">
					<para>This is the time from dialing a channel until when it is disconnected.</para>
				</variable>
				<variable name="ANSWEREDTIME">
					<para>This is the amount of time for actual call.</para>
				</variable>
				<variable name="DIALSTATUS">
					<para>This is the status of the call</para>
					<value name="CHANUNAVAIL" />
					<value name="CONGESTION" />
					<value name="NOANSWER" />
					<value name="BUSY" />
					<value name="ANSWER" />
					<value name="CANCEL" />
					<value name="DONTCALL">
						For the Privacy and Screening Modes.
						Will be set if the called party chooses to send the calling party to the 'Go Away' script.
					</value>
					<value name="TORTURE">
						For the Privacy and Screening Modes.
						Will be set if the called party chooses to send the calling party to the 'torture' script.
					</value>
					<value name="INVALIDARGS" />
				</variable>
			</variablelist>
		</description>
	</application>
	<application name="RetryDial" language="en_US">
		<synopsis>
			Place a call, retrying on failure allowing an optional exit extension.
		</synopsis>
		<syntax>
			<parameter name="announce" required="true">
				<para>Filename of sound that will be played when no channel can be reached</para>
			</parameter>
			<parameter name="sleep" required="true">
				<para>Number of seconds to wait after a dial attempt failed before a new attempt is made</para>
			</parameter>
			<parameter name="retries" required="true">
				<para>Number of retries</para>
				<para>When this is reached flow will continue at the next priority in the dialplan</para>
			</parameter>
			<parameter name="dialargs" required="true">
				<para>Same format as arguments provided to the Dial application</para>
			</parameter>
		</syntax>
		<description>
			<para>This application will attempt to place a call using the normal Dial application.
			If no channel can be reached, the <replaceable>announce</replaceable> file will be played.
			Then, it will wait <replaceable>sleep</replaceable> number of seconds before retrying the call.
			After <replaceable>retries</replaceable> number of attempts, the calling channel will continue at the next priority in the dialplan.
			If the <replaceable>retries</replaceable> setting is set to 0, this application will retry endlessly.
			While waiting to retry a call, a 1 digit extension may be dialed. If that
			extension exists in either the context defined in <variable>EXITCONTEXT</variable> or the current
			one, The call will jump to that extension immediately.
			The <replaceable>dialargs</replaceable> are specified in the same format that arguments are provided
			to the Dial application.</para>
		</description>
	</application>
 ***/

static const char app[] = "Dial";
static const char rapp[] = "RetryDial";

enum {
	OPT_ANNOUNCE =          (1 << 0),
	OPT_RESETCDR =          (1 << 1),
	OPT_DTMF_EXIT =         (1 << 2),
	OPT_SENDDTMF =          (1 << 3),
	OPT_FORCECLID =         (1 << 4),
	OPT_GO_ON =             (1 << 5),
	OPT_CALLEE_HANGUP =     (1 << 6),
	OPT_CALLER_HANGUP =     (1 << 7),
	OPT_ORIGINAL_CLID =     (1 << 8),
	OPT_DURATION_LIMIT =    (1 << 9),
	OPT_MUSICBACK =         (1 << 10),
	OPT_CALLEE_MACRO =      (1 << 11),
	OPT_SCREEN_NOINTRO =    (1 << 12),
	OPT_SCREEN_NOCALLERID = (1 << 13),
	OPT_IGNORE_CONNECTEDLINE = (1 << 14),
	OPT_SCREENING =         (1 << 15),
	OPT_PRIVACY =           (1 << 16),
	OPT_RINGBACK =          (1 << 17),
	OPT_DURATION_STOP =     (1 << 18),
	OPT_CALLEE_TRANSFER =   (1 << 19),
	OPT_CALLER_TRANSFER =   (1 << 20),
	OPT_CALLEE_MONITOR =    (1 << 21),
	OPT_CALLER_MONITOR =    (1 << 22),
	OPT_GOTO =              (1 << 23),
	OPT_OPERMODE =          (1 << 24),
	OPT_CALLEE_PARK =       (1 << 25),
	OPT_CALLER_PARK =       (1 << 26),
	OPT_IGNORE_FORWARDING = (1 << 27),
	OPT_CALLEE_GOSUB =      (1 << 28),
	OPT_CALLEE_MIXMONITOR = (1 << 29),
	OPT_CALLER_MIXMONITOR = (1 << 30),
};

/* flags are now 64 bits, so keep it up! */
#define DIAL_STILLGOING      (1LLU << 31)
#define DIAL_NOFORWARDHTML   (1LLU << 32)
#define DIAL_CALLERID_ABSENT (1LLU << 33) /* TRUE if caller id is not available for connected line. */
#define OPT_CANCEL_ELSEWHERE (1LLU << 34)
#define OPT_PEER_H           (1LLU << 35)
#define OPT_CALLEE_GO_ON     (1LLU << 36)
#define OPT_CANCEL_TIMEOUT   (1LLU << 37)
#define OPT_FORCE_CID_TAG    (1LLU << 38)
#define OPT_FORCE_CID_PRES   (1LLU << 39)
#define OPT_CALLER_ANSWER    (1LLU << 40)

enum {
	OPT_ARG_ANNOUNCE = 0,
	OPT_ARG_SENDDTMF,
	OPT_ARG_GOTO,
	OPT_ARG_DURATION_LIMIT,
	OPT_ARG_MUSICBACK,
	OPT_ARG_CALLEE_MACRO,
	OPT_ARG_RINGBACK,
	OPT_ARG_CALLEE_GOSUB,
	OPT_ARG_CALLEE_GO_ON,
	OPT_ARG_PRIVACY,
	OPT_ARG_DURATION_STOP,
	OPT_ARG_OPERMODE,
	OPT_ARG_SCREEN_NOINTRO,
	OPT_ARG_ORIGINAL_CLID,
	OPT_ARG_FORCECLID,
	OPT_ARG_FORCE_CID_TAG,
	OPT_ARG_FORCE_CID_PRES,
	/* note: this entry _MUST_ be the last one in the enum */
	OPT_ARG_ARRAY_SIZE,
};

AST_APP_OPTIONS(dial_exec_options, BEGIN_OPTIONS
	AST_APP_OPTION_ARG('A', OPT_ANNOUNCE, OPT_ARG_ANNOUNCE),
	AST_APP_OPTION('a', OPT_CALLER_ANSWER),
	AST_APP_OPTION('C', OPT_RESETCDR),
	AST_APP_OPTION('c', OPT_CANCEL_ELSEWHERE),
	AST_APP_OPTION('d', OPT_DTMF_EXIT),
	AST_APP_OPTION_ARG('D', OPT_SENDDTMF, OPT_ARG_SENDDTMF),
	AST_APP_OPTION('e', OPT_PEER_H),
	AST_APP_OPTION_ARG('f', OPT_FORCECLID, OPT_ARG_FORCECLID),
	AST_APP_OPTION_ARG('F', OPT_CALLEE_GO_ON, OPT_ARG_CALLEE_GO_ON),
	AST_APP_OPTION('g', OPT_GO_ON),
	AST_APP_OPTION_ARG('G', OPT_GOTO, OPT_ARG_GOTO),
	AST_APP_OPTION('h', OPT_CALLEE_HANGUP),
	AST_APP_OPTION('H', OPT_CALLER_HANGUP),
	AST_APP_OPTION('i', OPT_IGNORE_FORWARDING),
	AST_APP_OPTION('I', OPT_IGNORE_CONNECTEDLINE),
	AST_APP_OPTION('k', OPT_CALLEE_PARK),
	AST_APP_OPTION('K', OPT_CALLER_PARK),
	AST_APP_OPTION_ARG('L', OPT_DURATION_LIMIT, OPT_ARG_DURATION_LIMIT),
	AST_APP_OPTION_ARG('m', OPT_MUSICBACK, OPT_ARG_MUSICBACK),
	AST_APP_OPTION_ARG('M', OPT_CALLEE_MACRO, OPT_ARG_CALLEE_MACRO),
	AST_APP_OPTION_ARG('n', OPT_SCREEN_NOINTRO, OPT_ARG_SCREEN_NOINTRO),
	AST_APP_OPTION('N', OPT_SCREEN_NOCALLERID),
	AST_APP_OPTION_ARG('o', OPT_ORIGINAL_CLID, OPT_ARG_ORIGINAL_CLID),
	AST_APP_OPTION_ARG('O', OPT_OPERMODE, OPT_ARG_OPERMODE),
	AST_APP_OPTION('p', OPT_SCREENING),
	AST_APP_OPTION_ARG('P', OPT_PRIVACY, OPT_ARG_PRIVACY),
	AST_APP_OPTION_ARG('r', OPT_RINGBACK, OPT_ARG_RINGBACK),
	AST_APP_OPTION_ARG('S', OPT_DURATION_STOP, OPT_ARG_DURATION_STOP),
	AST_APP_OPTION_ARG('s', OPT_FORCE_CID_TAG, OPT_ARG_FORCE_CID_TAG),
	AST_APP_OPTION_ARG('u', OPT_FORCE_CID_PRES, OPT_ARG_FORCE_CID_PRES),
	AST_APP_OPTION('t', OPT_CALLEE_TRANSFER),
	AST_APP_OPTION('T', OPT_CALLER_TRANSFER),
	AST_APP_OPTION_ARG('U', OPT_CALLEE_GOSUB, OPT_ARG_CALLEE_GOSUB),
	AST_APP_OPTION('w', OPT_CALLEE_MONITOR),
	AST_APP_OPTION('W', OPT_CALLER_MONITOR),
	AST_APP_OPTION('x', OPT_CALLEE_MIXMONITOR),
	AST_APP_OPTION('X', OPT_CALLER_MIXMONITOR),
	AST_APP_OPTION('z', OPT_CANCEL_TIMEOUT),
END_OPTIONS );

#define CAN_EARLY_BRIDGE(flags,chan,peer) (!ast_test_flag64(flags, OPT_CALLEE_HANGUP | \
	OPT_CALLER_HANGUP | OPT_CALLEE_TRANSFER | OPT_CALLER_TRANSFER | \
	OPT_CALLEE_MONITOR | OPT_CALLER_MONITOR | OPT_CALLEE_PARK |  \
	OPT_CALLER_PARK | OPT_ANNOUNCE | OPT_CALLEE_MACRO | OPT_CALLEE_GOSUB) && \
	!ast_channel_audiohooks(chan) && !ast_channel_audiohooks(peer) && \
	ast_framehook_list_is_empty(ast_channel_framehooks(chan)) && ast_framehook_list_is_empty(ast_channel_framehooks(peer)))

/*
 * The list of active channels
 */
struct chanlist {
	struct chanlist *next;
	struct ast_channel *chan;
	uint64_t flags;
	/*! Saved connected party info from an AST_CONTROL_CONNECTED_LINE. */
	struct ast_party_connected_line connected;
	/*! TRUE if an AST_CONTROL_CONNECTED_LINE update was saved to the connected element. */
	unsigned int pending_connected_update:1;
	struct ast_aoc_decoded *aoc_s_rate_list;
};

static int detect_disconnect(struct ast_channel *chan, char code, struct ast_str *featurecode);

static void chanlist_free(struct chanlist *outgoing)
{
	ast_party_connected_line_free(&outgoing->connected);
	ast_aoc_destroy_decoded(outgoing->aoc_s_rate_list);
	ast_free(outgoing);
}

static void hanguptree(struct chanlist *outgoing, struct ast_channel *exception, int answered_elsewhere)
{
	/* Hang up a tree of stuff */
	struct chanlist *oo;
	while (outgoing) {
		/* Hangup any existing lines we have open */
		if (outgoing->chan && (outgoing->chan != exception)) {
			if (answered_elsewhere) {
				/* The flag is used for local channel inheritance and stuff */
				ast_set_flag(ast_channel_flags(outgoing->chan), AST_FLAG_ANSWERED_ELSEWHERE);
				/* This is for the channel drivers */
				ast_channel_hangupcause_set(outgoing->chan, AST_CAUSE_ANSWERED_ELSEWHERE);
			}
			ast_hangup(outgoing->chan);
		}
		oo = outgoing;
		outgoing = outgoing->next;
		chanlist_free(oo);
	}
}

#define AST_MAX_WATCHERS 256

/*
 * argument to handle_cause() and other functions.
 */
struct cause_args {
	struct ast_channel *chan;
	int busy;
	int congestion;
	int nochan;
};

static void handle_cause(int cause, struct cause_args *num)
{
	struct ast_cdr *cdr = ast_channel_cdr(num->chan);

	switch(cause) {
	case AST_CAUSE_BUSY:
		if (cdr)
			ast_cdr_busy(cdr);
		num->busy++;
		break;

	case AST_CAUSE_CONGESTION:
		if (cdr)
			ast_cdr_failed(cdr);
		num->congestion++;
		break;

	case AST_CAUSE_NO_ROUTE_DESTINATION:
	case AST_CAUSE_UNREGISTERED:
		if (cdr)
			ast_cdr_failed(cdr);
		num->nochan++;
		break;

	case AST_CAUSE_NO_ANSWER:
		if (cdr) {
			ast_cdr_noanswer(cdr);
		}
		break;
	case AST_CAUSE_NORMAL_CLEARING:
		break;

	default:
		num->nochan++;
		break;
	}
}

static int onedigit_goto(struct ast_channel *chan, const char *context, char exten, int pri)
{
	char rexten[2] = { exten, '\0' };

	if (context) {
		if (!ast_goto_if_exists(chan, context, rexten, pri))
			return 1;
	} else {
		if (!ast_goto_if_exists(chan, ast_channel_context(chan), rexten, pri))
			return 1;
		else if (!ast_strlen_zero(ast_channel_macrocontext(chan))) {
			if (!ast_goto_if_exists(chan, ast_channel_macrocontext(chan), rexten, pri))
				return 1;
		}
	}
	return 0;
}

/* do not call with chan lock held */
static const char *get_cid_name(char *name, int namelen, struct ast_channel *chan)
{
	const char *context;
	const char *exten;

	ast_channel_lock(chan);
	context = ast_strdupa(S_OR(ast_channel_macrocontext(chan), ast_channel_context(chan)));
	exten = ast_strdupa(S_OR(ast_channel_macroexten(chan), ast_channel_exten(chan)));
	ast_channel_unlock(chan);

	return ast_get_hint(NULL, 0, name, namelen, chan, context, exten) ? name : "";
}

static void senddialevent(struct ast_channel *src, struct ast_channel *dst, const char *dialstring)
{
	struct ast_channel *chans[] = { src, dst };
	ast_manager_event_multichan(EVENT_FLAG_CALL, "Dial", 2, chans,
		"SubEvent: Begin\r\n"
		"Channel: %s\r\n"
		"Destination: %s\r\n"
		"CallerIDNum: %s\r\n"
		"CallerIDName: %s\r\n"
		"ConnectedLineNum: %s\r\n"
		"ConnectedLineName: %s\r\n"
		"UniqueID: %s\r\n"
		"DestUniqueID: %s\r\n"
		"Dialstring: %s\r\n",
		ast_channel_name(src), ast_channel_name(dst),
		S_COR(ast_channel_caller(src)->id.number.valid, ast_channel_caller(src)->id.number.str, "<unknown>"),
		S_COR(ast_channel_caller(src)->id.name.valid, ast_channel_caller(src)->id.name.str, "<unknown>"),
		S_COR(ast_channel_connected(src)->id.number.valid, ast_channel_connected(src)->id.number.str, "<unknown>"),
		S_COR(ast_channel_connected(src)->id.name.valid, ast_channel_connected(src)->id.name.str, "<unknown>"),
		ast_channel_uniqueid(src), ast_channel_uniqueid(dst),
		dialstring ? dialstring : "");
}

static void senddialendevent(struct ast_channel *src, const char *dialstatus)
{
	ast_manager_event(src, EVENT_FLAG_CALL, "Dial",
		"SubEvent: End\r\n"
		"Channel: %s\r\n"
		"UniqueID: %s\r\n"
		"DialStatus: %s\r\n",
		ast_channel_name(src), ast_channel_uniqueid(src), dialstatus);
}

/*!
 * helper function for wait_for_answer()
 *
 * \param o Outgoing call channel list.
 * \param num Incoming call channel cause accumulation
 * \param peerflags Dial option flags
 * \param single_caller_bored From wait_for_answer: single && !caller_entertained
 * \param to Remaining call timeout time.
 * \param forced_clid OPT_FORCECLID caller id to send
 * \param stored_clid Caller id representing the called party if needed
 *
 * XXX this code is highly suspicious, as it essentially overwrites
 * the outgoing channel without properly deleting it.
 *
 * \todo eventually this function should be intergrated into and replaced by ast_call_forward()
 */
static void do_forward(struct chanlist *o,
	struct cause_args *num, struct ast_flags64 *peerflags, int single_caller_bored, int *to,
	struct ast_party_id *forced_clid, struct ast_party_id *stored_clid)
{
	char tmpchan[256];
	struct ast_channel *original = o->chan;
	struct ast_channel *c = o->chan; /* the winner */
	struct ast_channel *in = num->chan; /* the input channel */
	char *stuff;
	char *tech;
	int cause;
	struct ast_party_caller caller;

	ast_copy_string(tmpchan, ast_channel_call_forward(c), sizeof(tmpchan));
	if ((stuff = strchr(tmpchan, '/'))) {
		*stuff++ = '\0';
		tech = tmpchan;
	} else {
		const char *forward_context;
		ast_channel_lock(c);
		forward_context = pbx_builtin_getvar_helper(c, "FORWARD_CONTEXT");
		if (ast_strlen_zero(forward_context)) {
			forward_context = NULL;
		}
		snprintf(tmpchan, sizeof(tmpchan), "%s@%s", ast_channel_call_forward(c), forward_context ? forward_context : ast_channel_context(c));
		ast_channel_unlock(c);
		stuff = tmpchan;
		tech = "Local";
	}

	ast_cel_report_event(in, AST_CEL_FORWARD, NULL, ast_channel_call_forward(c), NULL);

	/* Before processing channel, go ahead and check for forwarding */
	ast_verb(3, "Now forwarding %s to '%s/%s' (thanks to %s)\n", ast_channel_name(in), tech, stuff, ast_channel_name(c));
	/* If we have been told to ignore forwards, just set this channel to null and continue processing extensions normally */
	if (ast_test_flag64(peerflags, OPT_IGNORE_FORWARDING)) {
		ast_verb(3, "Forwarding %s to '%s/%s' prevented.\n", ast_channel_name(in), tech, stuff);
		c = o->chan = NULL;
		cause = AST_CAUSE_BUSY;
	} else {
		/* Setup parameters */
		c = o->chan = ast_request(tech, ast_channel_nativeformats(in), in, stuff, &cause);
		if (c) {
			if (single_caller_bored) {
				ast_channel_make_compatible(o->chan, in);
			}
			ast_channel_inherit_variables(in, o->chan);
			ast_channel_datastore_inherit(in, o->chan);
			/* When a call is forwarded, we don't want to track new interfaces
			 * dialed for CC purposes. Setting the done flag will ensure that
			 * any Dial operations that happen later won't record CC interfaces.
			 */
			ast_ignore_cc(o->chan);
			ast_log(LOG_NOTICE, "Not accepting call completion offers from call-forward recipient %s\n", ast_channel_name(o->chan));
		} else
			ast_log(LOG_NOTICE,
				"Forwarding failed to create channel to dial '%s/%s' (cause = %d)\n",
				tech, stuff, cause);
	}
	if (!c) {
		ast_clear_flag64(o, DIAL_STILLGOING);
		handle_cause(cause, num);
		ast_hangup(original);
	} else {
		struct ast_party_redirecting redirecting;

		if (single_caller_bored && CAN_EARLY_BRIDGE(peerflags, c, in)) {
			ast_rtp_instance_early_bridge_make_compatible(c, in);
		}

		ast_channel_set_redirecting(c, ast_channel_redirecting(original), NULL);
		ast_channel_lock(c);
		while (ast_channel_trylock(in)) {
			CHANNEL_DEADLOCK_AVOIDANCE(c);
		}
		if (!ast_channel_redirecting(c)->from.number.valid
			|| ast_strlen_zero(ast_channel_redirecting(c)->from.number.str)) {
			/*
			 * The call was not previously redirected so it is
			 * now redirected from this number.
			 */
			ast_party_number_free(&ast_channel_redirecting(c)->from.number);
			ast_party_number_init(&ast_channel_redirecting(c)->from.number);
			ast_channel_redirecting(c)->from.number.valid = 1;
			ast_channel_redirecting(c)->from.number.str =
				ast_strdup(S_OR(ast_channel_macroexten(in), ast_channel_exten(in)));
		}

		ast_channel_dialed(c)->transit_network_select = ast_channel_dialed(in)->transit_network_select;

		/* Determine CallerID to store in outgoing channel. */
		ast_party_caller_set_init(&caller, ast_channel_caller(c));
		if (ast_test_flag64(peerflags, OPT_ORIGINAL_CLID)) {
			caller.id = *stored_clid;
			ast_channel_set_caller_event(c, &caller, NULL);
		} else if (ast_strlen_zero(S_COR(ast_channel_caller(c)->id.number.valid,
			ast_channel_caller(c)->id.number.str, NULL))) {
			/*
			 * The new channel has no preset CallerID number by the channel
			 * driver.  Use the dialplan extension and hint name.
			 */
			caller.id = *stored_clid;
			ast_channel_set_caller_event(c, &caller, NULL);
		}

		/* Determine CallerID for outgoing channel to send. */
		if (ast_test_flag64(o, OPT_FORCECLID)) {
			struct ast_party_connected_line connected;

			ast_party_connected_line_init(&connected);
			connected.id = *forced_clid;
			ast_party_connected_line_copy(ast_channel_connected(c), &connected);
		} else {
			ast_connected_line_copy_from_caller(ast_channel_connected(c), ast_channel_caller(in));
		}

		ast_channel_accountcode_set(c, ast_channel_accountcode(in));

		ast_channel_appl_set(c, "AppDial");
		ast_channel_data_set(c, "(Outgoing Line)");
		/*
		 * We must unlock c before calling ast_channel_redirecting_macro, because
		 * we put c into autoservice there. That is pretty much a guaranteed
		 * deadlock. This is why the handling of c's lock may seem a bit unusual
		 * here.
		 */
		ast_party_redirecting_init(&redirecting);
		ast_party_redirecting_copy(&redirecting, ast_channel_redirecting(c));
		ast_channel_unlock(c);
		if (ast_channel_redirecting_sub(c, in, &redirecting, 0) &&
			ast_channel_redirecting_macro(c, in, &redirecting, 1, 0)) {
			ast_channel_update_redirecting(in, &redirecting, NULL);
		}
		ast_party_redirecting_free(&redirecting);
		ast_channel_unlock(in);

		ast_clear_flag64(peerflags, OPT_IGNORE_CONNECTEDLINE);
		if (ast_test_flag64(peerflags, OPT_CANCEL_TIMEOUT)) {
			*to = -1;
		}

		if (ast_call(c, stuff, 0)) {
			ast_log(LOG_NOTICE, "Forwarding failed to dial '%s/%s'\n",
				tech, stuff);
			ast_clear_flag64(o, DIAL_STILLGOING);
			ast_hangup(original);
			ast_hangup(c);
			c = o->chan = NULL;
			num->nochan++;
		} else {
			ast_channel_lock(c);
			while (ast_channel_trylock(in)) {
				CHANNEL_DEADLOCK_AVOIDANCE(c);
			}
			senddialevent(in, c, stuff);
			ast_channel_unlock(in);
			ast_channel_unlock(c);
			/* Hangup the original channel now, in case we needed it */
			ast_hangup(original);
		}
		if (single_caller_bored) {
			ast_indicate(in, -1);
		}
	}
}

/* argument used for some functions. */
struct privacy_args {
	int sentringing;
	int privdb_val;
	char privcid[256];
	char privintro[1024];
	char status[256];
};

static struct ast_channel *wait_for_answer(struct ast_channel *in,
	struct chanlist *outgoing, int *to, struct ast_flags64 *peerflags,
	char *opt_args[],
	struct privacy_args *pa,
	const struct cause_args *num_in, int *result, char *dtmf_progress,
	const int ignore_cc,
	struct ast_party_id *forced_clid, struct ast_party_id *stored_clid)
{
	struct cause_args num = *num_in;
	int prestart = num.busy + num.congestion + num.nochan;
	int orig = *to;
	struct ast_channel *peer = NULL;
	/* single is set if only one destination is enabled */
	int single = outgoing && !outgoing->next;
	int caller_entertained = outgoing
		&& ast_test_flag64(outgoing, OPT_MUSICBACK | OPT_RINGBACK);
#ifdef HAVE_EPOLL
	struct chanlist *epollo;
#endif
	struct ast_party_connected_line connected_caller;
	struct ast_str *featurecode = ast_str_alloca(FEATURE_MAX_LEN + 1);
	int cc_recall_core_id;
	int is_cc_recall;
	int cc_frame_received = 0;
	int num_ringing = 0;

	ast_party_connected_line_init(&connected_caller);
	if (single) {
		/* Turn off hold music, etc */
		if (!caller_entertained) {
			ast_deactivate_generator(in);
			/* If we are calling a single channel, and not providing ringback or music, */
			/* then, make them compatible for in-band tone purpose */
			if (ast_channel_make_compatible(outgoing->chan, in) < 0) {
				/* If these channels can not be made compatible, 
				 * there is no point in continuing.  The bridge
				 * will just fail if it gets that far.
				 */
				*to = -1;
				strcpy(pa->status, "CONGESTION");
				ast_cdr_failed(ast_channel_cdr(in));
				return NULL;
			}
		}

		if (!ast_test_flag64(peerflags, OPT_IGNORE_CONNECTEDLINE) && !ast_test_flag64(outgoing, DIAL_CALLERID_ABSENT)) {
			ast_channel_lock(outgoing->chan);
			ast_connected_line_copy_from_caller(&connected_caller, ast_channel_caller(outgoing->chan));
			ast_channel_unlock(outgoing->chan);
			connected_caller.source = AST_CONNECTED_LINE_UPDATE_SOURCE_ANSWER;
			ast_channel_update_connected_line(in, &connected_caller, NULL);
			ast_party_connected_line_free(&connected_caller);
		}
	}

	is_cc_recall = ast_cc_is_recall(in, &cc_recall_core_id, NULL);

#ifdef HAVE_EPOLL
	for (epollo = outgoing; epollo; epollo = epollo->next)
		ast_poll_channel_add(in, epollo->chan);
#endif

	while (*to && !peer) {
		struct chanlist *o;
		int pos = 0; /* how many channels do we handle */
		int numlines = prestart;
		struct ast_channel *winner;
		struct ast_channel *watchers[AST_MAX_WATCHERS];

		watchers[pos++] = in;
		for (o = outgoing; o; o = o->next) {
			/* Keep track of important channels */
			if (ast_test_flag64(o, DIAL_STILLGOING) && o->chan)
				watchers[pos++] = o->chan;
			numlines++;
		}
		if (pos == 1) { /* only the input channel is available */
			if (numlines == (num.busy + num.congestion + num.nochan)) {
				ast_verb(2, "Everyone is busy/congested at this time (%d:%d/%d/%d)\n", numlines, num.busy, num.congestion, num.nochan);
				if (num.busy)
					strcpy(pa->status, "BUSY");
				else if (num.congestion)
					strcpy(pa->status, "CONGESTION");
				else if (num.nochan)
					strcpy(pa->status, "CHANUNAVAIL");
			} else {
				ast_verb(3, "No one is available to answer at this time (%d:%d/%d/%d)\n", numlines, num.busy, num.congestion, num.nochan);
			}
			*to = 0;
			if (is_cc_recall) {
				ast_cc_failed(cc_recall_core_id, "Everyone is busy/congested for the recall. How sad");
			}
			return NULL;
		}
		winner = ast_waitfor_n(watchers, pos, to);
		for (o = outgoing; o; o = o->next) {
			struct ast_frame *f;
			struct ast_channel *c = o->chan;

			if (c == NULL)
				continue;
			if (ast_test_flag64(o, DIAL_STILLGOING) && ast_channel_state(c) == AST_STATE_UP) {
				if (!peer) {
					ast_verb(3, "%s answered %s\n", ast_channel_name(c), ast_channel_name(in));
					if (!single && !ast_test_flag64(peerflags, OPT_IGNORE_CONNECTEDLINE)) {
						if (o->pending_connected_update) {
							if (ast_channel_connected_line_sub(c, in, &o->connected, 0) &&
								ast_channel_connected_line_macro(c, in, &o->connected, 1, 0)) {
								ast_channel_update_connected_line(in, &o->connected, NULL);
							}
						} else if (!ast_test_flag64(o, DIAL_CALLERID_ABSENT)) {
							ast_channel_lock(c);
							ast_connected_line_copy_from_caller(&connected_caller, ast_channel_caller(c));
							ast_channel_unlock(c);
							connected_caller.source = AST_CONNECTED_LINE_UPDATE_SOURCE_ANSWER;
							ast_channel_update_connected_line(in, &connected_caller, NULL);
							ast_party_connected_line_free(&connected_caller);
						}
					}
					if (o->aoc_s_rate_list) {
						size_t encoded_size;
						struct ast_aoc_encoded *encoded;
						if ((encoded = ast_aoc_encode(o->aoc_s_rate_list, &encoded_size, o->chan))) {
							ast_indicate_data(in, AST_CONTROL_AOC, encoded, encoded_size);
							ast_aoc_destroy_encoded(encoded);
						}
					}
					peer = c;
					ast_copy_flags64(peerflags, o,
						OPT_CALLEE_TRANSFER | OPT_CALLER_TRANSFER |
						OPT_CALLEE_HANGUP | OPT_CALLER_HANGUP |
						OPT_CALLEE_MONITOR | OPT_CALLER_MONITOR |
						OPT_CALLEE_PARK | OPT_CALLER_PARK |
						OPT_CALLEE_MIXMONITOR | OPT_CALLER_MIXMONITOR |
						DIAL_NOFORWARDHTML);
					ast_channel_dialcontext_set(c, "");
					ast_channel_exten_set(c, "");
				}
				continue;
			}
			if (c != winner)
				continue;
			/* here, o->chan == c == winner */
			if (!ast_strlen_zero(ast_channel_call_forward(c))) {
				pa->sentringing = 0;
				if (!ignore_cc && (f = ast_read(c))) {
					if (f->frametype == AST_FRAME_CONTROL && f->subclass.integer == AST_CONTROL_CC) {
						/* This channel is forwarding the call, and is capable of CC, so
						 * be sure to add the new device interface to the list
						 */
						ast_handle_cc_control_frame(in, c, f->data.ptr);
					}
					ast_frfree(f);
				}
				do_forward(o, &num, peerflags, single && !caller_entertained, to,
					forced_clid, stored_clid);
				continue;
			}
			f = ast_read(winner);
			if (!f) {
				ast_channel_hangupcause_set(in, ast_channel_hangupcause(c));
#ifdef HAVE_EPOLL
				ast_poll_channel_del(in, c);
#endif
				ast_hangup(c);
				c = o->chan = NULL;
				ast_clear_flag64(o, DIAL_STILLGOING);
				handle_cause(ast_channel_hangupcause(in), &num);
				continue;
			}
			switch (f->frametype) {
			case AST_FRAME_CONTROL:
				switch (f->subclass.integer) {
				case AST_CONTROL_ANSWER:
					/* This is our guy if someone answered. */
					if (!peer) {
						ast_verb(3, "%s answered %s\n", ast_channel_name(c), ast_channel_name(in));
						if (!single && !ast_test_flag64(peerflags, OPT_IGNORE_CONNECTEDLINE)) {
							if (o->pending_connected_update) {
								if (ast_channel_connected_line_sub(c, in, &o->connected, 0) &&
									ast_channel_connected_line_macro(c, in, &o->connected, 1, 0)) {
									ast_channel_update_connected_line(in, &o->connected, NULL);
								}
							} else if (!ast_test_flag64(o, DIAL_CALLERID_ABSENT)) {
								ast_channel_lock(c);
								ast_connected_line_copy_from_caller(&connected_caller, ast_channel_caller(c));
								ast_channel_unlock(c);
								connected_caller.source = AST_CONNECTED_LINE_UPDATE_SOURCE_ANSWER;
								ast_channel_update_connected_line(in, &connected_caller, NULL);
								ast_party_connected_line_free(&connected_caller);
							}
						}
						if (o->aoc_s_rate_list) {
							size_t encoded_size;
							struct ast_aoc_encoded *encoded;
							if ((encoded = ast_aoc_encode(o->aoc_s_rate_list, &encoded_size, o->chan))) {
								ast_indicate_data(in, AST_CONTROL_AOC, encoded, encoded_size);
								ast_aoc_destroy_encoded(encoded);
							}
						}
						peer = c;
						if (ast_channel_cdr(peer)) {
							ast_channel_cdr(peer)->answer = ast_tvnow();
							ast_channel_cdr(peer)->disposition = AST_CDR_ANSWERED;
						}
						ast_copy_flags64(peerflags, o,
							OPT_CALLEE_TRANSFER | OPT_CALLER_TRANSFER |
							OPT_CALLEE_HANGUP | OPT_CALLER_HANGUP |
							OPT_CALLEE_MONITOR | OPT_CALLER_MONITOR |
							OPT_CALLEE_PARK | OPT_CALLER_PARK |
							OPT_CALLEE_MIXMONITOR | OPT_CALLER_MIXMONITOR |
							DIAL_NOFORWARDHTML);
						ast_channel_dialcontext_set(c, "");
						ast_channel_exten_set(c, "");
						if (CAN_EARLY_BRIDGE(peerflags, in, peer))
							/* Setup early bridge if appropriate */
							ast_channel_early_bridge(in, peer);
					}
					/* If call has been answered, then the eventual hangup is likely to be normal hangup */
					ast_channel_hangupcause_set(in, AST_CAUSE_NORMAL_CLEARING);
					ast_channel_hangupcause_set(c, AST_CAUSE_NORMAL_CLEARING);
					break;
				case AST_CONTROL_BUSY:
					ast_verb(3, "%s is busy\n", ast_channel_name(c));
					ast_channel_hangupcause_set(in, ast_channel_hangupcause(c));
					ast_hangup(c);
					c = o->chan = NULL;
					ast_clear_flag64(o, DIAL_STILLGOING);
					handle_cause(AST_CAUSE_BUSY, &num);
					break;
				case AST_CONTROL_CONGESTION:
					ast_verb(3, "%s is circuit-busy\n", ast_channel_name(c));
					ast_channel_hangupcause_set(in, ast_channel_hangupcause(c));
					ast_hangup(c);
					c = o->chan = NULL;
					ast_clear_flag64(o, DIAL_STILLGOING);
					handle_cause(AST_CAUSE_CONGESTION, &num);
					break;
				case AST_CONTROL_RINGING:
					/* This is a tricky area to get right when using a native
					 * CC agent. The reason is that we do the best we can to send only a
					 * single ringing notification to the caller.
					 *
					 * Call completion complicates the logic used here. CCNR is typically
					 * offered during a ringing message. Let's say that party A calls
					 * parties B, C, and D. B and C do not support CC requests, but D
					 * does. If we were to receive a ringing notification from B before
					 * the others, then we would end up sending a ringing message to
					 * A with no CCNR offer present.
					 *
					 * The approach that we have taken is that if we receive a ringing
					 * response from a party and no CCNR offer is present, we need to
					 * wait. Specifically, we need to wait until either a) a called party
					 * offers CCNR in its ringing response or b) all called parties have
					 * responded in some way to our call and none offers CCNR.
					 *
					 * The drawback to this is that if one of the parties has a delayed
					 * response or, god forbid, one just plain doesn't respond to our
					 * outgoing call, then this will result in a significant delay between
					 * when the caller places the call and hears ringback.
					 *
					 * Note also that if CC is disabled for this call, then it is perfectly
					 * fine for ringing frames to get sent through.
					 */
					++num_ringing;
					if (ignore_cc || cc_frame_received || num_ringing == numlines) {
						ast_verb(3, "%s is ringing\n", ast_channel_name(c));
						/* Setup early media if appropriate */
						if (single && !caller_entertained
							&& CAN_EARLY_BRIDGE(peerflags, in, c)) {
							ast_channel_early_bridge(in, c);
						}
						if (!(pa->sentringing) && !ast_test_flag64(outgoing, OPT_MUSICBACK) && ast_strlen_zero(opt_args[OPT_ARG_RINGBACK])) {
							ast_indicate(in, AST_CONTROL_RINGING);
							pa->sentringing++;
						}
					}
					break;
				case AST_CONTROL_PROGRESS:
					ast_verb(3, "%s is making progress passing it to %s\n", ast_channel_name(c), ast_channel_name(in));
					/* Setup early media if appropriate */
					if (single && !caller_entertained
						&& CAN_EARLY_BRIDGE(peerflags, in, c)) {
						ast_channel_early_bridge(in, c);
					}
					if (!ast_test_flag64(outgoing, OPT_RINGBACK)) {
						if (single || (!single && !pa->sentringing)) {
							ast_indicate(in, AST_CONTROL_PROGRESS);
						}
					}
					if (!ast_strlen_zero(dtmf_progress)) {
						ast_verb(3,
							"Sending DTMF '%s' to the called party as result of receiving a PROGRESS message.\n",
							dtmf_progress);
						ast_dtmf_stream(c, in, dtmf_progress, 250, 0);
					}
					break;
				case AST_CONTROL_VIDUPDATE:
<<<<<<< HEAD
					ast_verb(3, "%s requested a video update, passing it to %s\n", ast_channel_name(c), ast_channel_name(in));
					ast_indicate(in, AST_CONTROL_VIDUPDATE);
					break;
				case AST_CONTROL_SRCUPDATE:
					ast_verb(3, "%s requested a source update, passing it to %s\n", ast_channel_name(c), ast_channel_name(in));
					ast_indicate(in, AST_CONTROL_SRCUPDATE);
=======
				case AST_CONTROL_SRCUPDATE:
				case AST_CONTROL_SRCCHANGE:
					if (!single || caller_entertained) {
						break;
					}
					ast_verb(3, "%s requested media update control %d, passing it to %s\n",
						c->name, f->subclass.integer, in->name);
					ast_indicate(in, f->subclass.integer);
>>>>>>> 7f025866
					break;
				case AST_CONTROL_CONNECTED_LINE:
					if (ast_test_flag64(peerflags, OPT_IGNORE_CONNECTEDLINE)) {
						ast_verb(3, "Connected line update to %s prevented.\n", ast_channel_name(in));
					} else if (!single) {
						struct ast_party_connected_line connected;
						ast_verb(3, "%s connected line has changed. Saving it until answer for %s\n", ast_channel_name(c), ast_channel_name(in));
						ast_party_connected_line_set_init(&connected, &o->connected);
						ast_connected_line_parse_data(f->data.ptr, f->datalen, &connected);
						ast_party_connected_line_set(&o->connected, &connected, NULL);
						ast_party_connected_line_free(&connected);
						o->pending_connected_update = 1;
					} else {
						if (ast_channel_connected_line_sub(c, in, f, 1) &&
							ast_channel_connected_line_macro(c, in, f, 1, 1)) {
							ast_indicate_data(in, AST_CONTROL_CONNECTED_LINE, f->data.ptr, f->datalen);
						}
					}
					break;
				case AST_CONTROL_AOC:
					{
						struct ast_aoc_decoded *decoded = ast_aoc_decode(f->data.ptr, f->datalen, o->chan);
						if (decoded && (ast_aoc_get_msg_type(decoded) == AST_AOC_S)) {
							ast_aoc_destroy_decoded(o->aoc_s_rate_list);
							o->aoc_s_rate_list = decoded;
						} else {
							ast_aoc_destroy_decoded(decoded);
						}
					}
					break;
				case AST_CONTROL_REDIRECTING:
					if (ast_test_flag64(peerflags, OPT_IGNORE_CONNECTEDLINE)) {
						ast_verb(3, "Redirecting update to %s prevented.\n", ast_channel_name(in));
					} else if (single) {
						ast_verb(3, "%s redirecting info has changed, passing it to %s\n", ast_channel_name(c), ast_channel_name(in));
						if (ast_channel_redirecting_sub(c, in, f, 1) &&
							ast_channel_redirecting_macro(c, in, f, 1, 1)) {
							ast_indicate_data(in, AST_CONTROL_REDIRECTING, f->data.ptr, f->datalen);
						}
						pa->sentringing = 0;
					}
					break;
				case AST_CONTROL_PROCEEDING:
<<<<<<< HEAD
					ast_verb(3, "%s is proceeding passing it to %s\n", ast_channel_name(c), ast_channel_name(in));
					if (single && CAN_EARLY_BRIDGE(peerflags, in, c))
=======
					ast_verb(3, "%s is proceeding passing it to %s\n", c->name, in->name);
					if (single && !caller_entertained
						&& CAN_EARLY_BRIDGE(peerflags, in, c)) {
>>>>>>> 7f025866
						ast_channel_early_bridge(in, c);
					}
					if (!ast_test_flag64(outgoing, OPT_RINGBACK))
						ast_indicate(in, AST_CONTROL_PROCEEDING);
					break;
				case AST_CONTROL_HOLD:
<<<<<<< HEAD
					ast_verb(3, "Call on %s placed on hold\n", ast_channel_name(c));
					ast_indicate(in, AST_CONTROL_HOLD);
					break;
				case AST_CONTROL_UNHOLD:
					ast_verb(3, "Call on %s left from hold\n", ast_channel_name(c));
=======
					/* XXX this should be saved like AST_CONTROL_CONNECTED_LINE for !single || caller_entertained */
					ast_verb(3, "Call on %s placed on hold\n", c->name);
					ast_indicate_data(in, AST_CONTROL_HOLD, f->data.ptr, f->datalen);
					break;
				case AST_CONTROL_UNHOLD:
					/* XXX this should be saved like AST_CONTROL_CONNECTED_LINE for !single || caller_entertained */
					ast_verb(3, "Call on %s left from hold\n", c->name);
>>>>>>> 7f025866
					ast_indicate(in, AST_CONTROL_UNHOLD);
					break;
				case AST_CONTROL_OFFHOOK:
				case AST_CONTROL_FLASH:
					/* Ignore going off hook and flash */
					break;
				case AST_CONTROL_CC:
					if (!ignore_cc) {
						ast_handle_cc_control_frame(in, c, f->data.ptr);
						cc_frame_received = 1;
					}
					break;
				case -1:
<<<<<<< HEAD
					if (!ast_test_flag64(outgoing, OPT_RINGBACK | OPT_MUSICBACK)) {
						ast_verb(3, "%s stopped sounds\n", ast_channel_name(c));
=======
					if (single && !caller_entertained) {
						ast_verb(3, "%s stopped sounds\n", c->name);
>>>>>>> 7f025866
						ast_indicate(in, -1);
						pa->sentringing = 0;
					}
					break;
				default:
					ast_debug(1, "Dunno what to do with control type %d\n", f->subclass.integer);
					break;
				}
				break;
			case AST_FRAME_VOICE:
			case AST_FRAME_IMAGE:
				if (caller_entertained) {
					break;
				}
				/* Fall through */
			case AST_FRAME_TEXT:
				if (single && ast_write(in, f)) {
					ast_log(LOG_WARNING, "Unable to write frametype: %d\n",
						f->frametype);
				}
				break;
			case AST_FRAME_HTML:
				if (single && !ast_test_flag64(outgoing, DIAL_NOFORWARDHTML)
					&& ast_channel_sendhtml(in, f->subclass.integer, f->data.ptr, f->datalen) == -1) {
					ast_log(LOG_WARNING, "Unable to send URL\n");
				}
				break;
			default:
				break;
			}
			ast_frfree(f);
		} /* end for */
		if (winner == in) {
			struct ast_frame *f = ast_read(in);
#if 0
			if (f && (f->frametype != AST_FRAME_VOICE))
				printf("Frame type: %d, %d\n", f->frametype, f->subclass);
			else if (!f || (f->frametype != AST_FRAME_VOICE))
				printf("Hangup received on %s\n", in->name);
#endif
			if (!f || ((f->frametype == AST_FRAME_CONTROL) && (f->subclass.integer == AST_CONTROL_HANGUP))) {
				/* Got hung up */
				*to = -1;
				strcpy(pa->status, "CANCEL");
				ast_cdr_noanswer(ast_channel_cdr(in));
				if (f) {
					if (f->data.uint32) {
						ast_channel_hangupcause_set(in, f->data.uint32);
					}
					ast_frfree(f);
				}
				if (is_cc_recall) {
					ast_cc_completed(in, "CC completed, although the caller hung up (cancelled)");
				}
				return NULL;
			}

			/* now f is guaranteed non-NULL */
			if (f->frametype == AST_FRAME_DTMF) {
				if (ast_test_flag64(peerflags, OPT_DTMF_EXIT)) {
					const char *context;
					ast_channel_lock(in);
					context = pbx_builtin_getvar_helper(in, "EXITCONTEXT");
					if (onedigit_goto(in, context, (char) f->subclass.integer, 1)) {
						ast_verb(3, "User hit %c to disconnect call.\n", f->subclass.integer);
						*to = 0;
						ast_cdr_noanswer(ast_channel_cdr(in));
						*result = f->subclass.integer;
						strcpy(pa->status, "CANCEL");
						ast_frfree(f);
						ast_channel_unlock(in);
						if (is_cc_recall) {
							ast_cc_completed(in, "CC completed, but the caller used DTMF to exit");
						}
						return NULL;
					}
					ast_channel_unlock(in);
				}

				if (ast_test_flag64(peerflags, OPT_CALLER_HANGUP) &&
					detect_disconnect(in, f->subclass.integer, featurecode)) {
					ast_verb(3, "User requested call disconnect.\n");
					*to = 0;
					strcpy(pa->status, "CANCEL");
					ast_cdr_noanswer(ast_channel_cdr(in));
					ast_frfree(f);
					if (is_cc_recall) {
						ast_cc_completed(in, "CC completed, but the caller hung up with DTMF");
					}
					return NULL;
				}
			}

			/* Send the frame from the in channel to all outgoing channels. */
			for (o = outgoing; o; o = o->next) {
				if (!o->chan || !ast_test_flag64(o, DIAL_STILLGOING)) {
					/* This outgoing channel has died so don't send the frame to it. */
					continue;
				}
				switch (f->frametype) {
				case AST_FRAME_HTML:
					/* Forward HTML stuff */
					if (!ast_test_flag64(o, DIAL_NOFORWARDHTML)
						&& ast_channel_sendhtml(o->chan, f->subclass.integer, f->data.ptr, f->datalen) == -1) {
						ast_log(LOG_WARNING, "Unable to send URL\n");
					}
					break;
				case AST_FRAME_VOICE:
				case AST_FRAME_IMAGE:
					if (!single || caller_entertained) {
						/*
						 * We are calling multiple parties or caller is being
						 * entertained and has thus not been made compatible.
						 * No need to check any other called parties.
						 */
						goto skip_frame;
					}
					/* Fall through */
				case AST_FRAME_TEXT:
				case AST_FRAME_DTMF_BEGIN:
				case AST_FRAME_DTMF_END:
					if (ast_write(o->chan, f)) {
						ast_log(LOG_WARNING, "Unable to forward frametype: %d\n",
							f->frametype);
					}
					break;
				case AST_FRAME_CONTROL:
					switch (f->subclass.integer) {
					case AST_CONTROL_HOLD:
						ast_verb(3, "Call on %s placed on hold\n", o->chan->name);
						ast_indicate_data(o->chan, AST_CONTROL_HOLD, f->data.ptr, f->datalen);
						break;
					case AST_CONTROL_UNHOLD:
						ast_verb(3, "Call on %s left from hold\n", o->chan->name);
						ast_indicate(o->chan, AST_CONTROL_UNHOLD);
						break;
					case AST_CONTROL_VIDUPDATE:
					case AST_CONTROL_SRCUPDATE:
<<<<<<< HEAD
						ast_verb(3, "%s requested special control %d, passing it to %s\n",
							ast_channel_name(in), f->subclass.integer, ast_channel_name(o->chan));
						ast_indicate_data(o->chan, f->subclass.integer, f->data.ptr, f->datalen);
=======
					case AST_CONTROL_SRCCHANGE:
						if (!single || caller_entertained) {
							/*
							 * We are calling multiple parties or caller is being
							 * entertained and has thus not been made compatible.
							 * No need to check any other called parties.
							 */
							goto skip_frame;
						}
						ast_verb(3, "%s requested media update control %d, passing it to %s\n",
							in->name, f->subclass.integer, o->chan->name);
						ast_indicate(o->chan, f->subclass.integer);
>>>>>>> 7f025866
						break;
					case AST_CONTROL_CONNECTED_LINE:
						if (ast_channel_connected_line_sub(in, o->chan, f, 1) &&
							ast_channel_connected_line_macro(in, o->chan, f, 0, 1)) {
							ast_indicate_data(o->chan, f->subclass.integer, f->data.ptr, f->datalen);
						}
						break;
					case AST_CONTROL_REDIRECTING:
						if (ast_channel_redirecting_sub(in, o->chan, f, 1) &&
							ast_channel_redirecting_macro(in, o->chan, f, 0, 1)) {
							ast_indicate_data(o->chan, f->subclass.integer, f->data.ptr, f->datalen);
						}
						break;
					default:
						/* We are not going to do anything with this frame. */
						goto skip_frame;
					}
					break;
				default:
					/* We are not going to do anything with this frame. */
					goto skip_frame;
				}
			}
skip_frame:;
			ast_frfree(f);
		}
		if (!*to)
			ast_verb(3, "Nobody picked up in %d ms\n", orig);
		if (!*to || ast_check_hangup(in))
			ast_cdr_noanswer(ast_channel_cdr(in));
	}

#ifdef HAVE_EPOLL
	for (epollo = outgoing; epollo; epollo = epollo->next) {
		if (epollo->chan)
			ast_poll_channel_del(in, epollo->chan);
	}
#endif

	if (is_cc_recall) {
		ast_cc_completed(in, "Recall completed!");
	}
	return peer;
}

static int detect_disconnect(struct ast_channel *chan, char code, struct ast_str *featurecode)
{
	struct ast_flags features = { AST_FEATURE_DISCONNECT }; /* only concerned with disconnect feature */
	struct ast_call_feature feature = { 0, };
	int res;

	ast_str_append(&featurecode, 1, "%c", code);

	res = ast_feature_detect(chan, &features, ast_str_buffer(featurecode), &feature);

	if (res != AST_FEATURE_RETURN_STOREDIGITS) {
		ast_str_reset(featurecode);
	}
	if (feature.feature_mask & AST_FEATURE_DISCONNECT) {
		return 1;
	}

	return 0;
}

static void replace_macro_delimiter(char *s)
{
	for (; *s; s++)
		if (*s == '^')
			*s = ',';
}

/* returns true if there is a valid privacy reply */
static int valid_priv_reply(struct ast_flags64 *opts, int res)
{
	if (res < '1')
		return 0;
	if (ast_test_flag64(opts, OPT_PRIVACY) && res <= '5')
		return 1;
	if (ast_test_flag64(opts, OPT_SCREENING) && res <= '4')
		return 1;
	return 0;
}

static int do_privacy(struct ast_channel *chan, struct ast_channel *peer,
	struct ast_flags64 *opts, char **opt_args, struct privacy_args *pa)
{

	int res2;
	int loopcount = 0;

	/* Get the user's intro, store it in priv-callerintros/$CID,
	   unless it is already there-- this should be done before the
	   call is actually dialed  */

	/* all ring indications and moh for the caller has been halted as soon as the
	   target extension was picked up. We are going to have to kill some
	   time and make the caller believe the peer hasn't picked up yet */

	if (ast_test_flag64(opts, OPT_MUSICBACK) && !ast_strlen_zero(opt_args[OPT_ARG_MUSICBACK])) {
		char *original_moh = ast_strdupa(ast_channel_musicclass(chan));
		ast_indicate(chan, -1);
		ast_channel_musicclass_set(chan, opt_args[OPT_ARG_MUSICBACK]);
		ast_moh_start(chan, opt_args[OPT_ARG_MUSICBACK], NULL);
		ast_channel_musicclass_set(chan, original_moh);
	} else if (ast_test_flag64(opts, OPT_RINGBACK)) {
		ast_indicate(chan, AST_CONTROL_RINGING);
		pa->sentringing++;
	}

	/* Start autoservice on the other chan ?? */
	res2 = ast_autoservice_start(chan);
	/* Now Stream the File */
	for (loopcount = 0; loopcount < 3; loopcount++) {
		if (res2 && loopcount == 0) /* error in ast_autoservice_start() */
			break;
		if (!res2) /* on timeout, play the message again */
			res2 = ast_play_and_wait(peer, "priv-callpending");
		if (!valid_priv_reply(opts, res2))
			res2 = 0;
		/* priv-callpending script:
		   "I have a caller waiting, who introduces themselves as:"
		*/
		if (!res2)
			res2 = ast_play_and_wait(peer, pa->privintro);
		if (!valid_priv_reply(opts, res2))
			res2 = 0;
		/* now get input from the called party, as to their choice */
		if (!res2) {
			/* XXX can we have both, or they are mutually exclusive ? */
			if (ast_test_flag64(opts, OPT_PRIVACY))
				res2 = ast_play_and_wait(peer, "priv-callee-options");
			if (ast_test_flag64(opts, OPT_SCREENING))
				res2 = ast_play_and_wait(peer, "screen-callee-options");
		}
		/*! \page DialPrivacy Dial Privacy scripts
		\par priv-callee-options script:
			"Dial 1 if you wish this caller to reach you directly in the future,
				and immediately connect to their incoming call
			 Dial 2 if you wish to send this caller to voicemail now and
				forevermore.
			 Dial 3 to send this caller to the torture menus, now and forevermore.
			 Dial 4 to send this caller to a simple "go away" menu, now and forevermore.
			 Dial 5 to allow this caller to come straight thru to you in the future,
				but right now, just this once, send them to voicemail."
		\par screen-callee-options script:
			"Dial 1 if you wish to immediately connect to the incoming call
			 Dial 2 if you wish to send this caller to voicemail.
			 Dial 3 to send this caller to the torture menus.
			 Dial 4 to send this caller to a simple "go away" menu.
		*/
		if (valid_priv_reply(opts, res2))
			break;
		/* invalid option */
		res2 = ast_play_and_wait(peer, "vm-sorry");
	}

	if (ast_test_flag64(opts, OPT_MUSICBACK)) {
		ast_moh_stop(chan);
	} else if (ast_test_flag64(opts, OPT_RINGBACK)) {
		ast_indicate(chan, -1);
		pa->sentringing = 0;
	}
	ast_autoservice_stop(chan);
	if (ast_test_flag64(opts, OPT_PRIVACY) && (res2 >= '1' && res2 <= '5')) {
		/* map keypresses to various things, the index is res2 - '1' */
		static const char * const _val[] = { "ALLOW", "DENY", "TORTURE", "KILL", "ALLOW" };
		static const int _flag[] = { AST_PRIVACY_ALLOW, AST_PRIVACY_DENY, AST_PRIVACY_TORTURE, AST_PRIVACY_KILL, AST_PRIVACY_ALLOW};
		int i = res2 - '1';
		ast_verb(3, "--Set privacy database entry %s/%s to %s\n",
			opt_args[OPT_ARG_PRIVACY], pa->privcid, _val[i]);
		ast_privacy_set(opt_args[OPT_ARG_PRIVACY], pa->privcid, _flag[i]);
	}
	switch (res2) {
	case '1':
		break;
	case '2':
		ast_copy_string(pa->status, "NOANSWER", sizeof(pa->status));
		break;
	case '3':
		ast_copy_string(pa->status, "TORTURE", sizeof(pa->status));
		break;
	case '4':
		ast_copy_string(pa->status, "DONTCALL", sizeof(pa->status));
		break;
	case '5':
		/* XXX should we set status to DENY ? */
		if (ast_test_flag64(opts, OPT_PRIVACY))
			break;
		/* if not privacy, then 5 is the same as "default" case */
	default: /* bad input or -1 if failure to start autoservice */
		/* well, if the user messes up, ... he had his chance... What Is The Best Thing To Do?  */
		/* well, there seems basically two choices. Just patch the caller thru immediately,
			  or,... put 'em thru to voicemail. */
		/* since the callee may have hung up, let's do the voicemail thing, no database decision */
		ast_log(LOG_NOTICE, "privacy: no valid response from the callee. Sending the caller to voicemail, the callee isn't responding\n");
		/* XXX should we set status to DENY ? */
		/* XXX what about the privacy flags ? */
		break;
	}

	if (res2 == '1') { /* the only case where we actually connect */
		/* if the intro is NOCALLERID, then there's no reason to leave it on disk, it'll
		   just clog things up, and it's not useful information, not being tied to a CID */
		if (strncmp(pa->privcid, "NOCALLERID", 10) == 0 || ast_test_flag64(opts, OPT_SCREEN_NOINTRO)) {
			ast_filedelete(pa->privintro, NULL);
			if (ast_fileexists(pa->privintro, NULL, NULL) > 0)
				ast_log(LOG_NOTICE, "privacy: ast_filedelete didn't do its job on %s\n", pa->privintro);
			else
				ast_verb(3, "Successfully deleted %s intro file\n", pa->privintro);
		}
		return 0; /* the good exit path */
	} else {
		ast_hangup(peer); /* hang up on the callee -- he didn't want to talk anyway! */
		return -1;
	}
}

/*! \brief returns 1 if successful, 0 or <0 if the caller should 'goto out' */
static int setup_privacy_args(struct privacy_args *pa,
	struct ast_flags64 *opts, char *opt_args[], struct ast_channel *chan)
{
	char callerid[60];
	int res;
	char *l;

	if (ast_channel_caller(chan)->id.number.valid
		&& !ast_strlen_zero(ast_channel_caller(chan)->id.number.str)) {
		l = ast_strdupa(ast_channel_caller(chan)->id.number.str);
		ast_shrink_phone_number(l);
		if (ast_test_flag64(opts, OPT_PRIVACY) ) {
			ast_verb(3, "Privacy DB is '%s', clid is '%s'\n", opt_args[OPT_ARG_PRIVACY], l);
			pa->privdb_val = ast_privacy_check(opt_args[OPT_ARG_PRIVACY], l);
		} else {
			ast_verb(3, "Privacy Screening, clid is '%s'\n", l);
			pa->privdb_val = AST_PRIVACY_UNKNOWN;
		}
	} else {
		char *tnam, *tn2;

		tnam = ast_strdupa(ast_channel_name(chan));
		/* clean the channel name so slashes don't try to end up in disk file name */
		for (tn2 = tnam; *tn2; tn2++) {
			if (*tn2 == '/')  /* any other chars to be afraid of? */
				*tn2 = '=';
		}
		ast_verb(3, "Privacy-- callerid is empty\n");

		snprintf(callerid, sizeof(callerid), "NOCALLERID_%s%s", ast_channel_exten(chan), tnam);
		l = callerid;
		pa->privdb_val = AST_PRIVACY_UNKNOWN;
	}

	ast_copy_string(pa->privcid, l, sizeof(pa->privcid));

	if (strncmp(pa->privcid, "NOCALLERID", 10) != 0 && ast_test_flag64(opts, OPT_SCREEN_NOCALLERID)) {
		/* if callerid is set and OPT_SCREEN_NOCALLERID is set also */
		ast_verb(3, "CallerID set (%s); N option set; Screening should be off\n", pa->privcid);
		pa->privdb_val = AST_PRIVACY_ALLOW;
	} else if (ast_test_flag64(opts, OPT_SCREEN_NOCALLERID) && strncmp(pa->privcid, "NOCALLERID", 10) == 0) {
		ast_verb(3, "CallerID blank; N option set; Screening should happen; dbval is %d\n", pa->privdb_val);
	}
	
	if (pa->privdb_val == AST_PRIVACY_DENY) {
		ast_verb(3, "Privacy DB reports PRIVACY_DENY for this callerid. Dial reports unavailable\n");
		ast_copy_string(pa->status, "NOANSWER", sizeof(pa->status));
		return 0;
	} else if (pa->privdb_val == AST_PRIVACY_KILL) {
		ast_copy_string(pa->status, "DONTCALL", sizeof(pa->status));
		return 0; /* Is this right? */
	} else if (pa->privdb_val == AST_PRIVACY_TORTURE) {
		ast_copy_string(pa->status, "TORTURE", sizeof(pa->status));
		return 0; /* is this right??? */
	} else if (pa->privdb_val == AST_PRIVACY_UNKNOWN) {
		/* Get the user's intro, store it in priv-callerintros/$CID,
		   unless it is already there-- this should be done before the
		   call is actually dialed  */

		/* make sure the priv-callerintros dir actually exists */
		snprintf(pa->privintro, sizeof(pa->privintro), "%s/sounds/priv-callerintros", ast_config_AST_DATA_DIR);
		if ((res = ast_mkdir(pa->privintro, 0755))) {
			ast_log(LOG_WARNING, "privacy: can't create directory priv-callerintros: %s\n", strerror(res));
			return -1;
		}

		snprintf(pa->privintro, sizeof(pa->privintro), "priv-callerintros/%s", pa->privcid);
		if (ast_fileexists(pa->privintro, NULL, NULL ) > 0 && strncmp(pa->privcid, "NOCALLERID", 10) != 0) {
			/* the DELUX version of this code would allow this caller the
			   option to hear and retape their previously recorded intro.
			*/
		} else {
			int duration; /* for feedback from play_and_wait */
			/* the file doesn't exist yet. Let the caller submit his
			   vocal intro for posterity */
			/* priv-recordintro script:

			   "At the tone, please say your name:"

			*/
			int silencethreshold = ast_dsp_get_threshold_from_settings(THRESHOLD_SILENCE);
			ast_answer(chan);
			res = ast_play_and_record(chan, "priv-recordintro", pa->privintro, 4, "sln", &duration, NULL, silencethreshold, 2000, 0);  /* NOTE: I've reduced the total time to 4 sec */
									/* don't think we'll need a lock removed, we took care of
									   conflicts by naming the pa.privintro file */
			if (res == -1) {
				/* Delete the file regardless since they hung up during recording */
				ast_filedelete(pa->privintro, NULL);
				if (ast_fileexists(pa->privintro, NULL, NULL) > 0)
					ast_log(LOG_NOTICE, "privacy: ast_filedelete didn't do its job on %s\n", pa->privintro);
				else
					ast_verb(3, "Successfully deleted %s intro file\n", pa->privintro);
				return -1;
			}
			if (!ast_streamfile(chan, "vm-dialout", ast_channel_language(chan)) )
				ast_waitstream(chan, "");
		}
	}
	return 1; /* success */
}

static void end_bridge_callback(void *data)
{
	char buf[80];
	time_t end;
	struct ast_channel *chan = data;

	if (!ast_channel_cdr(chan)) {
		return;
	}

	time(&end);

	ast_channel_lock(chan);
	if (ast_channel_cdr(chan)->answer.tv_sec) {
		snprintf(buf, sizeof(buf), "%ld", (long) end - ast_channel_cdr(chan)->answer.tv_sec);
		pbx_builtin_setvar_helper(chan, "ANSWEREDTIME", buf);
	}

	if (ast_channel_cdr(chan)->start.tv_sec) {
		snprintf(buf, sizeof(buf), "%ld", (long) end - ast_channel_cdr(chan)->start.tv_sec);
		pbx_builtin_setvar_helper(chan, "DIALEDTIME", buf);
	}
	ast_channel_unlock(chan);
}

static void end_bridge_callback_data_fixup(struct ast_bridge_config *bconfig, struct ast_channel *originator, struct ast_channel *terminator) {
	bconfig->end_bridge_callback_data = originator;
}

static int dial_handle_playtones(struct ast_channel *chan, const char *data)
{
	struct ast_tone_zone_sound *ts = NULL;
	int res;
	const char *str = data;

	if (ast_strlen_zero(str)) {
		ast_debug(1,"Nothing to play\n");
		return -1;
	}

	ts = ast_get_indication_tone(ast_channel_zone(chan), str);

	if (ts && ts->data[0]) {
		res = ast_playtones_start(chan, 0, ts->data, 0);
	} else {
		res = -1;
	}

	if (ts) {
		ts = ast_tone_zone_sound_unref(ts);
	}

	if (res) {
		ast_log(LOG_WARNING, "Unable to start playtone \'%s\'\n", str);
	}

	return res;
}

static int dial_exec_full(struct ast_channel *chan, const char *data, struct ast_flags64 *peerflags, int *continue_exec)
{
	int res = -1; /* default: error */
	char *rest, *cur; /* scan the list of destinations */
	struct chanlist *outgoing = NULL; /* list of destinations */
	struct ast_channel *peer;
	int to; /* timeout */
	struct cause_args num = { chan, 0, 0, 0 };
	int cause;
	char numsubst[256];

	struct ast_bridge_config config = { { 0, } };
	struct timeval calldurationlimit = { 0, };
	char *dtmfcalled = NULL, *dtmfcalling = NULL, *dtmf_progress=NULL;
	struct privacy_args pa = {
		.sentringing = 0,
		.privdb_val = 0,
		.status = "INVALIDARGS",
	};
	int sentringing = 0, moh = 0;
	const char *outbound_group = NULL;
	int result = 0;
	char *parse;
	int opermode = 0;
	int delprivintro = 0;
	AST_DECLARE_APP_ARGS(args,
		AST_APP_ARG(peers);
		AST_APP_ARG(timeout);
		AST_APP_ARG(options);
		AST_APP_ARG(url);
	);
	struct ast_flags64 opts = { 0, };
	char *opt_args[OPT_ARG_ARRAY_SIZE];
	struct ast_datastore *datastore = NULL;
	int fulldial = 0, num_dialed = 0;
	int ignore_cc = 0;
	char device_name[AST_CHANNEL_NAME];
	char forced_clid_name[AST_MAX_EXTENSION];
	char stored_clid_name[AST_MAX_EXTENSION];
	int force_forwards_only;	/*!< TRUE if force CallerID on call forward only. Legacy behaviour.*/
	/*!
	 * \brief Forced CallerID party information to send.
	 * \note This will not have any malloced strings so do not free it.
	 */
	struct ast_party_id forced_clid;
	/*!
	 * \brief Stored CallerID information if needed.
	 *
	 * \note If OPT_ORIGINAL_CLID set then this is the o option
	 * CallerID.  Otherwise it is the dialplan extension and hint
	 * name.
	 *
	 * \note This will not have any malloced strings so do not free it.
	 */
	struct ast_party_id stored_clid;
	/*!
	 * \brief CallerID party information to store.
	 * \note This will not have any malloced strings so do not free it.
	 */
	struct ast_party_caller caller;

	/* Reset all DIAL variables back to blank, to prevent confusion (in case we don't reset all of them). */
	pbx_builtin_setvar_helper(chan, "DIALSTATUS", "");
	pbx_builtin_setvar_helper(chan, "DIALEDPEERNUMBER", "");
	pbx_builtin_setvar_helper(chan, "DIALEDPEERNAME", "");
	pbx_builtin_setvar_helper(chan, "ANSWEREDTIME", "");
	pbx_builtin_setvar_helper(chan, "DIALEDTIME", "");

	if (ast_strlen_zero(data)) {
		ast_log(LOG_WARNING, "Dial requires an argument (technology/number)\n");
		pbx_builtin_setvar_helper(chan, "DIALSTATUS", pa.status);
		return -1;
	}

	parse = ast_strdupa(data);

	AST_STANDARD_APP_ARGS(args, parse);

	if (!ast_strlen_zero(args.options) &&
		ast_app_parse_options64(dial_exec_options, &opts, opt_args, args.options)) {
		pbx_builtin_setvar_helper(chan, "DIALSTATUS", pa.status);
		goto done;
	}

	if (ast_strlen_zero(args.peers)) {
		ast_log(LOG_WARNING, "Dial requires an argument (technology/number)\n");
		pbx_builtin_setvar_helper(chan, "DIALSTATUS", pa.status);
		goto done;
	}

	if (ast_cc_call_init(chan, &ignore_cc)) {
		goto done;
	}

	if (ast_test_flag64(&opts, OPT_SCREEN_NOINTRO) && !ast_strlen_zero(opt_args[OPT_ARG_SCREEN_NOINTRO])) {
		delprivintro = atoi(opt_args[OPT_ARG_SCREEN_NOINTRO]);

		if (delprivintro < 0 || delprivintro > 1) {
			ast_log(LOG_WARNING, "Unknown argument %d specified to n option, ignoring\n", delprivintro);
			delprivintro = 0;
		}
	}

	if (!ast_test_flag64(&opts, OPT_RINGBACK)) {
		opt_args[OPT_ARG_RINGBACK] = NULL;
	}

	if (ast_test_flag64(&opts, OPT_OPERMODE)) {
		opermode = ast_strlen_zero(opt_args[OPT_ARG_OPERMODE]) ? 1 : atoi(opt_args[OPT_ARG_OPERMODE]);
		ast_verb(3, "Setting operator services mode to %d.\n", opermode);
	}

	if (ast_test_flag64(&opts, OPT_DURATION_STOP) && !ast_strlen_zero(opt_args[OPT_ARG_DURATION_STOP])) {
		calldurationlimit.tv_sec = atoi(opt_args[OPT_ARG_DURATION_STOP]);
		if (!calldurationlimit.tv_sec) {
			ast_log(LOG_WARNING, "Dial does not accept S(%s), hanging up.\n", opt_args[OPT_ARG_DURATION_STOP]);
			pbx_builtin_setvar_helper(chan, "DIALSTATUS", pa.status);
			goto done;
		}
		ast_verb(3, "Setting call duration limit to %.3lf seconds.\n", calldurationlimit.tv_sec + calldurationlimit.tv_usec / 1000000.0);
	}

	if (ast_test_flag64(&opts, OPT_SENDDTMF) && !ast_strlen_zero(opt_args[OPT_ARG_SENDDTMF])) {
		dtmf_progress = opt_args[OPT_ARG_SENDDTMF];
		dtmfcalled = strsep(&dtmf_progress, ":");
		dtmfcalling = strsep(&dtmf_progress, ":");
	}

	if (ast_test_flag64(&opts, OPT_DURATION_LIMIT) && !ast_strlen_zero(opt_args[OPT_ARG_DURATION_LIMIT])) {
		if (ast_bridge_timelimit(chan, &config, opt_args[OPT_ARG_DURATION_LIMIT], &calldurationlimit))
			goto done;
	}

	/* Setup the forced CallerID information to send if used. */
	ast_party_id_init(&forced_clid);
	force_forwards_only = 0;
	if (ast_test_flag64(&opts, OPT_FORCECLID)) {
		if (ast_strlen_zero(opt_args[OPT_ARG_FORCECLID])) {
			ast_channel_lock(chan);
			forced_clid.number.str = ast_strdupa(S_OR(ast_channel_macroexten(chan), ast_channel_exten(chan)));
			ast_channel_unlock(chan);
			forced_clid_name[0] = '\0';
			forced_clid.name.str = (char *) get_cid_name(forced_clid_name,
				sizeof(forced_clid_name), chan);
			force_forwards_only = 1;
		} else {
			/* Note: The opt_args[OPT_ARG_FORCECLID] string value is altered here. */
			ast_callerid_parse(opt_args[OPT_ARG_FORCECLID], &forced_clid.name.str,
				&forced_clid.number.str);
		}
		if (!ast_strlen_zero(forced_clid.name.str)) {
			forced_clid.name.valid = 1;
		}
		if (!ast_strlen_zero(forced_clid.number.str)) {
			forced_clid.number.valid = 1;
		}
	}
	if (ast_test_flag64(&opts, OPT_FORCE_CID_TAG)
		&& !ast_strlen_zero(opt_args[OPT_ARG_FORCE_CID_TAG])) {
		forced_clid.tag = opt_args[OPT_ARG_FORCE_CID_TAG];
	}
	forced_clid.number.presentation = AST_PRES_ALLOWED_USER_NUMBER_PASSED_SCREEN;
	if (ast_test_flag64(&opts, OPT_FORCE_CID_PRES)
		&& !ast_strlen_zero(opt_args[OPT_ARG_FORCE_CID_PRES])) {
		int pres;

		pres = ast_parse_caller_presentation(opt_args[OPT_ARG_FORCE_CID_PRES]);
		if (0 <= pres) {
			forced_clid.number.presentation = pres;
		}
	}

	/* Setup the stored CallerID information if needed. */
	ast_party_id_init(&stored_clid);
	if (ast_test_flag64(&opts, OPT_ORIGINAL_CLID)) {
		if (ast_strlen_zero(opt_args[OPT_ARG_ORIGINAL_CLID])) {
			ast_channel_lock(chan);
			ast_party_id_set_init(&stored_clid, &ast_channel_caller(chan)->id);
			if (!ast_strlen_zero(ast_channel_caller(chan)->id.name.str)) {
				stored_clid.name.str = ast_strdupa(ast_channel_caller(chan)->id.name.str);
			}
			if (!ast_strlen_zero(ast_channel_caller(chan)->id.number.str)) {
				stored_clid.number.str = ast_strdupa(ast_channel_caller(chan)->id.number.str);
			}
			if (!ast_strlen_zero(ast_channel_caller(chan)->id.subaddress.str)) {
				stored_clid.subaddress.str = ast_strdupa(ast_channel_caller(chan)->id.subaddress.str);
			}
			if (!ast_strlen_zero(ast_channel_caller(chan)->id.tag)) {
				stored_clid.tag = ast_strdupa(ast_channel_caller(chan)->id.tag);
			}
			ast_channel_unlock(chan);
		} else {
			/* Note: The opt_args[OPT_ARG_ORIGINAL_CLID] string value is altered here. */
			ast_callerid_parse(opt_args[OPT_ARG_ORIGINAL_CLID], &stored_clid.name.str,
				&stored_clid.number.str);
			if (!ast_strlen_zero(stored_clid.name.str)) {
				stored_clid.name.valid = 1;
			}
			if (!ast_strlen_zero(stored_clid.number.str)) {
				stored_clid.number.valid = 1;
			}
		}
	} else {
		/*
		 * In case the new channel has no preset CallerID number by the
		 * channel driver, setup the dialplan extension and hint name.
		 */
		stored_clid_name[0] = '\0';
		stored_clid.name.str = (char *) get_cid_name(stored_clid_name,
			sizeof(stored_clid_name), chan);
		if (ast_strlen_zero(stored_clid.name.str)) {
			stored_clid.name.str = NULL;
		} else {
			stored_clid.name.valid = 1;
		}
		ast_channel_lock(chan);
		stored_clid.number.str = ast_strdupa(S_OR(ast_channel_macroexten(chan), ast_channel_exten(chan)));
		stored_clid.number.valid = 1;
		ast_channel_unlock(chan);
	}

	if (ast_test_flag64(&opts, OPT_RESETCDR) && ast_channel_cdr(chan))
		ast_cdr_reset(ast_channel_cdr(chan), NULL);
	if (ast_test_flag64(&opts, OPT_PRIVACY) && ast_strlen_zero(opt_args[OPT_ARG_PRIVACY]))
		opt_args[OPT_ARG_PRIVACY] = ast_strdupa(ast_channel_exten(chan));

	if (ast_test_flag64(&opts, OPT_PRIVACY) || ast_test_flag64(&opts, OPT_SCREENING)) {
		res = setup_privacy_args(&pa, &opts, opt_args, chan);
		if (res <= 0)
			goto out;
		res = -1; /* reset default */
	}

	if (continue_exec)
		*continue_exec = 0;

	/* If a channel group has been specified, get it for use when we create peer channels */

	ast_channel_lock(chan);
	if ((outbound_group = pbx_builtin_getvar_helper(chan, "OUTBOUND_GROUP_ONCE"))) {
		outbound_group = ast_strdupa(outbound_group);	
		pbx_builtin_setvar_helper(chan, "OUTBOUND_GROUP_ONCE", NULL);
	} else if ((outbound_group = pbx_builtin_getvar_helper(chan, "OUTBOUND_GROUP"))) {
		outbound_group = ast_strdupa(outbound_group);
	}
	ast_channel_unlock(chan);	
	ast_copy_flags64(peerflags, &opts, OPT_DTMF_EXIT | OPT_GO_ON | OPT_ORIGINAL_CLID | OPT_CALLER_HANGUP | OPT_IGNORE_FORWARDING | OPT_IGNORE_CONNECTEDLINE |
			 OPT_CANCEL_TIMEOUT | OPT_ANNOUNCE | OPT_CALLEE_MACRO | OPT_CALLEE_GOSUB | OPT_FORCECLID);

	/* loop through the list of dial destinations */
	rest = args.peers;
	while ((cur = strsep(&rest, "&")) ) {
		struct chanlist *tmp;
		struct ast_channel *tc; /* channel for this destination */
		/* Get a technology/[device:]number pair */
		char *number = cur;
		char *interface = ast_strdupa(number);
		char *tech = strsep(&number, "/");
		/* find if we already dialed this interface */
		struct ast_dialed_interface *di;
		AST_LIST_HEAD(,ast_dialed_interface) *dialed_interfaces;
		num_dialed++;
		if (ast_strlen_zero(number)) {
			ast_log(LOG_WARNING, "Dial argument takes format (technology/[device:]number1)\n");
			goto out;
		}
		if (!(tmp = ast_calloc(1, sizeof(*tmp))))
			goto out;
		if (opts.flags) {
			ast_copy_flags64(tmp, &opts,
				OPT_CANCEL_ELSEWHERE |
				OPT_CALLEE_TRANSFER | OPT_CALLER_TRANSFER |
				OPT_CALLEE_HANGUP | OPT_CALLER_HANGUP |
				OPT_CALLEE_MONITOR | OPT_CALLER_MONITOR |
				OPT_CALLEE_PARK | OPT_CALLER_PARK |
				OPT_CALLEE_MIXMONITOR | OPT_CALLER_MIXMONITOR |
				OPT_RINGBACK | OPT_MUSICBACK | OPT_FORCECLID);
			ast_set2_flag64(tmp, args.url, DIAL_NOFORWARDHTML);
		}
		ast_copy_string(numsubst, number, sizeof(numsubst));
		/* Request the peer */

		ast_channel_lock(chan);
		datastore = ast_channel_datastore_find(chan, &dialed_interface_info, NULL);
		/*
		 * Seed the chanlist's connected line information with previously
		 * acquired connected line info from the incoming channel.  The
		 * previously acquired connected line info could have been set
		 * through the CONNECTED_LINE dialplan function.
		 */
		ast_party_connected_line_copy(&tmp->connected, ast_channel_connected(chan));
		ast_channel_unlock(chan);

		if (datastore)
			dialed_interfaces = datastore->data;
		else {
			if (!(datastore = ast_datastore_alloc(&dialed_interface_info, NULL))) {
				ast_log(LOG_WARNING, "Unable to create channel datastore for dialed interfaces. Aborting!\n");
				chanlist_free(tmp);
				goto out;
			}

			datastore->inheritance = DATASTORE_INHERIT_FOREVER;

			if (!(dialed_interfaces = ast_calloc(1, sizeof(*dialed_interfaces)))) {
				ast_datastore_free(datastore);
				chanlist_free(tmp);
				goto out;
			}

			datastore->data = dialed_interfaces;
			AST_LIST_HEAD_INIT(dialed_interfaces);

			ast_channel_lock(chan);
			ast_channel_datastore_add(chan, datastore);
			ast_channel_unlock(chan);
		}

		AST_LIST_LOCK(dialed_interfaces);
		AST_LIST_TRAVERSE(dialed_interfaces, di, list) {
			if (!strcasecmp(di->interface, interface)) {
				ast_log(LOG_WARNING, "Skipping dialing interface '%s' again since it has already been dialed\n",
					di->interface);
				break;
			}
		}
		AST_LIST_UNLOCK(dialed_interfaces);

		if (di) {
			fulldial++;
			chanlist_free(tmp);
			continue;
		}

		/* It is always ok to dial a Local interface.  We only keep track of
		 * which "real" interfaces have been dialed.  The Local channel will
		 * inherit this list so that if it ends up dialing a real interface,
		 * it won't call one that has already been called. */
		if (strcasecmp(tech, "Local")) {
			if (!(di = ast_calloc(1, sizeof(*di) + strlen(interface)))) {
				AST_LIST_UNLOCK(dialed_interfaces);
				chanlist_free(tmp);
				goto out;
			}
			strcpy(di->interface, interface);

			AST_LIST_LOCK(dialed_interfaces);
			AST_LIST_INSERT_TAIL(dialed_interfaces, di, list);
			AST_LIST_UNLOCK(dialed_interfaces);
		}

		tc = ast_request(tech, ast_channel_nativeformats(chan), chan, numsubst, &cause);
		if (!tc) {
			/* If we can't, just go on to the next call */
			ast_log(LOG_WARNING, "Unable to create channel of type '%s' (cause %d - %s)\n",
				tech, cause, ast_cause2str(cause));
			handle_cause(cause, &num);
			if (!rest) /* we are on the last destination */
				ast_channel_hangupcause_set(chan, cause);
			chanlist_free(tmp);
			if (!ignore_cc && (cause == AST_CAUSE_BUSY || cause == AST_CAUSE_CONGESTION)) {
				if (!ast_cc_callback(chan, tech, numsubst, ast_cc_busy_interface)) {
					ast_cc_extension_monitor_add_dialstring(chan, interface, "");
				}
			}
			continue;
		}
		ast_channel_get_device_name(tc, device_name, sizeof(device_name));
		if (!ignore_cc) {
			ast_cc_extension_monitor_add_dialstring(chan, interface, device_name);
		}
		pbx_builtin_setvar_helper(tc, "DIALEDPEERNUMBER", numsubst);

		ast_channel_lock(tc);
		while (ast_channel_trylock(chan)) {
			CHANNEL_DEADLOCK_AVOIDANCE(tc);
		}
		/* Setup outgoing SDP to match incoming one */
		if (!outgoing && !rest && CAN_EARLY_BRIDGE(peerflags, chan, tc)) {
			ast_rtp_instance_early_bridge_make_compatible(tc, chan);
		}
		
		/* Inherit specially named variables from parent channel */
		ast_channel_inherit_variables(chan, tc);
		ast_channel_datastore_inherit(chan, tc);

		ast_channel_appl_set(tc, "AppDial");
		ast_channel_data_set(tc, "(Outgoing Line)");
		memset(ast_channel_whentohangup(tc), 0, sizeof(*ast_channel_whentohangup(tc)));

		/* Determine CallerID to store in outgoing channel. */
		ast_party_caller_set_init(&caller, ast_channel_caller(tc));
		if (ast_test_flag64(peerflags, OPT_ORIGINAL_CLID)) {
			caller.id = stored_clid;
			ast_channel_set_caller_event(tc, &caller, NULL);
			ast_set_flag64(tmp, DIAL_CALLERID_ABSENT);
		} else if (ast_strlen_zero(S_COR(ast_channel_caller(tc)->id.number.valid,
			ast_channel_caller(tc)->id.number.str, NULL))) {
			/*
			 * The new channel has no preset CallerID number by the channel
			 * driver.  Use the dialplan extension and hint name.
			 */
			caller.id = stored_clid;
			if (!caller.id.name.valid
				&& !ast_strlen_zero(S_COR(ast_channel_connected(chan)->id.name.valid,
					ast_channel_connected(chan)->id.name.str, NULL))) {
				/*
				 * No hint name available.  We have a connected name supplied by
				 * the dialplan we can use instead.
				 */
				caller.id.name.valid = 1;
				caller.id.name = ast_channel_connected(chan)->id.name;
			}
			ast_channel_set_caller_event(tc, &caller, NULL);
			ast_set_flag64(tmp, DIAL_CALLERID_ABSENT);
		} else if (ast_strlen_zero(S_COR(ast_channel_caller(tc)->id.name.valid, ast_channel_caller(tc)->id.name.str,
			NULL))) {
			/* The new channel has no preset CallerID name by the channel driver. */
			if (!ast_strlen_zero(S_COR(ast_channel_connected(chan)->id.name.valid,
				ast_channel_connected(chan)->id.name.str, NULL))) {
				/*
				 * We have a connected name supplied by the dialplan we can
				 * use instead.
				 */
				caller.id.name.valid = 1;
				caller.id.name = ast_channel_connected(chan)->id.name;
				ast_channel_set_caller_event(tc, &caller, NULL);
			}
		}

		/* Determine CallerID for outgoing channel to send. */
		if (ast_test_flag64(peerflags, OPT_FORCECLID) && !force_forwards_only) {
			struct ast_party_connected_line connected;

			ast_party_connected_line_set_init(&connected, ast_channel_connected(tc));
			connected.id = forced_clid;
			ast_channel_set_connected_line(tc, &connected, NULL);
		} else {
			ast_connected_line_copy_from_caller(ast_channel_connected(tc), ast_channel_caller(chan));
		}

		ast_party_redirecting_copy(ast_channel_redirecting(tc), ast_channel_redirecting(chan));

		ast_channel_dialed(tc)->transit_network_select = ast_channel_dialed(chan)->transit_network_select;

		if (!ast_strlen_zero(ast_channel_accountcode(chan))) {
			ast_channel_accountcode_set(tc, ast_channel_accountcode(chan));
		}
		if (ast_strlen_zero(ast_channel_musicclass(tc))) {
			ast_channel_musicclass_set(tc, ast_channel_musicclass(chan));
		}

		/* Pass ADSI CPE and transfer capability */
		ast_channel_adsicpe_set(tc, ast_channel_adsicpe(chan));
		ast_channel_transfercapability_set(tc, ast_channel_transfercapability(chan));

		/* If we have an outbound group, set this peer channel to it */
		if (outbound_group)
			ast_app_group_set_channel(tc, outbound_group);
		/* If the calling channel has the ANSWERED_ELSEWHERE flag set, inherit it. This is to support local channels */
		if (ast_test_flag(ast_channel_flags(chan), AST_FLAG_ANSWERED_ELSEWHERE))
			ast_set_flag(ast_channel_flags(tc), AST_FLAG_ANSWERED_ELSEWHERE);

		/* Check if we're forced by configuration */
		if (ast_test_flag64(&opts, OPT_CANCEL_ELSEWHERE))
			 ast_set_flag(ast_channel_flags(tc), AST_FLAG_ANSWERED_ELSEWHERE);


		/* Inherit context and extension */
		ast_channel_dialcontext_set(tc, ast_strlen_zero(ast_channel_macrocontext(chan)) ? ast_channel_context(chan) : ast_channel_macrocontext(chan));
		if (!ast_strlen_zero(ast_channel_macroexten(chan)))
			ast_channel_exten_set(tc, ast_channel_macroexten(chan));
		else
			ast_channel_exten_set(tc, ast_channel_exten(chan));

		ast_channel_unlock(tc);
		ast_channel_unlock(chan);
		res = ast_call(tc, numsubst, 0); /* Place the call, but don't wait on the answer */
		ast_channel_lock(chan);

		/* Save the info in cdr's that we called them */
		if (ast_channel_cdr(chan))
			ast_cdr_setdestchan(ast_channel_cdr(chan), ast_channel_name(tc));

		/* check the results of ast_call */
		if (res) {
			/* Again, keep going even if there's an error */
			ast_debug(1, "ast call on peer returned %d\n", res);
			ast_verb(3, "Couldn't call %s/%s\n", tech, numsubst);
			if (ast_channel_hangupcause(tc)) {
				ast_channel_hangupcause_set(chan, ast_channel_hangupcause(tc));
			}
			ast_channel_unlock(chan);
			ast_cc_call_failed(chan, tc, interface);
			ast_hangup(tc);
			tc = NULL;
			chanlist_free(tmp);
			continue;
		} else {
			senddialevent(chan, tc, numsubst);
			ast_verb(3, "Called %s/%s\n", tech, numsubst);
			ast_channel_unlock(chan);
		}
		/* Put them in the list of outgoing thingies...  We're ready now.
		   XXX If we're forcibly removed, these outgoing calls won't get
		   hung up XXX */
		ast_set_flag64(tmp, DIAL_STILLGOING);
		tmp->chan = tc;
		tmp->next = outgoing;
		outgoing = tmp;
		/* If this line is up, don't try anybody else */
		if (ast_channel_state(outgoing->chan) == AST_STATE_UP)
			break;
	}
	
	if (ast_strlen_zero(args.timeout)) {
		to = -1;
	} else {
		to = atoi(args.timeout);
		if (to > 0)
			to *= 1000;
		else {
			ast_log(LOG_WARNING, "Invalid timeout specified: '%s'. Setting timeout to infinite\n", args.timeout);
			to = -1;
		}
	}

	if (!outgoing) {
		strcpy(pa.status, "CHANUNAVAIL");
		if (fulldial == num_dialed) {
			res = -1;
			goto out;
		}
	} else {
		/* Our status will at least be NOANSWER */
		strcpy(pa.status, "NOANSWER");
		if (ast_test_flag64(outgoing, OPT_MUSICBACK)) {
			moh = 1;
			if (!ast_strlen_zero(opt_args[OPT_ARG_MUSICBACK])) {
				char *original_moh = ast_strdupa(ast_channel_musicclass(chan));
				ast_channel_musicclass_set(chan, opt_args[OPT_ARG_MUSICBACK]);
				ast_moh_start(chan, opt_args[OPT_ARG_MUSICBACK], NULL);
				ast_channel_musicclass_set(chan, original_moh);
			} else {
				ast_moh_start(chan, NULL, NULL);
			}
			ast_indicate(chan, AST_CONTROL_PROGRESS);
		} else if (ast_test_flag64(outgoing, OPT_RINGBACK)) {
			if (!ast_strlen_zero(opt_args[OPT_ARG_RINGBACK])) {
				if (dial_handle_playtones(chan, opt_args[OPT_ARG_RINGBACK])){
					ast_indicate(chan, AST_CONTROL_RINGING);
					sentringing++;
				} else {
					ast_indicate(chan, AST_CONTROL_PROGRESS);
				}
			} else {
				ast_indicate(chan, AST_CONTROL_RINGING);
				sentringing++;
			}
		}
	}

	peer = wait_for_answer(chan, outgoing, &to, peerflags, opt_args, &pa, &num, &result,
		dtmf_progress, ignore_cc, &forced_clid, &stored_clid);

	/* The ast_channel_datastore_remove() function could fail here if the
	 * datastore was moved to another channel during a masquerade. If this is
	 * the case, don't free the datastore here because later, when the channel
	 * to which the datastore was moved hangs up, it will attempt to free this
	 * datastore again, causing a crash
	 */
	ast_channel_lock(chan);
	datastore = ast_channel_datastore_find(chan, &dialed_interface_info, NULL); /* make sure we weren't cleaned up already */
	if (datastore && !ast_channel_datastore_remove(chan, datastore)) {
		ast_datastore_free(datastore);
	}
	ast_channel_unlock(chan);
	if (!peer) {
		if (result) {
			res = result;
		} else if (to) { /* Musta gotten hung up */
			res = -1;
		} else { /* Nobody answered, next please? */
			res = 0;
		}
	} else {
		const char *number;

		if (ast_test_flag64(&opts, OPT_CALLER_ANSWER))
			ast_answer(chan);

		strcpy(pa.status, "ANSWER");
		pbx_builtin_setvar_helper(chan, "DIALSTATUS", pa.status);
		/* Ah ha!  Someone answered within the desired timeframe.  Of course after this
		   we will always return with -1 so that it is hung up properly after the
		   conversation.  */
		hanguptree(outgoing, peer, 1);
		outgoing = NULL;
		/* If appropriate, log that we have a destination channel and set the answer time */
		if (ast_channel_cdr(chan)) {
			ast_cdr_setdestchan(ast_channel_cdr(chan), ast_channel_name(peer));
			ast_cdr_setanswer(ast_channel_cdr(chan), ast_channel_cdr(peer)->answer);
		}
		if (ast_channel_name(peer))
			pbx_builtin_setvar_helper(chan, "DIALEDPEERNAME", ast_channel_name(peer));
		
		ast_channel_lock(peer);
		number = pbx_builtin_getvar_helper(peer, "DIALEDPEERNUMBER"); 
		if (!number)
			number = numsubst;
		pbx_builtin_setvar_helper(chan, "DIALEDPEERNUMBER", number);
		ast_channel_unlock(peer);

		if (!ast_strlen_zero(args.url) && ast_channel_supports_html(peer) ) {
			ast_debug(1, "app_dial: sendurl=%s.\n", args.url);
			ast_channel_sendurl( peer, args.url );
		}
		if ( (ast_test_flag64(&opts, OPT_PRIVACY) || ast_test_flag64(&opts, OPT_SCREENING)) && pa.privdb_val == AST_PRIVACY_UNKNOWN) {
			if (do_privacy(chan, peer, &opts, opt_args, &pa)) {
				res = 0;
				goto out;
			}
		}
		if (!ast_test_flag64(&opts, OPT_ANNOUNCE) || ast_strlen_zero(opt_args[OPT_ARG_ANNOUNCE])) {
			res = 0;
		} else {
			int digit = 0;
			struct ast_channel *chans[2];
			struct ast_channel *active_chan;

			chans[0] = chan;
			chans[1] = peer;

			/* we need to stream the announcment while monitoring the caller for a hangup */

			/* stream the file */
			res = ast_streamfile(peer, opt_args[OPT_ARG_ANNOUNCE], ast_channel_language(peer));
			if (res) {
				res = 0;
				ast_log(LOG_ERROR, "error streaming file '%s' to callee\n", opt_args[OPT_ARG_ANNOUNCE]);
			}

			ast_set_flag(ast_channel_flags(peer), AST_FLAG_END_DTMF_ONLY);
			while (ast_channel_stream(peer)) {
				int ms;

				ms = ast_sched_wait(ast_channel_sched(peer));

				if (ms < 0 && !ast_channel_timingfunc(peer)) {
					ast_stopstream(peer);
					break;
				}
				if (ms < 0)
					ms = 1000;

				active_chan = ast_waitfor_n(chans, 2, &ms);
				if (active_chan) {
					struct ast_frame *fr = ast_read(active_chan);
					if (!fr) {
						ast_hangup(peer);
						res = -1;
						goto done;
					}
					switch(fr->frametype) {
						case AST_FRAME_DTMF_END:
							digit = fr->subclass.integer;
							if (active_chan == peer && strchr(AST_DIGIT_ANY, res)) {
								ast_stopstream(peer);
								res = ast_senddigit(chan, digit, 0);
							}
							break;
						case AST_FRAME_CONTROL:
							switch (fr->subclass.integer) {
								case AST_CONTROL_HANGUP:
									ast_frfree(fr);
									ast_hangup(peer);
									res = -1;
									goto done;
								default:
									break;
							}
							break;
						default:
							/* Ignore all others */
							break;
					}
					ast_frfree(fr);
				}
				ast_sched_runq(ast_channel_sched(peer));
			}
			ast_clear_flag(ast_channel_flags(peer), AST_FLAG_END_DTMF_ONLY);
		}

		if (chan && peer && ast_test_flag64(&opts, OPT_GOTO) && !ast_strlen_zero(opt_args[OPT_ARG_GOTO])) {
			/* chan and peer are going into the PBX, they both
			 * should probably get CDR records. */
			ast_clear_flag(ast_channel_cdr(chan), AST_CDR_FLAG_DIALED);
			ast_clear_flag(ast_channel_cdr(peer), AST_CDR_FLAG_DIALED);

			replace_macro_delimiter(opt_args[OPT_ARG_GOTO]);
			ast_parseable_goto(chan, opt_args[OPT_ARG_GOTO]);
			/* peer goes to the same context and extension as chan, so just copy info from chan*/
			ast_channel_context_set(peer, ast_channel_context(chan));
			ast_channel_exten_set(peer, ast_channel_exten(chan));
			ast_channel_priority_set(peer, ast_channel_priority(chan) + 2);
			ast_pbx_start(peer);
			hanguptree(outgoing, NULL, ast_test_flag64(&opts, OPT_CANCEL_ELSEWHERE) ? 1 : 0);
			if (continue_exec)
				*continue_exec = 1;
			res = 0;
			goto done;
		}

		if (ast_test_flag64(&opts, OPT_CALLEE_MACRO) && !ast_strlen_zero(opt_args[OPT_ARG_CALLEE_MACRO])) {
			struct ast_app *theapp;
			const char *macro_result;

			res = ast_autoservice_start(chan);
			if (res) {
				ast_log(LOG_ERROR, "Unable to start autoservice on calling channel\n");
				res = -1;
			}

			theapp = pbx_findapp("Macro");

			if (theapp && !res) { /* XXX why check res here ? */
				/* Set peer->exten and peer->context so that MACRO_EXTEN and MACRO_CONTEXT get set */
				ast_channel_context_set(peer, ast_channel_context(chan));
				ast_channel_exten_set(peer, ast_channel_exten(chan));

				replace_macro_delimiter(opt_args[OPT_ARG_CALLEE_MACRO]);
				res = pbx_exec(peer, theapp, opt_args[OPT_ARG_CALLEE_MACRO]);
				ast_debug(1, "Macro exited with status %d\n", res);
				res = 0;
			} else {
				ast_log(LOG_ERROR, "Could not find application Macro\n");
				res = -1;
			}

			if (ast_autoservice_stop(chan) < 0) {
				res = -1;
			}

			ast_channel_lock(peer);

			if (!res && (macro_result = pbx_builtin_getvar_helper(peer, "MACRO_RESULT"))) {
				char *macro_transfer_dest;

				if (!strcasecmp(macro_result, "BUSY")) {
					ast_copy_string(pa.status, macro_result, sizeof(pa.status));
					ast_set_flag64(peerflags, OPT_GO_ON);
					res = -1;
				} else if (!strcasecmp(macro_result, "CONGESTION") || !strcasecmp(macro_result, "CHANUNAVAIL")) {
					ast_copy_string(pa.status, macro_result, sizeof(pa.status));
					ast_set_flag64(peerflags, OPT_GO_ON);
					res = -1;
				} else if (!strcasecmp(macro_result, "CONTINUE")) {
					/* hangup peer and keep chan alive assuming the macro has changed
					   the context / exten / priority or perhaps
					   the next priority in the current exten is desired.
					*/
					ast_set_flag64(peerflags, OPT_GO_ON);
					res = -1;
				} else if (!strcasecmp(macro_result, "ABORT")) {
					/* Hangup both ends unless the caller has the g flag */
					res = -1;
				} else if (!strncasecmp(macro_result, "GOTO:", 5) && (macro_transfer_dest = ast_strdupa(macro_result + 5))) {
					res = -1;
					/* perform a transfer to a new extension */
					if (strchr(macro_transfer_dest, '^')) { /* context^exten^priority*/
						replace_macro_delimiter(macro_transfer_dest);
						if (!ast_parseable_goto(chan, macro_transfer_dest))
							ast_set_flag64(peerflags, OPT_GO_ON);
					}
				}
			}

			ast_channel_unlock(peer);
		}

		if (ast_test_flag64(&opts, OPT_CALLEE_GOSUB) && !ast_strlen_zero(opt_args[OPT_ARG_CALLEE_GOSUB])) {
			struct ast_app *theapp;
			const char *gosub_result;
			char *gosub_args, *gosub_argstart;
			int res9 = -1;

			res9 = ast_autoservice_start(chan);
			if (res9) {
				ast_log(LOG_ERROR, "Unable to start autoservice on calling channel\n");
				res9 = -1;
			}

			theapp = pbx_findapp("Gosub");

			if (theapp && !res9) {
				replace_macro_delimiter(opt_args[OPT_ARG_CALLEE_GOSUB]);

				/* Set where we came from */
				ast_channel_context_set(peer, "app_dial_gosub_virtual_context");
				ast_channel_exten_set(peer, "s");
				ast_channel_priority_set(peer, 0);

				gosub_argstart = strchr(opt_args[OPT_ARG_CALLEE_GOSUB], ',');
				if (gosub_argstart) {
					const char *what_is_s = "s";
					*gosub_argstart = 0;
					if (!ast_exists_extension(peer, opt_args[OPT_ARG_CALLEE_GOSUB], "s", 1, S_COR(ast_channel_caller(peer)->id.number.valid, ast_channel_caller(peer)->id.number.str, NULL)) &&
						 ast_exists_extension(peer, opt_args[OPT_ARG_CALLEE_GOSUB], "~~s~~", 1, S_COR(ast_channel_caller(peer)->id.number.valid, ast_channel_caller(peer)->id.number.str, NULL))) {
						what_is_s = "~~s~~";
					}
					if (asprintf(&gosub_args, "%s,%s,1(%s)", opt_args[OPT_ARG_CALLEE_GOSUB], what_is_s, gosub_argstart + 1) < 0) {
						ast_log(LOG_WARNING, "asprintf() failed: %s\n", strerror(errno));
						gosub_args = NULL;
					}
					*gosub_argstart = ',';
				} else {
					const char *what_is_s = "s";
					if (!ast_exists_extension(peer, opt_args[OPT_ARG_CALLEE_GOSUB], "s", 1, S_COR(ast_channel_caller(peer)->id.number.valid, ast_channel_caller(peer)->id.number.str, NULL)) &&
						 ast_exists_extension(peer, opt_args[OPT_ARG_CALLEE_GOSUB], "~~s~~", 1, S_COR(ast_channel_caller(peer)->id.number.valid, ast_channel_caller(peer)->id.number.str, NULL))) {
						what_is_s = "~~s~~";
					}
					if (asprintf(&gosub_args, "%s,%s,1", opt_args[OPT_ARG_CALLEE_GOSUB], what_is_s) < 0) {
						ast_log(LOG_WARNING, "asprintf() failed: %s\n", strerror(errno));
						gosub_args = NULL;
					}
				}

				if (gosub_args) {
					res9 = pbx_exec(peer, theapp, gosub_args);
					if (!res9) {
						struct ast_pbx_args pbx_args;
						/* A struct initializer fails to compile for this case ... */
						memset(&pbx_args, 0, sizeof(pbx_args));
						pbx_args.no_hangup_chan = 1;
						ast_pbx_run_args(peer, &pbx_args);
					}
					ast_free(gosub_args);
					ast_debug(1, "Gosub exited with status %d\n", res9);
				} else {
					ast_log(LOG_ERROR, "Could not Allocate string for Gosub arguments -- Gosub Call Aborted!\n");
				}

			} else if (!res9) {
				ast_log(LOG_ERROR, "Could not find application Gosub\n");
				res9 = -1;
			}

			if (ast_autoservice_stop(chan) < 0) {
				ast_log(LOG_ERROR, "Could not stop autoservice on calling channel\n");
				res9 = -1;
			}
			
			ast_channel_lock(peer);

			if (!res9 && (gosub_result = pbx_builtin_getvar_helper(peer, "GOSUB_RESULT"))) {
				char *gosub_transfer_dest;
				const char *gosub_retval = pbx_builtin_getvar_helper(peer, "GOSUB_RETVAL");

				/* Inherit return value from the peer, so it can be used in the master */
				if (gosub_retval) {
					pbx_builtin_setvar_helper(chan, "GOSUB_RETVAL", gosub_retval);
				}

				if (!strcasecmp(gosub_result, "BUSY")) {
					ast_copy_string(pa.status, gosub_result, sizeof(pa.status));
					ast_set_flag64(peerflags, OPT_GO_ON);
					res = -1;
				} else if (!strcasecmp(gosub_result, "CONGESTION") || !strcasecmp(gosub_result, "CHANUNAVAIL")) {
					ast_copy_string(pa.status, gosub_result, sizeof(pa.status));
					ast_set_flag64(peerflags, OPT_GO_ON);
					res = -1;
				} else if (!strcasecmp(gosub_result, "CONTINUE")) {
					/* hangup peer and keep chan alive assuming the macro has changed
					   the context / exten / priority or perhaps
					   the next priority in the current exten is desired.
					*/
					ast_set_flag64(peerflags, OPT_GO_ON);
					res = -1;
				} else if (!strcasecmp(gosub_result, "ABORT")) {
					/* Hangup both ends unless the caller has the g flag */
					res = -1;
				} else if (!strncasecmp(gosub_result, "GOTO:", 5) && (gosub_transfer_dest = ast_strdupa(gosub_result + 5))) {
					res = -1;
					/* perform a transfer to a new extension */
					if (strchr(gosub_transfer_dest, '^')) { /* context^exten^priority*/
						replace_macro_delimiter(gosub_transfer_dest);
						if (!ast_parseable_goto(chan, gosub_transfer_dest))
							ast_set_flag64(peerflags, OPT_GO_ON);
					}
				}
			}

			ast_channel_unlock(peer);	
		}

		if (!res) {
			if (!ast_tvzero(calldurationlimit)) {
				struct timeval whentohangup = ast_tvadd(ast_tvnow(), calldurationlimit);
				ast_channel_whentohangup_set(peer, &whentohangup);
			}
			if (!ast_strlen_zero(dtmfcalled)) {
				ast_verb(3, "Sending DTMF '%s' to the called party.\n", dtmfcalled);
				res = ast_dtmf_stream(peer, chan, dtmfcalled, 250, 0);
			}
			if (!ast_strlen_zero(dtmfcalling)) {
				ast_verb(3, "Sending DTMF '%s' to the calling party.\n", dtmfcalling);
				res = ast_dtmf_stream(chan, peer, dtmfcalling, 250, 0);
			}
		}

		if (res) { /* some error */
			res = -1;
		} else {
			if (ast_test_flag64(peerflags, OPT_CALLEE_TRANSFER))
				ast_set_flag(&(config.features_callee), AST_FEATURE_REDIRECT);
			if (ast_test_flag64(peerflags, OPT_CALLER_TRANSFER))
				ast_set_flag(&(config.features_caller), AST_FEATURE_REDIRECT);
			if (ast_test_flag64(peerflags, OPT_CALLEE_HANGUP))
				ast_set_flag(&(config.features_callee), AST_FEATURE_DISCONNECT);
			if (ast_test_flag64(peerflags, OPT_CALLER_HANGUP))
				ast_set_flag(&(config.features_caller), AST_FEATURE_DISCONNECT);
			if (ast_test_flag64(peerflags, OPT_CALLEE_MONITOR))
				ast_set_flag(&(config.features_callee), AST_FEATURE_AUTOMON);
			if (ast_test_flag64(peerflags, OPT_CALLER_MONITOR))
				ast_set_flag(&(config.features_caller), AST_FEATURE_AUTOMON);
			if (ast_test_flag64(peerflags, OPT_CALLEE_PARK))
				ast_set_flag(&(config.features_callee), AST_FEATURE_PARKCALL);
			if (ast_test_flag64(peerflags, OPT_CALLER_PARK))
				ast_set_flag(&(config.features_caller), AST_FEATURE_PARKCALL);
			if (ast_test_flag64(peerflags, OPT_CALLEE_MIXMONITOR))
				ast_set_flag(&(config.features_callee), AST_FEATURE_AUTOMIXMON);
			if (ast_test_flag64(peerflags, OPT_CALLER_MIXMONITOR))
				ast_set_flag(&(config.features_caller), AST_FEATURE_AUTOMIXMON);
			if (ast_test_flag64(peerflags, OPT_GO_ON))
				ast_set_flag(&(config.features_caller), AST_FEATURE_NO_H_EXTEN);

			config.end_bridge_callback = end_bridge_callback;
			config.end_bridge_callback_data = chan;
			config.end_bridge_callback_data_fixup = end_bridge_callback_data_fixup;
			
			if (moh) {
				moh = 0;
				ast_moh_stop(chan);
			} else if (sentringing) {
				sentringing = 0;
				ast_indicate(chan, -1);
			}
			/* Be sure no generators are left on it and reset the visible indication */
			ast_deactivate_generator(chan);
			ast_channel_visible_indication_set(chan, 0);
			/* Make sure channels are compatible */
			res = ast_channel_make_compatible(chan, peer);
			if (res < 0) {
				ast_log(LOG_WARNING, "Had to drop call because I couldn't make %s compatible with %s\n", ast_channel_name(chan), ast_channel_name(peer));
				ast_hangup(peer);
				res = -1;
				goto done;
			}
			if (opermode) {
				struct oprmode oprmode;

				oprmode.peer = peer;
				oprmode.mode = opermode;

				ast_channel_setoption(chan, AST_OPTION_OPRMODE, &oprmode, sizeof(oprmode), 0);
			}
			res = ast_bridge_call(chan, peer, &config);
		}

		ast_channel_context_set(peer, ast_channel_context(chan));

		if (ast_test_flag64(&opts, OPT_PEER_H)
			&& ast_exists_extension(peer, ast_channel_context(peer), "h", 1,
				S_COR(ast_channel_caller(peer)->id.number.valid, ast_channel_caller(peer)->id.number.str, NULL))) {
			int autoloopflag;
			int found;
			int res9;
			
			ast_channel_exten_set(peer, "h");
			ast_channel_priority_set(peer, 1);
			autoloopflag = ast_test_flag(ast_channel_flags(peer), AST_FLAG_IN_AUTOLOOP); /* save value to restore at the end */
			ast_set_flag(ast_channel_flags(peer), AST_FLAG_IN_AUTOLOOP);

			while ((res9 = ast_spawn_extension(peer, ast_channel_context(peer), ast_channel_exten(peer),
				ast_channel_priority(peer),
				S_COR(ast_channel_caller(peer)->id.number.valid, ast_channel_caller(peer)->id.number.str, NULL),
				&found, 1)) == 0) {
				ast_channel_priority_set(peer, ast_channel_priority(peer) + 1);
			}

			if (found && res9) {
				/* Something bad happened, or a hangup has been requested. */
				ast_debug(1, "Spawn extension (%s,%s,%d) exited non-zero on '%s'\n", ast_channel_context(peer), ast_channel_exten(peer), ast_channel_priority(peer), ast_channel_name(peer));
				ast_verb(2, "Spawn extension (%s, %s, %d) exited non-zero on '%s'\n", ast_channel_context(peer), ast_channel_exten(peer), ast_channel_priority(peer), ast_channel_name(peer));
			}
			ast_set2_flag(ast_channel_flags(peer), autoloopflag, AST_FLAG_IN_AUTOLOOP);  /* set it back the way it was */
		}
		if (!ast_check_hangup(peer) && ast_test_flag64(&opts, OPT_CALLEE_GO_ON)) {
			if(!ast_strlen_zero(opt_args[OPT_ARG_CALLEE_GO_ON])) {
				replace_macro_delimiter(opt_args[OPT_ARG_CALLEE_GO_ON]);
				ast_parseable_goto(peer, opt_args[OPT_ARG_CALLEE_GO_ON]);
			} else { /* F() */
				int goto_res;
				goto_res = ast_goto_if_exists(peer, ast_channel_context(chan), ast_channel_exten(chan), (ast_channel_priority(chan)) + 1); 
				if (goto_res == AST_PBX_GOTO_FAILED) {
					ast_hangup(peer);
					goto out;
				}
			}
			ast_pbx_start(peer);
		} else {
			if (!ast_check_hangup(chan))
				ast_channel_hangupcause_set(chan, ast_channel_hangupcause(peer));
			ast_hangup(peer);
		}
	}
out:
	if (moh) {
		moh = 0;
		ast_moh_stop(chan);
	} else if (sentringing) {
		sentringing = 0;
		ast_indicate(chan, -1);
	}

	if (delprivintro && ast_fileexists(pa.privintro, NULL, NULL) > 0) {
		ast_filedelete(pa.privintro, NULL);
		if (ast_fileexists(pa.privintro, NULL, NULL) > 0) {
			ast_log(LOG_NOTICE, "privacy: ast_filedelete didn't do its job on %s\n", pa.privintro);
		} else {
			ast_verb(3, "Successfully deleted %s intro file\n", pa.privintro);
		}
	}

	ast_channel_early_bridge(chan, NULL);
	hanguptree(outgoing, NULL, 0); /* In this case, there's no answer anywhere */
	pbx_builtin_setvar_helper(chan, "DIALSTATUS", pa.status);
	senddialendevent(chan, pa.status);
	ast_debug(1, "Exiting with DIALSTATUS=%s.\n", pa.status);
	
	if ((ast_test_flag64(peerflags, OPT_GO_ON)) && !ast_check_hangup(chan) && (res != AST_PBX_INCOMPLETE)) {
		if (!ast_tvzero(calldurationlimit))
			memset(ast_channel_whentohangup(chan), 0, sizeof(*ast_channel_whentohangup(chan)));
		res = 0;
	}

done:
	if (config.warning_sound) {
		ast_free((char *)config.warning_sound);
	}
	if (config.end_sound) {
		ast_free((char *)config.end_sound);
	}
	if (config.start_sound) {
		ast_free((char *)config.start_sound);
	}
	ast_ignore_cc(chan);
	return res;
}

static int dial_exec(struct ast_channel *chan, const char *data)
{
	struct ast_flags64 peerflags;

	memset(&peerflags, 0, sizeof(peerflags));

	return dial_exec_full(chan, data, &peerflags, NULL);
}

static int retrydial_exec(struct ast_channel *chan, const char *data)
{
	char *parse;
	const char *context = NULL;
	int sleepms = 0, loops = 0, res = -1;
	struct ast_flags64 peerflags = { 0, };
	AST_DECLARE_APP_ARGS(args,
		AST_APP_ARG(announce);
		AST_APP_ARG(sleep);
		AST_APP_ARG(retries);
		AST_APP_ARG(dialdata);
	);

	if (ast_strlen_zero(data)) {
		ast_log(LOG_WARNING, "RetryDial requires an argument!\n");
		return -1;
	}

	parse = ast_strdupa(data);
	AST_STANDARD_APP_ARGS(args, parse);

	if (!ast_strlen_zero(args.sleep) && (sleepms = atoi(args.sleep)))
		sleepms *= 1000;

	if (!ast_strlen_zero(args.retries)) {
		loops = atoi(args.retries);
	}

	if (!args.dialdata) {
		ast_log(LOG_ERROR, "%s requires a 4th argument (dialdata)\n", rapp);
		goto done;
	}

	if (sleepms < 1000)
		sleepms = 10000;

	if (!loops)
		loops = -1; /* run forever */

	ast_channel_lock(chan);
	context = pbx_builtin_getvar_helper(chan, "EXITCONTEXT");
	context = !ast_strlen_zero(context) ? ast_strdupa(context) : NULL;
	ast_channel_unlock(chan);

	res = 0;
	while (loops) {
		int continue_exec;

		ast_channel_data_set(chan, "Retrying");
		if (ast_test_flag(ast_channel_flags(chan), AST_FLAG_MOH))
			ast_moh_stop(chan);

		res = dial_exec_full(chan, args.dialdata, &peerflags, &continue_exec);
		if (continue_exec)
			break;

		if (res == 0) {
			if (ast_test_flag64(&peerflags, OPT_DTMF_EXIT)) {
				if (!ast_strlen_zero(args.announce)) {
					if (ast_fileexists(args.announce, NULL, ast_channel_language(chan)) > 0) {
						if (!(res = ast_streamfile(chan, args.announce, ast_channel_language(chan))))
							ast_waitstream(chan, AST_DIGIT_ANY);
					} else
						ast_log(LOG_WARNING, "Announce file \"%s\" specified in Retrydial does not exist\n", args.announce);
				}
				if (!res && sleepms) {
					if (!ast_test_flag(ast_channel_flags(chan), AST_FLAG_MOH))
						ast_moh_start(chan, NULL, NULL);
					res = ast_waitfordigit(chan, sleepms);
				}
			} else {
				if (!ast_strlen_zero(args.announce)) {
					if (ast_fileexists(args.announce, NULL, ast_channel_language(chan)) > 0) {
						if (!(res = ast_streamfile(chan, args.announce, ast_channel_language(chan))))
							res = ast_waitstream(chan, "");
					} else
						ast_log(LOG_WARNING, "Announce file \"%s\" specified in Retrydial does not exist\n", args.announce);
				}
				if (sleepms) {
					if (!ast_test_flag(ast_channel_flags(chan), AST_FLAG_MOH))
						ast_moh_start(chan, NULL, NULL);
					if (!res)
						res = ast_waitfordigit(chan, sleepms);
				}
			}
		}

		if (res < 0 || res == AST_PBX_INCOMPLETE) {
			break;
		} else if (res > 0) { /* Trying to send the call elsewhere (1 digit ext) */
			if (onedigit_goto(chan, context, (char) res, 1)) {
				res = 0;
				break;
			}
		}
		loops--;
	}
	if (loops == 0)
		res = 0;
	else if (res == 1)
		res = 0;

	if (ast_test_flag(ast_channel_flags(chan), AST_FLAG_MOH))
		ast_moh_stop(chan);
 done:
	return res;
}

static int unload_module(void)
{
	int res;
	struct ast_context *con;

	res = ast_unregister_application(app);
	res |= ast_unregister_application(rapp);

	if ((con = ast_context_find("app_dial_gosub_virtual_context"))) {
		ast_context_remove_extension2(con, "s", 1, NULL, 0);
		ast_context_destroy(con, "app_dial"); /* leave nothing behind */
	}

	return res;
}

static int load_module(void)
{
	int res;
	struct ast_context *con;

	con = ast_context_find_or_create(NULL, NULL, "app_dial_gosub_virtual_context", "app_dial");
	if (!con)
		ast_log(LOG_ERROR, "Dial virtual context 'app_dial_gosub_virtual_context' does not exist and unable to create\n");
	else
		ast_add_extension2(con, 1, "s", 1, NULL, NULL, "NoOp", ast_strdup(""), ast_free_ptr, "app_dial");

	res = ast_register_application_xml(app, dial_exec);
	res |= ast_register_application_xml(rapp, retrydial_exec);

	return res;
}

AST_MODULE_INFO_STANDARD(ASTERISK_GPL_KEY, "Dialing Application");<|MERGE_RESOLUTION|>--- conflicted
+++ resolved
@@ -1309,23 +1309,14 @@
 					}
 					break;
 				case AST_CONTROL_VIDUPDATE:
-<<<<<<< HEAD
-					ast_verb(3, "%s requested a video update, passing it to %s\n", ast_channel_name(c), ast_channel_name(in));
-					ast_indicate(in, AST_CONTROL_VIDUPDATE);
-					break;
-				case AST_CONTROL_SRCUPDATE:
-					ast_verb(3, "%s requested a source update, passing it to %s\n", ast_channel_name(c), ast_channel_name(in));
-					ast_indicate(in, AST_CONTROL_SRCUPDATE);
-=======
 				case AST_CONTROL_SRCUPDATE:
 				case AST_CONTROL_SRCCHANGE:
 					if (!single || caller_entertained) {
 						break;
 					}
 					ast_verb(3, "%s requested media update control %d, passing it to %s\n",
-						c->name, f->subclass.integer, in->name);
+						ast_channel_name(c), f->subclass.integer, ast_channel_name(in));
 					ast_indicate(in, f->subclass.integer);
->>>>>>> 7f025866
 					break;
 				case AST_CONTROL_CONNECTED_LINE:
 					if (ast_test_flag64(peerflags, OPT_IGNORE_CONNECTEDLINE)) {
@@ -1369,35 +1360,22 @@
 					}
 					break;
 				case AST_CONTROL_PROCEEDING:
-<<<<<<< HEAD
 					ast_verb(3, "%s is proceeding passing it to %s\n", ast_channel_name(c), ast_channel_name(in));
-					if (single && CAN_EARLY_BRIDGE(peerflags, in, c))
-=======
-					ast_verb(3, "%s is proceeding passing it to %s\n", c->name, in->name);
 					if (single && !caller_entertained
 						&& CAN_EARLY_BRIDGE(peerflags, in, c)) {
->>>>>>> 7f025866
 						ast_channel_early_bridge(in, c);
 					}
 					if (!ast_test_flag64(outgoing, OPT_RINGBACK))
 						ast_indicate(in, AST_CONTROL_PROCEEDING);
 					break;
 				case AST_CONTROL_HOLD:
-<<<<<<< HEAD
+					/* XXX this should be saved like AST_CONTROL_CONNECTED_LINE for !single || caller_entertained */
 					ast_verb(3, "Call on %s placed on hold\n", ast_channel_name(c));
-					ast_indicate(in, AST_CONTROL_HOLD);
-					break;
-				case AST_CONTROL_UNHOLD:
-					ast_verb(3, "Call on %s left from hold\n", ast_channel_name(c));
-=======
-					/* XXX this should be saved like AST_CONTROL_CONNECTED_LINE for !single || caller_entertained */
-					ast_verb(3, "Call on %s placed on hold\n", c->name);
 					ast_indicate_data(in, AST_CONTROL_HOLD, f->data.ptr, f->datalen);
 					break;
 				case AST_CONTROL_UNHOLD:
 					/* XXX this should be saved like AST_CONTROL_CONNECTED_LINE for !single || caller_entertained */
-					ast_verb(3, "Call on %s left from hold\n", c->name);
->>>>>>> 7f025866
+					ast_verb(3, "Call on %s left from hold\n", ast_channel_name(c));
 					ast_indicate(in, AST_CONTROL_UNHOLD);
 					break;
 				case AST_CONTROL_OFFHOOK:
@@ -1411,13 +1389,8 @@
 					}
 					break;
 				case -1:
-<<<<<<< HEAD
-					if (!ast_test_flag64(outgoing, OPT_RINGBACK | OPT_MUSICBACK)) {
+					if (single && !caller_entertained) {
 						ast_verb(3, "%s stopped sounds\n", ast_channel_name(c));
-=======
-					if (single && !caller_entertained) {
-						ast_verb(3, "%s stopped sounds\n", c->name);
->>>>>>> 7f025866
 						ast_indicate(in, -1);
 						pa->sentringing = 0;
 					}
@@ -1547,20 +1520,15 @@
 				case AST_FRAME_CONTROL:
 					switch (f->subclass.integer) {
 					case AST_CONTROL_HOLD:
-						ast_verb(3, "Call on %s placed on hold\n", o->chan->name);
+						ast_verb(3, "Call on %s placed on hold\n", ast_channel_name(o->chan));
 						ast_indicate_data(o->chan, AST_CONTROL_HOLD, f->data.ptr, f->datalen);
 						break;
 					case AST_CONTROL_UNHOLD:
-						ast_verb(3, "Call on %s left from hold\n", o->chan->name);
+						ast_verb(3, "Call on %s left from hold\n", ast_channel_name(o->chan));
 						ast_indicate(o->chan, AST_CONTROL_UNHOLD);
 						break;
 					case AST_CONTROL_VIDUPDATE:
 					case AST_CONTROL_SRCUPDATE:
-<<<<<<< HEAD
-						ast_verb(3, "%s requested special control %d, passing it to %s\n",
-							ast_channel_name(in), f->subclass.integer, ast_channel_name(o->chan));
-						ast_indicate_data(o->chan, f->subclass.integer, f->data.ptr, f->datalen);
-=======
 					case AST_CONTROL_SRCCHANGE:
 						if (!single || caller_entertained) {
 							/*
@@ -1571,9 +1539,8 @@
 							goto skip_frame;
 						}
 						ast_verb(3, "%s requested media update control %d, passing it to %s\n",
-							in->name, f->subclass.integer, o->chan->name);
+							ast_channel_name(in), f->subclass.integer, ast_channel_name(o->chan));
 						ast_indicate(o->chan, f->subclass.integer);
->>>>>>> 7f025866
 						break;
 					case AST_CONTROL_CONNECTED_LINE:
 						if (ast_channel_connected_line_sub(in, o->chan, f, 1) &&
