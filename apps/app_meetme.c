--- conflicted
+++ resolved
@@ -4963,7 +4963,6 @@
 	return 0;
 }
 
-<<<<<<< HEAD
 static int action_meetmelistrooms(struct mansession *s, const struct message *m)
 {
 	const char *actionid = astman_get_header(m, "ActionID");
@@ -5029,7 +5028,8 @@
 	"%s"
 	"\r\n", totalitems, idText);
 	return 0;
-=======
+}
+
 /*! \internal
  * \brief creates directory structure and assigns absolute path from relative paths for filenames
  *
@@ -5053,7 +5053,6 @@
 		ast_mkdir(buffer, 0777);
 		*slash = '/';
 	}
->>>>>>> 04210eca
 }
 
 static void *recordthread(void *args)
