--- conflicted
+++ resolved
@@ -57,10 +57,7 @@
 #include "confbridge/include/confbridge.h"
 #include "asterisk/paths.h"
 #include "asterisk/manager.h"
-<<<<<<< HEAD
-=======
 #include "asterisk/test.h"
->>>>>>> a5211d84
 
 /*** DOCUMENTATION
     <application name="ConfBridge" language="en_US">
@@ -344,13 +341,10 @@
 		return S_OR(custom_sounds->join, "confbridge-join");
 	case CONF_SOUND_LEAVE:
 		return S_OR(custom_sounds->leave, "confbridge-leave");
-<<<<<<< HEAD
 	case CONF_SOUND_PARTICIPANTS_MUTED:
 		return S_OR(custom_sounds->participantsmuted, "conf-now-muted");
 	case CONF_SOUND_PARTICIPANTS_UNMUTED:
 		return S_OR(custom_sounds->participantsunmuted, "conf-now-unmuted");
-=======
->>>>>>> a5211d84
 	}
 
 	return "";
@@ -475,10 +469,7 @@
 
 		chan = ast_channel_unref(chan);
 		pthread_join(thread, NULL);
-<<<<<<< HEAD
-=======
 		ast_test_suite_event_notify("CONF_STOP_RECORD", "Message: stopped conference recording channel\r\nConference: %s", conference_bridge->b_profile.name);
->>>>>>> a5211d84
 
 		ao2_lock(conference_bridge);
 	}
@@ -531,10 +522,7 @@
 		return -1;
 	}
 
-<<<<<<< HEAD
-=======
 	ast_test_suite_event_notify("CONF_START_RECORD", "Message: started conference recording channel\r\nConference: %s", conference_bridge->b_profile.name);
->>>>>>> a5211d84
 	ao2_unlock(conference_bridge);
 	return 0;
 }
@@ -1560,10 +1548,7 @@
 	/* Mute or unmute yourself, note we only allow manipulation if they aren't waiting for a marked user or if marked users exist */
 	if (!ast_test_flag(&conference_bridge_user->u_profile, USER_OPT_WAITMARKED) || conference_bridge->markedusers) {
 		conference_bridge_user->features.mute = (!conference_bridge_user->features.mute ? 1 : 0);
-<<<<<<< HEAD
-=======
 		ast_test_suite_event_notify("CONF_MUTE", "Message: participant %s %s\r\nConference: %s\r\nChannel: %s", chan->name, conference_bridge_user->features.mute ? "muted" : "unmuted", conference_bridge_user->b_profile.name, chan->name);
->>>>>>> a5211d84
 	}
 	return ast_stream_and_wait(chan, (conference_bridge_user->features.mute ?
 		conf_get_sound(CONF_SOUND_MUTED, conference_bridge_user->b_profile.sounds) :
@@ -1571,7 +1556,6 @@
 		"");
 }
 
-<<<<<<< HEAD
 static int action_toggle_mute_participants(struct conference_bridge *conference_bridge, struct conference_bridge_user *conference_bridge_user)
 {
 	struct conference_bridge_user *participant = NULL;
@@ -1603,8 +1587,6 @@
 	return 0;
 }
 
-=======
->>>>>>> a5211d84
 static int action_playback(struct ast_bridge_channel *bridge_channel, const char *playback_file)
 {
 	char *file_copy = ast_strdupa(playback_file);
@@ -1784,7 +1766,6 @@
 				conference_bridge_user,
 				bridge_channel->chan);
 			break;
-<<<<<<< HEAD
 		case MENU_ACTION_ADMIN_TOGGLE_MUTE_PARTICIPANTS:
 			if (!isadmin) {
 				break;
@@ -1794,8 +1775,6 @@
 		case MENU_ACTION_PARTICIPANT_COUNT:
 			announce_user_count(conference_bridge, conference_bridge_user);
 			break;
-=======
->>>>>>> a5211d84
 		case MENU_ACTION_PLAYBACK:
 			if (!stop_prompts) {
 				res |= action_playback(bridge_channel, menu_action->data.playback_file);
@@ -2013,23 +1992,15 @@
 			ast_cli(a->fd, "No conference bridge named '%s' found!\n", a->argv[2]);
 			return CLI_SUCCESS;
 		}
-<<<<<<< HEAD
 		ast_cli(a->fd, "Channel                       User Profile     Bridge Profile   Menu             CallerID\n");
 		ast_cli(a->fd, "============================= ================ ================ ================ ================\n");
-=======
-		ast_cli(a->fd, "Channel                       User Profile     Bridge Profile   Menu\n");
-		ast_cli(a->fd, "============================= ================ ================ ================\n");
->>>>>>> a5211d84
 		ao2_lock(bridge);
 		AST_LIST_TRAVERSE(&bridge->users_list, participant, list) {
 			ast_cli(a->fd, "%-29s ", participant->chan->name);
 			ast_cli(a->fd, "%-17s", participant->u_profile.name);
 			ast_cli(a->fd, "%-17s", participant->b_profile.name);
 			ast_cli(a->fd, "%-17s", participant->menu_name);
-<<<<<<< HEAD
 			ast_cli(a->fd, "%-17s", S_COR(participant->chan->caller.id.number.valid, participant->chan->caller.id.number.str, "<unknown>"));
-=======
->>>>>>> a5211d84
 			ast_cli(a->fd, "\n");
 		}
 		ao2_unlock(bridge);
@@ -2059,10 +2030,7 @@
 	}
 	ao2_lock(bridge);
 	bridge->locked = lock;
-<<<<<<< HEAD
-=======
 	ast_test_suite_event_notify("CONF_LOCK", "Message: conference %s\r\nConference: %s", bridge->locked ? "locked" : "unlocked", bridge->b_profile.name);
->>>>>>> a5211d84
 	ao2_unlock(bridge);
 	ao2_ref(bridge, -1);
 
@@ -2095,10 +2063,7 @@
 	}
 	if (participant) {
 		participant->features.mute = mute;
-<<<<<<< HEAD
-=======
 		ast_test_suite_event_notify("CONF_MUTE", "Message: participant %s %s\r\nConference: %s\r\nChannel: %s", participant->chan->name, participant->features.mute ? "muted" : "unmuted", bridge->b_profile.name, participant->chan->name);
->>>>>>> a5211d84
 	} else {
 		res = -2;;
 	}
@@ -2741,12 +2706,8 @@
 	} else if (!strncasecmp(args.type, "locked", 6)) {
 		count = bridge->locked;
 	} else {
-<<<<<<< HEAD
 		ast_log(LOG_ERROR, "Invalid keyword '%s' passed to CONFBRIDGE_INFO.  Should be one of: "
 			"parties, admins, marked, or locked.\n", args.type);
-=======
-		ast_log(LOG_ERROR, "Invalid keyword.\n");
->>>>>>> a5211d84
 	}
 	snprintf(buf, len, "%d", count);
 	ao2_unlock(bridge);
