/*
 * Asterisk -- An open source telephony toolkit.
 *
 * Copyright (C) 2007-2008, Digium, Inc.
 *
 * Joshua Colp <jcolp@digium.com>
 * David Vossel <dvossel@digium.com>
 *
 * See http://www.asterisk.org for more information about
 * the Asterisk project. Please do not directly contact
 * any of the maintainers of this project for assistance;
 * the project provides a web site, mailing lists and IRC
 * channels for your use.
 *
 * This program is free software, distributed under the terms of
 * the GNU General Public License Version 2. See the LICENSE file
 * at the top of the source tree.
 */

/*! \file
 *
 * \brief Conference Bridge application
 *
 * \author\verbatim Joshua Colp <jcolp@digium.com> \endverbatim
 * \author\verbatim David Vossel <dvossel@digium.com> \endverbatim
 *
 * This is a conference bridge application utilizing the bridging core.
 * \ingroup applications
 */

/*** MODULEINFO
	<support_level>core</support_level>
 ***/

#include "asterisk.h"

ASTERISK_FILE_VERSION(__FILE__, "$Revision$")

#include <stdio.h>
#include <stdlib.h>
#include <unistd.h>
#include <string.h>
#include <signal.h>

#include "asterisk/cli.h"
#include "asterisk/file.h"
#include "asterisk/channel.h"
#include "asterisk/pbx.h"
#include "asterisk/pbx.h"
#include "asterisk/module.h"
#include "asterisk/lock.h"
#include "asterisk/bridging.h"
#include "asterisk/musiconhold.h"
#include "asterisk/say.h"
#include "asterisk/audiohook.h"
#include "asterisk/astobj2.h"
#include "confbridge/include/confbridge.h"
#include "asterisk/paths.h"
#include "asterisk/manager.h"
#include "asterisk/test.h"

/*** DOCUMENTATION
    <application name="ConfBridge" language="en_US">
            <synopsis>
                    Conference bridge application.
            </synopsis>
            <syntax>
                    <parameter name="confno">
                            <para>The conference number</para>
                    </parameter>
                    <parameter name="bridge_profile">
                            <para>The bridge profile name from confbridge.conf.  When left blank, a dynamically built bridge profile created by the CONFBRIDGE dialplan function is searched for on the channel and used.  If no dynamic profile is present, the 'default_bridge' profile found in confbridge.conf is used. </para>
                            <para>It is important to note that while user profiles may be unique for each participant, mixing bridge profiles on a single conference is _NOT_ recommended and will produce undefined results.</para>
                    </parameter>
                    <parameter name="user_profile">
                            <para>The user profile name from confbridge.conf.  When left blank, a dynamically built user profile created by the CONFBRIDGE dialplan function is searched for on the channel and used.  If no dynamic profile is present, the 'default_user' profile found in confbridge.conf is used.</para>
                    </parameter>
                    <parameter name="menu">
                            <para>The name of the DTMF menu in confbridge.conf to be applied to this channel.  No menu is applied by default if this option is left blank.</para>
                    </parameter>
            </syntax>
            <description>
                    <para>Enters the user into a specified conference bridge. The user can exit the conference by hangup or DTMF menu option.</para>
            </description>
			<see-also>
				<ref type="application">ConfBridge</ref>
				<ref type="function">CONFBRIDGE</ref>
				<ref type="function">CONFBRIDGE_INFO</ref>
			</see-also>
    </application>
	<function name="CONFBRIDGE" language="en_US">
		<synopsis>
			Set a custom dynamic bridge and user profile on a channel for the ConfBridge application using the same options defined in confbridge.conf.
		</synopsis>
		<syntax>
			<parameter name="type" required="true">
				<para>Type refers to which type of profile the option belongs too.  Type can be <literal>bridge</literal> or <literal>user</literal>.</para>
			</parameter>
            <parameter name="option" required="true">
				<para>Option refers to <filename>confbridge.conf</filename> option that is being set dynamically on this channel.</para>
			</parameter>
		</syntax>
		<description>
			<para>---- Example 1 ----</para>
			<para>In this example the custom set user profile on this channel will automatically be used by the ConfBridge app.</para> 
			<para>exten => 1,1,Answer() </para>
			<para>exten => 1,n,Set(CONFBRIDGE(user,announce_join_leave)=yes)</para>
			<para>exten => 1,n,Set(CONFBRIDGE(user,startmuted)=yes)</para>
			<para>exten => 1,n,ConfBridge(1) </para>
			<para>---- Example 2 ----</para>
			<para>This example shows how to use a predefined user or bridge profile in confbridge.conf as a template for a dynamic profile. Here we make a admin/marked user out of the default_user profile that is already defined in confbridge.conf.</para> 
			<para>exten => 1,1,Answer() </para>
			<para>exten => 1,n,Set(CONFBRIDGE(user,template)=default_user)</para>
			<para>exten => 1,n,Set(CONFBRIDGE(user,admin)=yes)</para>
			<para>exten => 1,n,Set(CONFBRIDGE(user,marked)=yes)</para>
			<para>exten => 1,n,ConfBridge(1)</para>
		</description>
	</function>
	<function name="CONFBRIDGE_INFO" language="en_US">
		<synopsis>
			Get information about a ConfBridge conference.
		</synopsis>
		<syntax>
			<parameter name="type" required="true">
				<para>Type can be <literal>parties</literal>, <literal>admins</literal>, <literal>marked</literal>, or <literal>locked</literal>.</para>
			</parameter>
			<parameter name="conf" required="true">
				<para>Conf refers to the name of the conference being referenced.</para>
			</parameter>
		</syntax>
		<description>
			<para>This function returns a non-negative integer for valid conference identifiers (0 or 1 for <literal>locked</literal>) and "" for invalid conference identifiers.</para> 
		</description>
	</function>
	<manager name="ConfbridgeList" language="en_US">
		<synopsis>
			List participants in a conference.
		</synopsis>
		<syntax>
			<xi:include xpointer="xpointer(/docs/manager[@name='Login']/syntax/parameter[@name='ActionID'])" />
			<parameter name="Conference" required="false">
				<para>Conference number.</para>
			</parameter>
		</syntax>
		<description>
			<para>Lists all users in a particular ConfBridge conference.
			ConfbridgeList will follow as separate events, followed by a final event called
			ConfbridgeListComplete.</para>
		</description>
	</manager>
	<manager name="ConfbridgeListRooms" language="en_US">
		<synopsis>
			List active conferences.
		</synopsis>
		<syntax>
			<xi:include xpointer="xpointer(/docs/manager[@name='Login']/syntax/parameter[@name='ActionID'])" />
		</syntax>
		<description>
			<para>Lists data about all active conferences.
				ConfbridgeListRooms will follow as separate events, followed by a final event called
				ConfbridgeListRoomsComplete.</para>
		</description>
	</manager>
	<manager name="ConfbridgeMute" language="en_US">
		<synopsis>
			Mute a Confbridge user.
		</synopsis>
		<syntax>
			<xi:include xpointer="xpointer(/docs/manager[@name='Login']/syntax/parameter[@name='ActionID'])" />
			<parameter name="Conference" required="true" />
			<parameter name="Channel" required="true" />
		</syntax>
		<description>
		</description>
	</manager>
	<manager name="ConfbridgeUnmute" language="en_US">
		<synopsis>
			Unmute a Confbridge user.
		</synopsis>
		<syntax>
			<xi:include xpointer="xpointer(/docs/manager[@name='Login']/syntax/parameter[@name='ActionID'])" />
			<parameter name="Conference" required="true" />
			<parameter name="Channel" required="true" />
		</syntax>
		<description>
		</description>
	</manager>
	<manager name="ConfbridgeKick" language="en_US">
		<synopsis>
			Kick a Confbridge user.
		</synopsis>
		<syntax>
			<xi:include xpointer="xpointer(/docs/manager[@name='Login']/syntax/parameter[@name='ActionID'])" />
			<parameter name="Conference" required="true" />
			<parameter name="Channel" required="true" />
		</syntax>
		<description>
		</description>
	</manager>
	<manager name="ConfbridgeLock" language="en_US">
		<synopsis>
			Lock a Confbridge conference.
		</synopsis>
		<syntax>
			<xi:include xpointer="xpointer(/docs/manager[@name='Login']/syntax/parameter[@name='ActionID'])" />
			<parameter name="Conference" required="true" />
		</syntax>
		<description>
		</description>
	</manager>
	<manager name="ConfbridgeUnlock" language="en_US">
		<synopsis>
			Unlock a Confbridge conference.
		</synopsis>
		<syntax>
			<xi:include xpointer="xpointer(/docs/manager[@name='Login']/syntax/parameter[@name='ActionID'])" />
			<parameter name="Conference" required="true" />
		</syntax>
		<description>
		</description>
	</manager>
	<manager name="ConfbridgeStartRecord" language="en_US">
		<synopsis>
			Start recording a Confbridge conference.
		</synopsis>
		<syntax>
			<xi:include xpointer="xpointer(/docs/manager[@name='Login']/syntax/parameter[@name='ActionID'])" />
			<parameter name="Conference" required="true" />
			<parameter name="RecordFile" required="false" />
		</syntax>
		<description>
			<para>Start recording a conference. If recording is already present an error will be returned. If RecordFile is not provided, the default record file specified in the conference's bridge profile will be used, if that is not present either a file will automatically be generated in the monitor directory.</para>
		</description>
	</manager>
	<manager name="ConfbridgeStopRecord" language="en_US">
		<synopsis>
			Stop recording a Confbridge conference.
		</synopsis>
		<syntax>
			<xi:include xpointer="xpointer(/docs/manager[@name='Login']/syntax/parameter[@name='ActionID'])" />
			<parameter name="Conference" required="true" />
		</syntax>
		<description>
		</description>
	</manager>
	<manager name="ConfbridgeSetSingleVideoSrc" language="en_US">
		<synopsis>
			Set a conference user as the single video source distributed to all other participants.
		</synopsis>
		<syntax>
			<xi:include xpointer="xpointer(/docs/manager[@name='Login']/syntax/parameter[@name='ActionID'])" />
			<parameter name="Conference" required="true" />
			<parameter name="Channel" required="true" />
		</syntax>
		<description>
		</description>
	</manager>

***/

/*!
 * \par Playing back a file to a channel in a conference
 * You might notice in this application that while playing a sound file
 * to a channel the actual conference bridge lock is not held. This is done so
 * that other channels are not blocked from interacting with the conference bridge.
 * Unfortunately because of this it is possible for things to change after the sound file
 * is done being played. Data must therefore be checked after reacquiring the conference
 * bridge lock if it is important.
 */

static const char app[] = "ConfBridge";

/* Number of buckets our conference bridges container can have */
#define CONFERENCE_BRIDGE_BUCKETS 53

/*! \brief Container to hold all conference bridges in progress */
static struct ao2_container *conference_bridges;

static int play_sound_file(struct conference_bridge *conference_bridge, const char *filename);
static int play_sound_number(struct conference_bridge *conference_bridge, int say_number);
static int execute_menu_entry(struct conference_bridge *conference_bridge,
	struct conference_bridge_user *conference_bridge_user,
	struct ast_bridge_channel *bridge_channel,
	struct conf_menu_entry *menu_entry,
	struct conf_menu *menu);

/*! \brief Hashing function used for conference bridges container */
static int conference_bridge_hash_cb(const void *obj, const int flags)
{
	const struct conference_bridge *conference_bridge = obj;
	return ast_str_case_hash(conference_bridge->name);
}

/*! \brief Comparison function used for conference bridges container */
static int conference_bridge_cmp_cb(void *obj, void *arg, int flags)
{
	const struct conference_bridge *conference_bridge0 = obj, *conference_bridge1 = arg;
	return (!strcasecmp(conference_bridge0->name, conference_bridge1->name) ? CMP_MATCH | CMP_STOP : 0);
}

const char *conf_get_sound(enum conf_sounds sound, struct bridge_profile_sounds *custom_sounds)
{
	switch (sound) {
	case CONF_SOUND_HAS_JOINED:
		return S_OR(custom_sounds->hasjoin, "conf-hasjoin");
	case CONF_SOUND_HAS_LEFT:
		return S_OR(custom_sounds->hasleft, "conf-hasleft");
	case CONF_SOUND_KICKED:
		return S_OR(custom_sounds->kicked, "conf-kicked");
	case CONF_SOUND_MUTED:
		return S_OR(custom_sounds->muted, "conf-muted");
	case CONF_SOUND_UNMUTED:
		return S_OR(custom_sounds->unmuted, "conf-unmuted");
	case CONF_SOUND_ONLY_ONE:
		return S_OR(custom_sounds->onlyone, "conf-onlyone");
	case CONF_SOUND_THERE_ARE:
		return S_OR(custom_sounds->thereare, "conf-thereare");
	case CONF_SOUND_OTHER_IN_PARTY:
		return S_OR(custom_sounds->otherinparty, "conf-otherinparty");
	case CONF_SOUND_PLACE_IN_CONF:
		return S_OR(custom_sounds->placeintoconf, "conf-placeintoconf");
	case CONF_SOUND_WAIT_FOR_LEADER:
		return S_OR(custom_sounds->waitforleader, "conf-waitforleader");
	case CONF_SOUND_LEADER_HAS_LEFT:
		return S_OR(custom_sounds->leaderhasleft, "conf-leaderhasleft");
	case CONF_SOUND_GET_PIN:
		return S_OR(custom_sounds->getpin, "conf-getpin");
	case CONF_SOUND_INVALID_PIN:
		return S_OR(custom_sounds->invalidpin, "conf-invalidpin");
	case CONF_SOUND_ONLY_PERSON:
		return S_OR(custom_sounds->onlyperson, "conf-onlyperson");
	case CONF_SOUND_LOCKED:
		return S_OR(custom_sounds->locked, "conf-locked");
	case CONF_SOUND_LOCKED_NOW:
		return S_OR(custom_sounds->lockednow, "conf-lockednow");
	case CONF_SOUND_UNLOCKED_NOW:
		return S_OR(custom_sounds->unlockednow, "conf-unlockednow");
	case CONF_SOUND_ERROR_MENU:
		return S_OR(custom_sounds->errormenu, "conf-errormenu");
	case CONF_SOUND_JOIN:
		return S_OR(custom_sounds->join, "confbridge-join");
	case CONF_SOUND_LEAVE:
		return S_OR(custom_sounds->leave, "confbridge-leave");
<<<<<<< HEAD
	case CONF_SOUND_PARTICIPANTS_MUTED:
		return S_OR(custom_sounds->participantsmuted, "conf-now-muted");
	case CONF_SOUND_PARTICIPANTS_UNMUTED:
		return S_OR(custom_sounds->participantsunmuted, "conf-now-unmuted");
=======
>>>>>>> dec89cbb
	}

	return "";
}

static struct ast_frame *rec_read(struct ast_channel *ast)
{
	return &ast_null_frame;
}
static int rec_write(struct ast_channel *ast, struct ast_frame *f)
{
	return 0;
}
static struct ast_channel *rec_request(const char *type, struct ast_format_cap *cap, const struct ast_channel *requestor, void *data, int *cause);
static struct ast_channel_tech record_tech = {
	.type = "ConfBridgeRec",
	.description = "Conference Bridge Recording Channel",
	.requester = rec_request,
	.read = rec_read,
	.write = rec_write,
};
static struct ast_channel *rec_request(const char *type, struct ast_format_cap *cap, const struct ast_channel *requestor, void *data, int *cause)
{
	struct ast_channel *tmp;
	struct ast_format fmt;
	const char *conf_name = data;
	if (!(tmp = ast_channel_alloc(1, AST_STATE_UP, 0, 0, "", "", "", NULL, 0,
		"ConfBridgeRecorder/conf-%s-uid-%d",
		conf_name,
		(int) ast_random()))) {
		return NULL;
	}
	ast_format_set(&fmt, AST_FORMAT_SLINEAR, 0);
	tmp->tech = &record_tech;
	ast_format_cap_add_all(tmp->nativeformats);
	ast_format_copy(&tmp->writeformat, &fmt);
	ast_format_copy(&tmp->rawwriteformat, &fmt);
	ast_format_copy(&tmp->readformat, &fmt);
	ast_format_copy(&tmp->rawreadformat, &fmt);
	return tmp;
}

static void *record_thread(void *obj)
{
	struct conference_bridge *conference_bridge = obj;
	struct ast_app *mixmonapp = pbx_findapp("MixMonitor");
	struct ast_channel *chan;
	struct ast_str *filename = ast_str_alloca(PATH_MAX);

	if (!mixmonapp) {
		ao2_ref(conference_bridge, -1);
		return NULL;
	}

	ao2_lock(conference_bridge);
	if (!(conference_bridge->record_chan)) {
		conference_bridge->record_thread = AST_PTHREADT_NULL;
		ao2_unlock(conference_bridge);
		ao2_ref(conference_bridge, -1);
		return NULL;
	}
	chan = ast_channel_ref(conference_bridge->record_chan);

	if (!(ast_strlen_zero(conference_bridge->b_profile.rec_file))) {
		ast_str_append(&filename, 0, "%s", conference_bridge->b_profile.rec_file);
	} else {
		time_t now;
		time(&now);
		ast_str_append(&filename, 0, "confbridge-%s-%u.wav",
			conference_bridge->name,
			(unsigned int) now);
	}
	ao2_unlock(conference_bridge);

	ast_answer(chan);
	pbx_exec(chan, mixmonapp, ast_str_buffer(filename));
	ast_bridge_join(conference_bridge->bridge, chan, NULL, NULL, NULL);

	ao2_lock(conference_bridge);
	conference_bridge->record_thread = AST_PTHREADT_NULL;
	ao2_unlock(conference_bridge);

	ast_hangup(chan); /* This will eat this threads reference to the channel as well */
	ao2_ref(conference_bridge, -1);
	return NULL;
}

/*!
 * \internal
 * \brief Returns whether or not conference is being recorded.
 * \retval 1, conference is recording.
 * \retval 0, conference is NOT recording.
 */
static int conf_is_recording(struct conference_bridge *conference_bridge)
{
	int res = 0;
	ao2_lock(conference_bridge);
	if (conference_bridge->record_chan || conference_bridge->record_thread != AST_PTHREADT_NULL) {
		res = 1;
	}
	ao2_unlock(conference_bridge);
	return res;
}

/*!
 * \internal
 * \brief Stops the confbridge recording thread.
 *
 * \note do not call this function with any locks
 */
static int conf_stop_record(struct conference_bridge *conference_bridge)
{
	ao2_lock(conference_bridge);

	if (conference_bridge->record_thread != AST_PTHREADT_NULL) {
		struct ast_channel *chan = ast_channel_ref(conference_bridge->record_chan);
		pthread_t thread = conference_bridge->record_thread;
		ao2_unlock(conference_bridge);

		ast_bridge_remove(conference_bridge->bridge, chan);
		ast_queue_frame(chan, &ast_null_frame);

		chan = ast_channel_unref(chan);
		pthread_join(thread, NULL);
		ast_test_suite_event_notify("CONF_STOP_RECORD", "Message: stopped conference recording channel\r\nConference: %s", conference_bridge->b_profile.name);

		ao2_lock(conference_bridge);
	}

	/* this is the reference given to the channel during the channel alloc */
	if (conference_bridge->record_chan) {
		conference_bridge->record_chan = ast_channel_unref(conference_bridge->record_chan);
	}

	ao2_unlock(conference_bridge);
	return 0;
}

static int conf_start_record(struct conference_bridge *conference_bridge)
{
	struct ast_format_cap *cap = ast_format_cap_alloc_nolock();
	struct ast_format tmpfmt;
	int cause;

	ao2_lock(conference_bridge);
	if (conference_bridge->record_chan || conference_bridge->record_thread != AST_PTHREADT_NULL) {
		ao2_unlock(conference_bridge);
		return -1; /* already recording */
	}
	if (!cap) {
		ao2_unlock(conference_bridge);
		return -1;
	}
	if (!pbx_findapp("MixMonitor")) {
		ast_log(LOG_WARNING, "Can not record ConfBridge, MixMonitor app is not installed\n");
		cap = ast_format_cap_destroy(cap);
		ao2_unlock(conference_bridge);
		return -1;
	}
	ast_format_cap_add(cap, ast_format_set(&tmpfmt, AST_FORMAT_SLINEAR, 0));
	if (!(conference_bridge->record_chan = ast_request("ConfBridgeRec", cap, NULL, conference_bridge->name, &cause))) {
		cap = ast_format_cap_destroy(cap);
		ao2_unlock(conference_bridge);
		return -1;
	}

	cap = ast_format_cap_destroy(cap);
	ao2_ref(conference_bridge, +1); /* give the record thread a ref */

	if (ast_pthread_create_background(&conference_bridge->record_thread, NULL, record_thread, conference_bridge)) {
		ast_log(LOG_WARNING, "Failed to create recording channel for conference %s\n", conference_bridge->name);

		ao2_unlock(conference_bridge);
		ao2_ref(conference_bridge, -1); /* error so remove ref */
		return -1;
	}

	ast_test_suite_event_notify("CONF_START_RECORD", "Message: started conference recording channel\r\nConference: %s", conference_bridge->b_profile.name);
	ao2_unlock(conference_bridge);
	return 0;
}

static void send_conf_start_event(const char *conf_name)
{
	manager_event(EVENT_FLAG_CALL, "ConfbridgeStart", "Conference: %s\r\n", conf_name);
}

static void send_conf_end_event(const char *conf_name)
{
	manager_event(EVENT_FLAG_CALL, "ConfbridgeEnd", "Conference: %s\r\n", conf_name);
}

static void send_join_event(struct ast_channel *chan, const char *conf_name)
{
	ast_manager_event(chan, EVENT_FLAG_CALL, "ConfbridgeJoin",
		"Channel: %s\r\n"
		"Uniqueid: %s\r\n"
		"Conference: %s\r\n"
		"CallerIDnum: %s\r\n"
		"CallerIDname: %s\r\n",
<<<<<<< HEAD
		ast_channel_name(chan),
=======
		chan->name,
>>>>>>> dec89cbb
		chan->uniqueid,
		conf_name,
		S_COR(chan->caller.id.number.valid, chan->caller.id.number.str, "<unknown>"),
		S_COR(chan->caller.id.name.valid, chan->caller.id.name.str, "<unknown>")
	);
}

static void send_leave_event(struct ast_channel *chan, const char *conf_name)
{
	ast_manager_event(chan, EVENT_FLAG_CALL, "ConfbridgeLeave",
		"Channel: %s\r\n"
		"Uniqueid: %s\r\n"
		"Conference: %s\r\n"
		"CallerIDnum: %s\r\n"
		"CallerIDname: %s\r\n",
<<<<<<< HEAD
		ast_channel_name(chan),
=======
		chan->name,
>>>>>>> dec89cbb
		chan->uniqueid,
		conf_name,
		S_COR(chan->caller.id.number.valid, chan->caller.id.number.str, "<unknown>"),
		S_COR(chan->caller.id.name.valid, chan->caller.id.name.str, "<unknown>")
	);
}

/*!
 * \brief Announce number of users in the conference bridge to the caller
 *
 * \param conference_bridge Conference bridge to peek at
 * \param (OPTIONAL) conference_bridge_user Caller
 *
 * \note if caller is NULL, the announcment will be sent to all participants in the conference.
 * \return Returns 0 on success, -1 if the user hung up
 */
static int announce_user_count(struct conference_bridge *conference_bridge, struct conference_bridge_user *conference_bridge_user)
{
	const char *other_in_party = conf_get_sound(CONF_SOUND_OTHER_IN_PARTY, conference_bridge->b_profile.sounds);
	const char *only_one = conf_get_sound(CONF_SOUND_ONLY_ONE, conference_bridge->b_profile.sounds);
	const char *there_are = conf_get_sound(CONF_SOUND_THERE_ARE, conference_bridge->b_profile.sounds);

	if (conference_bridge->users == 1) {
		/* Awww we are the only person in the conference bridge */
		return 0;
	} else if (conference_bridge->users == 2) {
		if (conference_bridge_user) {
			/* Eep, there is one other person */
			if (ast_stream_and_wait(conference_bridge_user->chan,
				only_one,
				"")) {
				return -1;
			}
		} else {
			play_sound_file(conference_bridge, only_one);
		}
	} else {
		/* Alas multiple others in here */
		if (conference_bridge_user) {
			if (ast_stream_and_wait(conference_bridge_user->chan,
				there_are,
				"")) {
				return -1;
			}
			if (ast_say_number(conference_bridge_user->chan, conference_bridge->users - 1, "", conference_bridge_user->chan->language, NULL)) {
				return -1;
			}
			if (ast_stream_and_wait(conference_bridge_user->chan,
				other_in_party,
				"")) {
				return -1;
			}
		} else {
			play_sound_file(conference_bridge, there_are);
			play_sound_number(conference_bridge, conference_bridge->users - 1);
			play_sound_file(conference_bridge, other_in_party);
		}
	}
	return 0;
}

/*!
 * \brief Play back an audio file to a channel
 *
 * \param conference_bridge Conference bridge they are in
 * \param chan Channel to play audio prompt to
 * \param file Prompt to play
 *
 * \return Returns 0 on success, -1 if the user hung up
 *
 * \note This function assumes that conference_bridge is locked
 */
static int play_prompt_to_channel(struct conference_bridge *conference_bridge, struct ast_channel *chan, const char *file)
{
	int res;
	ao2_unlock(conference_bridge);
	res = ast_stream_and_wait(chan, file, "");
	ao2_lock(conference_bridge);
	return res;
}

static void handle_video_on_join(struct conference_bridge *conference_bridge, struct ast_channel *chan, int marked)
{
	/* Right now, only marked users are automatically set as the single src of video.*/
	if (!marked) {
		return;
	}

	if (ast_test_flag(&conference_bridge->b_profile, BRIDGE_OPT_VIDEO_SRC_FIRST_MARKED)) {
		int set = 1;
		struct conference_bridge_user *tmp_user = NULL;
		ao2_lock(conference_bridge);
		/* see if anyone is already the video src */
		AST_LIST_TRAVERSE(&conference_bridge->users_list, tmp_user, list) {
			if (tmp_user->chan == chan) {
				continue;
			}
			if (ast_bridge_is_video_src(conference_bridge->bridge, tmp_user->chan)) {
				set = 0;
				break;
			}
		}
		ao2_unlock(conference_bridge);
		if (set) {
			ast_bridge_set_single_src_video_mode(conference_bridge->bridge, chan);
		}
	} else if (ast_test_flag(&conference_bridge->b_profile, BRIDGE_OPT_VIDEO_SRC_LAST_MARKED)) {
		/* we joined and are video capable, we override anyone else that may have already been the video feed */
		ast_bridge_set_single_src_video_mode(conference_bridge->bridge, chan);
	}
}

static void handle_video_on_exit(struct conference_bridge *conference_bridge, struct ast_channel *chan)
{
	struct conference_bridge_user *tmp_user = NULL;

	/* if this isn't a video source, nothing to update */
	if (!ast_bridge_is_video_src(conference_bridge->bridge, chan)) {
		return;
	}

	ast_bridge_remove_video_src(conference_bridge->bridge, chan);

	/* If in follow talker mode, make sure to restore this mode on the
	 * bridge when a source is removed.  It is possible this channel was
	 * only set temporarily as a video source by an AMI or DTMF action. */
	if (ast_test_flag(&conference_bridge->b_profile, BRIDGE_OPT_VIDEO_SRC_FOLLOW_TALKER)) {
		ast_bridge_set_talker_src_video_mode(conference_bridge->bridge);
	}

	/* if the video_mode isn't set to automatically pick the video source, do nothing on exit. */
	if (!ast_test_flag(&conference_bridge->b_profile, BRIDGE_OPT_VIDEO_SRC_FIRST_MARKED) &&
		!ast_test_flag(&conference_bridge->b_profile, BRIDGE_OPT_VIDEO_SRC_LAST_MARKED)) {
		return;
	}

	/* Make the next available marked user the video src.  */
	ao2_lock(conference_bridge);
	AST_LIST_TRAVERSE(&conference_bridge->users_list, tmp_user, list) {
		if (tmp_user->chan == chan) {
			continue;
		}
		if (ast_test_flag(&tmp_user->u_profile, USER_OPT_MARKEDUSER)) {
			ast_bridge_set_single_src_video_mode(conference_bridge->bridge, tmp_user->chan);
			break;
		}
	}
	ao2_unlock(conference_bridge);
}

/*!
 * \brief Perform post-joining marked specific actions
 *
 * \param conference_bridge Conference bridge being joined
 * \param conference_bridge_user Conference bridge user joining
 *
 * \return Returns 0 on success, -1 if the user hung up
 */
static int post_join_marked(struct conference_bridge *conference_bridge, struct conference_bridge_user *conference_bridge_user)
{
	if (ast_test_flag(&conference_bridge_user->u_profile, USER_OPT_MARKEDUSER)) {
		struct conference_bridge_user *other_conference_bridge_user = NULL;

		/* If we are not the first user to join, then the users are already
		 * in the conference so we do not need to update them. */
		if (conference_bridge->markedusers >= 2) {
			return 0;
		}

		/* Iterate through every participant stopping MOH on them if need be */
		AST_LIST_TRAVERSE(&conference_bridge->users_list, other_conference_bridge_user, list) {
			if (other_conference_bridge_user == conference_bridge_user) {
				continue;
			}
			if (other_conference_bridge_user->playing_moh && !ast_bridge_suspend(conference_bridge->bridge, other_conference_bridge_user->chan)) {
				other_conference_bridge_user->playing_moh = 0;
				ast_moh_stop(other_conference_bridge_user->chan);
				ast_bridge_unsuspend(conference_bridge->bridge, other_conference_bridge_user->chan);
			}
		}

		/* Next play the audio file stating they are going to be placed into the conference */
		if (!ast_test_flag(&conference_bridge_user->u_profile, USER_OPT_QUIET)) {
			ao2_unlock(conference_bridge);
			ast_autoservice_start(conference_bridge_user->chan);
			play_sound_file(conference_bridge,
				conf_get_sound(CONF_SOUND_PLACE_IN_CONF, conference_bridge_user->b_profile.sounds));
			ast_autoservice_stop(conference_bridge_user->chan);
			ao2_lock(conference_bridge);
		}

		/* Finally iterate through and unmute them all */
		AST_LIST_TRAVERSE(&conference_bridge->users_list, other_conference_bridge_user, list) {
			if (other_conference_bridge_user == conference_bridge_user) {
				continue;
			}
			/* only unmute them if they are not supposed to start muted */
			if (!ast_test_flag(&other_conference_bridge_user->u_profile, USER_OPT_STARTMUTED)) {
				other_conference_bridge_user->features.mute = 0;
			}
		}
	} else {
		/* If a marked user already exists in the conference bridge we can just bail out now */
		if (conference_bridge->markedusers) {
			return 0;
		}
		/* Be sure we are muted so we can't talk to anybody else waiting */
		conference_bridge_user->features.mute = 1;
		/* If we have not been quieted play back that they are waiting for the leader */
		if (!ast_test_flag(&conference_bridge_user->u_profile, USER_OPT_QUIET)) {
			if (play_prompt_to_channel(conference_bridge,
				conference_bridge_user->chan,
				conf_get_sound(CONF_SOUND_WAIT_FOR_LEADER, conference_bridge_user->b_profile.sounds))) {
				/* user hungup while the sound was playing */
				return -1;
			}
		}
		/* Start music on hold if needed */
		/* We need to recheck the markedusers value here. play_prompt_to_channel unlocks the conference bridge, potentially
		 * allowing a marked user to enter while the prompt was playing
		 */
		if (!conference_bridge->markedusers && ast_test_flag(&conference_bridge_user->u_profile, USER_OPT_MUSICONHOLD)) {
			ast_moh_start(conference_bridge_user->chan, conference_bridge_user->u_profile.moh_class, NULL);
			conference_bridge_user->playing_moh = 1;
		}
	}
	return 0;
}

/*!
 * \brief Perform post-joining non-marked specific actions
 *
 * \param conference_bridge Conference bridge being joined
 * \param conference_bridge_user Conference bridge user joining
 *
 * \return Returns 0 on success, -1 if the user hung up
 */
static int post_join_unmarked(struct conference_bridge *conference_bridge, struct conference_bridge_user *conference_bridge_user)
{
	/* Play back audio prompt and start MOH if need be if we are the first participant */
	if (conference_bridge->users == 1) {
		/* If audio prompts have not been quieted or this prompt quieted play it on out */
		if (!ast_test_flag(&conference_bridge_user->u_profile, USER_OPT_QUIET | USER_OPT_NOONLYPERSON)) {
			if (play_prompt_to_channel(conference_bridge,
				conference_bridge_user->chan,
				conf_get_sound(CONF_SOUND_ONLY_PERSON, conference_bridge_user->b_profile.sounds))) {
				/* user hungup while the sound was playing */
				return -1;
			}
		}
		/* If we need to start music on hold on the channel do so now */
		/* We need to re-check the number of users in the conference bridge here because another conference bridge
		 * participant could have joined while the above prompt was playing for the first user.
		 */
		if (conference_bridge->users == 1 && ast_test_flag(&conference_bridge_user->u_profile, USER_OPT_MUSICONHOLD)) {
			ast_moh_start(conference_bridge_user->chan, conference_bridge_user->u_profile.moh_class, NULL);
			conference_bridge_user->playing_moh = 1;
		}
		return 0;
	}

	/* Announce number of users if need be */
	if (ast_test_flag(&conference_bridge_user->u_profile, USER_OPT_ANNOUNCEUSERCOUNT)) {
		ao2_unlock(conference_bridge);
		if (announce_user_count(conference_bridge, conference_bridge_user)) {
			ao2_lock(conference_bridge);
			return -1;
		}
		ao2_lock(conference_bridge);
	}

	/* If we are the second participant we may need to stop music on hold on the first */
	if (conference_bridge->users == 2) {
		struct conference_bridge_user *first_participant = AST_LIST_FIRST(&conference_bridge->users_list);

		/* Temporarily suspend the above participant from the bridge so we have control to stop MOH if needed */
		if (ast_test_flag(&first_participant->u_profile, USER_OPT_MUSICONHOLD) && !ast_bridge_suspend(conference_bridge->bridge, first_participant->chan)) {
			first_participant->playing_moh = 0;
			ast_moh_stop(first_participant->chan);
			ast_bridge_unsuspend(conference_bridge->bridge, first_participant->chan);
		}
	}

	if (ast_test_flag(&conference_bridge_user->u_profile, USER_OPT_ANNOUNCEUSERCOUNTALL) &&
		(conference_bridge->users > conference_bridge_user->u_profile.announce_user_count_all_after)) {
		ao2_unlock(conference_bridge);
		if (announce_user_count(conference_bridge, NULL)) {
			ao2_lock(conference_bridge);
			return -1;
		}
		ao2_lock(conference_bridge);
	}
	return 0;
}

/*!
 * \brief Destroy a conference bridge
 *
 * \param obj The conference bridge object
 *
 * \return Returns nothing
 */
static void destroy_conference_bridge(void *obj)
{
	struct conference_bridge *conference_bridge = obj;

	ast_debug(1, "Destroying conference bridge '%s'\n", conference_bridge->name);

	ast_mutex_destroy(&conference_bridge->playback_lock);

	if (conference_bridge->playback_chan) {
		struct ast_channel *underlying_channel = conference_bridge->playback_chan->tech->bridged_channel(conference_bridge->playback_chan, NULL);
		if (underlying_channel) {
			ast_hangup(underlying_channel);
		}
		ast_hangup(conference_bridge->playback_chan);
		conference_bridge->playback_chan = NULL;
	}

	/* Destroying a conference bridge is simple, all we have to do is destroy the bridging object */
	if (conference_bridge->bridge) {
		ast_bridge_destroy(conference_bridge->bridge);
		conference_bridge->bridge = NULL;
	}
	conf_bridge_profile_destroy(&conference_bridge->b_profile);
}

static void leave_conference_bridge(struct conference_bridge *conference_bridge, struct conference_bridge_user *conference_bridge_user);

/*!
 * \brief Join a conference bridge
 *
 * \param name The conference name
 * \param conference_bridge_user Conference bridge user structure
 *
 * \return A pointer to the conference bridge struct, or NULL if the conference room wasn't found.
 */
static struct conference_bridge *join_conference_bridge(const char *name, struct conference_bridge_user *conference_bridge_user)
{
	struct conference_bridge *conference_bridge = NULL;
	struct conference_bridge tmp;
	int start_record = 0;
	int max_members_reached = 0;

	ast_copy_string(tmp.name, name, sizeof(tmp.name));

	/* We explictly lock the conference bridges container ourselves so that other callers can not create duplicate conferences at the same */
	ao2_lock(conference_bridges);

	ast_debug(1, "Trying to find conference bridge '%s'\n", name);

	/* Attempt to find an existing conference bridge */
	conference_bridge = ao2_find(conference_bridges, &tmp, OBJ_POINTER);

	if (conference_bridge && conference_bridge->b_profile.max_members) {
		max_members_reached = conference_bridge->b_profile.max_members > conference_bridge->users ? 0 : 1;
	}

	/* When finding a conference bridge that already exists make sure that it is not locked, and if so that we are not an admin */
	if (conference_bridge && (max_members_reached || conference_bridge->locked) && !ast_test_flag(&conference_bridge_user->u_profile, USER_OPT_ADMIN)) {
		ao2_unlock(conference_bridges);
		ao2_ref(conference_bridge, -1);
		ast_debug(1, "Conference bridge '%s' is locked and caller is not an admin\n", name);
		ast_stream_and_wait(conference_bridge_user->chan,
				conf_get_sound(CONF_SOUND_LOCKED, conference_bridge_user->b_profile.sounds),
				"");
		return NULL;
	}

	/* If no conference bridge was found see if we can create one */
	if (!conference_bridge) {
		/* Try to allocate memory for a new conference bridge, if we fail... this won't end well. */
		if (!(conference_bridge = ao2_alloc(sizeof(*conference_bridge), destroy_conference_bridge))) {
			ao2_unlock(conference_bridges);
			ast_log(LOG_ERROR, "Conference bridge '%s' does not exist.\n", name);
			return NULL;
		}

		/* Setup conference bridge parameters */
		conference_bridge->record_thread = AST_PTHREADT_NULL;
		ast_copy_string(conference_bridge->name, name, sizeof(conference_bridge->name));
		conf_bridge_profile_copy(&conference_bridge->b_profile, &conference_bridge_user->b_profile);

		/* Create an actual bridge that will do the audio mixing */
		if (!(conference_bridge->bridge = ast_bridge_new(AST_BRIDGE_CAPABILITY_MULTIMIX, 0))) {
			ao2_ref(conference_bridge, -1);
			conference_bridge = NULL;
			ao2_unlock(conference_bridges);
			ast_log(LOG_ERROR, "Conference bridge '%s' could not be created.\n", name);
			return NULL;
		}

		/* Set the internal sample rate on the bridge from the bridge profile */
		ast_bridge_set_internal_sample_rate(conference_bridge->bridge, conference_bridge->b_profile.internal_sample_rate);
		/* Set the internal mixing interval on the bridge from the bridge profile */
		ast_bridge_set_mixing_interval(conference_bridge->bridge, conference_bridge->b_profile.mix_interval);

		if (ast_test_flag(&conference_bridge->b_profile, BRIDGE_OPT_VIDEO_SRC_FOLLOW_TALKER)) {
			ast_bridge_set_talker_src_video_mode(conference_bridge->bridge);
		}

		/* Setup lock for playback channel */
		ast_mutex_init(&conference_bridge->playback_lock);

		/* Link it into the conference bridges container */
		ao2_link(conference_bridges, conference_bridge);


		send_conf_start_event(conference_bridge->name);
		ast_debug(1, "Created conference bridge '%s' and linked to container '%p'\n", name, conference_bridges);
	}

	ao2_unlock(conference_bridges);

	/* Setup conference bridge user parameters */
	conference_bridge_user->conference_bridge = conference_bridge;

	ao2_lock(conference_bridge);

	/* All good to go, add them in */
	AST_LIST_INSERT_TAIL(&conference_bridge->users_list, conference_bridge_user, list);

	/* Increment the users count on the bridge, but record it as it is going to need to be known right after this */
	conference_bridge->users++;

	/* If the caller is a marked user bump up the count */
	if (ast_test_flag(&conference_bridge_user->u_profile, USER_OPT_MARKEDUSER)) {
		conference_bridge->markedusers++;
	}

	/* Set the device state for this conference */
	if (conference_bridge->users == 1) {
		ast_devstate_changed(AST_DEVICE_INUSE, "confbridge:%s", conference_bridge->name);
	}

	/* If the caller is a marked user or is waiting for a marked user to enter pass 'em off, otherwise pass them off to do regular joining stuff */
	if (ast_test_flag(&conference_bridge_user->u_profile, USER_OPT_MARKEDUSER | USER_OPT_WAITMARKED)) {
		if (post_join_marked(conference_bridge, conference_bridge_user)) {
			ao2_unlock(conference_bridge);
			leave_conference_bridge(conference_bridge, conference_bridge_user);
			return NULL;
		}
	} else {
		if (post_join_unmarked(conference_bridge, conference_bridge_user)) {
			ao2_unlock(conference_bridge);
			leave_conference_bridge(conference_bridge, conference_bridge_user);
			return NULL;
		}
	}

	/* check to see if recording needs to be started or not */
	if (ast_test_flag(&conference_bridge->b_profile, BRIDGE_OPT_RECORD_CONFERENCE) && !conf_is_recording(conference_bridge)) {
		start_record = 1;
	}

	ao2_unlock(conference_bridge);

	if (start_record) {
		conf_start_record(conference_bridge);
	}

	return conference_bridge;
}

/*!
 * \brief Leave a conference bridge
 *
 * \param conference_bridge The conference bridge to leave
 * \param conference_bridge_user The conference bridge user structure
 *
 */
static void leave_conference_bridge(struct conference_bridge *conference_bridge, struct conference_bridge_user *conference_bridge_user)
{
	ao2_lock(conference_bridge);

	/* If this caller is a marked user bump down the count */
	if (ast_test_flag(&conference_bridge_user->u_profile, USER_OPT_MARKEDUSER)) {
		conference_bridge->markedusers--;
	}

	/* Decrement the users count while keeping the previous participant count */
	conference_bridge->users--;

	/* Drop conference bridge user from the list, they be going bye bye */
	AST_LIST_REMOVE(&conference_bridge->users_list, conference_bridge_user, list);

	/* If there are still users in the conference bridge we may need to do things (such as start MOH on them) */
	if (conference_bridge->users) {
		if (ast_test_flag(&conference_bridge_user->u_profile, USER_OPT_MARKEDUSER) && !conference_bridge->markedusers) {
			struct conference_bridge_user *other_participant = NULL;

			/* Start out with muting everyone */
			AST_LIST_TRAVERSE(&conference_bridge->users_list, other_participant, list) {
				other_participant->features.mute = 1;
			}

			/* Play back the audio prompt saying the leader has left the conference */
			if (!ast_test_flag(&conference_bridge_user->u_profile, USER_OPT_QUIET)) {
				ao2_unlock(conference_bridge);
				ast_autoservice_start(conference_bridge_user->chan);
				play_sound_file(conference_bridge,
					conf_get_sound(CONF_SOUND_LEADER_HAS_LEFT, conference_bridge_user->b_profile.sounds));
				ast_autoservice_stop(conference_bridge_user->chan);
				ao2_lock(conference_bridge);
			}

			/* Now on to starting MOH or kick if needed */
			AST_LIST_TRAVERSE(&conference_bridge->users_list, other_participant, list) {
				if (ast_test_flag(&other_participant->u_profile, USER_OPT_ENDMARKED)) {
					other_participant->kicked = 1;
					ast_bridge_remove(conference_bridge->bridge, other_participant->chan);
				} else if (ast_test_flag(&other_participant->u_profile, USER_OPT_MUSICONHOLD) && !ast_bridge_suspend(conference_bridge->bridge, other_participant->chan)) {
					ast_moh_start(other_participant->chan, other_participant->u_profile.moh_class, NULL);
					other_participant->playing_moh = 1;
					ast_bridge_unsuspend(conference_bridge->bridge, other_participant->chan);
				}
			}
		} else if (conference_bridge->users == 1) {
			/* Of course if there is one other person in here we may need to start up MOH on them */
			struct conference_bridge_user *first_participant = AST_LIST_FIRST(&conference_bridge->users_list);

			if (ast_test_flag(&first_participant->u_profile, USER_OPT_MUSICONHOLD) && !ast_bridge_suspend(conference_bridge->bridge, first_participant->chan)) {
				ast_moh_start(first_participant->chan, first_participant->u_profile.moh_class, NULL);
				first_participant->playing_moh = 1;
				ast_bridge_unsuspend(conference_bridge->bridge, first_participant->chan);
			}
		}
	} else {
		/* Set device state to "not in use" */
		ast_devstate_changed(AST_DEVICE_NOT_INUSE, "confbridge:%s", conference_bridge->name);

		ao2_unlink(conference_bridges, conference_bridge);
		send_conf_end_event(conference_bridge->name);
	}

	/* Done mucking with the conference bridge, huzzah */
	ao2_unlock(conference_bridge);

	if (!conference_bridge->users) {
		conf_stop_record(conference_bridge);
	}

	ao2_ref(conference_bridge, -1);
}

/*!
 * \internal
 * \brief allocates playback chan on a channel
 * \pre expects conference to be locked before calling this function
 */
static int alloc_playback_chan(struct conference_bridge *conference_bridge)
{
	int cause;
	struct ast_format_cap *cap;
	struct ast_format tmpfmt;

	if (conference_bridge->playback_chan) {
		return 0;
	}
	if (!(cap = ast_format_cap_alloc_nolock())) {
		return -1;
	}
	ast_format_cap_add(cap, ast_format_set(&tmpfmt, AST_FORMAT_SLINEAR, 0));
	if (!(conference_bridge->playback_chan = ast_request("Bridge", cap, NULL, "", &cause))) {
		cap = ast_format_cap_destroy(cap);
		return -1;
	}
	cap = ast_format_cap_destroy(cap);

	conference_bridge->playback_chan->bridge = conference_bridge->bridge;

	if (ast_call(conference_bridge->playback_chan, "", 0)) {
		ast_hangup(conference_bridge->playback_chan);
		conference_bridge->playback_chan = NULL;
		return -1;
	}

	ast_debug(1, "Created a playback channel to conference bridge '%s'\n", conference_bridge->name);
	return 0;
}

static int play_sound_helper(struct conference_bridge *conference_bridge, const char *filename, int say_number)
{
	struct ast_channel *underlying_channel;

	ast_mutex_lock(&conference_bridge->playback_lock);
	if (!(conference_bridge->playback_chan)) {
		if (alloc_playback_chan(conference_bridge)) {
			ast_mutex_unlock(&conference_bridge->playback_lock);
			return -1;
		}
		underlying_channel = conference_bridge->playback_chan->tech->bridged_channel(conference_bridge->playback_chan, NULL);
	} else {
		/* Channel was already available so we just need to add it back into the bridge */
		underlying_channel = conference_bridge->playback_chan->tech->bridged_channel(conference_bridge->playback_chan, NULL);
		ast_bridge_impart(conference_bridge->bridge, underlying_channel, NULL, NULL, 0);
	}

	/* The channel is all under our control, in goes the prompt */
	if (!ast_strlen_zero(filename)) {
		ast_stream_and_wait(conference_bridge->playback_chan, filename, "");
	} else {
		ast_say_number(conference_bridge->playback_chan, say_number, "", conference_bridge->playback_chan->language, NULL);
	}

	ast_debug(1, "Departing underlying channel '%s' from bridge '%p'\n", ast_channel_name(underlying_channel), conference_bridge->bridge);
	ast_bridge_depart(conference_bridge->bridge, underlying_channel);

	ast_mutex_unlock(&conference_bridge->playback_lock);

	return 0;
}

/*!
 * \brief Play sound file into conference bridge
 *
 * \param conference_bridge The conference bridge to play sound file into
 * \param filename Sound file to play
 *
 * \retval 0 success
 * \retval -1 failure
 */
static int play_sound_file(struct conference_bridge *conference_bridge, const char *filename)
{
	return play_sound_helper(conference_bridge, filename, 0);
}

/*!
 * \brief Play number into the conference bridge
 *
 * \param conference_bridge The conference bridge to say the number into
 * \param number to say
 *
 * \retval 0 success
 * \retval -1 failure
 */
static int play_sound_number(struct conference_bridge *conference_bridge, int say_number)
{
	return play_sound_helper(conference_bridge, NULL, say_number);
}

static void conf_handle_talker_destructor(void *pvt_data)
{
	ast_free(pvt_data);
}

static void conf_handle_talker_cb(struct ast_bridge *bridge, struct ast_bridge_channel *bridge_channel, void *pvt_data)
{
	char *conf_name = pvt_data;
	int talking;

	switch (bridge_channel->state) {
	case AST_BRIDGE_CHANNEL_STATE_START_TALKING:
		talking = 1;
		break;
	case AST_BRIDGE_CHANNEL_STATE_STOP_TALKING:
		talking = 0;
		break;
	default:
		return; /* uhh this shouldn't happen, but bail if it does. */
	}

	/* notify AMI someone is has either started or stopped talking */
	ast_manager_event(bridge_channel->chan, EVENT_FLAG_CALL, "ConfbridgeTalking",
	      "Channel: %s\r\n"
	      "Uniqueid: %s\r\n"
	      "Conference: %s\r\n"
	      "TalkingStatus: %s\r\n",
<<<<<<< HEAD
	      ast_channel_name(bridge_channel->chan), bridge_channel->chan->uniqueid, conf_name, talking ? "on" : "off");
=======
	      bridge_channel->chan->name, bridge_channel->chan->uniqueid, conf_name, talking ? "on" : "off");
>>>>>>> dec89cbb
}

static int conf_get_pin(struct ast_channel *chan, struct conference_bridge_user *conference_bridge_user)
{
	char pin_guess[MAX_PIN+1] = { 0, };
	const char *pin = conference_bridge_user->u_profile.pin;
	char *tmp = pin_guess;
	int i, res;
	unsigned int len = MAX_PIN ;

	/* give them three tries to get the pin right */
	for (i = 0; i < 3; i++) {
		if (ast_app_getdata(chan,
			conf_get_sound(CONF_SOUND_GET_PIN, conference_bridge_user->b_profile.sounds),
			tmp, len, 0) >= 0) {
			if (!strcasecmp(pin, pin_guess)) {
				return 0;
			}
		}
		ast_streamfile(chan,
			conf_get_sound(CONF_SOUND_INVALID_PIN, conference_bridge_user->b_profile.sounds),
			chan->language);
		res = ast_waitstream(chan, AST_DIGIT_ANY);
		if (res > 0) {
			/* Account for digit already read during ivalid pin playback
			 * resetting pin buf. */
			pin_guess[0] = res;
			pin_guess[1] = '\0';
			tmp = pin_guess + 1;
			len = MAX_PIN - 1;
		} else {
			/* reset pin buf as empty buffer. */
			tmp = pin_guess;
			len = MAX_PIN;
		}
	}
	return -1;
}

static int conf_rec_name(struct conference_bridge_user *user, const char *conf_name)
{
	char destdir[PATH_MAX];
	int res;
	int duration = 20;

	snprintf(destdir, sizeof(destdir), "%s/confbridge", ast_config_AST_SPOOL_DIR);

	if (ast_mkdir(destdir, 0777) != 0) {
		ast_log(LOG_WARNING, "mkdir '%s' failed: %s\n", destdir, strerror(errno));
		return -1;
	}
	snprintf(user->name_rec_location, sizeof(user->name_rec_location),
		 "%s/confbridge-name-%s-%s", destdir,
		 conf_name, user->chan->uniqueid);

	res = ast_play_and_record(user->chan,
		"vm-rec-name",
		user->name_rec_location,
		10,
		"sln",
		&duration,
		NULL,
		ast_dsp_get_threshold_from_settings(THRESHOLD_SILENCE),
		0,
		NULL);

	if (res == -1) {
		user->name_rec_location[0] = '\0';
		return -1;
	}
	return 0;
}

/*! \brief The ConfBridge application */
static int confbridge_exec(struct ast_channel *chan, const char *data)
{
	int res = 0, volume_adjustments[2];
	int quiet = 0;
	char *parse;
	const char *b_profile_name = DEFAULT_BRIDGE_PROFILE;
	const char *u_profile_name = DEFAULT_USER_PROFILE;
	struct conference_bridge *conference_bridge = NULL;
	struct conference_bridge_user conference_bridge_user = {
		.chan = chan,
		.tech_args.talking_threshold = DEFAULT_TALKING_THRESHOLD,
		.tech_args.silence_threshold = DEFAULT_SILENCE_THRESHOLD,
		.tech_args.drop_silence = 0,
	};
	AST_DECLARE_APP_ARGS(args,
		AST_APP_ARG(conf_name);
		AST_APP_ARG(b_profile_name);
		AST_APP_ARG(u_profile_name);
		AST_APP_ARG(menu_name);
	);
	ast_bridge_features_init(&conference_bridge_user.features);

	if (chan->_state != AST_STATE_UP) {
		ast_answer(chan);
	}

	if (ast_strlen_zero(data)) {
		ast_log(LOG_WARNING, "%s requires an argument (conference name[,options])\n", app);
		res = -1; /* invalid PIN */
		goto confbridge_cleanup;
	}

	/* We need to make a copy of the input string if we are going to modify it! */
	parse = ast_strdupa(data);

	AST_STANDARD_APP_ARGS(args, parse);

	/* bridge profile name */
	if (args.argc > 1 && !ast_strlen_zero(args.b_profile_name)) {
		b_profile_name = args.b_profile_name;
	}
	if (!conf_find_bridge_profile(chan, b_profile_name, &conference_bridge_user.b_profile)) {
		ast_log(LOG_WARNING, "Conference bridge profile %s does not exist\n", b_profile_name);
		res = -1;
		goto confbridge_cleanup;
	}

	/* user profile name */
	if (args.argc > 2 && !ast_strlen_zero(args.u_profile_name)) {
		u_profile_name = args.u_profile_name;
	}

	if (!conf_find_user_profile(chan, u_profile_name, &conference_bridge_user.u_profile)) {
		ast_log(LOG_WARNING, "Conference user profile %s does not exist\n", u_profile_name);
		res = -1;
		goto confbridge_cleanup;
	}
	quiet = ast_test_flag(&conference_bridge_user.u_profile, USER_OPT_QUIET);

	/* ask for a PIN immediately after finding user profile.  This has to be
	 * prompted for requardless of quiet setting. */
	if (!ast_strlen_zero(conference_bridge_user.u_profile.pin)) {
		if (conf_get_pin(chan, &conference_bridge_user)) {
			res = -1; /* invalid PIN */
			goto confbridge_cleanup;
		}
	}

	/* See if we need them to record a intro name */
	if (!quiet && ast_test_flag(&conference_bridge_user.u_profile, USER_OPT_ANNOUNCE_JOIN_LEAVE)) {
		conf_rec_name(&conference_bridge_user, args.conf_name);
	}

	/* menu name */
	if (args.argc > 3 && !ast_strlen_zero(args.menu_name)) {
		ast_copy_string(conference_bridge_user.menu_name, args.menu_name, sizeof(conference_bridge_user.menu_name));
		if (conf_set_menu_to_user(conference_bridge_user.menu_name, &conference_bridge_user)) {
			ast_log(LOG_WARNING, "Conference menu %s does not exist and can not be applied to confbridge user.\n",
				args.menu_name);
			res = -1; /* invalid PIN */
			goto confbridge_cleanup;
		}
	}

	/* Set if DTMF should pass through for this user or not */
	if (ast_test_flag(&conference_bridge_user.u_profile, USER_OPT_DTMF_PASS)) {
		conference_bridge_user.features.dtmf_passthrough = 1;
	}

	/* Set dsp threshold values if present */
	if (conference_bridge_user.u_profile.talking_threshold) {
		conference_bridge_user.tech_args.talking_threshold = conference_bridge_user.u_profile.talking_threshold;
	}
	if (conference_bridge_user.u_profile.silence_threshold) {
		conference_bridge_user.tech_args.silence_threshold = conference_bridge_user.u_profile.silence_threshold;
	}

	/* Set a talker indicate call back if talking detection is requested */
	if (ast_test_flag(&conference_bridge_user.u_profile, USER_OPT_TALKER_DETECT)) {
		char *conf_name = ast_strdup(args.conf_name); /* this is freed during feature cleanup */
		if (!(conf_name)) {
			res = -1; /* invalid PIN */
			goto confbridge_cleanup;
		}
		ast_bridge_features_set_talk_detector(&conference_bridge_user.features,
			conf_handle_talker_cb,
			conf_handle_talker_destructor,
			conf_name);
	}

	/* Look for a conference bridge matching the provided name */
	if (!(conference_bridge = join_conference_bridge(args.conf_name, &conference_bridge_user))) {
		res = -1; /* invalid PIN */
		goto confbridge_cleanup;
	}

	/* Keep a copy of volume adjustments so we can restore them later if need be */
	volume_adjustments[0] = ast_audiohook_volume_get(chan, AST_AUDIOHOOK_DIRECTION_READ);
	volume_adjustments[1] = ast_audiohook_volume_get(chan, AST_AUDIOHOOK_DIRECTION_WRITE);

	/* If the caller should be joined already muted, make it so */
	if (ast_test_flag(&conference_bridge_user.u_profile, USER_OPT_STARTMUTED)) {
		conference_bridge_user.features.mute = 1;
	}

	if (ast_test_flag(&conference_bridge_user.u_profile, USER_OPT_DROP_SILENCE)) {
		conference_bridge_user.tech_args.drop_silence = 1;
	}

	if (ast_test_flag(&conference_bridge_user.u_profile, USER_OPT_JITTERBUFFER)) {
		char *func_jb;
		if ((func_jb = ast_module_helper("", "func_jitterbuffer", 0, 0, 0, 0))) {
			ast_free(func_jb);
			ast_func_write(chan, "JITTERBUFFER(adaptive)", "default");
		}
	}

	if (ast_test_flag(&conference_bridge_user.u_profile, USER_OPT_DENOISE)) {
		char *mod_speex;
		/* Reduce background noise from each participant */
		if ((mod_speex = ast_module_helper("", "codec_speex", 0, 0, 0, 0))) {
			ast_free(mod_speex);
			ast_func_write(chan, "DENOISE(rx)", "on");
		}
	}

	/* if this user has a intro, play it before entering */
	if (!ast_strlen_zero(conference_bridge_user.name_rec_location)) {
		ast_autoservice_start(chan);
		play_sound_file(conference_bridge, conference_bridge_user.name_rec_location);
		play_sound_file(conference_bridge,
			conf_get_sound(CONF_SOUND_HAS_JOINED, conference_bridge_user.b_profile.sounds));
		ast_autoservice_stop(chan);
	}

	/* Play the Join sound to both the conference and the user entering. */
	if (!quiet) {
		const char *join_sound = conf_get_sound(CONF_SOUND_JOIN, conference_bridge_user.b_profile.sounds);
		if (conference_bridge_user.playing_moh) {
			ast_moh_stop(chan);
		}
		ast_stream_and_wait(chan, join_sound, "");
		ast_autoservice_start(chan);
		play_sound_file(conference_bridge, join_sound);
		ast_autoservice_stop(chan);
		if (conference_bridge_user.playing_moh) {
			ast_moh_start(chan, conference_bridge_user.u_profile.moh_class, NULL);
		}
	}

	/* See if we need to automatically set this user as a video source or not */
	handle_video_on_join(conference_bridge, conference_bridge_user.chan, ast_test_flag(&conference_bridge_user.u_profile, USER_OPT_MARKEDUSER));

	/* Join our conference bridge for real */
	send_join_event(conference_bridge_user.chan, conference_bridge->name);
	ast_bridge_join(conference_bridge->bridge,
		chan,
		NULL,
		&conference_bridge_user.features,
		&conference_bridge_user.tech_args);
	send_leave_event(conference_bridge_user.chan, conference_bridge->name);

	/* if we're shutting down, don't attempt to do further processing */
	if (ast_shutting_down()) {
		leave_conference_bridge(conference_bridge, &conference_bridge_user);
		conference_bridge = NULL;
		goto confbridge_cleanup;
	}
<<<<<<< HEAD

	/* If this user was a video source, we need to clean up and possibly pick a new source. */
	handle_video_on_exit(conference_bridge, conference_bridge_user.chan);

=======

	/* If this user was a video source, we need to clean up and possibly pick a new source. */
	handle_video_on_exit(conference_bridge, conference_bridge_user.chan);

>>>>>>> dec89cbb
	/* if this user has a intro, play it when leaving */
	if (!quiet && !ast_strlen_zero(conference_bridge_user.name_rec_location)) {
		ast_autoservice_start(chan);
		play_sound_file(conference_bridge, conference_bridge_user.name_rec_location);
		play_sound_file(conference_bridge,
			conf_get_sound(CONF_SOUND_HAS_LEFT, conference_bridge_user.b_profile.sounds));
		ast_autoservice_stop(chan);
	}

	/* play the leave sound */
	if (!quiet) {
		const char *leave_sound = conf_get_sound(CONF_SOUND_LEAVE, conference_bridge_user.b_profile.sounds);
		ast_autoservice_start(chan);
		play_sound_file(conference_bridge, leave_sound);
		ast_autoservice_stop(chan);
	}

	/* Easy as pie, depart this channel from the conference bridge */
	leave_conference_bridge(conference_bridge, &conference_bridge_user);
	conference_bridge = NULL;

	/* If the user was kicked from the conference play back the audio prompt for it */
	if (!quiet && conference_bridge_user.kicked) {
		res = ast_stream_and_wait(chan,
			conf_get_sound(CONF_SOUND_KICKED, conference_bridge_user.b_profile.sounds),
			"");
	}

	/* Restore volume adjustments to previous values in case they were changed */
	if (volume_adjustments[0]) {
		ast_audiohook_volume_set(chan, AST_AUDIOHOOK_DIRECTION_READ, volume_adjustments[0]);
	}
	if (volume_adjustments[1]) {
		ast_audiohook_volume_set(chan, AST_AUDIOHOOK_DIRECTION_WRITE, volume_adjustments[1]);
	}

	if (!ast_strlen_zero(conference_bridge_user.name_rec_location)) {
		ast_filedelete(conference_bridge_user.name_rec_location, NULL);
	}

confbridge_cleanup:
	ast_bridge_features_cleanup(&conference_bridge_user.features);
	conf_bridge_profile_destroy(&conference_bridge_user.b_profile);
<<<<<<< HEAD
	return res;
}

static int action_toggle_mute(struct conference_bridge *conference_bridge,
	struct conference_bridge_user *conference_bridge_user,
	struct ast_channel *chan)
{
	/* Mute or unmute yourself, note we only allow manipulation if they aren't waiting for a marked user or if marked users exist */
	if (!ast_test_flag(&conference_bridge_user->u_profile, USER_OPT_WAITMARKED) || conference_bridge->markedusers) {
		conference_bridge_user->features.mute = (!conference_bridge_user->features.mute ? 1 : 0);
		ast_test_suite_event_notify("CONF_MUTE", "Message: participant %s %s\r\nConference: %s\r\nChannel: %s", ast_channel_name(chan), conference_bridge_user->features.mute ? "muted" : "unmuted", conference_bridge_user->b_profile.name, ast_channel_name(chan));
	}
	return ast_stream_and_wait(chan, (conference_bridge_user->features.mute ?
		conf_get_sound(CONF_SOUND_MUTED, conference_bridge_user->b_profile.sounds) :
		conf_get_sound(CONF_SOUND_UNMUTED, conference_bridge_user->b_profile.sounds)),
		"");
}

static int action_toggle_mute_participants(struct conference_bridge *conference_bridge, struct conference_bridge_user *conference_bridge_user)
{
	struct conference_bridge_user *participant = NULL;
	const char *sound_to_play;

	ao2_lock(conference_bridge);

	/* If already muted, then unmute */
	conference_bridge->muted = conference_bridge->muted ? 0 : 1;
	sound_to_play = conf_get_sound((conference_bridge->muted ? CONF_SOUND_PARTICIPANTS_MUTED : CONF_SOUND_PARTICIPANTS_UNMUTED),
		conference_bridge_user->b_profile.sounds);

	AST_LIST_TRAVERSE(&conference_bridge->users_list, participant, list) {
		if (!ast_test_flag(&participant->u_profile, USER_OPT_ADMIN)) {
			participant->features.mute = conference_bridge->muted;
		}
	}

	ao2_unlock(conference_bridge);

	/* The host needs to hear it seperately, as they don't get the audio from play_sound_helper */
	ast_stream_and_wait(conference_bridge_user->chan, sound_to_play, "");

	/* Announce to the group that all participants are muted */
	ast_autoservice_start(conference_bridge_user->chan);
	play_sound_helper(conference_bridge, sound_to_play, 0);
	ast_autoservice_stop(conference_bridge_user->chan);

	return 0;
}

static int action_playback(struct ast_bridge_channel *bridge_channel, const char *playback_file)
{
	char *file_copy = ast_strdupa(playback_file);
	char *file = NULL;

	while ((file = strsep(&file_copy, "&"))) {
		if (ast_stream_and_wait(bridge_channel->chan, file, "")) {
			ast_log(LOG_WARNING, "Failed to playback file %s to channel\n", file);
			return -1;
		}
	}
	return 0;
}

static int action_playback_and_continue(struct conference_bridge *conference_bridge,
	struct conference_bridge_user *conference_bridge_user,
	struct ast_bridge_channel *bridge_channel,
	struct conf_menu *menu,
	const char *playback_file,
	const char *cur_dtmf,
	int *stop_prompts)
{
	int i;
	int digit = 0;
	char dtmf[MAXIMUM_DTMF_FEATURE_STRING];
	struct conf_menu_entry new_menu_entry = { { 0, }, };
	char *file_copy = ast_strdupa(playback_file);
	char *file = NULL;

	while ((file = strsep(&file_copy, "&"))) {
		if (ast_streamfile(bridge_channel->chan, file, bridge_channel->chan->language)) {
			ast_log(LOG_WARNING, "Failed to playback file %s to channel\n", file);
			return -1;
		}

		/* now wait for more digits. */
		if (!(digit = ast_waitstream(bridge_channel->chan, AST_DIGIT_ANY))) {
			/* streaming finished and no DTMF was entered */
			continue;
		} else if (digit == -1) {
			/* error */
			return -1;
		} else {
			break; /* dtmf was entered */
		}
	}
	if (!digit) {
		/* streaming finished on all files and no DTMF was entered */
		return -1;
	}
	ast_stopstream(bridge_channel->chan);

	/* If we get here, then DTMF has been entered, This means no
	 * additional prompts should be played for this menu entry */
	*stop_prompts = 1;

	/* If a digit was pressed during the payback, update
	 * the dtmf string and look for a new menu entry in the
	 * menu structure */
	ast_copy_string(dtmf, cur_dtmf, sizeof(dtmf));
	for (i = 0; i < (MAXIMUM_DTMF_FEATURE_STRING - 1); i++) {
		dtmf[i] = cur_dtmf[i];
		if (!dtmf[i]) {
			dtmf[i] = (char) digit;
			dtmf[i + 1] = '\0';
			i = -1;
			break;
		}
	}
	/* If i is not -1 then the new dtmf digit was _NOT_ added to the string.
	 * If this is the case, no new DTMF sequence should be looked for. */
	if (i != -1) {
		return 0;
	}

	if (conf_find_menu_entry_by_sequence(dtmf, menu, &new_menu_entry)) {
		execute_menu_entry(conference_bridge,
			conference_bridge_user,
			bridge_channel,
			&new_menu_entry, menu);
		conf_menu_entry_destroy(&new_menu_entry);
	}
	return 0;
}

static int action_kick_last(struct conference_bridge *conference_bridge,
	struct ast_bridge_channel *bridge_channel,
	struct conference_bridge_user *conference_bridge_user)
{
	struct conference_bridge_user *last_participant = NULL;
	int isadmin = ast_test_flag(&conference_bridge_user->u_profile, USER_OPT_ADMIN);

	if (!isadmin) {
		ast_stream_and_wait(bridge_channel->chan,
			conf_get_sound(CONF_SOUND_ERROR_MENU, conference_bridge_user->b_profile.sounds),
			"");
		ast_log(LOG_WARNING, "Only admin users can use the kick_last menu action. Channel %s of conf %s is not an admin.\n",
			ast_channel_name(bridge_channel->chan),
			conference_bridge->name);
		return -1;
	}

	ao2_lock(conference_bridge);
	if (((last_participant = AST_LIST_LAST(&conference_bridge->users_list)) == conference_bridge_user)
		|| (ast_test_flag(&last_participant->u_profile, USER_OPT_ADMIN))) {
		ao2_unlock(conference_bridge);
		ast_stream_and_wait(bridge_channel->chan,
			conf_get_sound(CONF_SOUND_ERROR_MENU, conference_bridge_user->b_profile.sounds),
			"");
	} else if (last_participant) {
		last_participant->kicked = 1;
		ast_bridge_remove(conference_bridge->bridge, last_participant->chan);
		ao2_unlock(conference_bridge);
	}
	return 0;
}

static int action_dialplan_exec(struct ast_bridge_channel *bridge_channel, struct conf_menu_action *menu_action)
{
	struct ast_pbx_args args;
	struct ast_pbx *pbx;
	char *exten;
	char *context;
	int priority;
	int res;

	memset(&args, 0, sizeof(args));
	args.no_hangup_chan = 1;

	ast_channel_lock(bridge_channel->chan);

	/*save off*/
	exten = ast_strdupa(bridge_channel->chan->exten);
	context = ast_strdupa(bridge_channel->chan->context);
	priority = bridge_channel->chan->priority;
	pbx = bridge_channel->chan->pbx;
	bridge_channel->chan->pbx = NULL;

	/*set new*/
	ast_copy_string(bridge_channel->chan->exten, menu_action->data.dialplan_args.exten, sizeof(bridge_channel->chan->exten));
	ast_copy_string(bridge_channel->chan->context, menu_action->data.dialplan_args.context, sizeof(bridge_channel->chan->context));
	bridge_channel->chan->priority = menu_action->data.dialplan_args.priority;

	ast_channel_unlock(bridge_channel->chan);

	/*execute*/
	res = ast_pbx_run_args(bridge_channel->chan, &args);

	/*restore*/
	ast_channel_lock(bridge_channel->chan);

	ast_copy_string(bridge_channel->chan->exten, exten, sizeof(bridge_channel->chan->exten));
	ast_copy_string(bridge_channel->chan->context, context, sizeof(bridge_channel->chan->context));
	bridge_channel->chan->priority = priority;
	bridge_channel->chan->pbx = pbx;

	ast_channel_unlock(bridge_channel->chan);

	return res;
}

static int execute_menu_entry(struct conference_bridge *conference_bridge,
	struct conference_bridge_user *conference_bridge_user,
	struct ast_bridge_channel *bridge_channel,
	struct conf_menu_entry *menu_entry,
	struct conf_menu *menu)
{
	struct conf_menu_action *menu_action;
	int isadmin = ast_test_flag(&conference_bridge_user->u_profile, USER_OPT_ADMIN);
	int stop_prompts = 0;
	int res = 0;

	AST_LIST_TRAVERSE(&menu_entry->actions, menu_action, action) {
		switch (menu_action->id) {
		case MENU_ACTION_TOGGLE_MUTE:
			res |= action_toggle_mute(conference_bridge,
				conference_bridge_user,
				bridge_channel->chan);
			break;
		case MENU_ACTION_ADMIN_TOGGLE_MUTE_PARTICIPANTS:
			if (!isadmin) {
				break;
			}
			action_toggle_mute_participants(conference_bridge, conference_bridge_user);
			break;
		case MENU_ACTION_PARTICIPANT_COUNT:
			announce_user_count(conference_bridge, conference_bridge_user);
			break;
		case MENU_ACTION_PLAYBACK:
			if (!stop_prompts) {
				res |= action_playback(bridge_channel, menu_action->data.playback_file);
			}
			break;
		case MENU_ACTION_RESET_LISTENING:
			ast_audiohook_volume_set(conference_bridge_user->chan, AST_AUDIOHOOK_DIRECTION_WRITE, 0);
			break;
		case MENU_ACTION_RESET_TALKING:
			ast_audiohook_volume_set(conference_bridge_user->chan, AST_AUDIOHOOK_DIRECTION_READ, 0);
			break;
		case MENU_ACTION_INCREASE_LISTENING:
			ast_audiohook_volume_adjust(conference_bridge_user->chan,
				AST_AUDIOHOOK_DIRECTION_WRITE, 1);
			break;
		case MENU_ACTION_DECREASE_LISTENING:
			ast_audiohook_volume_adjust(conference_bridge_user->chan,
				AST_AUDIOHOOK_DIRECTION_WRITE, -1);
			break;
		case MENU_ACTION_INCREASE_TALKING:
			ast_audiohook_volume_adjust(conference_bridge_user->chan,
				AST_AUDIOHOOK_DIRECTION_READ, 1);
			break;
		case MENU_ACTION_DECREASE_TALKING:
			ast_audiohook_volume_adjust(conference_bridge_user->chan,
				AST_AUDIOHOOK_DIRECTION_READ, -1);
			break;
		case MENU_ACTION_PLAYBACK_AND_CONTINUE:
			if (!(stop_prompts)) {
				res |= action_playback_and_continue(conference_bridge,
					conference_bridge_user,
					bridge_channel,
					menu,
					menu_action->data.playback_file,
					menu_entry->dtmf,
					&stop_prompts);
			}
			break;
		case MENU_ACTION_DIALPLAN_EXEC:
			res |= action_dialplan_exec(bridge_channel, menu_action);
			break;
		case MENU_ACTION_ADMIN_TOGGLE_LOCK:
			if (!isadmin) {
				break;
			}
			conference_bridge->locked = (!conference_bridge->locked ? 1 : 0);
			res |= ast_stream_and_wait(bridge_channel->chan,
				(conference_bridge->locked ?
				conf_get_sound(CONF_SOUND_LOCKED_NOW, conference_bridge_user->b_profile.sounds) :
				conf_get_sound(CONF_SOUND_UNLOCKED_NOW, conference_bridge_user->b_profile.sounds)),
				"");

			break;
		case MENU_ACTION_ADMIN_KICK_LAST:
			res |= action_kick_last(conference_bridge, bridge_channel, conference_bridge_user);
			break;
		case MENU_ACTION_LEAVE:
			ao2_lock(conference_bridge);
			ast_bridge_remove(conference_bridge->bridge, bridge_channel->chan);
			ao2_unlock(conference_bridge);
			break;
		case MENU_ACTION_NOOP:
			break;
		case MENU_ACTION_SET_SINGLE_VIDEO_SRC:
			ao2_lock(conference_bridge);
			ast_bridge_set_single_src_video_mode(conference_bridge->bridge, bridge_channel->chan);
			ao2_unlock(conference_bridge);
			break;
		case MENU_ACTION_RELEASE_SINGLE_VIDEO_SRC:
			handle_video_on_exit(conference_bridge, bridge_channel->chan);
			break;
		}
	}
	return res;
}

int conf_handle_dtmf(struct ast_bridge_channel *bridge_channel,
	struct conference_bridge_user *conference_bridge_user,
	struct conf_menu_entry *menu_entry,
	struct conf_menu *menu)
{
	struct conference_bridge *conference_bridge = conference_bridge_user->conference_bridge;

	/* See if music on hold is playing */
	ao2_lock(conference_bridge);
	if (conference_bridge_user->playing_moh) {
		/* MOH is going, let's stop it */
		ast_moh_stop(bridge_channel->chan);
	}
	ao2_unlock(conference_bridge);

	/* execute the list of actions associated with this menu entry */
	execute_menu_entry(conference_bridge, conference_bridge_user, bridge_channel, menu_entry, menu);

	/* See if music on hold needs to be started back up again */
	ao2_lock(conference_bridge);
	if (conference_bridge_user->playing_moh) {
		ast_moh_start(bridge_channel->chan, conference_bridge_user->u_profile.moh_class, NULL);
	}
	ao2_unlock(conference_bridge);

	return 0;
}

static char *complete_confbridge_name(const char *line, const char *word, int pos, int state)
{
	int which = 0;
	struct conference_bridge *bridge = NULL;
	char *res = NULL;
	int wordlen = strlen(word);
	struct ao2_iterator i;

	i = ao2_iterator_init(conference_bridges, 0);
	while ((bridge = ao2_iterator_next(&i))) {
		if (!strncasecmp(bridge->name, word, wordlen) && ++which > state) {
			res = ast_strdup(bridge->name);
			ao2_ref(bridge, -1);
			break;
		}
		ao2_ref(bridge, -1);
	}
	ao2_iterator_destroy(&i);

	return res;
}

=======
	return res;
}

static int action_toggle_mute(struct conference_bridge *conference_bridge,
	struct conference_bridge_user *conference_bridge_user,
	struct ast_channel *chan)
{
	/* Mute or unmute yourself, note we only allow manipulation if they aren't waiting for a marked user or if marked users exist */
	if (!ast_test_flag(&conference_bridge_user->u_profile, USER_OPT_WAITMARKED) || conference_bridge->markedusers) {
		conference_bridge_user->features.mute = (!conference_bridge_user->features.mute ? 1 : 0);
		ast_test_suite_event_notify("CONF_MUTE", "Message: participant %s %s\r\nConference: %s\r\nChannel: %s", chan->name, conference_bridge_user->features.mute ? "muted" : "unmuted", conference_bridge_user->b_profile.name, chan->name);
	}
	return ast_stream_and_wait(chan, (conference_bridge_user->features.mute ?
		conf_get_sound(CONF_SOUND_MUTED, conference_bridge_user->b_profile.sounds) :
		conf_get_sound(CONF_SOUND_UNMUTED, conference_bridge_user->b_profile.sounds)),
		"");
}

static int action_playback(struct ast_bridge_channel *bridge_channel, const char *playback_file)
{
	char *file_copy = ast_strdupa(playback_file);
	char *file = NULL;

	while ((file = strsep(&file_copy, "&"))) {
		if (ast_stream_and_wait(bridge_channel->chan, file, "")) {
			ast_log(LOG_WARNING, "Failed to playback file %s to channel\n", file);
			return -1;
		}
	}
	return 0;
}

static int action_playback_and_continue(struct conference_bridge *conference_bridge,
	struct conference_bridge_user *conference_bridge_user,
	struct ast_bridge_channel *bridge_channel,
	struct conf_menu *menu,
	const char *playback_file,
	const char *cur_dtmf,
	int *stop_prompts)
{
	int i;
	int digit = 0;
	char dtmf[MAXIMUM_DTMF_FEATURE_STRING];
	struct conf_menu_entry new_menu_entry = { { 0, }, };
	char *file_copy = ast_strdupa(playback_file);
	char *file = NULL;

	while ((file = strsep(&file_copy, "&"))) {
		if (ast_streamfile(bridge_channel->chan, file, bridge_channel->chan->language)) {
			ast_log(LOG_WARNING, "Failed to playback file %s to channel\n", file);
			return -1;
		}

		/* now wait for more digits. */
		if (!(digit = ast_waitstream(bridge_channel->chan, AST_DIGIT_ANY))) {
			/* streaming finished and no DTMF was entered */
			continue;
		} else if (digit == -1) {
			/* error */
			return -1;
		} else {
			break; /* dtmf was entered */
		}
	}
	if (!digit) {
		/* streaming finished on all files and no DTMF was entered */
		return -1;
	}
	ast_stopstream(bridge_channel->chan);

	/* If we get here, then DTMF has been entered, This means no
	 * additional prompts should be played for this menu entry */
	*stop_prompts = 1;

	/* If a digit was pressed during the payback, update
	 * the dtmf string and look for a new menu entry in the
	 * menu structure */
	ast_copy_string(dtmf, cur_dtmf, sizeof(dtmf));
	for (i = 0; i < (MAXIMUM_DTMF_FEATURE_STRING - 1); i++) {
		dtmf[i] = cur_dtmf[i];
		if (!dtmf[i]) {
			dtmf[i] = (char) digit;
			dtmf[i + 1] = '\0';
			i = -1;
			break;
		}
	}
	/* If i is not -1 then the new dtmf digit was _NOT_ added to the string.
	 * If this is the case, no new DTMF sequence should be looked for. */
	if (i != -1) {
		return 0;
	}

	if (conf_find_menu_entry_by_sequence(dtmf, menu, &new_menu_entry)) {
		execute_menu_entry(conference_bridge,
			conference_bridge_user,
			bridge_channel,
			&new_menu_entry, menu);
		conf_menu_entry_destroy(&new_menu_entry);
	}
	return 0;
}

static int action_kick_last(struct conference_bridge *conference_bridge,
	struct ast_bridge_channel *bridge_channel,
	struct conference_bridge_user *conference_bridge_user)
{
	struct conference_bridge_user *last_participant = NULL;
	int isadmin = ast_test_flag(&conference_bridge_user->u_profile, USER_OPT_ADMIN);

	if (!isadmin) {
		ast_stream_and_wait(bridge_channel->chan,
			conf_get_sound(CONF_SOUND_ERROR_MENU, conference_bridge_user->b_profile.sounds),
			"");
		ast_log(LOG_WARNING, "Only admin users can use the kick_last menu action. Channel %s of conf %s is not an admin.\n",
			bridge_channel->chan->name,
			conference_bridge->name);
		return -1;
	}

	ao2_lock(conference_bridge);
	if (((last_participant = AST_LIST_LAST(&conference_bridge->users_list)) == conference_bridge_user)
		|| (ast_test_flag(&last_participant->u_profile, USER_OPT_ADMIN))) {
		ao2_unlock(conference_bridge);
		ast_stream_and_wait(bridge_channel->chan,
			conf_get_sound(CONF_SOUND_ERROR_MENU, conference_bridge_user->b_profile.sounds),
			"");
	} else if (last_participant) {
		last_participant->kicked = 1;
		ast_bridge_remove(conference_bridge->bridge, last_participant->chan);
		ao2_unlock(conference_bridge);
	}
	return 0;
}

static int action_dialplan_exec(struct ast_bridge_channel *bridge_channel, struct conf_menu_action *menu_action)
{
	struct ast_pbx_args args;
	struct ast_pbx *pbx;
	char *exten;
	char *context;
	int priority;
	int res;

	memset(&args, 0, sizeof(args));
	args.no_hangup_chan = 1;

	ast_channel_lock(bridge_channel->chan);

	/*save off*/
	exten = ast_strdupa(bridge_channel->chan->exten);
	context = ast_strdupa(bridge_channel->chan->context);
	priority = bridge_channel->chan->priority;
	pbx = bridge_channel->chan->pbx;
	bridge_channel->chan->pbx = NULL;

	/*set new*/
	ast_copy_string(bridge_channel->chan->exten, menu_action->data.dialplan_args.exten, sizeof(bridge_channel->chan->exten));
	ast_copy_string(bridge_channel->chan->context, menu_action->data.dialplan_args.context, sizeof(bridge_channel->chan->context));
	bridge_channel->chan->priority = menu_action->data.dialplan_args.priority;

	ast_channel_unlock(bridge_channel->chan);

	/*execute*/
	res = ast_pbx_run_args(bridge_channel->chan, &args);

	/*restore*/
	ast_channel_lock(bridge_channel->chan);

	ast_copy_string(bridge_channel->chan->exten, exten, sizeof(bridge_channel->chan->exten));
	ast_copy_string(bridge_channel->chan->context, context, sizeof(bridge_channel->chan->context));
	bridge_channel->chan->priority = priority;
	bridge_channel->chan->pbx = pbx;

	ast_channel_unlock(bridge_channel->chan);

	return res;
}

static int execute_menu_entry(struct conference_bridge *conference_bridge,
	struct conference_bridge_user *conference_bridge_user,
	struct ast_bridge_channel *bridge_channel,
	struct conf_menu_entry *menu_entry,
	struct conf_menu *menu)
{
	struct conf_menu_action *menu_action;
	int isadmin = ast_test_flag(&conference_bridge_user->u_profile, USER_OPT_ADMIN);
	int stop_prompts = 0;
	int res = 0;

	AST_LIST_TRAVERSE(&menu_entry->actions, menu_action, action) {
		switch (menu_action->id) {
		case MENU_ACTION_TOGGLE_MUTE:
			res |= action_toggle_mute(conference_bridge,
				conference_bridge_user,
				bridge_channel->chan);
			break;
		case MENU_ACTION_PLAYBACK:
			if (!stop_prompts) {
				res |= action_playback(bridge_channel, menu_action->data.playback_file);
			}
			break;
		case MENU_ACTION_RESET_LISTENING:
			ast_audiohook_volume_set(conference_bridge_user->chan, AST_AUDIOHOOK_DIRECTION_WRITE, 0);
			break;
		case MENU_ACTION_RESET_TALKING:
			ast_audiohook_volume_set(conference_bridge_user->chan, AST_AUDIOHOOK_DIRECTION_READ, 0);
			break;
		case MENU_ACTION_INCREASE_LISTENING:
			ast_audiohook_volume_adjust(conference_bridge_user->chan,
				AST_AUDIOHOOK_DIRECTION_WRITE, 1);
			break;
		case MENU_ACTION_DECREASE_LISTENING:
			ast_audiohook_volume_adjust(conference_bridge_user->chan,
				AST_AUDIOHOOK_DIRECTION_WRITE, -1);
			break;
		case MENU_ACTION_INCREASE_TALKING:
			ast_audiohook_volume_adjust(conference_bridge_user->chan,
				AST_AUDIOHOOK_DIRECTION_READ, 1);
			break;
		case MENU_ACTION_DECREASE_TALKING:
			ast_audiohook_volume_adjust(conference_bridge_user->chan,
				AST_AUDIOHOOK_DIRECTION_READ, -1);
			break;
		case MENU_ACTION_PLAYBACK_AND_CONTINUE:
			if (!(stop_prompts)) {
				res |= action_playback_and_continue(conference_bridge,
					conference_bridge_user,
					bridge_channel,
					menu,
					menu_action->data.playback_file,
					menu_entry->dtmf,
					&stop_prompts);
			}
			break;
		case MENU_ACTION_DIALPLAN_EXEC:
			res |= action_dialplan_exec(bridge_channel, menu_action);
			break;
		case MENU_ACTION_ADMIN_TOGGLE_LOCK:
			if (!isadmin) {
				break;
			}
			conference_bridge->locked = (!conference_bridge->locked ? 1 : 0);
			res |= ast_stream_and_wait(bridge_channel->chan,
				(conference_bridge->locked ?
				conf_get_sound(CONF_SOUND_LOCKED_NOW, conference_bridge_user->b_profile.sounds) :
				conf_get_sound(CONF_SOUND_UNLOCKED_NOW, conference_bridge_user->b_profile.sounds)),
				"");

			break;
		case MENU_ACTION_ADMIN_KICK_LAST:
			res |= action_kick_last(conference_bridge, bridge_channel, conference_bridge_user);
			break;
		case MENU_ACTION_LEAVE:
			ao2_lock(conference_bridge);
			ast_bridge_remove(conference_bridge->bridge, bridge_channel->chan);
			ao2_unlock(conference_bridge);
			break;
		case MENU_ACTION_NOOP:
			break;
		case MENU_ACTION_SET_SINGLE_VIDEO_SRC:
			ao2_lock(conference_bridge);
			ast_bridge_set_single_src_video_mode(conference_bridge->bridge, bridge_channel->chan);
			ao2_unlock(conference_bridge);
			break;
		case MENU_ACTION_RELEASE_SINGLE_VIDEO_SRC:
			handle_video_on_exit(conference_bridge, bridge_channel->chan);
			break;
		}
	}
	return res;
}

int conf_handle_dtmf(struct ast_bridge_channel *bridge_channel,
	struct conference_bridge_user *conference_bridge_user,
	struct conf_menu_entry *menu_entry,
	struct conf_menu *menu)
{
	struct conference_bridge *conference_bridge = conference_bridge_user->conference_bridge;

	/* See if music on hold is playing */
	ao2_lock(conference_bridge);
	if (conference_bridge_user->playing_moh) {
		/* MOH is going, let's stop it */
		ast_moh_stop(bridge_channel->chan);
	}
	ao2_unlock(conference_bridge);

	/* execute the list of actions associated with this menu entry */
	execute_menu_entry(conference_bridge, conference_bridge_user, bridge_channel, menu_entry, menu);

	/* See if music on hold needs to be started back up again */
	ao2_lock(conference_bridge);
	if (conference_bridge_user->playing_moh) {
		ast_moh_start(bridge_channel->chan, conference_bridge_user->u_profile.moh_class, NULL);
	}
	ao2_unlock(conference_bridge);

	return 0;
}

static char *complete_confbridge_name(const char *line, const char *word, int pos, int state)
{
	int which = 0;
	struct conference_bridge *bridge = NULL;
	char *res = NULL;
	int wordlen = strlen(word);
	struct ao2_iterator i;

	i = ao2_iterator_init(conference_bridges, 0);
	while ((bridge = ao2_iterator_next(&i))) {
		if (!strncasecmp(bridge->name, word, wordlen) && ++which > state) {
			res = ast_strdup(bridge->name);
			ao2_ref(bridge, -1);
			break;
		}
		ao2_ref(bridge, -1);
	}
	ao2_iterator_destroy(&i);

	return res;
}

>>>>>>> dec89cbb
static char *handle_cli_confbridge_kick(struct ast_cli_entry *e, int cmd, struct ast_cli_args *a)
{
	struct conference_bridge *bridge = NULL;
	struct conference_bridge tmp;
	struct conference_bridge_user *participant = NULL;

	switch (cmd) {
	case CLI_INIT:
		e->command = "confbridge kick";
		e->usage =
			"Usage: confbridge kick <conference> <channel>\n"
			"       Kicks a channel out of the conference bridge.\n";
		return NULL;
	case CLI_GENERATE:
		if (a->pos == 2) {
			return complete_confbridge_name(a->line, a->word, a->pos, a->n);
		}
		/*
		if (a->pos == 3) {
			return complete_confbridge_channel(a->line, a->word, a->pos, a->n);
		}
		*/
		return NULL;
	}

	if (a->argc != 4) {
		return CLI_SHOWUSAGE;
	}

	ast_copy_string(tmp.name, a->argv[2], sizeof(tmp.name));
	bridge = ao2_find(conference_bridges, &tmp, OBJ_POINTER);
	if (!bridge) {
		ast_cli(a->fd, "No conference bridge named '%s' found!\n", a->argv[2]);
		return CLI_SUCCESS;
	}
	ao2_lock(bridge);
	AST_LIST_TRAVERSE(&bridge->users_list, participant, list) {
<<<<<<< HEAD
		if (!strncmp(a->argv[3], ast_channel_name(participant->chan), strlen(ast_channel_name(participant->chan)))) {
=======
		if (!strncmp(a->argv[3], participant->chan->name, strlen(participant->chan->name))) {
>>>>>>> dec89cbb
			break;
		}
	}
	if (participant) {
<<<<<<< HEAD
		ast_cli(a->fd, "Kicking %s from confbridge %s\n", ast_channel_name(participant->chan), bridge->name);
=======
		ast_cli(a->fd, "Kicking %s from confbridge %s\n", participant->chan->name, bridge->name);
>>>>>>> dec89cbb
		participant->kicked = 1;
		ast_bridge_remove(bridge->bridge, participant->chan);
	}
	ao2_unlock(bridge);
	ao2_ref(bridge, -1);
	return CLI_SUCCESS;
}

static char *handle_cli_confbridge_list(struct ast_cli_entry *e, int cmd, struct ast_cli_args *a)
{
	struct ao2_iterator i;
	struct conference_bridge *bridge = NULL;
	struct conference_bridge tmp;
	struct conference_bridge_user *participant = NULL;

	switch (cmd) {
	case CLI_INIT:
		e->command = "confbridge list";
		e->usage =
			"Usage: confbridge list [<name>]\n"
			"       Lists all currently active conference bridges.\n";
		return NULL;
	case CLI_GENERATE:
		if (a->pos == 2) {
			return complete_confbridge_name(a->line, a->word, a->pos, a->n);
		}
		return NULL;
	}

	if (a->argc == 2) {
		ast_cli(a->fd, "Conference Bridge Name           Users  Marked Locked?\n");
		ast_cli(a->fd, "================================ ====== ====== ========\n");
		i = ao2_iterator_init(conference_bridges, 0);
		while ((bridge = ao2_iterator_next(&i))) {
			ast_cli(a->fd, "%-32s %6i %6i %s\n", bridge->name, bridge->users, bridge->markedusers, (bridge->locked ? "locked" : "unlocked"));
			ao2_ref(bridge, -1);
		}
		ao2_iterator_destroy(&i);
		return CLI_SUCCESS;
	}

	if (a->argc == 3) {
		ast_copy_string(tmp.name, a->argv[2], sizeof(tmp.name));
		bridge = ao2_find(conference_bridges, &tmp, OBJ_POINTER);
		if (!bridge) {
			ast_cli(a->fd, "No conference bridge named '%s' found!\n", a->argv[2]);
			return CLI_SUCCESS;
		}
<<<<<<< HEAD
		ast_cli(a->fd, "Channel                       User Profile     Bridge Profile   Menu             CallerID\n");
		ast_cli(a->fd, "============================= ================ ================ ================ ================\n");
		ao2_lock(bridge);
		AST_LIST_TRAVERSE(&bridge->users_list, participant, list) {
			ast_cli(a->fd, "%-29s ", ast_channel_name(participant->chan));
			ast_cli(a->fd, "%-17s", participant->u_profile.name);
			ast_cli(a->fd, "%-17s", participant->b_profile.name);
			ast_cli(a->fd, "%-17s", participant->menu_name);
			ast_cli(a->fd, "%-17s", S_COR(participant->chan->caller.id.number.valid, participant->chan->caller.id.number.str, "<unknown>"));
=======
		ast_cli(a->fd, "Channel                       User Profile     Bridge Profile   Menu\n");
		ast_cli(a->fd, "============================= ================ ================ ================\n");
		ao2_lock(bridge);
		AST_LIST_TRAVERSE(&bridge->users_list, participant, list) {
			ast_cli(a->fd, "%-29s ", participant->chan->name);
			ast_cli(a->fd, "%-17s", participant->u_profile.name);
			ast_cli(a->fd, "%-17s", participant->b_profile.name);
			ast_cli(a->fd, "%-17s", participant->menu_name);
>>>>>>> dec89cbb
			ast_cli(a->fd, "\n");
		}
		ao2_unlock(bridge);
		ao2_ref(bridge, -1);
		return CLI_SUCCESS;
	}

	return CLI_SHOWUSAGE;
}

/* \internal
 * \brief finds a conference by name and locks/unlocks.
 *
 * \retval 0 success
 * \retval -1 conference not found
 */
static int generic_lock_unlock_helper(int lock, const char *conference)
{
	struct conference_bridge *bridge = NULL;
	struct conference_bridge tmp;
	int res = 0;

	ast_copy_string(tmp.name, conference, sizeof(tmp.name));
	bridge = ao2_find(conference_bridges, &tmp, OBJ_POINTER);
	if (!bridge) {
		return -1;
	}
	ao2_lock(bridge);
	bridge->locked = lock;
	ast_test_suite_event_notify("CONF_LOCK", "Message: conference %s\r\nConference: %s", bridge->locked ? "locked" : "unlocked", bridge->b_profile.name);
	ao2_unlock(bridge);
	ao2_ref(bridge, -1);

	return res;
}

/* \internal
 * \brief finds a conference user by channel name and mutes/unmutes them.
 *
 * \retval 0 success
 * \retval -1 conference not found
 * \retval -2 user not found
 */
static int generic_mute_unmute_helper(int mute, const char *conference, const char *user)
{
	struct conference_bridge *bridge = NULL;
	struct conference_bridge tmp;
	struct conference_bridge_user *participant = NULL;
	int res = 0;
	ast_copy_string(tmp.name, conference, sizeof(tmp.name));
	bridge = ao2_find(conference_bridges, &tmp, OBJ_POINTER);
	if (!bridge) {
		return -1;
	}
	ao2_lock(bridge);
	AST_LIST_TRAVERSE(&bridge->users_list, participant, list) {
<<<<<<< HEAD
		if (!strncmp(user, ast_channel_name(participant->chan), strlen(user))) {
=======
		if (!strncmp(user, participant->chan->name, strlen(user))) {
>>>>>>> dec89cbb
			break;
		}
	}
	if (participant) {
		participant->features.mute = mute;
<<<<<<< HEAD
		ast_test_suite_event_notify("CONF_MUTE", "Message: participant %s %s\r\nConference: %s\r\nChannel: %s", ast_channel_name(participant->chan), participant->features.mute ? "muted" : "unmuted", bridge->b_profile.name, ast_channel_name(participant->chan));
=======
		ast_test_suite_event_notify("CONF_MUTE", "Message: participant %s %s\r\nConference: %s\r\nChannel: %s", participant->chan->name, participant->features.mute ? "muted" : "unmuted", bridge->b_profile.name, participant->chan->name);
>>>>>>> dec89cbb
	} else {
		res = -2;;
	}
	ao2_unlock(bridge);
	ao2_ref(bridge, -1);

	return res;
}

static int cli_mute_unmute_helper(int mute, struct ast_cli_args *a)
{
	int res = generic_mute_unmute_helper(mute, a->argv[2], a->argv[3]);

	if (res == -1) {
		ast_cli(a->fd, "No conference bridge named '%s' found!\n", a->argv[2]);
		return -1;
	} else if (res == -2) {
		ast_cli(a->fd, "No channel named '%s' found in conference %s\n", a->argv[3], a->argv[2]);
		return -1;
	}
	ast_cli(a->fd, "%s %s from confbridge %s\n", mute ? "Muting" : "Unmuting", a->argv[3], a->argv[2]);
	return 0;
}

static char *handle_cli_confbridge_mute(struct ast_cli_entry *e, int cmd, struct ast_cli_args *a)
{
	switch (cmd) {
	case CLI_INIT:
		e->command = "confbridge mute";
		e->usage =
			"Usage: confbridge mute <conference> <channel>\n";
		return NULL;
	case CLI_GENERATE:
		if (a->pos == 2) {
			return complete_confbridge_name(a->line, a->word, a->pos, a->n);
		}
		return NULL;
	}
	if (a->argc != 4) {
		return CLI_SHOWUSAGE;
	}

	cli_mute_unmute_helper(1, a);

	return CLI_SUCCESS;
}

static char *handle_cli_confbridge_unmute(struct ast_cli_entry *e, int cmd, struct ast_cli_args *a)
{
	switch (cmd) {
	case CLI_INIT:
		e->command = "confbridge unmute";
		e->usage =
			"Usage: confbridge unmute <conference> <channel>\n";
		return NULL;
	case CLI_GENERATE:
		if (a->pos == 2) {
			return complete_confbridge_name(a->line, a->word, a->pos, a->n);
		}
		return NULL;
	}
	if (a->argc != 4) {
		return CLI_SHOWUSAGE;
	}

	cli_mute_unmute_helper(0, a);

	return CLI_SUCCESS;
}

static char *handle_cli_confbridge_lock(struct ast_cli_entry *e, int cmd, struct ast_cli_args *a)
{
	switch (cmd) {
	case CLI_INIT:
		e->command = "confbridge lock";
		e->usage =
			"Usage: confbridge lock <conference>\n";
		return NULL;
	case CLI_GENERATE:
		if (a->pos == 2) {
			return complete_confbridge_name(a->line, a->word, a->pos, a->n);
		}
		return NULL;
	}
	if (a->argc != 3) {
		return CLI_SHOWUSAGE;
	}
	if (generic_lock_unlock_helper(1, a->argv[2])) {
		ast_cli(a->fd, "Conference %s is not found\n", a->argv[2]);
	} else {
		ast_cli(a->fd, "Conference %s is locked.\n", a->argv[2]);
	}
	return CLI_SUCCESS;
}

static char *handle_cli_confbridge_unlock(struct ast_cli_entry *e, int cmd, struct ast_cli_args *a)
{
	switch (cmd) {
	case CLI_INIT:
		e->command = "confbridge unlock";
		e->usage =
			"Usage: confbridge unlock <conference>\n";
		return NULL;
	case CLI_GENERATE:
		if (a->pos == 2) {
			return complete_confbridge_name(a->line, a->word, a->pos, a->n);
		}
		return NULL;
	}
	if (a->argc != 3) {
		return CLI_SHOWUSAGE;
	}
	if (generic_lock_unlock_helper(0, a->argv[2])) {
		ast_cli(a->fd, "Conference %s is not found\n", a->argv[2]);
	} else {
		ast_cli(a->fd, "Conference %s is unlocked.\n", a->argv[2]);
	}
	return CLI_SUCCESS;
}

static char *handle_cli_confbridge_start_record(struct ast_cli_entry *e, int cmd, struct ast_cli_args *a)
{
	const char *rec_file = NULL;
	struct conference_bridge *bridge = NULL;
	struct conference_bridge tmp;

	switch (cmd) {
	case CLI_INIT:
		e->command = "confbridge record start";
		e->usage =
			"Usage: confbridge record start <conference> <file>\n"
			"       <file> is optional, Otherwise the bridge profile\n"
			"       record file will be used.  If the bridge profile\n"
			"       has no record file specified, a file will automatically\n"
			"       be generated in the monitor directory\n";
		return NULL;
	case CLI_GENERATE:
		if (a->pos == 3) {
			return complete_confbridge_name(a->line, a->word, a->pos, a->n);
		}
		return NULL;
	}
	if (a->argc < 4) {
		return CLI_SHOWUSAGE;
	}
	if (a->argc == 5) {
		rec_file = a->argv[4];
	}

	ast_copy_string(tmp.name, a->argv[3], sizeof(tmp.name));
	bridge = ao2_find(conference_bridges, &tmp, OBJ_POINTER);
	if (!bridge) {
		ast_cli(a->fd, "Conference not found.\n");
		return CLI_FAILURE;
	}
	if (conf_is_recording(bridge)) {
		ast_cli(a->fd, "Conference is already being recorded.\n");
		ao2_ref(bridge, -1);
		return CLI_SUCCESS;
	}
	if (!ast_strlen_zero(rec_file)) {
		ao2_lock(bridge);
		ast_copy_string(bridge->b_profile.rec_file, rec_file, sizeof(bridge->b_profile.rec_file));
		ao2_unlock(bridge);
	}
	if (conf_start_record(bridge)) {
		ast_cli(a->fd, "Could not start recording due to internal error.\n");
		ao2_ref(bridge, -1);
		return CLI_FAILURE;
	}
	ast_cli(a->fd, "Recording started\n");
	ao2_ref(bridge, -1);
	return CLI_SUCCESS;
}

static char *handle_cli_confbridge_stop_record(struct ast_cli_entry *e, int cmd, struct ast_cli_args *a)
{
	struct conference_bridge *bridge = NULL;
	struct conference_bridge tmp;

	switch (cmd) {
	case CLI_INIT:
		e->command = "confbridge record stop";
		e->usage =
			"Usage: confbridge record stop <conference>\n";
		return NULL;
	case CLI_GENERATE:
		if (a->pos == 3) {
			return complete_confbridge_name(a->line, a->word, a->pos, a->n);
		}
		return NULL;
	}
	if (a->argc != 4) {
		return CLI_SHOWUSAGE;
	}

	ast_copy_string(tmp.name, a->argv[3], sizeof(tmp.name));
	bridge = ao2_find(conference_bridges, &tmp, OBJ_POINTER);
	if (!bridge) {
		ast_cli(a->fd, "Conference not found.\n");
		return CLI_SUCCESS;
	}
	conf_stop_record(bridge);
	ast_cli(a->fd, "Recording stopped.\n");
	ao2_ref(bridge, -1);
	return CLI_SUCCESS;
}

static struct ast_cli_entry cli_confbridge[] = {
	AST_CLI_DEFINE(handle_cli_confbridge_list, "List conference bridges and participants."),
	AST_CLI_DEFINE(handle_cli_confbridge_kick, "Kick participants out of conference bridges."),
	AST_CLI_DEFINE(handle_cli_confbridge_mute, "Mute a participant."),
	AST_CLI_DEFINE(handle_cli_confbridge_unmute, "Unmute a participant."),
	AST_CLI_DEFINE(handle_cli_confbridge_lock, "Lock a conference."),
	AST_CLI_DEFINE(handle_cli_confbridge_unlock, "Unlock a conference."),
	AST_CLI_DEFINE(handle_cli_confbridge_start_record, "Start recording a conference"),
	AST_CLI_DEFINE(handle_cli_confbridge_stop_record, "Stop recording a conference."),
};
static struct ast_custom_function confbridge_function = {
	.name = "CONFBRIDGE",
	.write = func_confbridge_helper,
};

static int func_confbridge_info(struct ast_channel *chan, const char *cmd, char *data, char *buf, size_t len);
static struct ast_custom_function confbridge_info_function = {
	.name = "CONFBRIDGE_INFO",
	.read = func_confbridge_info,
};

static int action_confbridgelist(struct mansession *s, const struct message *m)
{
	const char *actionid = astman_get_header(m, "ActionID");
	const char *conference = astman_get_header(m, "Conference");
	struct conference_bridge_user *participant = NULL;
	struct conference_bridge *bridge = NULL;
	struct conference_bridge tmp;
	char id_text[80] = "";
	int total = 0;

	if (!ast_strlen_zero(actionid)) {
		snprintf(id_text, sizeof(id_text), "ActionID: %s\r\n", actionid);
	}
	if (ast_strlen_zero(conference)) {
		astman_send_error(s, m, "No Conference name provided.");
		return 0;
	}
	if (!ao2_container_count(conference_bridges)) {
		astman_send_error(s, m, "No active conferences.");
		return 0;
	}
	ast_copy_string(tmp.name, conference, sizeof(tmp.name));
	bridge = ao2_find(conference_bridges, &tmp, OBJ_POINTER);
	if (!bridge) {
		astman_send_error(s, m, "No Conference by that name found.");
		return 0;
	}

	astman_send_listack(s, m, "Confbridge user list will follow", "start");

	ao2_lock(bridge);
	AST_LIST_TRAVERSE(&bridge->users_list, participant, list) {
		total++;
		astman_append(s,
			"Event: ConfbridgeList\r\n"
			"%s"
			"Conference: %s\r\n"
			"CallerIDNum: %s\r\n"
			"CallerIDName: %s\r\n"
			"Channel: %s\r\n"
			"Admin: %s\r\n"
			"MarkedUser: %s\r\n"
			"\r\n",
			id_text,
			bridge->name,
			S_COR(participant->chan->caller.id.number.valid, participant->chan->caller.id.number.str, "<unknown>"),
			S_COR(participant->chan->caller.id.name.valid, participant->chan->caller.id.name.str, "<no name>"),
<<<<<<< HEAD
			ast_channel_name(participant->chan),
=======
			participant->chan->name,
>>>>>>> dec89cbb
			ast_test_flag(&participant->u_profile, USER_OPT_ADMIN) ? "Yes" : "No",
			ast_test_flag(&participant->u_profile, USER_OPT_MARKEDUSER) ? "Yes" : "No");
	}
	ao2_unlock(bridge);
	ao2_ref(bridge, -1);

	astman_append(s,
	"Event: ConfbridgeListComplete\r\n"
	"EventList: Complete\r\n"
	"ListItems: %d\r\n"
	"%s"
	"\r\n", total, id_text);

	return 0;
}

static int action_confbridgelistrooms(struct mansession *s, const struct message *m)
{
	const char *actionid = astman_get_header(m, "ActionID");
	struct conference_bridge *bridge = NULL;
	struct ao2_iterator i;
	char id_text[512] = "";
	int totalitems = 0;

	if (!ast_strlen_zero(actionid)) {
		snprintf(id_text, sizeof(id_text), "ActionID: %s\r\n", actionid);
	}

	if (!ao2_container_count(conference_bridges)) {
		astman_send_error(s, m, "No active conferences.");
		return 0;
	}

	astman_send_listack(s, m, "Confbridge conferences will follow", "start");

	/* Traverse the conference list */
	i = ao2_iterator_init(conference_bridges, 0);
	while ((bridge = ao2_iterator_next(&i))) {
		totalitems++;

		ao2_lock(bridge);
		astman_append(s,
		"Event: ConfbridgeListRooms\r\n"
		"%s"
		"Conference: %s\r\n"
		"Parties: %d\r\n"
		"Marked: %d\r\n"
		"Locked: %s\r\n"
		"\r\n",
		id_text,
		bridge->name,
		bridge->users,
		bridge->markedusers,
		bridge->locked ? "Yes" : "No"); 
		ao2_unlock(bridge);

		ao2_ref(bridge, -1);
	}
	ao2_iterator_destroy(&i);

	/* Send final confirmation */
	astman_append(s,
	"Event: ConfbridgeListRoomsComplete\r\n"
	"EventList: Complete\r\n"
	"ListItems: %d\r\n"
	"%s"
	"\r\n", totalitems, id_text);
	return 0;
}

static int action_mute_unmute_helper(struct mansession *s, const struct message *m, int mute)
{
	const char *conference = astman_get_header(m, "Conference");
	const char *channel = astman_get_header(m, "Channel");
	int res = 0;

	if (ast_strlen_zero(conference)) {
		astman_send_error(s, m, "No Conference name provided.");
		return 0;
	}
	if (ast_strlen_zero(channel)) {
		astman_send_error(s, m, "No channel name provided.");
		return 0;
	}
	if (!ao2_container_count(conference_bridges)) {
		astman_send_error(s, m, "No active conferences.");
		return 0;
	}

	res = generic_mute_unmute_helper(mute, conference, channel);

	if (res == -1) {
		astman_send_error(s, m, "No Conference by that name found.");
		return 0;
	} else if (res == -2) {
		astman_send_error(s, m, "No Channel by that name found in Conference.");
		return 0;
	}

	astman_send_ack(s, m, mute ? "User muted" : "User unmuted");
	return 0;
}

static int action_confbridgeunmute(struct mansession *s, const struct message *m)
{
	return action_mute_unmute_helper(s, m, 0);
}
static int action_confbridgemute(struct mansession *s, const struct message *m)
{
	return action_mute_unmute_helper(s, m, 1);
}

static int action_lock_unlock_helper(struct mansession *s, const struct message *m, int lock)
{
	const char *conference = astman_get_header(m, "Conference");
	int res = 0;

	if (ast_strlen_zero(conference)) {
		astman_send_error(s, m, "No Conference name provided.");
		return 0;
	}
	if (!ao2_container_count(conference_bridges)) {
		astman_send_error(s, m, "No active conferences.");
		return 0;
	}
	if ((res = generic_lock_unlock_helper(lock, conference))) {
		astman_send_error(s, m, "No Conference by that name found.");
		return 0;
	}
	astman_send_ack(s, m, lock ? "Conference locked" : "Conference unlocked");
	return 0;
}
static int action_confbridgeunlock(struct mansession *s, const struct message *m)
{
	return action_lock_unlock_helper(s, m, 0);
}
static int action_confbridgelock(struct mansession *s, const struct message *m)
{
	return action_lock_unlock_helper(s, m, 1);
}

static int action_confbridgekick(struct mansession *s, const struct message *m)
{
	const char *conference = astman_get_header(m, "Conference");
	const char *channel = astman_get_header(m, "Channel");
	struct conference_bridge_user *participant = NULL;
	struct conference_bridge *bridge = NULL;
	struct conference_bridge tmp;
	int found = 0;

	if (ast_strlen_zero(conference)) {
		astman_send_error(s, m, "No Conference name provided.");
		return 0;
	}
	if (!ao2_container_count(conference_bridges)) {
		astman_send_error(s, m, "No active conferences.");
		return 0;
	}
	ast_copy_string(tmp.name, conference, sizeof(tmp.name));
	bridge = ao2_find(conference_bridges, &tmp, OBJ_POINTER);
	if (!bridge) {
		astman_send_error(s, m, "No Conference by that name found.");
		return 0;
	}

	ao2_lock(bridge);
	AST_LIST_TRAVERSE(&bridge->users_list, participant, list) {
<<<<<<< HEAD
		if (!strcasecmp(ast_channel_name(participant->chan), channel)) {
=======
		if (!strcasecmp(participant->chan->name, channel)) {
>>>>>>> dec89cbb
			participant->kicked = 1;
			ast_bridge_remove(bridge->bridge, participant->chan);
			found = 1;
			break;
		}
	}
	ao2_unlock(bridge);
	ao2_ref(bridge, -1);

	if (found) {
		astman_send_ack(s, m, "User kicked");
	} else {
		astman_send_error(s, m, "No Channel by that name found in Conference.");
	}
	return 0;
}

static int action_confbridgestartrecord(struct mansession *s, const struct message *m)
{
	const char *conference = astman_get_header(m, "Conference");
	const char *recordfile = astman_get_header(m, "RecordFile");
	struct conference_bridge *bridge = NULL;
	struct conference_bridge tmp;

	if (ast_strlen_zero(conference)) {
		astman_send_error(s, m, "No Conference name provided.");
		return 0;
	}
	if (!ao2_container_count(conference_bridges)) {
		astman_send_error(s, m, "No active conferences.");
		return 0;
	}

	ast_copy_string(tmp.name, conference, sizeof(tmp.name));
	bridge = ao2_find(conference_bridges, &tmp, OBJ_POINTER);
	if (!bridge) {
		astman_send_error(s, m, "No Conference by that name found.");
		return 0;
	}

	if (conf_is_recording(bridge)) {
		astman_send_error(s, m, "Conference is already being recorded.");
		ao2_ref(bridge, -1);
		return 0;
	}

	if (!ast_strlen_zero(recordfile)) {
		ao2_lock(bridge);
		ast_copy_string(bridge->b_profile.rec_file, recordfile, sizeof(bridge->b_profile.rec_file));
		ao2_unlock(bridge);
	}

	if (conf_start_record(bridge)) {
		astman_send_error(s, m, "Internal error starting conference recording.");
		ao2_ref(bridge, -1);
		return 0;
	}

	ao2_ref(bridge, -1);
	astman_send_ack(s, m, "Conference Recording Started.");
	return 0;
}
static int action_confbridgestoprecord(struct mansession *s, const struct message *m)
{
	const char *conference = astman_get_header(m, "Conference");
	struct conference_bridge *bridge = NULL;
	struct conference_bridge tmp;

	if (ast_strlen_zero(conference)) {
		astman_send_error(s, m, "No Conference name provided.");
		return 0;
	}
	if (!ao2_container_count(conference_bridges)) {
		astman_send_error(s, m, "No active conferences.");
		return 0;
	}

	ast_copy_string(tmp.name, conference, sizeof(tmp.name));
	bridge = ao2_find(conference_bridges, &tmp, OBJ_POINTER);
	if (!bridge) {
		astman_send_error(s, m, "No Conference by that name found.");
		return 0;
	}

	if (conf_stop_record(bridge)) {
		astman_send_error(s, m, "Internal error while stopping recording.");
		ao2_ref(bridge, -1);
		return 0;
	}

	ao2_ref(bridge, -1);
	astman_send_ack(s, m, "Conference Recording Stopped.");
	return 0;
}

static int action_confbridgesetsinglevideosrc(struct mansession *s, const struct message *m)
{
	const char *conference = astman_get_header(m, "Conference");
	const char *channel = astman_get_header(m, "Channel");
	struct conference_bridge_user *participant = NULL;
	struct conference_bridge *bridge = NULL;
	struct conference_bridge tmp;

	if (ast_strlen_zero(conference)) {
		astman_send_error(s, m, "No Conference name provided.");
		return 0;
	}
	if (ast_strlen_zero(channel)) {
		astman_send_error(s, m, "No channel name provided.");
		return 0;
	}
	if (!ao2_container_count(conference_bridges)) {
		astman_send_error(s, m, "No active conferences.");
		return 0;
	}

	ast_copy_string(tmp.name, conference, sizeof(tmp.name));
	bridge = ao2_find(conference_bridges, &tmp, OBJ_POINTER);
	if (!bridge) {
		astman_send_error(s, m, "No Conference by that name found.");
		return 0;
	}

	/* find channel and set as video src. */
	ao2_lock(bridge);
	AST_LIST_TRAVERSE(&bridge->users_list, participant, list) {
<<<<<<< HEAD
		if (!strncmp(channel, ast_channel_name(participant->chan), strlen(channel))) {
=======
		if (!strncmp(channel, participant->chan->name, strlen(channel))) {
>>>>>>> dec89cbb
			ast_bridge_set_single_src_video_mode(bridge->bridge, participant->chan);
			break;
		}
	}
	ao2_unlock(bridge);
	ao2_ref(bridge, -1);

	/* do not access participant after bridge unlock.  We are just
	 * using this check to see if it was found or not */
	if (!participant) {
		astman_send_error(s, m, "No channel by that name found in conference.");
		return 0;
	}
	astman_send_ack(s, m, "Conference single video source set.");
	return 0;
}

static int func_confbridge_info(struct ast_channel *chan, const char *cmd, char *data, char *buf, size_t len)
{
	char *parse = NULL;
	struct conference_bridge *bridge = NULL;
	struct conference_bridge_user *participant = NULL;
	struct conference_bridge tmp;
	int count = 0;
	AST_DECLARE_APP_ARGS(args,
		AST_APP_ARG(type);
		AST_APP_ARG(confno);
	);

	/* parse all the required arguments and make sure they exist. */
	if (ast_strlen_zero(data)) {
		return -1;
	}
	parse = ast_strdupa(data);
	AST_STANDARD_APP_ARGS(args, parse);
	if (ast_strlen_zero(args.confno) || ast_strlen_zero(args.type)) {
		return -1;
	}
	if (!ao2_container_count(conference_bridges)) {
		snprintf(buf, len, "0");
		return 0;
	}
	ast_copy_string(tmp.name, args.confno, sizeof(tmp.name));
	bridge = ao2_find(conference_bridges, &tmp, OBJ_POINTER);
	if (!bridge) {
		snprintf(buf, len, "0");
		return 0;
	}

	/* get the correct count for the type requested */
	ao2_lock(bridge);
	if (!strncasecmp(args.type, "parties", 7)) {
		AST_LIST_TRAVERSE(&bridge->users_list, participant, list) {
			count++;
		}
	} else if (!strncasecmp(args.type, "admins", 6)) {
		AST_LIST_TRAVERSE(&bridge->users_list, participant, list) {
			if (ast_test_flag(&participant->u_profile, USER_OPT_ADMIN)) {
				count++;
			}
		}
	} else if (!strncasecmp(args.type, "marked", 6)) {
		AST_LIST_TRAVERSE(&bridge->users_list, participant, list) {
			if (ast_test_flag(&participant->u_profile, USER_OPT_MARKEDUSER)) {
				count++;
			}
		}
	} else if (!strncasecmp(args.type, "locked", 6)) {
		count = bridge->locked;
	} else {
<<<<<<< HEAD
		ast_log(LOG_ERROR, "Invalid keyword '%s' passed to CONFBRIDGE_INFO.  Should be one of: "
			"parties, admins, marked, or locked.\n", args.type);
=======
		ast_log(LOG_ERROR, "Invalid keyword.\n");
>>>>>>> dec89cbb
	}
	snprintf(buf, len, "%d", count);
	ao2_unlock(bridge);
	ao2_ref(bridge, -1);
	return 0;
}

/*! \brief Called when module is being unloaded */
static int unload_module(void)
{
	int res = ast_unregister_application(app);

	ast_custom_function_unregister(&confbridge_function);
	ast_custom_function_unregister(&confbridge_info_function);

	ast_cli_unregister_multiple(cli_confbridge, sizeof(cli_confbridge) / sizeof(struct ast_cli_entry));

	/* Get rid of the conference bridges container. Since we only allow dynamic ones none will be active. */
	ao2_ref(conference_bridges, -1);

	conf_destroy_config();

	ast_channel_unregister(&record_tech);
	record_tech.capabilities = ast_format_cap_destroy(record_tech.capabilities);

	res |= ast_manager_unregister("ConfbridgeList");
	res |= ast_manager_unregister("ConfbridgeListRooms");
	res |= ast_manager_unregister("ConfbridgeMute");
	res |= ast_manager_unregister("ConfbridgeUnmute");
	res |= ast_manager_unregister("ConfbridgeKick");
	res |= ast_manager_unregister("ConfbridgeUnlock");
	res |= ast_manager_unregister("ConfbridgeLock");
	res |= ast_manager_unregister("ConfbridgeStartRecord");
	res |= ast_manager_unregister("ConfbridgeStopRecord");

	return res;
}

/*! \brief Called when module is being loaded */
static int load_module(void)
{
	int res = 0;
	if ((ast_custom_function_register(&confbridge_function))) {
		return AST_MODULE_LOAD_FAILURE;
	}
	if ((ast_custom_function_register(&confbridge_info_function))) {
		return AST_MODULE_LOAD_FAILURE;
	}
	if (!(record_tech.capabilities = ast_format_cap_alloc())) {
		return AST_MODULE_LOAD_FAILURE;
	}
	ast_format_cap_add_all(record_tech.capabilities);
	if (ast_channel_register(&record_tech)) {
		ast_log(LOG_ERROR, "Unable to register ConfBridge recorder.\n");
		return AST_MODULE_LOAD_FAILURE;
	}
	/* Create a container to hold the conference bridges */
	if (!(conference_bridges = ao2_container_alloc(CONFERENCE_BRIDGE_BUCKETS, conference_bridge_hash_cb, conference_bridge_cmp_cb))) {
		return AST_MODULE_LOAD_FAILURE;
	}
	if (ast_register_application_xml(app, confbridge_exec)) {
		ao2_ref(conference_bridges, -1);
		return AST_MODULE_LOAD_FAILURE;
	}

	res |= ast_cli_register_multiple(cli_confbridge, sizeof(cli_confbridge) / sizeof(struct ast_cli_entry));
	res |= ast_manager_register_xml("ConfbridgeList", EVENT_FLAG_REPORTING, action_confbridgelist);
	res |= ast_manager_register_xml("ConfbridgeListRooms", EVENT_FLAG_REPORTING, action_confbridgelistrooms);
	res |= ast_manager_register_xml("ConfbridgeMute", EVENT_FLAG_CALL, action_confbridgemute);
	res |= ast_manager_register_xml("ConfbridgeUnmute", EVENT_FLAG_CALL, action_confbridgeunmute);
	res |= ast_manager_register_xml("ConfbridgeKick", EVENT_FLAG_CALL, action_confbridgekick);
	res |= ast_manager_register_xml("ConfbridgeUnlock", EVENT_FLAG_CALL, action_confbridgeunlock);
	res |= ast_manager_register_xml("ConfbridgeLock", EVENT_FLAG_CALL, action_confbridgelock);
	res |= ast_manager_register_xml("ConfbridgeStartRecord", EVENT_FLAG_CALL, action_confbridgestartrecord);
	res |= ast_manager_register_xml("ConfbridgeStopRecord", EVENT_FLAG_CALL, action_confbridgestoprecord);
	res |= ast_manager_register_xml("ConfbridgeSetSingleVideoSrc", EVENT_FLAG_CALL, action_confbridgesetsinglevideosrc);

	conf_load_config(0);
	return res;
}

static int reload(void)
{
	return conf_load_config(1);
}

AST_MODULE_INFO(ASTERISK_GPL_KEY, AST_MODFLAG_LOAD_ORDER, "Conference Bridge Application",
	.load = load_module,
	.unload = unload_module,
	.reload = reload,
	.load_pri = AST_MODPRI_DEVSTATE_PROVIDER,
);<|MERGE_RESOLUTION|>--- conflicted
+++ resolved
@@ -341,13 +341,10 @@
 		return S_OR(custom_sounds->join, "confbridge-join");
 	case CONF_SOUND_LEAVE:
 		return S_OR(custom_sounds->leave, "confbridge-leave");
-<<<<<<< HEAD
 	case CONF_SOUND_PARTICIPANTS_MUTED:
 		return S_OR(custom_sounds->participantsmuted, "conf-now-muted");
 	case CONF_SOUND_PARTICIPANTS_UNMUTED:
 		return S_OR(custom_sounds->participantsunmuted, "conf-now-unmuted");
-=======
->>>>>>> dec89cbb
 	}
 
 	return "";
@@ -548,11 +545,7 @@
 		"Conference: %s\r\n"
 		"CallerIDnum: %s\r\n"
 		"CallerIDname: %s\r\n",
-<<<<<<< HEAD
 		ast_channel_name(chan),
-=======
-		chan->name,
->>>>>>> dec89cbb
 		chan->uniqueid,
 		conf_name,
 		S_COR(chan->caller.id.number.valid, chan->caller.id.number.str, "<unknown>"),
@@ -568,11 +561,7 @@
 		"Conference: %s\r\n"
 		"CallerIDnum: %s\r\n"
 		"CallerIDname: %s\r\n",
-<<<<<<< HEAD
 		ast_channel_name(chan),
-=======
-		chan->name,
->>>>>>> dec89cbb
 		chan->uniqueid,
 		conf_name,
 		S_COR(chan->caller.id.number.valid, chan->caller.id.number.str, "<unknown>"),
@@ -1241,11 +1230,7 @@
 	      "Uniqueid: %s\r\n"
 	      "Conference: %s\r\n"
 	      "TalkingStatus: %s\r\n",
-<<<<<<< HEAD
 	      ast_channel_name(bridge_channel->chan), bridge_channel->chan->uniqueid, conf_name, talking ? "on" : "off");
-=======
-	      bridge_channel->chan->name, bridge_channel->chan->uniqueid, conf_name, talking ? "on" : "off");
->>>>>>> dec89cbb
 }
 
 static int conf_get_pin(struct ast_channel *chan, struct conference_bridge_user *conference_bridge_user)
@@ -1508,17 +1493,10 @@
 		conference_bridge = NULL;
 		goto confbridge_cleanup;
 	}
-<<<<<<< HEAD
 
 	/* If this user was a video source, we need to clean up and possibly pick a new source. */
 	handle_video_on_exit(conference_bridge, conference_bridge_user.chan);
 
-=======
-
-	/* If this user was a video source, we need to clean up and possibly pick a new source. */
-	handle_video_on_exit(conference_bridge, conference_bridge_user.chan);
-
->>>>>>> dec89cbb
 	/* if this user has a intro, play it when leaving */
 	if (!quiet && !ast_strlen_zero(conference_bridge_user.name_rec_location)) {
 		ast_autoservice_start(chan);
@@ -1562,7 +1540,6 @@
 confbridge_cleanup:
 	ast_bridge_features_cleanup(&conference_bridge_user.features);
 	conf_bridge_profile_destroy(&conference_bridge_user.b_profile);
-<<<<<<< HEAD
 	return res;
 }
 
@@ -1926,331 +1903,6 @@
 	return res;
 }
 
-=======
-	return res;
-}
-
-static int action_toggle_mute(struct conference_bridge *conference_bridge,
-	struct conference_bridge_user *conference_bridge_user,
-	struct ast_channel *chan)
-{
-	/* Mute or unmute yourself, note we only allow manipulation if they aren't waiting for a marked user or if marked users exist */
-	if (!ast_test_flag(&conference_bridge_user->u_profile, USER_OPT_WAITMARKED) || conference_bridge->markedusers) {
-		conference_bridge_user->features.mute = (!conference_bridge_user->features.mute ? 1 : 0);
-		ast_test_suite_event_notify("CONF_MUTE", "Message: participant %s %s\r\nConference: %s\r\nChannel: %s", chan->name, conference_bridge_user->features.mute ? "muted" : "unmuted", conference_bridge_user->b_profile.name, chan->name);
-	}
-	return ast_stream_and_wait(chan, (conference_bridge_user->features.mute ?
-		conf_get_sound(CONF_SOUND_MUTED, conference_bridge_user->b_profile.sounds) :
-		conf_get_sound(CONF_SOUND_UNMUTED, conference_bridge_user->b_profile.sounds)),
-		"");
-}
-
-static int action_playback(struct ast_bridge_channel *bridge_channel, const char *playback_file)
-{
-	char *file_copy = ast_strdupa(playback_file);
-	char *file = NULL;
-
-	while ((file = strsep(&file_copy, "&"))) {
-		if (ast_stream_and_wait(bridge_channel->chan, file, "")) {
-			ast_log(LOG_WARNING, "Failed to playback file %s to channel\n", file);
-			return -1;
-		}
-	}
-	return 0;
-}
-
-static int action_playback_and_continue(struct conference_bridge *conference_bridge,
-	struct conference_bridge_user *conference_bridge_user,
-	struct ast_bridge_channel *bridge_channel,
-	struct conf_menu *menu,
-	const char *playback_file,
-	const char *cur_dtmf,
-	int *stop_prompts)
-{
-	int i;
-	int digit = 0;
-	char dtmf[MAXIMUM_DTMF_FEATURE_STRING];
-	struct conf_menu_entry new_menu_entry = { { 0, }, };
-	char *file_copy = ast_strdupa(playback_file);
-	char *file = NULL;
-
-	while ((file = strsep(&file_copy, "&"))) {
-		if (ast_streamfile(bridge_channel->chan, file, bridge_channel->chan->language)) {
-			ast_log(LOG_WARNING, "Failed to playback file %s to channel\n", file);
-			return -1;
-		}
-
-		/* now wait for more digits. */
-		if (!(digit = ast_waitstream(bridge_channel->chan, AST_DIGIT_ANY))) {
-			/* streaming finished and no DTMF was entered */
-			continue;
-		} else if (digit == -1) {
-			/* error */
-			return -1;
-		} else {
-			break; /* dtmf was entered */
-		}
-	}
-	if (!digit) {
-		/* streaming finished on all files and no DTMF was entered */
-		return -1;
-	}
-	ast_stopstream(bridge_channel->chan);
-
-	/* If we get here, then DTMF has been entered, This means no
-	 * additional prompts should be played for this menu entry */
-	*stop_prompts = 1;
-
-	/* If a digit was pressed during the payback, update
-	 * the dtmf string and look for a new menu entry in the
-	 * menu structure */
-	ast_copy_string(dtmf, cur_dtmf, sizeof(dtmf));
-	for (i = 0; i < (MAXIMUM_DTMF_FEATURE_STRING - 1); i++) {
-		dtmf[i] = cur_dtmf[i];
-		if (!dtmf[i]) {
-			dtmf[i] = (char) digit;
-			dtmf[i + 1] = '\0';
-			i = -1;
-			break;
-		}
-	}
-	/* If i is not -1 then the new dtmf digit was _NOT_ added to the string.
-	 * If this is the case, no new DTMF sequence should be looked for. */
-	if (i != -1) {
-		return 0;
-	}
-
-	if (conf_find_menu_entry_by_sequence(dtmf, menu, &new_menu_entry)) {
-		execute_menu_entry(conference_bridge,
-			conference_bridge_user,
-			bridge_channel,
-			&new_menu_entry, menu);
-		conf_menu_entry_destroy(&new_menu_entry);
-	}
-	return 0;
-}
-
-static int action_kick_last(struct conference_bridge *conference_bridge,
-	struct ast_bridge_channel *bridge_channel,
-	struct conference_bridge_user *conference_bridge_user)
-{
-	struct conference_bridge_user *last_participant = NULL;
-	int isadmin = ast_test_flag(&conference_bridge_user->u_profile, USER_OPT_ADMIN);
-
-	if (!isadmin) {
-		ast_stream_and_wait(bridge_channel->chan,
-			conf_get_sound(CONF_SOUND_ERROR_MENU, conference_bridge_user->b_profile.sounds),
-			"");
-		ast_log(LOG_WARNING, "Only admin users can use the kick_last menu action. Channel %s of conf %s is not an admin.\n",
-			bridge_channel->chan->name,
-			conference_bridge->name);
-		return -1;
-	}
-
-	ao2_lock(conference_bridge);
-	if (((last_participant = AST_LIST_LAST(&conference_bridge->users_list)) == conference_bridge_user)
-		|| (ast_test_flag(&last_participant->u_profile, USER_OPT_ADMIN))) {
-		ao2_unlock(conference_bridge);
-		ast_stream_and_wait(bridge_channel->chan,
-			conf_get_sound(CONF_SOUND_ERROR_MENU, conference_bridge_user->b_profile.sounds),
-			"");
-	} else if (last_participant) {
-		last_participant->kicked = 1;
-		ast_bridge_remove(conference_bridge->bridge, last_participant->chan);
-		ao2_unlock(conference_bridge);
-	}
-	return 0;
-}
-
-static int action_dialplan_exec(struct ast_bridge_channel *bridge_channel, struct conf_menu_action *menu_action)
-{
-	struct ast_pbx_args args;
-	struct ast_pbx *pbx;
-	char *exten;
-	char *context;
-	int priority;
-	int res;
-
-	memset(&args, 0, sizeof(args));
-	args.no_hangup_chan = 1;
-
-	ast_channel_lock(bridge_channel->chan);
-
-	/*save off*/
-	exten = ast_strdupa(bridge_channel->chan->exten);
-	context = ast_strdupa(bridge_channel->chan->context);
-	priority = bridge_channel->chan->priority;
-	pbx = bridge_channel->chan->pbx;
-	bridge_channel->chan->pbx = NULL;
-
-	/*set new*/
-	ast_copy_string(bridge_channel->chan->exten, menu_action->data.dialplan_args.exten, sizeof(bridge_channel->chan->exten));
-	ast_copy_string(bridge_channel->chan->context, menu_action->data.dialplan_args.context, sizeof(bridge_channel->chan->context));
-	bridge_channel->chan->priority = menu_action->data.dialplan_args.priority;
-
-	ast_channel_unlock(bridge_channel->chan);
-
-	/*execute*/
-	res = ast_pbx_run_args(bridge_channel->chan, &args);
-
-	/*restore*/
-	ast_channel_lock(bridge_channel->chan);
-
-	ast_copy_string(bridge_channel->chan->exten, exten, sizeof(bridge_channel->chan->exten));
-	ast_copy_string(bridge_channel->chan->context, context, sizeof(bridge_channel->chan->context));
-	bridge_channel->chan->priority = priority;
-	bridge_channel->chan->pbx = pbx;
-
-	ast_channel_unlock(bridge_channel->chan);
-
-	return res;
-}
-
-static int execute_menu_entry(struct conference_bridge *conference_bridge,
-	struct conference_bridge_user *conference_bridge_user,
-	struct ast_bridge_channel *bridge_channel,
-	struct conf_menu_entry *menu_entry,
-	struct conf_menu *menu)
-{
-	struct conf_menu_action *menu_action;
-	int isadmin = ast_test_flag(&conference_bridge_user->u_profile, USER_OPT_ADMIN);
-	int stop_prompts = 0;
-	int res = 0;
-
-	AST_LIST_TRAVERSE(&menu_entry->actions, menu_action, action) {
-		switch (menu_action->id) {
-		case MENU_ACTION_TOGGLE_MUTE:
-			res |= action_toggle_mute(conference_bridge,
-				conference_bridge_user,
-				bridge_channel->chan);
-			break;
-		case MENU_ACTION_PLAYBACK:
-			if (!stop_prompts) {
-				res |= action_playback(bridge_channel, menu_action->data.playback_file);
-			}
-			break;
-		case MENU_ACTION_RESET_LISTENING:
-			ast_audiohook_volume_set(conference_bridge_user->chan, AST_AUDIOHOOK_DIRECTION_WRITE, 0);
-			break;
-		case MENU_ACTION_RESET_TALKING:
-			ast_audiohook_volume_set(conference_bridge_user->chan, AST_AUDIOHOOK_DIRECTION_READ, 0);
-			break;
-		case MENU_ACTION_INCREASE_LISTENING:
-			ast_audiohook_volume_adjust(conference_bridge_user->chan,
-				AST_AUDIOHOOK_DIRECTION_WRITE, 1);
-			break;
-		case MENU_ACTION_DECREASE_LISTENING:
-			ast_audiohook_volume_adjust(conference_bridge_user->chan,
-				AST_AUDIOHOOK_DIRECTION_WRITE, -1);
-			break;
-		case MENU_ACTION_INCREASE_TALKING:
-			ast_audiohook_volume_adjust(conference_bridge_user->chan,
-				AST_AUDIOHOOK_DIRECTION_READ, 1);
-			break;
-		case MENU_ACTION_DECREASE_TALKING:
-			ast_audiohook_volume_adjust(conference_bridge_user->chan,
-				AST_AUDIOHOOK_DIRECTION_READ, -1);
-			break;
-		case MENU_ACTION_PLAYBACK_AND_CONTINUE:
-			if (!(stop_prompts)) {
-				res |= action_playback_and_continue(conference_bridge,
-					conference_bridge_user,
-					bridge_channel,
-					menu,
-					menu_action->data.playback_file,
-					menu_entry->dtmf,
-					&stop_prompts);
-			}
-			break;
-		case MENU_ACTION_DIALPLAN_EXEC:
-			res |= action_dialplan_exec(bridge_channel, menu_action);
-			break;
-		case MENU_ACTION_ADMIN_TOGGLE_LOCK:
-			if (!isadmin) {
-				break;
-			}
-			conference_bridge->locked = (!conference_bridge->locked ? 1 : 0);
-			res |= ast_stream_and_wait(bridge_channel->chan,
-				(conference_bridge->locked ?
-				conf_get_sound(CONF_SOUND_LOCKED_NOW, conference_bridge_user->b_profile.sounds) :
-				conf_get_sound(CONF_SOUND_UNLOCKED_NOW, conference_bridge_user->b_profile.sounds)),
-				"");
-
-			break;
-		case MENU_ACTION_ADMIN_KICK_LAST:
-			res |= action_kick_last(conference_bridge, bridge_channel, conference_bridge_user);
-			break;
-		case MENU_ACTION_LEAVE:
-			ao2_lock(conference_bridge);
-			ast_bridge_remove(conference_bridge->bridge, bridge_channel->chan);
-			ao2_unlock(conference_bridge);
-			break;
-		case MENU_ACTION_NOOP:
-			break;
-		case MENU_ACTION_SET_SINGLE_VIDEO_SRC:
-			ao2_lock(conference_bridge);
-			ast_bridge_set_single_src_video_mode(conference_bridge->bridge, bridge_channel->chan);
-			ao2_unlock(conference_bridge);
-			break;
-		case MENU_ACTION_RELEASE_SINGLE_VIDEO_SRC:
-			handle_video_on_exit(conference_bridge, bridge_channel->chan);
-			break;
-		}
-	}
-	return res;
-}
-
-int conf_handle_dtmf(struct ast_bridge_channel *bridge_channel,
-	struct conference_bridge_user *conference_bridge_user,
-	struct conf_menu_entry *menu_entry,
-	struct conf_menu *menu)
-{
-	struct conference_bridge *conference_bridge = conference_bridge_user->conference_bridge;
-
-	/* See if music on hold is playing */
-	ao2_lock(conference_bridge);
-	if (conference_bridge_user->playing_moh) {
-		/* MOH is going, let's stop it */
-		ast_moh_stop(bridge_channel->chan);
-	}
-	ao2_unlock(conference_bridge);
-
-	/* execute the list of actions associated with this menu entry */
-	execute_menu_entry(conference_bridge, conference_bridge_user, bridge_channel, menu_entry, menu);
-
-	/* See if music on hold needs to be started back up again */
-	ao2_lock(conference_bridge);
-	if (conference_bridge_user->playing_moh) {
-		ast_moh_start(bridge_channel->chan, conference_bridge_user->u_profile.moh_class, NULL);
-	}
-	ao2_unlock(conference_bridge);
-
-	return 0;
-}
-
-static char *complete_confbridge_name(const char *line, const char *word, int pos, int state)
-{
-	int which = 0;
-	struct conference_bridge *bridge = NULL;
-	char *res = NULL;
-	int wordlen = strlen(word);
-	struct ao2_iterator i;
-
-	i = ao2_iterator_init(conference_bridges, 0);
-	while ((bridge = ao2_iterator_next(&i))) {
-		if (!strncasecmp(bridge->name, word, wordlen) && ++which > state) {
-			res = ast_strdup(bridge->name);
-			ao2_ref(bridge, -1);
-			break;
-		}
-		ao2_ref(bridge, -1);
-	}
-	ao2_iterator_destroy(&i);
-
-	return res;
-}
-
->>>>>>> dec89cbb
 static char *handle_cli_confbridge_kick(struct ast_cli_entry *e, int cmd, struct ast_cli_args *a)
 {
 	struct conference_bridge *bridge = NULL;
@@ -2288,20 +1940,12 @@
 	}
 	ao2_lock(bridge);
 	AST_LIST_TRAVERSE(&bridge->users_list, participant, list) {
-<<<<<<< HEAD
 		if (!strncmp(a->argv[3], ast_channel_name(participant->chan), strlen(ast_channel_name(participant->chan)))) {
-=======
-		if (!strncmp(a->argv[3], participant->chan->name, strlen(participant->chan->name))) {
->>>>>>> dec89cbb
 			break;
 		}
 	}
 	if (participant) {
-<<<<<<< HEAD
 		ast_cli(a->fd, "Kicking %s from confbridge %s\n", ast_channel_name(participant->chan), bridge->name);
-=======
-		ast_cli(a->fd, "Kicking %s from confbridge %s\n", participant->chan->name, bridge->name);
->>>>>>> dec89cbb
 		participant->kicked = 1;
 		ast_bridge_remove(bridge->bridge, participant->chan);
 	}
@@ -2350,7 +1994,6 @@
 			ast_cli(a->fd, "No conference bridge named '%s' found!\n", a->argv[2]);
 			return CLI_SUCCESS;
 		}
-<<<<<<< HEAD
 		ast_cli(a->fd, "Channel                       User Profile     Bridge Profile   Menu             CallerID\n");
 		ast_cli(a->fd, "============================= ================ ================ ================ ================\n");
 		ao2_lock(bridge);
@@ -2360,16 +2003,6 @@
 			ast_cli(a->fd, "%-17s", participant->b_profile.name);
 			ast_cli(a->fd, "%-17s", participant->menu_name);
 			ast_cli(a->fd, "%-17s", S_COR(participant->chan->caller.id.number.valid, participant->chan->caller.id.number.str, "<unknown>"));
-=======
-		ast_cli(a->fd, "Channel                       User Profile     Bridge Profile   Menu\n");
-		ast_cli(a->fd, "============================= ================ ================ ================\n");
-		ao2_lock(bridge);
-		AST_LIST_TRAVERSE(&bridge->users_list, participant, list) {
-			ast_cli(a->fd, "%-29s ", participant->chan->name);
-			ast_cli(a->fd, "%-17s", participant->u_profile.name);
-			ast_cli(a->fd, "%-17s", participant->b_profile.name);
-			ast_cli(a->fd, "%-17s", participant->menu_name);
->>>>>>> dec89cbb
 			ast_cli(a->fd, "\n");
 		}
 		ao2_unlock(bridge);
@@ -2426,21 +2059,13 @@
 	}
 	ao2_lock(bridge);
 	AST_LIST_TRAVERSE(&bridge->users_list, participant, list) {
-<<<<<<< HEAD
 		if (!strncmp(user, ast_channel_name(participant->chan), strlen(user))) {
-=======
-		if (!strncmp(user, participant->chan->name, strlen(user))) {
->>>>>>> dec89cbb
 			break;
 		}
 	}
 	if (participant) {
 		participant->features.mute = mute;
-<<<<<<< HEAD
 		ast_test_suite_event_notify("CONF_MUTE", "Message: participant %s %s\r\nConference: %s\r\nChannel: %s", ast_channel_name(participant->chan), participant->features.mute ? "muted" : "unmuted", bridge->b_profile.name, ast_channel_name(participant->chan));
-=======
-		ast_test_suite_event_notify("CONF_MUTE", "Message: participant %s %s\r\nConference: %s\r\nChannel: %s", participant->chan->name, participant->features.mute ? "muted" : "unmuted", bridge->b_profile.name, participant->chan->name);
->>>>>>> dec89cbb
 	} else {
 		res = -2;;
 	}
@@ -2717,11 +2342,7 @@
 			bridge->name,
 			S_COR(participant->chan->caller.id.number.valid, participant->chan->caller.id.number.str, "<unknown>"),
 			S_COR(participant->chan->caller.id.name.valid, participant->chan->caller.id.name.str, "<no name>"),
-<<<<<<< HEAD
 			ast_channel_name(participant->chan),
-=======
-			participant->chan->name,
->>>>>>> dec89cbb
 			ast_test_flag(&participant->u_profile, USER_OPT_ADMIN) ? "Yes" : "No",
 			ast_test_flag(&participant->u_profile, USER_OPT_MARKEDUSER) ? "Yes" : "No");
 	}
@@ -2889,11 +2510,7 @@
 
 	ao2_lock(bridge);
 	AST_LIST_TRAVERSE(&bridge->users_list, participant, list) {
-<<<<<<< HEAD
 		if (!strcasecmp(ast_channel_name(participant->chan), channel)) {
-=======
-		if (!strcasecmp(participant->chan->name, channel)) {
->>>>>>> dec89cbb
 			participant->kicked = 1;
 			ast_bridge_remove(bridge->bridge, participant->chan);
 			found = 1;
@@ -3020,11 +2637,7 @@
 	/* find channel and set as video src. */
 	ao2_lock(bridge);
 	AST_LIST_TRAVERSE(&bridge->users_list, participant, list) {
-<<<<<<< HEAD
 		if (!strncmp(channel, ast_channel_name(participant->chan), strlen(channel))) {
-=======
-		if (!strncmp(channel, participant->chan->name, strlen(channel))) {
->>>>>>> dec89cbb
 			ast_bridge_set_single_src_video_mode(bridge->bridge, participant->chan);
 			break;
 		}
@@ -3095,12 +2708,8 @@
 	} else if (!strncasecmp(args.type, "locked", 6)) {
 		count = bridge->locked;
 	} else {
-<<<<<<< HEAD
 		ast_log(LOG_ERROR, "Invalid keyword '%s' passed to CONFBRIDGE_INFO.  Should be one of: "
 			"parties, admins, marked, or locked.\n", args.type);
-=======
-		ast_log(LOG_ERROR, "Invalid keyword.\n");
->>>>>>> dec89cbb
 	}
 	snprintf(buf, len, "%d", count);
 	ao2_unlock(bridge);
