--- conflicted
+++ resolved
@@ -767,10 +767,6 @@
 	signed char zero_volume = 0;
 	int waitms;
 	int res;
-<<<<<<< HEAD
-	char *ptr;
-=======
->>>>>>> e0b733fd
 	int num_spyed_upon = 1;
 	struct ast_channel_iterator *iter = NULL;
 
@@ -944,24 +940,12 @@
 				continue;
 			}
 
-<<<<<<< HEAD
-			strcpy(peer_name, "spy-");
-			strncat(peer_name, ast_channel_name(autochan->chan), AST_NAME_STRLEN - 4 - 1);
-			ptr = strchr(peer_name, '/');
-			*ptr++ = '\0';
-			ptr = strsep(&ptr, "-");
-
-			for (s = peer_name; s < ptr; s++)
-				*s = tolower(*s);
-=======
->>>>>>> e0b733fd
-
 			if (!ast_test_flag(flags, OPTION_QUIET)) {
 				char peer_name[AST_NAME_STRLEN + 5];
 				char *ptr, *s;
 
 				strcpy(peer_name, "spy-");
-				strncat(peer_name, autochan->chan->name, AST_NAME_STRLEN - 4 - 1);
+				strncat(peer_name, ast_channel_name(autochan->chan), AST_NAME_STRLEN - 4 - 1);
 				if ((ptr = strchr(peer_name, '/'))) {
 					*ptr++ = '\0';
 					for (s = peer_name; s < ptr; s++) {
@@ -997,13 +981,8 @@
 							res = ast_say_character_str(chan, peer_name, "", ast_channel_language(chan));
 						}
 					}
-<<<<<<< HEAD
-					if ((num = atoi(ptr))) {
+					if (ptr && (num = atoi(ptr))) {
 						ast_say_digits(chan, num, "", ast_channel_language(chan));
-=======
-					if (ptr && (num = atoi(ptr))) {
-						ast_say_digits(chan, num, "", chan->language);
->>>>>>> e0b733fd
 					}
 				}
 			}
