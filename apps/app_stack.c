/*
 * Asterisk -- An open source telephony toolkit.
 *
 * Copyright (c) 2004-2006 Tilghman Lesher <app_stack_v003@the-tilghman.com>.
 *
 * This code is released by the author with no restrictions on usage.
 *
 * See http://www.asterisk.org for more information about
 * the Asterisk project. Please do not directly contact
 * any of the maintainers of this project for assistance;
 * the project provides a web site, mailing lists and IRC
 * channels for your use.
 *
 * This program is free software, distributed under the terms of
 * the GNU General Public License Version 2. See the LICENSE file
 * at the top of the source tree.
 */

/*! \file
 *
 * \brief Stack applications Gosub, Return, etc.
 *
 * \author Tilghman Lesher <app_stack_v003@the-tilghman.com>
 * 
 * \ingroup applications
 */

/*** MODULEINFO
	<use type="module">res_agi</use>
	<support_level>core</support_level>
 ***/

#include "asterisk.h"
 
ASTERISK_FILE_VERSION(__FILE__, "$Revision$")

#include "asterisk/pbx.h"
#include "asterisk/module.h"
#include "asterisk/app.h"
#include "asterisk/manager.h"
#include "asterisk/channel.h"
#include "asterisk/agi.h"

/*** DOCUMENTATION
	<application name="Gosub" language="en_US">
		<synopsis>
			Jump to label, saving return address.
		</synopsis>
		<syntax>
			<parameter name="context" />
			<parameter name="exten" />
			<parameter name="priority" required="true" hasparams="optional">
				<argument name="arg1" multiple="true" required="true" />
				<argument name="argN" />
			</parameter>
		</syntax>
		<description>
			<para>Jumps to the label specified, saving the return address.</para>
		</description>
		<see-also>
			<ref type="application">GosubIf</ref>
			<ref type="application">Macro</ref>
			<ref type="application">Goto</ref>
			<ref type="application">Return</ref>
			<ref type="application">StackPop</ref>
		</see-also>
	</application>
	<application name="GosubIf" language="en_US">
		<synopsis>
			Conditionally jump to label, saving return address.
		</synopsis>
		<syntax argsep="?">
			<parameter name="condition" required="true" />
			<parameter name="destination" required="true" argsep=":">
				<argument name="labeliftrue" hasparams="optional">
					<argument name="arg1" required="true" multiple="true" />
					<argument name="argN" />
				</argument>
				<argument name="labeliffalse" hasparams="optional">
					<argument name="arg1" required="true" multiple="true" />
					<argument name="argN" />
				</argument>
			</parameter>
		</syntax>
		<description>
			<para>If the condition is true, then jump to labeliftrue.  If false, jumps to
			labeliffalse, if specified.  In either case, a jump saves the return point
			in the dialplan, to be returned to with a Return.</para>
		</description>
		<see-also>
			<ref type="application">Gosub</ref>
			<ref type="application">Return</ref>
			<ref type="application">MacroIf</ref>
			<ref type="function">IF</ref>
			<ref type="application">GotoIf</ref>
		</see-also>
	</application>
	<application name="Return" language="en_US">
		<synopsis>
			Return from gosub routine.
		</synopsis>
		<syntax>
			<parameter name="value">
				<para>Return value.</para>
			</parameter>
		</syntax>
		<description>
			<para>Jumps to the last label on the stack, removing it. The return <replaceable>value</replaceable>, if
			any, is saved in the channel variable <variable>GOSUB_RETVAL</variable>.</para>
		</description>
		<see-also>
			<ref type="application">Gosub</ref>
			<ref type="application">StackPop</ref>
		</see-also>
	</application>
	<application name="StackPop" language="en_US">
		<synopsis>
			Remove one address from gosub stack.
		</synopsis>
		<syntax />
		<description>
			<para>Removes last label on the stack, discarding it.</para>
		</description>
		<see-also>
			<ref type="application">Return</ref>
			<ref type="application">Gosub</ref>
		</see-also>
	</application>
	<function name="LOCAL" language="en_US">
		<synopsis>
			Manage variables local to the gosub stack frame.
		</synopsis>
		<syntax>
			<parameter name="varname" required="true" />
		</syntax>
		<description>
			<para>Read and write a variable local to the gosub stack frame, once we Return() it will be lost
			(or it will go back to whatever value it had before the Gosub()).</para>
		</description>
		<see-also>
			<ref type="application">Gosub</ref>
			<ref type="application">GosubIf</ref>
			<ref type="application">Return</ref>
		</see-also>
	</function>
	<function name="LOCAL_PEEK" language="en_US">
		<synopsis>
			Retrieve variables hidden by the local gosub stack frame.
		</synopsis>
		<syntax>
			<parameter name="n" required="true" />
			<parameter name="varname" required="true" />
		</syntax>
		<description>
			<para>Read a variable <replaceable>varname</replaceable> hidden by
			<replaceable>n</replaceable> levels of gosub stack frames.  Note that ${LOCAL_PEEK(0,foo)}
			is the same as <variable>foo</variable>, since the value of <replaceable>n</replaceable>
			peeks under 0 levels of stack frames; in other words, 0 is the current level.  If
			<replaceable>n</replaceable> exceeds the available number of stack frames, then an empty
			string is returned.</para>
		</description>
		<see-also>
			<ref type="application">Gosub</ref>
			<ref type="application">GosubIf</ref>
			<ref type="application">Return</ref>
		</see-also>
	</function>
	<function name="STACK_PEEK" language="en_US">
		<synopsis>
			View info about the location which called Gosub
		</synopsis>
		<syntax>
			<parameter name="n" required="true" />
			<parameter name="which" required="true" />
			<parameter name="suppress" required="false" />
		</syntax>
		<description>
			<para>Read the calling <literal>c</literal>ontext, <literal>e</literal>xtension,
			<literal>p</literal>riority, or <literal>l</literal>abel, as specified by
			<replaceable>which</replaceable>, by going up <replaceable>n</replaceable> frames
			in the Gosub stack.  If <replaceable>suppress</replaceable> is true, then if the
			number of available stack frames is exceeded, then no error message will be
			printed.</para>
		</description>
	</function>
	<agi name="gosub" language="en_US">
		<synopsis>
			Cause the channel to execute the specified dialplan subroutine.
		</synopsis>
		<syntax>
			<parameter name="context" required="true" />
			<parameter name="extension" required="true" />
			<parameter name="priority" required="true" />
			<parameter name="optional-argument" />
		</syntax>
		<description>
			<para>Cause the channel to execute the specified dialplan subroutine,
			returning to the dialplan with execution of a Return().</para>
		</description>
	</agi>
 ***/

static const char * const app_gosub = "Gosub";
static const char * const app_gosubif = "GosubIf";
static const char * const app_return = "Return";
static const char * const app_pop = "StackPop";

static void gosub_free(void *data);

static struct ast_datastore_info stack_info = {
	.type = "GOSUB",
	.destroy = gosub_free,
};

struct gosub_stack_frame {
	AST_LIST_ENTRY(gosub_stack_frame) entries;
	/* 100 arguments is all that we support anyway, but this will handle up to 255 */
	unsigned char arguments;
	struct varshead varshead;
	int priority;
	unsigned int is_agi:1;
	char *context;
	char extension[0];
};

static int frame_set_var(struct ast_channel *chan, struct gosub_stack_frame *frame, const char *var, const char *value)
{
	struct ast_var_t *variables;
	int found = 0;

	/* Does this variable already exist? */
	AST_LIST_TRAVERSE(&frame->varshead, variables, entries) {
		if (!strcmp(var, ast_var_name(variables))) {
			found = 1;
			break;
		}
	}

	if (!found) {
		variables = ast_var_assign(var, "");
		AST_LIST_INSERT_HEAD(&frame->varshead, variables, entries);
		pbx_builtin_pushvar_helper(chan, var, value);
	} else {
		pbx_builtin_setvar_helper(chan, var, value);
	}

	manager_event(EVENT_FLAG_DIALPLAN, "VarSet",
		"Channel: %s\r\n"
		"Variable: LOCAL(%s)\r\n"
		"Value: %s\r\n"
		"Uniqueid: %s\r\n",
		ast_channel_name(chan), var, value, ast_channel_uniqueid(chan));
	return 0;
}

static void gosub_release_frame(struct ast_channel *chan, struct gosub_stack_frame *frame)
{
	struct ast_var_t *vardata;

	/* If chan is not defined, then we're calling it as part of gosub_free,
	 * and the channel variables will be deallocated anyway.  Otherwise, we're
	 * just releasing a single frame, so we need to clean up the arguments for
	 * that frame, so that we re-expose the variables from the previous frame
	 * that were hidden by this one.
	 */
	while ((vardata = AST_LIST_REMOVE_HEAD(&frame->varshead, entries))) {
		if (chan)
			pbx_builtin_setvar_helper(chan, ast_var_name(vardata), NULL);	
		ast_var_delete(vardata);
	}

	ast_free(frame);
}

static struct gosub_stack_frame *gosub_allocate_frame(const char *context, const char *extension, int priority, unsigned char arguments)
{
	struct gosub_stack_frame *new = NULL;
	int len_extension = strlen(extension), len_context = strlen(context);

	if ((new = ast_calloc(1, sizeof(*new) + 2 + len_extension + len_context))) {
		AST_LIST_HEAD_INIT_NOLOCK(&new->varshead);
		strcpy(new->extension, extension);
		new->context = new->extension + len_extension + 1;
		strcpy(new->context, context);
		new->priority = priority;
		new->arguments = arguments;
	}
	return new;
}

static void gosub_free(void *data)
{
	AST_LIST_HEAD(, gosub_stack_frame) *oldlist = data;
	struct gosub_stack_frame *oldframe;
	AST_LIST_LOCK(oldlist);
	while ((oldframe = AST_LIST_REMOVE_HEAD(oldlist, entries))) {
		gosub_release_frame(NULL, oldframe);
	}
	AST_LIST_UNLOCK(oldlist);
	AST_LIST_HEAD_DESTROY(oldlist);
	ast_free(oldlist);
}

static int pop_exec(struct ast_channel *chan, const char *data)
{
	struct ast_datastore *stack_store;
	struct gosub_stack_frame *oldframe;
	AST_LIST_HEAD(, gosub_stack_frame) *oldlist;

	ast_channel_lock(chan);
	if (!(stack_store = ast_channel_datastore_find(chan, &stack_info, NULL))) {
		ast_log(LOG_WARNING, "%s called with no gosub stack allocated.\n", app_pop);
		ast_channel_unlock(chan);
		return 0;
	}

	oldlist = stack_store->data;
	AST_LIST_LOCK(oldlist);
	oldframe = AST_LIST_REMOVE_HEAD(oldlist, entries);
	AST_LIST_UNLOCK(oldlist);

	if (oldframe) {
		gosub_release_frame(chan, oldframe);
	} else {
		ast_debug(1, "%s called with an empty gosub stack\n", app_pop);
	}
	ast_channel_unlock(chan);
	return 0;
}

static int return_exec(struct ast_channel *chan, const char *data)
{
	struct ast_datastore *stack_store;
	struct gosub_stack_frame *oldframe;
	AST_LIST_HEAD(, gosub_stack_frame) *oldlist;
	const char *retval = data;
	int res = 0;

	ast_channel_lock(chan);
	if (!(stack_store = ast_channel_datastore_find(chan, &stack_info, NULL))) {
		ast_log(LOG_ERROR, "Return without Gosub: stack is unallocated\n");
		ast_channel_unlock(chan);
		return -1;
	}

	oldlist = stack_store->data;
	AST_LIST_LOCK(oldlist);
	oldframe = AST_LIST_REMOVE_HEAD(oldlist, entries);
	AST_LIST_UNLOCK(oldlist);

	if (!oldframe) {
		ast_log(LOG_ERROR, "Return without Gosub: stack is empty\n");
		ast_channel_unlock(chan);
		return -1;
	} else if (oldframe->is_agi) {
		/* Exit from AGI */
		res = -1;
	}

	ast_explicit_goto(chan, oldframe->context, oldframe->extension, oldframe->priority);
	gosub_release_frame(chan, oldframe);

	/* Set a return value, if any */
	pbx_builtin_setvar_helper(chan, "GOSUB_RETVAL", S_OR(retval, ""));
	ast_channel_unlock(chan);
	return res;
}

static int gosub_exec(struct ast_channel *chan, const char *data)
{
<<<<<<< HEAD
	struct ast_datastore *stack_store = ast_channel_datastore_find(chan, &stack_info, NULL);
	AST_LIST_HEAD(,gosub_stack_frame) *oldlist;
=======
	struct ast_datastore *stack_store;
	AST_LIST_HEAD(, gosub_stack_frame) *oldlist;
>>>>>>> c2c64c9e
	struct gosub_stack_frame *newframe, *lastframe;
	char argname[15], *tmp = ast_strdupa(data), *label, *endparen;
	int i, max_argc = 0;
	AST_DECLARE_APP_ARGS(args2,
		AST_APP_ARG(argval)[100];
	);

	if (ast_strlen_zero(data)) {
		ast_log(LOG_ERROR, "%s requires an argument: %s([[context,]exten,]priority[(arg1[,...][,argN])])\n", app_gosub, app_gosub);
		return -1;
	}

<<<<<<< HEAD
	if (!stack_store) {
		ast_debug(1, "Channel %s has no datastore, so we're allocating one.\n", ast_channel_name(chan));
=======
	ast_channel_lock(chan);
	if (!(stack_store = ast_channel_datastore_find(chan, &stack_info, NULL))) {
		ast_debug(1, "Channel %s has no datastore, so we're allocating one.\n", chan->name);
>>>>>>> c2c64c9e
		stack_store = ast_datastore_alloc(&stack_info, NULL);
		if (!stack_store) {
			ast_log(LOG_ERROR, "Unable to allocate new datastore.  Gosub will fail.\n");
			ast_channel_unlock(chan);
			return -1;
		}

		oldlist = ast_calloc(1, sizeof(*oldlist));
		if (!oldlist) {
			ast_log(LOG_ERROR, "Unable to allocate datastore list head.  Gosub will fail.\n");
			ast_datastore_free(stack_store);
			ast_channel_unlock(chan);
			return -1;
		}

		stack_store->data = oldlist;
		AST_LIST_HEAD_INIT(oldlist);
		ast_channel_datastore_add(chan, stack_store);
	} else {
		oldlist = stack_store->data;
	}

	if ((lastframe = AST_LIST_FIRST(oldlist))) {
		max_argc = lastframe->arguments;
	}

	/* Separate the arguments from the label */
	/* NOTE:  you cannot use ast_app_separate_args for this, because '(' cannot be used as a delimiter. */
	label = strsep(&tmp, "(");
	if (tmp) {
		endparen = strrchr(tmp, ')');
		if (endparen)
			*endparen = '\0';
		else
			ast_log(LOG_WARNING, "Ouch.  No closing paren: '%s'?\n", (char *)data);
		AST_STANDARD_RAW_ARGS(args2, tmp);
	} else
		args2.argc = 0;

	/* Mask out previous arguments in this invocation */
	if (args2.argc > max_argc) {
		max_argc = args2.argc;
	}

	/* Create the return address, but don't save it until we know that the Gosub destination exists */
	newframe = gosub_allocate_frame(ast_channel_context(chan), ast_channel_exten(chan), ast_channel_priority(chan) + 1, max_argc);

	if (!newframe) {
		ast_channel_unlock(chan);
		return -1;
	}

	if (ast_parseable_goto(chan, label)) {
		ast_log(LOG_ERROR, "Gosub address is invalid: '%s'\n", (char *)data);
		ast_free(newframe);
		ast_channel_unlock(chan);
		return -1;
	}

	if (!ast_exists_extension(chan, ast_channel_context(chan), ast_channel_exten(chan),
		ast_test_flag(chan, AST_FLAG_IN_AUTOLOOP) ? ast_channel_priority(chan) + 1 : ast_channel_priority(chan),
		S_COR(ast_channel_caller(chan)->id.number.valid, ast_channel_caller(chan)->id.number.str, NULL))) {
		ast_log(LOG_ERROR, "Attempt to reach a non-existent destination for gosub: (Context:%s, Extension:%s, Priority:%d)\n",
				ast_channel_context(chan), ast_channel_exten(chan), ast_test_flag(chan, AST_FLAG_IN_AUTOLOOP) ? ast_channel_priority(chan) + 1 : ast_channel_priority(chan));
		ast_channel_context_set(chan, newframe->context);
		ast_channel_exten_set(chan, newframe->extension);
		ast_channel_priority_set(chan, newframe->priority - 1);
		ast_free(newframe);
		ast_channel_unlock(chan);
		return -1;
	}

	/* Now that we know for certain that we're going to a new location, set our arguments */
	for (i = 0; i < max_argc; i++) {
		snprintf(argname, sizeof(argname), "ARG%d", i + 1);
		frame_set_var(chan, newframe, argname, i < args2.argc ? args2.argval[i] : "");
		ast_debug(1, "Setting '%s' to '%s'\n", argname, i < args2.argc ? args2.argval[i] : "");
	}
	snprintf(argname, sizeof(argname), "%d", args2.argc);
	frame_set_var(chan, newframe, "ARGC", argname);

	/* And finally, save our return address */
	oldlist = stack_store->data;
	AST_LIST_LOCK(oldlist);
	AST_LIST_INSERT_HEAD(oldlist, newframe, entries);
	AST_LIST_UNLOCK(oldlist);
	ast_channel_unlock(chan);

	return 0;
}

static int gosubif_exec(struct ast_channel *chan, const char *data)
{
	char *args;
	int res=0;
	AST_DECLARE_APP_ARGS(cond,
		AST_APP_ARG(ition);
		AST_APP_ARG(labels);
	);
	AST_DECLARE_APP_ARGS(label,
		AST_APP_ARG(iftrue);
		AST_APP_ARG(iffalse);
	);

	if (ast_strlen_zero(data)) {
		ast_log(LOG_WARNING, "GosubIf requires an argument: GosubIf(cond?label1(args):label2(args)\n");
		return 0;
	}

	args = ast_strdupa(data);
	AST_NONSTANDARD_RAW_ARGS(cond, args, '?');
	if (cond.argc != 2) {
		ast_log(LOG_WARNING, "GosubIf requires an argument: GosubIf(cond?label1(args):label2(args)\n");
		return 0;
	}

	AST_NONSTANDARD_RAW_ARGS(label, cond.labels, ':');

	if (pbx_checkcondition(cond.ition)) {
		if (!ast_strlen_zero(label.iftrue))
			res = gosub_exec(chan, label.iftrue);
	} else if (!ast_strlen_zero(label.iffalse)) {
		res = gosub_exec(chan, label.iffalse);
	}

	return res;
}

static int local_read(struct ast_channel *chan, const char *cmd, char *data, char *buf, size_t len)
{
	struct ast_datastore *stack_store;
	AST_LIST_HEAD(, gosub_stack_frame) *oldlist;
	struct gosub_stack_frame *frame;
	struct ast_var_t *variables;

	ast_channel_lock(chan);
	if (!(stack_store = ast_channel_datastore_find(chan, &stack_info, NULL))) {
		ast_channel_unlock(chan);
		return -1;
	}

	oldlist = stack_store->data;
	AST_LIST_LOCK(oldlist);
	if (!(frame = AST_LIST_FIRST(oldlist))) {
		/* Not within a Gosub routine */
		AST_LIST_UNLOCK(oldlist);
		ast_channel_unlock(chan);
		return -1;
	}

	AST_LIST_TRAVERSE(&frame->varshead, variables, entries) {
		if (!strcmp(data, ast_var_name(variables))) {
			const char *tmp;
			tmp = pbx_builtin_getvar_helper(chan, data);
			ast_copy_string(buf, S_OR(tmp, ""), len);
			break;
		}
	}
	AST_LIST_UNLOCK(oldlist);
	ast_channel_unlock(chan);
	return 0;
}

static int local_write(struct ast_channel *chan, const char *cmd, char *var, const char *value)
{
	struct ast_datastore *stack_store;
	AST_LIST_HEAD(, gosub_stack_frame) *oldlist;
	struct gosub_stack_frame *frame;

	ast_channel_lock(chan);
	if (!(stack_store = ast_channel_datastore_find(chan, &stack_info, NULL))) {
		ast_log(LOG_ERROR, "Tried to set LOCAL(%s), but we aren't within a Gosub routine\n", var);
		ast_channel_unlock(chan);
		return -1;
	}

	oldlist = stack_store->data;
	AST_LIST_LOCK(oldlist);
	frame = AST_LIST_FIRST(oldlist);

	if (frame) {
		frame_set_var(chan, frame, var, value);
	}

	AST_LIST_UNLOCK(oldlist);
	ast_channel_unlock(chan);

	return 0;
}

static struct ast_custom_function local_function = {
	.name = "LOCAL",
	.write = local_write,
	.read = local_read,
};

static int peek_read(struct ast_channel *chan, const char *cmd, char *data, char *buf, size_t len)
{
	int found = 0, n;
	struct ast_var_t *variables;
	AST_DECLARE_APP_ARGS(args,
		AST_APP_ARG(n);
		AST_APP_ARG(name);
	);

	if (!chan) {
		ast_log(LOG_ERROR, "LOCAL_PEEK must be called on an active channel\n");
		return -1;
	}

	AST_STANDARD_RAW_ARGS(args, data);
	n = atoi(args.n);
	*buf = '\0';

	ast_channel_lock(chan);
	AST_LIST_TRAVERSE(ast_channel_varshead(chan), variables, entries) {
		if (!strcmp(args.name, ast_var_name(variables)) && ++found > n) {
			ast_copy_string(buf, ast_var_value(variables), len);
			break;
		}
	}
	ast_channel_unlock(chan);
	return 0;
}

static struct ast_custom_function peek_function = {
	.name = "LOCAL_PEEK",
	.read = peek_read,
};

static int stackpeek_read(struct ast_channel *chan, const char *cmd, char *data, struct ast_str **str, ssize_t len)
{
	struct ast_datastore *stack_store;
	AST_LIST_HEAD(, gosub_stack_frame) *oldlist;
	struct gosub_stack_frame *frame;
	int n;
	AST_DECLARE_APP_ARGS(args,
		AST_APP_ARG(n);
		AST_APP_ARG(which);
		AST_APP_ARG(suppress);
	);

	if (!chan) {
		ast_log(LOG_ERROR, "STACK_PEEK must be called on an active channel\n");
		return -1;
	}

	data = ast_strdupa(data);
	AST_STANDARD_APP_ARGS(args, data);

	n = atoi(args.n);
	if (n <= 0) {
		ast_log(LOG_ERROR, "STACK_PEEK must be called with a positive peek value\n");
		return -1;
	}

	ast_channel_lock(chan);
	if (!(stack_store = ast_channel_datastore_find(chan, &stack_info, NULL))) {
		if (!ast_true(args.suppress)) {
			ast_log(LOG_ERROR, "STACK_PEEK called on a channel without a gosub stack\n");
		}
		ast_channel_unlock(chan);
		return -1;
	}

	oldlist = stack_store->data;

	AST_LIST_LOCK(oldlist);
	AST_LIST_TRAVERSE(oldlist, frame, entries) {
		if (--n == 0) {
			break;
		}
	}

	if (!frame) {
		/* Too deep */
		if (!ast_true(args.suppress)) {
			ast_log(LOG_ERROR, "Stack peek of '%s' is more stack frames than I have\n", args.n);
		}
		ast_channel_unlock(chan);
		return -1;
	}

	args.which = ast_skip_blanks(args.which);

	switch (args.which[0]) {
	case 'l': /* label */
		ast_str_set(str, len, "%s,%s,%d", frame->context, frame->extension, frame->priority - 1);
		break;
	case 'c': /* context */
		ast_str_set(str, len, "%s", frame->context);
		break;
	case 'e': /* extension */
		ast_str_set(str, len, "%s", frame->extension);
		break;
	case 'p': /* priority */
		ast_str_set(str, len, "%d", frame->priority - 1);
		break;
	default:
		ast_log(LOG_ERROR, "Unknown argument '%s' to STACK_PEEK\n", args.which);
	}

	AST_LIST_UNLOCK(oldlist);
	ast_channel_unlock(chan);

	return 0;
}

static struct ast_custom_function stackpeek_function = {
	.name = "STACK_PEEK",
	.read2 = stackpeek_read,
};

static int handle_gosub(struct ast_channel *chan, AGI *agi, int argc, const char * const *argv)
{
	int old_priority, priority;
	char old_context[AST_MAX_CONTEXT], old_extension[AST_MAX_EXTENSION];
	struct ast_app *theapp;
	char *gosub_args;

	if (argc < 4 || argc > 5) {
		return RESULT_SHOWUSAGE;
	}

	ast_debug(1, "Gosub called with %d arguments: 0:%s 1:%s 2:%s 3:%s 4:%s\n", argc, argv[0], argv[1], argv[2], argv[3], argc == 5 ? argv[4] : "");

	if (sscanf(argv[3], "%30d", &priority) != 1 || priority < 1) {
		/* Lookup the priority label */
		priority = ast_findlabel_extension(chan, argv[1], argv[2], argv[3],
			S_COR(ast_channel_caller(chan)->id.number.valid, ast_channel_caller(chan)->id.number.str, NULL));
		if (priority < 0) {
			ast_log(LOG_ERROR, "Priority '%s' not found in '%s@%s'\n", argv[3], argv[2], argv[1]);
			ast_agi_send(agi->fd, chan, "200 result=-1 Gosub label not found\n");
			return RESULT_FAILURE;
		}
	} else if (!ast_exists_extension(chan, argv[1], argv[2], priority,
		S_COR(ast_channel_caller(chan)->id.number.valid, ast_channel_caller(chan)->id.number.str, NULL))) {
		ast_agi_send(agi->fd, chan, "200 result=-1 Gosub label not found\n");
		return RESULT_FAILURE;
	}

	/* Save previous location, since we're going to change it */
	ast_copy_string(old_context, ast_channel_context(chan), sizeof(old_context));
	ast_copy_string(old_extension, ast_channel_exten(chan), sizeof(old_extension));
	old_priority = ast_channel_priority(chan);

	if (!(theapp = pbx_findapp("Gosub"))) {
		ast_log(LOG_ERROR, "Gosub() cannot be found in the list of loaded applications\n");
		ast_agi_send(agi->fd, chan, "503 result=-2 Gosub is not loaded\n");
		return RESULT_FAILURE;
	}

	/* Apparently, if you run ast_pbx_run on a channel that already has a pbx
	 * structure, you need to add 1 to the priority to get it to go to the
	 * right place.  But if it doesn't have a pbx structure, then leaving off
	 * the 1 is the right thing to do.  See how this code differs when we
	 * call a Gosub for the CALLEE channel in Dial or Queue.
	 */
	if (argc == 5) {
		if (asprintf(&gosub_args, "%s,%s,%d(%s)", argv[1], argv[2], priority + (ast_channel_pbx(chan) ? 1 : 0), argv[4]) < 0) {
			ast_log(LOG_WARNING, "asprintf() failed: %s\n", strerror(errno));
			gosub_args = NULL;
		}
	} else {
		if (asprintf(&gosub_args, "%s,%s,%d", argv[1], argv[2], priority + (ast_channel_pbx(chan) ? 1 : 0)) < 0) {
			ast_log(LOG_WARNING, "asprintf() failed: %s\n", strerror(errno));
			gosub_args = NULL;
		}
	}

	if (gosub_args) {
		int res;

		ast_debug(1, "Trying gosub with arguments '%s'\n", gosub_args);

		if ((res = pbx_exec(chan, theapp, gosub_args)) == 0) {
			struct ast_pbx *pbx = ast_channel_pbx(chan);
			struct ast_pbx_args args;
			struct ast_datastore *stack_store = ast_channel_datastore_find(chan, &stack_info, NULL);
			AST_LIST_HEAD(,gosub_stack_frame) *oldlist = stack_store->data;
			struct gosub_stack_frame *cur = AST_LIST_FIRST(oldlist);
			cur->is_agi = 1;

			memset(&args, 0, sizeof(args));
			args.no_hangup_chan = 1;
			/* Suppress warning about PBX already existing */
			ast_channel_pbx_set(chan, NULL);
			ast_agi_send(agi->fd, chan, "100 result=0 Trying...\n");
			ast_pbx_run_args(chan, &args);
			ast_agi_send(agi->fd, chan, "200 result=0 Gosub complete\n");
			if (ast_channel_pbx(chan)) {
				ast_free(ast_channel_pbx(chan));
			}
			ast_channel_pbx_set(chan, pbx);
		} else {
			ast_agi_send(agi->fd, chan, "200 result=%d Gosub failed\n", res);
		}
		ast_free(gosub_args);
	} else {
		ast_agi_send(agi->fd, chan, "503 result=-2 Memory allocation failure\n");
		return RESULT_FAILURE;
	}

	/* Restore previous location */
	ast_channel_context_set(chan, old_context);
	ast_channel_exten_set(chan, old_extension);
	ast_channel_priority_set(chan, old_priority);

	return RESULT_SUCCESS;
}

static struct agi_command gosub_agi_command =
	{ { "gosub", NULL }, handle_gosub, NULL, NULL, 0 };

static int unload_module(void)
{
	ast_agi_unregister(ast_module_info->self, &gosub_agi_command);

	ast_unregister_application(app_return);
	ast_unregister_application(app_pop);
	ast_unregister_application(app_gosubif);
	ast_unregister_application(app_gosub);
	ast_custom_function_unregister(&local_function);
	ast_custom_function_unregister(&peek_function);
	ast_custom_function_unregister(&stackpeek_function);

	return 0;
}

static int load_module(void)
{
	ast_agi_register(ast_module_info->self, &gosub_agi_command);

	ast_register_application_xml(app_pop, pop_exec);
	ast_register_application_xml(app_return, return_exec);
	ast_register_application_xml(app_gosubif, gosubif_exec);
	ast_register_application_xml(app_gosub, gosub_exec);
	ast_custom_function_register(&local_function);
	ast_custom_function_register(&peek_function);
	ast_custom_function_register(&stackpeek_function);

	return 0;
}

AST_MODULE_INFO(ASTERISK_GPL_KEY, AST_MODFLAG_DEFAULT | AST_MODFLAG_LOAD_ORDER, "Dialplan subroutines (Gosub, Return, etc)",
		.load = load_module,
		.unload = unload_module,
		.load_pri = AST_MODPRI_APP_DEPEND,
		.nonoptreq = "res_agi",
		);<|MERGE_RESOLUTION|>--- conflicted
+++ resolved
@@ -368,13 +368,8 @@
 
 static int gosub_exec(struct ast_channel *chan, const char *data)
 {
-<<<<<<< HEAD
-	struct ast_datastore *stack_store = ast_channel_datastore_find(chan, &stack_info, NULL);
+	struct ast_datastore *stack_store;
 	AST_LIST_HEAD(,gosub_stack_frame) *oldlist;
-=======
-	struct ast_datastore *stack_store;
-	AST_LIST_HEAD(, gosub_stack_frame) *oldlist;
->>>>>>> c2c64c9e
 	struct gosub_stack_frame *newframe, *lastframe;
 	char argname[15], *tmp = ast_strdupa(data), *label, *endparen;
 	int i, max_argc = 0;
@@ -387,14 +382,9 @@
 		return -1;
 	}
 
-<<<<<<< HEAD
-	if (!stack_store) {
-		ast_debug(1, "Channel %s has no datastore, so we're allocating one.\n", ast_channel_name(chan));
-=======
 	ast_channel_lock(chan);
 	if (!(stack_store = ast_channel_datastore_find(chan, &stack_info, NULL))) {
-		ast_debug(1, "Channel %s has no datastore, so we're allocating one.\n", chan->name);
->>>>>>> c2c64c9e
+		ast_debug(1, "Channel %s has no datastore, so we're allocating one.\n", ast_channel_name(chan));
 		stack_store = ast_datastore_alloc(&stack_info, NULL);
 		if (!stack_store) {
 			ast_log(LOG_ERROR, "Unable to allocate new datastore.  Gosub will fail.\n");
