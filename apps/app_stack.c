--- conflicted
+++ resolved
@@ -764,11 +764,7 @@
 			struct ast_pbx *pbx = ast_channel_pbx(chan);
 			struct ast_pbx_args args;
 			struct ast_datastore *stack_store = ast_channel_datastore_find(chan, &stack_info, NULL);
-<<<<<<< HEAD
-			AST_LIST_HEAD(,gosub_stack_frame) *oldlist = stack_store->data;
-			struct gosub_stack_frame *cur = AST_LIST_FIRST(oldlist);
-=======
-			AST_LIST_HEAD(, gosub_stack_frame) *oldlist;
+			AST_LIST_HEAD(,gosub_stack_frame) *oldlist;
 			struct gosub_stack_frame *cur;
 			if (!stack_store) {
 				ast_log(LOG_WARNING, "No GoSub stack remaining after AGI GoSub execution.\n");
@@ -777,7 +773,6 @@
 			}
 			oldlist = stack_store->data;
 			cur = AST_LIST_FIRST(oldlist);
->>>>>>> e0b733fd
 			cur->is_agi = 1;
 
 			memset(&args, 0, sizeof(args));
