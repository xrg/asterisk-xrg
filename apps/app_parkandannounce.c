--- conflicted
+++ resolved
@@ -111,18 +111,13 @@
 		AST_APP_ARG(return_context);
 	);
 	if (ast_strlen_zero(data)) {
-<<<<<<< HEAD
-		ast_log(LOG_WARNING, "ParkAndAnnounce requires arguments: (announce:template|timeout|dial|[return_context])\n");
+		ast_log(LOG_WARNING, "ParkAndAnnounce requires arguments: (announce_template,timeout,dial,[return_context])\n");
 		res = -1;
 		goto parkcleanup;
 	}
 	if (!cap_slin) {
 		res = -1;
 		goto parkcleanup;
-=======
-		ast_log(LOG_WARNING, "ParkAndAnnounce requires arguments: (announce_template,timeout,dial,[return_context])\n");
-		return -1;
->>>>>>> 8f62f81d
 	}
 	ast_format_cap_add(cap_slin, ast_format_set(&tmpfmt, AST_FORMAT_SLINEAR, 0));
 
@@ -165,13 +160,9 @@
 	res = ast_masq_park_call(chan, NULL, timeout, &lot);
 	if (res) {
 		/* Parking failed. */
-<<<<<<< HEAD
-		res = -1;
-		goto parkcleanup;
-=======
 		ast_party_id_free(&caller_id);
-		return -1;
->>>>>>> 8f62f81d
+		res = -1;
+		goto parkcleanup;
 	}
 
 	ast_verb(3, "Call parked in space: %d, timeout: %d, return-context: %s\n",
