/*
 * Asterisk -- A telephony toolkit for Linux.
 *
 * A full-featured Find-Me/Follow-Me Application
 * 
 * Copyright (C) 2005-2006, BJ Weschke All Rights Reserved.
 *
 * BJ Weschke <bweschke@btwtech.com>
 *
 * This code is released by the author with no restrictions on usage.
 *
 * See http://www.asterisk.org for more information about
 * the Asterisk project. Please do not directly contact
 * any of the maintainers of this project for assistance;
 * the project provides a web site, mailing lists and IRC
 * channels for your use.
 *
 */

/*! \file
 *
 * \brief Find-Me Follow-Me application
 *
 * \author BJ Weschke <bweschke@btwtech.com>
 *
 * \arg See \ref Config_followme
 *
 * \ingroup applications
 */

/*** MODULEINFO
	<depend>chan_local</depend>
	<support_level>core</support_level>
 ***/

#include "asterisk.h"

ASTERISK_FILE_VERSION(__FILE__, "$Revision$")

#include <signal.h>

#include "asterisk/paths.h"	/* use ast_config_AST_SPOOL_DIR */
#include "asterisk/lock.h"
#include "asterisk/file.h"
#include "asterisk/channel.h"
#include "asterisk/pbx.h"
#include "asterisk/module.h"
#include "asterisk/translate.h"
#include "asterisk/say.h"
#include "asterisk/features.h"
#include "asterisk/musiconhold.h"
#include "asterisk/cli.h"
#include "asterisk/manager.h"
#include "asterisk/config.h"
#include "asterisk/utils.h"
#include "asterisk/causes.h"
#include "asterisk/astdb.h"
#include "asterisk/dsp.h"
#include "asterisk/app.h"

/*** DOCUMENTATION
	<application name="FollowMe" language="en_US">
		<synopsis>
			Find-Me/Follow-Me application.
		</synopsis>
		<syntax>
			<parameter name="followmeid" required="true" />
			<parameter name="options">
				<optionlist>
					<option name="a">
						<para>Record the caller's name so it can be announced to the
						callee on each step.</para>
					</option>
					<option name="d">
						<para>Disable the 'Please hold while we try to connect your call' announcement.</para>
					</option>
					<option name="I">
						<para>Asterisk will ignore any connected line update requests
						it may receive on this dial attempt.</para>
					</option>
					<option name="l">
						<para>Disable local call optimization so that applications with
						audio hooks between the local bridge don't get dropped when the
						calls get joined directly.</para>
					</option>
					<option name="N">
						<para>Don't answer the incoming call until we're ready to
						connect the caller or give up.</para>
						<note>
	 						<para>This option is ignored if the call is already answered.</para>
 						</note>
						<note>
							<para>If the call is not already answered, the 'a' and 's'
							options are ignored while the 'd' option is implicitly enabled.</para>
 						</note>
					</option>
					<option name="n">
						<para>Playback the unreachable status message if we've run out
						of steps or the callee has elected not to be reachable.</para>
					</option>
					<option name="s">
						<para>Playback the incoming status message prior to starting
						the follow-me step(s)</para>
					</option>
				</optionlist>
			</parameter>
		</syntax>
		<description>
			<para>This application performs Find-Me/Follow-Me functionality for the caller
			as defined in the profile matching the <replaceable>followmeid</replaceable> parameter in
			<filename>followme.conf</filename>. If the specified <replaceable>followmeid</replaceable>
			profile doesn't exist in <filename>followme.conf</filename>, execution will be returned
			to the dialplan and call execution will continue at the next priority.</para>
			<para>Returns -1 on hangup.</para>
		</description>
	</application>
 ***/

static char *app = "FollowMe";

/*! Maximum accept/decline DTMF string plus terminator. */
#define MAX_YN_STRING		20

/*! \brief Number structure */
struct number {
	char number[512];	/*!< Phone Number(s) and/or Extension(s) */
	long timeout;		/*!< Dial Timeout, if used. */
	int order;		/*!< The order to dial in */
	AST_LIST_ENTRY(number) entry; /*!< Next Number record */
};

/*! \brief Data structure for followme scripts */
struct call_followme {
	ast_mutex_t lock;
	char name[AST_MAX_EXTENSION];	/*!< Name - FollowMeID */
	char moh[MAX_MUSICCLASS];	/*!< Music On Hold Class to be used */
	char context[AST_MAX_CONTEXT];  /*!< Context to dial from */
	unsigned int active;		/*!< Profile is active (1), or disabled (0). */
	int realtime;           /*!< Cached from realtime */
	char takecall[MAX_YN_STRING];	/*!< Digit mapping to take a call */
	char nextindp[MAX_YN_STRING];	/*!< Digit mapping to decline a call */
	char callfromprompt[PATH_MAX];	/*!< Sound prompt name and path */
	char norecordingprompt[PATH_MAX];	/*!< Sound prompt name and path */
	char optionsprompt[PATH_MAX];	/*!< Sound prompt name and path */
	char plsholdprompt[PATH_MAX];	/*!< Sound prompt name and path */
	char statusprompt[PATH_MAX];	/*!< Sound prompt name and path */
	char sorryprompt[PATH_MAX];	/*!< Sound prompt name and path */

	AST_LIST_HEAD_NOLOCK(numbers, number) numbers;	   /*!< Head of the list of follow-me numbers */
	AST_LIST_HEAD_NOLOCK(blnumbers, number) blnumbers; /*!< Head of the list of black-listed numbers */
	AST_LIST_HEAD_NOLOCK(wlnumbers, number) wlnumbers; /*!< Head of the list of white-listed numbers */
	AST_LIST_ENTRY(call_followme) entry;           /*!< Next Follow-Me record */
};

struct fm_args {
	/*! Inbound (caller) channel */
	struct ast_channel *chan;
	char *mohclass;
	AST_LIST_HEAD_NOLOCK(cnumbers, number) cnumbers;
	/*! Winning outbound (callee) channel */
	struct ast_channel *outbound;
	/*! Accumulated connected line information from inbound call. */
	struct ast_party_connected_line connected_in;
	/*! Accumulated connected line information from outbound call. */
	struct ast_party_connected_line connected_out;
	/*! TRUE if connected line information from inbound call changed. */
	unsigned int pending_in_connected_update:1;
	/*! TRUE if connected line information from outbound call is available. */
	unsigned int pending_out_connected_update:1;
	int status;
	char context[AST_MAX_CONTEXT];
	char namerecloc[PATH_MAX];
	char takecall[MAX_YN_STRING];	/*!< Digit mapping to take a call */
	char nextindp[MAX_YN_STRING];	/*!< Digit mapping to decline a call */
	char callfromprompt[PATH_MAX];	/*!< Sound prompt name and path */
	char norecordingprompt[PATH_MAX];	/*!< Sound prompt name and path */
	char optionsprompt[PATH_MAX];	/*!< Sound prompt name and path */
	char plsholdprompt[PATH_MAX];	/*!< Sound prompt name and path */
	char statusprompt[PATH_MAX];	/*!< Sound prompt name and path */
	char sorryprompt[PATH_MAX];	/*!< Sound prompt name and path */
	struct ast_flags followmeflags;
};

struct findme_user {
	struct ast_channel *ochan;
	/*! Accumulated connected line information from outgoing call. */
	struct ast_party_connected_line connected;
	long digts;
	int ynidx;
	int state;
	char dialarg[256];
	/*! Collected digits to accept/decline the call. */
	char yn[MAX_YN_STRING];
	/*! TRUE if call cleared. */
	unsigned int cleared:1;
	/*! TRUE if connected line information is available. */
	unsigned int pending_connected_update:1;
	AST_LIST_ENTRY(findme_user) entry;
};

enum {
	FOLLOWMEFLAG_STATUSMSG = (1 << 0),
	FOLLOWMEFLAG_RECORDNAME = (1 << 1),
	FOLLOWMEFLAG_UNREACHABLEMSG = (1 << 2),
	FOLLOWMEFLAG_DISABLEHOLDPROMPT = (1 << 3),
	FOLLOWMEFLAG_NOANSWER = (1 << 4),
	FOLLOWMEFLAG_DISABLEOPTIMIZATION = (1 << 5),
	FOLLOWMEFLAG_IGNORE_CONNECTEDLINE = (1 << 6),
};

AST_APP_OPTIONS(followme_opts, {
	AST_APP_OPTION('a', FOLLOWMEFLAG_RECORDNAME),
	AST_APP_OPTION('d', FOLLOWMEFLAG_DISABLEHOLDPROMPT),
	AST_APP_OPTION('I', FOLLOWMEFLAG_IGNORE_CONNECTEDLINE),
	AST_APP_OPTION('l', FOLLOWMEFLAG_DISABLEOPTIMIZATION),
	AST_APP_OPTION('N', FOLLOWMEFLAG_NOANSWER),
	AST_APP_OPTION('n', FOLLOWMEFLAG_UNREACHABLEMSG),
	AST_APP_OPTION('s', FOLLOWMEFLAG_STATUSMSG),
});

static const char *featuredigittostr;
static int featuredigittimeout = 5000;		/*!< Feature Digit Timeout */
static const char *defaultmoh = "default";    	/*!< Default Music-On-Hold Class */

static char takecall[MAX_YN_STRING] = "1";
static char nextindp[MAX_YN_STRING] = "2";
static char callfromprompt[PATH_MAX] = "followme/call-from";
static char norecordingprompt[PATH_MAX] = "followme/no-recording";
static char optionsprompt[PATH_MAX] = "followme/options";
static char plsholdprompt[PATH_MAX] = "followme/pls-hold-while-try";
static char statusprompt[PATH_MAX] = "followme/status";
static char sorryprompt[PATH_MAX] = "followme/sorry";


static AST_RWLIST_HEAD_STATIC(followmes, call_followme);
AST_LIST_HEAD_NOLOCK(findme_user_listptr, findme_user);

static void free_numbers(struct call_followme *f)
{
	/* Free numbers attached to the profile */
	struct number *prev;

	while ((prev = AST_LIST_REMOVE_HEAD(&f->numbers, entry)))
		/* Free the number */
		ast_free(prev);
	AST_LIST_HEAD_INIT_NOLOCK(&f->numbers);

	while ((prev = AST_LIST_REMOVE_HEAD(&f->blnumbers, entry)))
		/* Free the blacklisted number */
		ast_free(prev);
	AST_LIST_HEAD_INIT_NOLOCK(&f->blnumbers);

	while ((prev = AST_LIST_REMOVE_HEAD(&f->wlnumbers, entry)))
		/* Free the whitelisted number */
		ast_free(prev);
	AST_LIST_HEAD_INIT_NOLOCK(&f->wlnumbers);
}


/*! \brief Allocate and initialize followme profile */
static struct call_followme *alloc_profile(const char *fmname)
{
	struct call_followme *f;

	if (!(f = ast_calloc(1, sizeof(*f))))
		return NULL;

	ast_mutex_init(&f->lock);
	ast_copy_string(f->name, fmname, sizeof(f->name));
	f->moh[0] = '\0';
	f->context[0] = '\0';
	ast_copy_string(f->takecall, takecall, sizeof(f->takecall));
	ast_copy_string(f->nextindp, nextindp, sizeof(f->nextindp));
	ast_copy_string(f->callfromprompt, callfromprompt, sizeof(f->callfromprompt));
	ast_copy_string(f->norecordingprompt, norecordingprompt, sizeof(f->norecordingprompt));
	ast_copy_string(f->optionsprompt, optionsprompt, sizeof(f->optionsprompt));
	ast_copy_string(f->plsholdprompt, plsholdprompt, sizeof(f->plsholdprompt));
	ast_copy_string(f->statusprompt, statusprompt, sizeof(f->statusprompt));
	ast_copy_string(f->sorryprompt, sorryprompt, sizeof(f->sorryprompt));
	AST_LIST_HEAD_INIT_NOLOCK(&f->numbers);
	AST_LIST_HEAD_INIT_NOLOCK(&f->blnumbers);
	AST_LIST_HEAD_INIT_NOLOCK(&f->wlnumbers);
	return f;
}

static void init_profile(struct call_followme *f)
{
	f->active = 1;
	ast_copy_string(f->moh, defaultmoh, sizeof(f->moh));
}

   
   
/*! \brief Set parameter in profile from configuration file */
static void profile_set_param(struct call_followme *f, const char *param, const char *val, int linenum, int failunknown)
{

	if (!strcasecmp(param, "musicclass") || !strcasecmp(param, "musiconhold") || !strcasecmp(param, "music")) 
		ast_copy_string(f->moh, val, sizeof(f->moh));
	else if (!strcasecmp(param, "context")) 
		ast_copy_string(f->context, val, sizeof(f->context));
	else if (!strcasecmp(param, "takecall"))
		ast_copy_string(f->takecall, val, sizeof(f->takecall));
	else if (!strcasecmp(param, "declinecall"))
		ast_copy_string(f->nextindp, val, sizeof(f->nextindp));
	else if (!strcasecmp(param, "call-from-prompt") || !strcasecmp(param, "call_from_prompt"))
		ast_copy_string(f->callfromprompt, val, sizeof(f->callfromprompt));
	else if (!strcasecmp(param, "followme-norecording-prompt") || !strcasecmp(param, "norecording_prompt")) 
		ast_copy_string(f->norecordingprompt, val, sizeof(f->norecordingprompt));
	else if (!strcasecmp(param, "followme-options-prompt") || !strcasecmp(param, "options_prompt")) 
		ast_copy_string(f->optionsprompt, val, sizeof(f->optionsprompt));
	else if (!strcasecmp(param, "followme-pls-hold-prompt") || !strcasecmp(param, "pls_hold_prompt"))
		ast_copy_string(f->plsholdprompt, val, sizeof(f->plsholdprompt));
	else if (!strcasecmp(param, "followme-status-prompt") || !strcasecmp(param, "status_prompt")) 
		ast_copy_string(f->statusprompt, val, sizeof(f->statusprompt));
	else if (!strcasecmp(param, "followme-sorry-prompt") || !strcasecmp(param, "sorry_prompt")) 
		ast_copy_string(f->sorryprompt, val, sizeof(f->sorryprompt));
	else if (failunknown) {
		if (linenum >= 0)
			ast_log(LOG_WARNING, "Unknown keyword in profile '%s': %s at line %d of followme.conf\n", f->name, param, linenum);
		else
			ast_log(LOG_WARNING, "Unknown keyword in profile '%s': %s\n", f->name, param);
	}
}

/*! \brief Add a new number */
static struct number *create_followme_number(const char *number, int timeout, int numorder)
{
	struct number *cur;
	char *buf = ast_strdupa(number);
	char *tmp;

	if (!(cur = ast_calloc(1, sizeof(*cur))))
		return NULL;

	cur->timeout = timeout;
	if ((tmp = strchr(buf, ',')))
		*tmp = '\0';
	ast_copy_string(cur->number, buf, sizeof(cur->number));
	cur->order = numorder;
	ast_debug(1, "Created a number, %s, order of , %d, with a timeout of %ld.\n", cur->number, cur->order, cur->timeout);

	return cur;
}

/*! \brief Reload followme application module */
static int reload_followme(int reload)
{
	struct call_followme *f;
	struct ast_config *cfg;
	char *cat = NULL, *tmp;
	struct ast_variable *var;
	struct number *cur, *nm;
	char numberstr[90];
	int timeout;
	int numorder;
	const char *takecallstr;
	const char *declinecallstr;
	const char *tmpstr;
	struct ast_flags config_flags = { reload ? CONFIG_FLAG_FILEUNCHANGED : 0 };

	if (!(cfg = ast_config_load("followme.conf", config_flags))) {
		ast_log(LOG_WARNING, "No follow me config file (followme.conf), so no follow me\n");
		return 0;
	} else if (cfg == CONFIG_STATUS_FILEUNCHANGED) {
		return 0;
	} else if (cfg == CONFIG_STATUS_FILEINVALID) {
		ast_log(LOG_ERROR, "Config file followme.conf is in an invalid format.  Aborting.\n");
		return 0;
	}

	AST_RWLIST_WRLOCK(&followmes);

	/* Reset Global Var Values */
	featuredigittimeout = 5000;

	/* Mark all profiles as inactive for the moment */
	AST_RWLIST_TRAVERSE(&followmes, f, entry) {
		f->active = 0;
	}

	featuredigittostr = ast_variable_retrieve(cfg, "general", "featuredigittimeout");

	if (!ast_strlen_zero(featuredigittostr)) {
		if (!sscanf(featuredigittostr, "%30d", &featuredigittimeout))
			featuredigittimeout = 5000;
	}

	if ((takecallstr = ast_variable_retrieve(cfg, "general", "takecall")) && !ast_strlen_zero(takecallstr)) {
		ast_copy_string(takecall, takecallstr, sizeof(takecall));
	}

	if ((declinecallstr = ast_variable_retrieve(cfg, "general", "declinecall")) && !ast_strlen_zero(declinecallstr)) {
		ast_copy_string(nextindp, declinecallstr, sizeof(nextindp));
	}

	if ((tmpstr = ast_variable_retrieve(cfg, "general", "call-from-prompt")) && !ast_strlen_zero(tmpstr)) {
		ast_copy_string(callfromprompt, tmpstr, sizeof(callfromprompt));
	} else if ((tmpstr = ast_variable_retrieve(cfg, "general", "call_from_prompt")) && !ast_strlen_zero(tmpstr)) {
		ast_copy_string(callfromprompt, tmpstr, sizeof(callfromprompt));
	}

	if ((tmpstr = ast_variable_retrieve(cfg, "general", "norecording-prompt")) && !ast_strlen_zero(tmpstr)) {
		ast_copy_string(norecordingprompt, tmpstr, sizeof(norecordingprompt));
	} else if ((tmpstr = ast_variable_retrieve(cfg, "general", "norecording_prompt")) && !ast_strlen_zero(tmpstr)) {
		ast_copy_string(norecordingprompt, tmpstr, sizeof(norecordingprompt));
	}


	if ((tmpstr = ast_variable_retrieve(cfg, "general", "options-prompt")) && !ast_strlen_zero(tmpstr)) {
		ast_copy_string(optionsprompt, tmpstr, sizeof(optionsprompt));
	} else if ((tmpstr = ast_variable_retrieve(cfg, "general", "options_prompt")) && !ast_strlen_zero(tmpstr)) {
		ast_copy_string(optionsprompt, tmpstr, sizeof(optionsprompt));
	}

	if ((tmpstr = ast_variable_retrieve(cfg, "general", "pls-hold-prompt")) && !ast_strlen_zero(tmpstr)) {
		ast_copy_string(plsholdprompt, tmpstr, sizeof(plsholdprompt));
	} else if ((tmpstr = ast_variable_retrieve(cfg, "general", "pls_hold_prompt")) && !ast_strlen_zero(tmpstr)) {
		ast_copy_string(plsholdprompt, tmpstr, sizeof(plsholdprompt));
	}

	if ((tmpstr = ast_variable_retrieve(cfg, "general", "status-prompt")) && !ast_strlen_zero(tmpstr)) {
		ast_copy_string(statusprompt, tmpstr, sizeof(statusprompt));
	} else if ((tmpstr = ast_variable_retrieve(cfg, "general", "status_prompt")) && !ast_strlen_zero(tmpstr)) {
		ast_copy_string(statusprompt, tmpstr, sizeof(statusprompt));
	}

	if ((tmpstr = ast_variable_retrieve(cfg, "general", "sorry-prompt")) && !ast_strlen_zero(tmpstr)) {
		ast_copy_string(sorryprompt, tmpstr, sizeof(sorryprompt));
	} else if ((tmpstr = ast_variable_retrieve(cfg, "general", "sorry_prompt")) && !ast_strlen_zero(tmpstr)) {
		ast_copy_string(sorryprompt, tmpstr, sizeof(sorryprompt));
	}

	/* Chug through config file */
	while ((cat = ast_category_browse(cfg, cat))) {
		int new = 0;

		if (!strcasecmp(cat, "general"))
			continue;

		/* Look for an existing one */
		AST_LIST_TRAVERSE(&followmes, f, entry) {
			if (!strcasecmp(f->name, cat))
				break;
		}

		ast_debug(1, "New profile %s.\n", cat);

		if (!f) {
			/* Make one then */
			f = alloc_profile(cat);
			new = 1;
		}

		/* Totally fail if we fail to find/create an entry */
		if (!f)
			continue;

		if (!new)
			ast_mutex_lock(&f->lock);
		/* Re-initialize the profile */
		init_profile(f);
		free_numbers(f);
		var = ast_variable_browse(cfg, cat);
		while (var) {
			if (!strcasecmp(var->name, "number")) {
				int idx = 0;

				/* Add a new number */
				ast_copy_string(numberstr, var->value, sizeof(numberstr));
				if ((tmp = strchr(numberstr, ','))) {
					*tmp++ = '\0';
					timeout = atoi(tmp);
					if (timeout < 0) {
						timeout = 25;
					}
					if ((tmp = strchr(tmp, ','))) {
						*tmp++ = '\0';
						numorder = atoi(tmp);
						if (numorder < 0)
							numorder = 0;
					} else 
						numorder = 0;
				} else {
					timeout = 25;
					numorder = 0;
				}

				if (!numorder) {
					idx = 1;
					AST_LIST_TRAVERSE(&f->numbers, nm, entry) 
						idx++;
					numorder = idx;
				}
				cur = create_followme_number(numberstr, timeout, numorder);
				if (cur) {
					AST_LIST_INSERT_TAIL(&f->numbers, cur, entry);
				}
			} else {
				profile_set_param(f, var->name, var->value, var->lineno, 1);
				ast_debug(2, "Logging parameter %s with value %s from lineno %d\n", var->name, var->value, var->lineno);
			}
			var = var->next;
		} /* End while(var) loop */

		if (!new) 
			ast_mutex_unlock(&f->lock);
		else
			AST_RWLIST_INSERT_HEAD(&followmes, f, entry);
	}

	ast_config_destroy(cfg);

	AST_RWLIST_UNLOCK(&followmes);

	return 1;
}

static void clear_caller(struct findme_user *tmpuser)
{
	struct ast_channel *outbound;

	if (tmpuser && tmpuser->ochan && tmpuser->state >= 0) {
		outbound = tmpuser->ochan;
		ast_channel_lock(outbound);
		if (!ast_channel_cdr(outbound)) {
			ast_channel_cdr_set(outbound, ast_cdr_alloc());
			if (ast_channel_cdr(outbound)) {
				ast_cdr_init(ast_channel_cdr(outbound), outbound);
			}
		}
		if (ast_channel_cdr(outbound)) {
			char tmp[256];

			snprintf(tmp, sizeof(tmp), "%s/%s", "Local", tmpuser->dialarg);
			ast_cdr_setapp(ast_channel_cdr(outbound), "FollowMe", tmp);
			ast_cdr_update(outbound);
			ast_cdr_start(ast_channel_cdr(outbound));
			ast_cdr_end(ast_channel_cdr(outbound));
			/* If the cause wasn't handled properly */
			if (ast_cdr_disposition(ast_channel_cdr(outbound), ast_channel_hangupcause(outbound))) {
				ast_cdr_failed(ast_channel_cdr(outbound));
			}
		} else {
			ast_log(LOG_WARNING, "Unable to create Call Detail Record\n");
		}
		ast_channel_unlock(outbound);
		ast_hangup(outbound);
		tmpuser->ochan = NULL;
	}
}

static void clear_calling_tree(struct findme_user_listptr *findme_user_list) 
{
	struct findme_user *tmpuser;

	AST_LIST_TRAVERSE(findme_user_list, tmpuser, entry) {
		clear_caller(tmpuser);
		tmpuser->cleared = 1;
	}
}

static void destroy_calling_tree(struct findme_user_listptr *findme_user_list)
{
	struct findme_user *fmuser;

	while ((fmuser = AST_LIST_REMOVE_HEAD(findme_user_list, entry))) {
		if (!fmuser->cleared) {
			clear_caller(fmuser);
		}
		ast_party_connected_line_free(&fmuser->connected);
		ast_free(fmuser);
	}
	ast_free(findme_user_list);
}

static struct ast_channel *wait_for_winner(struct findme_user_listptr *findme_user_list, struct number *nm, struct ast_channel *caller, char *namerecloc, struct fm_args *tpargs)
{
	struct ast_party_connected_line connected;
	struct ast_channel *watchers[256];
	int pos;
	struct ast_channel *winner;
	struct ast_frame *f;
	int ctstatus = 0;
	int dg;
	struct findme_user *tmpuser;
	int to = 0;
	int livechannels = 0;
	int tmpto;
	long totalwait = 0, wtd = 0, towas = 0;
	char *callfromname;
	char *pressbuttonname;

	/* ------------ wait_for_winner_channel start --------------- */ 

	callfromname = ast_strdupa(tpargs->callfromprompt);
	pressbuttonname = ast_strdupa(tpargs->optionsprompt);

	if (AST_LIST_EMPTY(findme_user_list)) {
		ast_verb(3, "couldn't reach at this number.\n");
		return NULL;
	}

	if (!caller) {
		ast_verb(3, "Original caller hungup. Cleanup.\n");
		clear_calling_tree(findme_user_list);
		return NULL;
	}

	totalwait = nm->timeout * 1000;

	while (!ctstatus) {
		to = 1000;
		pos = 1; 
		livechannels = 0;
		watchers[0] = caller;

		dg = 0;
		winner = NULL;
		AST_LIST_TRAVERSE(findme_user_list, tmpuser, entry) {
			if (tmpuser->state >= 0 && tmpuser->ochan) {
				if (tmpuser->state == 3) 
					tmpuser->digts += (towas - wtd);
				if (tmpuser->digts && (tmpuser->digts > featuredigittimeout)) {
					ast_verb(3, "We've been waiting for digits longer than we should have.\n");
					if (!ast_strlen_zero(namerecloc)) {
						tmpuser->state = 1;
						tmpuser->digts = 0;
						if (!ast_streamfile(tmpuser->ochan, callfromname, ast_channel_language(tmpuser->ochan))) {
							ast_sched_runq(ast_channel_sched(tmpuser->ochan));
						} else {
							ast_log(LOG_WARNING, "Unable to playback %s.\n", callfromname);
							return NULL;
						}
					} else {
						tmpuser->state = 2;
						tmpuser->digts = 0;
						if (!ast_streamfile(tmpuser->ochan, tpargs->norecordingprompt, ast_channel_language(tmpuser->ochan)))
							ast_sched_runq(ast_channel_sched(tmpuser->ochan));
						else {
							ast_log(LOG_WARNING, "Unable to playback %s.\n", tpargs->norecordingprompt);
							return NULL;
						}
					}
				}
				if (ast_channel_stream(tmpuser->ochan)) {
					ast_sched_runq(ast_channel_sched(tmpuser->ochan));
					tmpto = ast_sched_wait(ast_channel_sched(tmpuser->ochan));
					if (tmpto > 0 && tmpto < to)
						to = tmpto;
					else if (tmpto < 0 && !ast_channel_timingfunc(tmpuser->ochan)) {
						ast_stopstream(tmpuser->ochan);
						if (tmpuser->state == 1) {
							ast_verb(3, "Playback of the call-from file appears to be done.\n");
							if (!ast_streamfile(tmpuser->ochan, namerecloc, ast_channel_language(tmpuser->ochan))) {
								tmpuser->state = 2;
							} else {
								ast_log(LOG_NOTICE, "Unable to playback %s. Maybe the caller didn't record their name?\n", namerecloc);
								memset(tmpuser->yn, 0, sizeof(tmpuser->yn));
								tmpuser->ynidx = 0;
								if (!ast_streamfile(tmpuser->ochan, pressbuttonname, ast_channel_language(tmpuser->ochan)))
									tmpuser->state = 3;
								else {
									ast_log(LOG_WARNING, "Unable to playback %s.\n", pressbuttonname);
									return NULL;
								} 
							}
						} else if (tmpuser->state == 2) {
							ast_verb(3, "Playback of name file appears to be done.\n");
							memset(tmpuser->yn, 0, sizeof(tmpuser->yn));
							tmpuser->ynidx = 0;
							if (!ast_streamfile(tmpuser->ochan, pressbuttonname, ast_channel_language(tmpuser->ochan))) {
								tmpuser->state = 3;
							} else {
								return NULL;
							} 
						} else if (tmpuser->state == 3) {
							ast_verb(3, "Playback of the next step file appears to be done.\n");
							tmpuser->digts = 0;
						}
					}
				}
				watchers[pos++] = tmpuser->ochan;
				livechannels++;
			}
		}

		tmpto = to;
		if (to < 0) {
			to = 1000;
			tmpto = 1000;
		}
		towas = to;
		winner = ast_waitfor_n(watchers, pos, &to);
		tmpto -= to;
		totalwait -= tmpto;
		wtd = to;
		if (totalwait <= 0) {
			ast_verb(3, "We've hit our timeout for this step. Drop everyone and move on to the next one. %ld\n", totalwait);
			clear_calling_tree(findme_user_list);
			return NULL;
		}
		if (winner) {
			/* Need to find out which channel this is */
			for (dg = 0; dg < ARRAY_LEN(watchers); ++dg) {
				if (winner == watchers[dg]) {
					break;
				}
			}
			if (dg) {
				/* The winner is an outgoing channel. */
				AST_LIST_TRAVERSE(findme_user_list, tmpuser, entry) {
					if (tmpuser->ochan == winner) {
						break;
					}
				}
			} else {
				tmpuser = NULL;
			}
			f = ast_read(winner);
			if (f) {
				if (f->frametype == AST_FRAME_CONTROL) {
					switch (f->subclass.integer) {
					case AST_CONTROL_HANGUP:
						ast_verb(3, "%s received a hangup frame.\n", ast_channel_name(winner));
						if (f->data.uint32) {
							ast_channel_hangupcause_set(winner, f->data.uint32);
						}
						if (dg == 0) {
							ast_verb(3, "The calling channel hungup. Need to drop everyone else.\n");
							clear_calling_tree(findme_user_list);
							ctstatus = -1;
						}
						break;
					case AST_CONTROL_ANSWER:
						ast_verb(3, "%s answered %s\n", ast_channel_name(winner), ast_channel_name(caller));
						/* If call has been answered, then the eventual hangup is likely to be normal hangup */ 
						ast_channel_hangupcause_set(winner, AST_CAUSE_NORMAL_CLEARING);
						ast_channel_hangupcause_set(caller, AST_CAUSE_NORMAL_CLEARING);
						ast_verb(3, "Starting playback of %s\n", callfromname);
						if (dg > 0) {
							if (!ast_strlen_zero(namerecloc)) {
								if (!ast_streamfile(winner, callfromname, ast_channel_language(winner))) {
									ast_sched_runq(ast_channel_sched(winner));
									tmpuser->state = 1;
								} else {
									ast_log(LOG_WARNING, "Unable to playback %s.\n", callfromname);
									ast_frfree(f);
									return NULL;
								}
							} else {
								tmpuser->state = 2;
								if (!ast_streamfile(tmpuser->ochan, tpargs->norecordingprompt, ast_channel_language(tmpuser->ochan)))
									ast_sched_runq(ast_channel_sched(tmpuser->ochan));
								else {
									ast_log(LOG_WARNING, "Unable to playback %s.\n", tpargs->norecordingprompt);
									ast_frfree(f);
									return NULL;
								}
							}
						}
						break;
					case AST_CONTROL_BUSY:
						ast_verb(3, "%s is busy\n", ast_channel_name(winner));
						break;
					case AST_CONTROL_CONGESTION:
						ast_verb(3, "%s is circuit-busy\n", ast_channel_name(winner));
						break;
					case AST_CONTROL_RINGING:
						ast_verb(3, "%s is ringing\n", ast_channel_name(winner));
						break;
					case AST_CONTROL_PROGRESS:
						ast_verb(3, "%s is making progress\n", ast_channel_name(winner));
						break;
					case AST_CONTROL_VIDUPDATE:
						ast_verb(3, "%s requested a video update\n", ast_channel_name(winner));
						break;
					case AST_CONTROL_SRCUPDATE:
						ast_verb(3, "%s requested a source update\n", ast_channel_name(winner));
						break;
					case AST_CONTROL_PROCEEDING:
						ast_verb(3, "%s is proceeding\n", ast_channel_name(winner));
						break;
					case AST_CONTROL_HOLD:
						ast_verb(3, "%s placed call on hold\n", ast_channel_name(winner));
						break;
					case AST_CONTROL_UNHOLD:
						ast_verb(3, "%s removed call from hold\n", ast_channel_name(winner));
						break;
					case AST_CONTROL_OFFHOOK:
					case AST_CONTROL_FLASH:
						/* Ignore going off hook and flash */
						break;
					case AST_CONTROL_CONNECTED_LINE:
						if (!tmpuser) {
							/*
							 * Hold connected line update from caller until we have a
							 * winner.
							 */
							ast_verb(3,
								"%s connected line has changed. Saving it until we have a winner.\n",
								ast_channel_name(winner));
							ast_party_connected_line_set_init(&connected, &tpargs->connected_in);
							if (!ast_connected_line_parse_data(f->data.ptr, f->datalen, &connected)) {
								ast_party_connected_line_set(&tpargs->connected_in,
									&connected, NULL);
								tpargs->pending_in_connected_update = 1;
							}
							ast_party_connected_line_free(&connected);
							break;
						}
						if (ast_test_flag(&tpargs->followmeflags, FOLLOWMEFLAG_IGNORE_CONNECTEDLINE)) {
							ast_verb(3, "Connected line update from %s prevented.\n",
								ast_channel_name(winner));
						} else {
							ast_verb(3,
								"%s connected line has changed. Saving it until answer.\n",
								ast_channel_name(winner));
							ast_party_connected_line_set_init(&connected, &tmpuser->connected);
							if (!ast_connected_line_parse_data(f->data.ptr, f->datalen, &connected)) {
								ast_party_connected_line_set(&tmpuser->connected,
									&connected, NULL);
								tmpuser->pending_connected_update = 1;
							}
							ast_party_connected_line_free(&connected);
						}
						break;
					case AST_CONTROL_REDIRECTING:
						/*
						 * Ignore because we are masking the FollowMe search progress to
						 * the caller.
						 */
						break;
					case -1:
						ast_verb(3, "%s stopped sounds\n", ast_channel_name(winner));
						break;
					default:
						ast_debug(1, "Dunno what to do with control type %d from %s\n",
							f->subclass.integer, ast_channel_name(winner));
						break;
					}
				} 
				if (tmpuser && tmpuser->state == 3 && f->frametype == AST_FRAME_DTMF) {
					if (ast_channel_stream(winner))
						ast_stopstream(winner);
					tmpuser->digts = 0;
					ast_debug(1, "DTMF received: %c\n", (char) f->subclass.integer);
					if (tmpuser->ynidx < ARRAY_LEN(tmpuser->yn) - 1) {
						tmpuser->yn[tmpuser->ynidx++] = (char) f->subclass.integer;
					}
					ast_debug(1, "DTMF string: %s\n", tmpuser->yn);
					if (!strcmp(tmpuser->yn, tpargs->takecall)) {
						ast_debug(1, "Match to take the call!\n");
						ast_frfree(f);
						return tmpuser->ochan;
					}
					if (!strcmp(tmpuser->yn, tpargs->nextindp)) {
						ast_debug(1, "Next in dial plan step requested.\n");
						ast_frfree(f);
						return NULL;
					}
				}

				ast_frfree(f);
			} else {
				ast_debug(1, "we didn't get a frame. hanging up. dg is %d\n", dg);
				if (!dg) {
					/* Caller hung up. */
					clear_calling_tree(findme_user_list);
					return NULL;
				} else {
					/* Outgoing channel hung up. */
					tmpuser->state = -1;
					tmpuser->ochan = NULL;
					ast_hangup(winner);
					--livechannels;
					ast_debug(1, "live channels left %d\n", livechannels);
					if (!livechannels) {
						ast_verb(3, "no live channels left. exiting.\n");
						return NULL;
					}
				}
			}
		} else {
			ast_debug(1, "timed out waiting for action\n");
		}
	}

	/* --- WAIT FOR WINNER NUMBER END! -----------*/
	return NULL;
}

static void findmeexec(struct fm_args *tpargs)
{
	struct number *nm;
	struct ast_channel *outbound;
	struct ast_channel *caller;
	struct ast_channel *winner = NULL;
	char dialarg[512];
	char num[512];
	int dg, idx;
	char *rest, *number;
	struct findme_user *tmpuser;
	struct findme_user *fmuser;
	struct findme_user_listptr *findme_user_list;

	findme_user_list = ast_calloc(1, sizeof(*findme_user_list));
	if (!findme_user_list) {
		ast_log(LOG_WARNING, "Failed to allocate memory for findme_user_list\n");
		return;
	}
	AST_LIST_HEAD_INIT_NOLOCK(findme_user_list);

	caller = tpargs->chan;
	for (idx = 1; !ast_check_hangup(caller); ++idx) {
		/* Find next followme numbers to dial. */
		AST_LIST_TRAVERSE(&tpargs->cnumbers, nm, entry) {
			if (nm->order == idx) {
				break;
			}
		}
		if (!nm) {
			break;
		}

		ast_debug(2, "Number %s timeout %ld\n", nm->number,nm->timeout);

		ast_copy_string(num, nm->number, sizeof(num));
		for (number = num; number; number = rest) {
			rest = strchr(number, '&');
			if (rest) {
				*rest++ = 0;
			}

			/* We check if the extension exists, before creating the ast_channel struct */
			if (!ast_exists_extension(caller, tpargs->context, number, 1, S_COR(ast_channel_caller(caller)->id.number.valid, ast_channel_caller(caller)->id.number.str, NULL))) {
				ast_log(LOG_ERROR, "Extension '%s@%s' doesn't exist\n", number, tpargs->context);
				continue;
			}

			if (!strcmp(tpargs->context, "")) {
				snprintf(dialarg, sizeof(dialarg), "%s%s", number, ast_test_flag(&tpargs->followmeflags, FOLLOWMEFLAG_DISABLEOPTIMIZATION) ? "/n" : "");
			} else {
				snprintf(dialarg, sizeof(dialarg), "%s@%s%s", number, tpargs->context, ast_test_flag(&tpargs->followmeflags, FOLLOWMEFLAG_DISABLEOPTIMIZATION) ? "/n" : "");
			}

			tmpuser = ast_calloc(1, sizeof(*tmpuser));
			if (!tmpuser) {
				continue;
			}

			outbound = ast_request("Local", ast_channel_nativeformats(caller), caller, dialarg, &dg);
			if (outbound) {
				ast_channel_lock_both(caller, outbound);
				ast_connected_line_copy_from_caller(ast_channel_connected(outbound), ast_channel_caller(caller));
				ast_channel_inherit_variables(caller, outbound);
				ast_channel_datastore_inherit(caller, outbound);
				ast_channel_language_set(outbound, ast_channel_language(caller));
				ast_channel_accountcode_set(outbound, ast_channel_accountcode(caller));
				ast_channel_musicclass_set(outbound, ast_channel_musicclass(caller));
				ast_channel_unlock(outbound);
				ast_channel_unlock(caller);
				ast_verb(3, "calling Local/%s\n", dialarg);
				if (!ast_call(outbound, dialarg, 0)) {
					tmpuser->ochan = outbound;
					tmpuser->state = 0;
					tmpuser->cleared = 0;
					ast_copy_string(tmpuser->dialarg, dialarg, sizeof(dialarg));
					AST_LIST_INSERT_TAIL(findme_user_list, tmpuser, entry);
				} else {
					ast_verb(3, "couldn't reach at this number.\n");
					ast_channel_lock(outbound);
					if (!ast_channel_cdr(outbound)) {
						ast_channel_cdr_set(outbound, ast_cdr_alloc());
					}
					if (ast_channel_cdr(outbound)) {
						char tmp[256];

						ast_cdr_init(ast_channel_cdr(outbound), outbound);
						snprintf(tmp, sizeof(tmp), "%s/%s", "Local", dialarg);
						ast_cdr_setapp(ast_channel_cdr(outbound), "FollowMe", tmp);
						ast_cdr_update(outbound);
						ast_cdr_start(ast_channel_cdr(outbound));
						ast_cdr_end(ast_channel_cdr(outbound));
						/* If the cause wasn't handled properly */
						if (ast_cdr_disposition(ast_channel_cdr(outbound), ast_channel_hangupcause(outbound))) {
							ast_cdr_failed(ast_channel_cdr(outbound));
						}
					} else {
						ast_log(LOG_ERROR, "Unable to create Call Detail Record\n");
					}
					ast_channel_unlock(outbound);
					ast_hangup(outbound);
					ast_free(tmpuser);
				}
			} else {
				ast_log(LOG_WARNING, "Unable to allocate a channel for Local/%s cause: %s\n", dialarg, ast_cause2str(dg));
				ast_free(tmpuser);
			}
		}

		if (AST_LIST_EMPTY(findme_user_list)) {
			continue;
		}

		winner = wait_for_winner(findme_user_list, nm, caller, tpargs->namerecloc, tpargs);
		if (!winner) {
			continue;
		}

		/* Destroy losing calls up to the winner.  The rest will be destroyed later. */
		while ((fmuser = AST_LIST_REMOVE_HEAD(findme_user_list, entry))) {
			if (fmuser->ochan == winner) {
				/* Pass any connected line info up. */
				tpargs->connected_out = fmuser->connected;
				tpargs->pending_out_connected_update = fmuser->pending_connected_update;
				ast_free(fmuser);
				break;
			} else {
				/* Destroy losing call. */
				if (!fmuser->cleared) {
					clear_caller(fmuser);
				}
				ast_party_connected_line_free(&fmuser->connected);
				ast_free(fmuser);
			}
		}
		break;
	}
	destroy_calling_tree(findme_user_list);
	if (!winner) {
		tpargs->status = 1;
	} else {
		tpargs->status = 100;
		tpargs->outbound = winner;
	}
}

static struct call_followme *find_realtime(const char *name)
{
	struct ast_variable *var;
	struct ast_variable *v;
	struct ast_config *cfg;
	const char *catg;
	struct call_followme *new_follower;
	struct ast_str *str;

	str = ast_str_create(16);
	if (!str) {
		return NULL;
	}

	var = ast_load_realtime("followme", "name", name, SENTINEL);
	if (!var) {
		ast_free(str);
		return NULL;
	}

	if (!(new_follower = alloc_profile(name))) {
		ast_variables_destroy(var);
		ast_free(str);
		return NULL;
	}

	for (v = var; v; v = v->next) {
		if (!strcasecmp(v->name, "active")) {
			if (ast_false(v->value)) {
				ast_mutex_destroy(&new_follower->lock);
				ast_free(new_follower);
				ast_variables_destroy(var);
				ast_free(str);
				return NULL;
			}
		} else {
			profile_set_param(new_follower, v->name, v->value, 0, 0);
		}
	}

	ast_variables_destroy(var);
	new_follower->realtime = 1;

	/* Load numbers */
	cfg = ast_load_realtime_multientry("followme_numbers", "ordinal LIKE", "%", "name",
		name, SENTINEL);
	if (!cfg) {
		ast_mutex_destroy(&new_follower->lock);
		ast_free(new_follower);
		ast_free(str);
		return NULL;
	}

	for (catg = ast_category_browse(cfg, NULL); catg; catg = ast_category_browse(cfg, catg)) {
		const char *numstr;
		const char *timeoutstr;
		const char *ordstr;
		int timeout;
		struct number *cur;

		if (!(numstr = ast_variable_retrieve(cfg, catg, "phonenumber"))) {
			continue;
		}
		if (!(timeoutstr = ast_variable_retrieve(cfg, catg, "timeout"))
			|| sscanf(timeoutstr, "%30d", &timeout) != 1
			|| timeout < 1) {
			timeout = 25;
		}
		/* This one has to exist; it was part of the query */
		ordstr = ast_variable_retrieve(cfg, catg, "ordinal");
		ast_str_set(&str, 0, "%s", numstr);
		if ((cur = create_followme_number(ast_str_buffer(str), timeout, atoi(ordstr)))) {
			AST_LIST_INSERT_TAIL(&new_follower->numbers, cur, entry);
		}
	}
	ast_config_destroy(cfg);

	ast_free(str);
	return new_follower;
}

static void end_bridge_callback(void *data)
{
	char buf[80];
	time_t end;
	struct ast_channel *chan = data;

	time(&end);

	ast_channel_lock(chan);
	if (ast_channel_cdr(chan)->answer.tv_sec) {
		snprintf(buf, sizeof(buf), "%ld", (long) end - ast_channel_cdr(chan)->answer.tv_sec);
		pbx_builtin_setvar_helper(chan, "ANSWEREDTIME", buf);
	}

	if (ast_channel_cdr(chan)->start.tv_sec) {
		snprintf(buf, sizeof(buf), "%ld", (long) end - ast_channel_cdr(chan)->start.tv_sec);
		pbx_builtin_setvar_helper(chan, "DIALEDTIME", buf);
	}
	ast_channel_unlock(chan);
}

static void end_bridge_callback_data_fixup(struct ast_bridge_config *bconfig, struct ast_channel *originator, struct ast_channel *terminator)
{
	bconfig->end_bridge_callback_data = originator;
}

static int app_exec(struct ast_channel *chan, const char *data)
{
	struct fm_args targs = { 0, };
	struct ast_bridge_config config;
	struct call_followme *f;
	struct number *nm, *newnm;
	int res = 0;
	char *argstr;
<<<<<<< HEAD
	char namerecloc[255];
=======
>>>>>>> e751a389
	struct ast_channel *caller;
	struct ast_channel *outbound;
	AST_DECLARE_APP_ARGS(args,
		AST_APP_ARG(followmeid);
		AST_APP_ARG(options);
	);

	if (ast_strlen_zero(data)) {
		ast_log(LOG_WARNING, "%s requires an argument (followmeid)\n", app);
		return -1;
	}

	argstr = ast_strdupa((char *) data);

	AST_STANDARD_APP_ARGS(args, argstr);

	if (ast_strlen_zero(args.followmeid)) {
		ast_log(LOG_WARNING, "%s requires an argument (followmeid)\n", app);
		return -1;
	}

	AST_RWLIST_RDLOCK(&followmes);
	AST_RWLIST_TRAVERSE(&followmes, f, entry) {
		if (!strcasecmp(f->name, args.followmeid) && (f->active))
			break;
	}
	AST_RWLIST_UNLOCK(&followmes);

	ast_debug(1, "New profile %s.\n", args.followmeid);

	if (!f) {
		f = find_realtime(args.followmeid);
	}

	if (!f) {
		ast_log(LOG_WARNING, "Profile requested, %s, not found in the configuration.\n", args.followmeid);
		return 0;
	}

	/* XXX TODO: Reinsert the db check value to see whether or not follow-me is on or off */
	if (args.options) 
		ast_app_parse_options(followme_opts, &targs.followmeflags, NULL, args.options);

	/* Lock the profile lock and copy out everything we need to run with before unlocking it again */
	ast_mutex_lock(&f->lock);
	targs.mohclass = ast_strdupa(f->moh);
	ast_copy_string(targs.context, f->context, sizeof(targs.context));
	ast_copy_string(targs.takecall, f->takecall, sizeof(targs.takecall));
	ast_copy_string(targs.nextindp, f->nextindp, sizeof(targs.nextindp));
	ast_copy_string(targs.callfromprompt, f->callfromprompt, sizeof(targs.callfromprompt));
	ast_copy_string(targs.norecordingprompt, f->norecordingprompt, sizeof(targs.norecordingprompt));
	ast_copy_string(targs.optionsprompt, f->optionsprompt, sizeof(targs.optionsprompt));
	ast_copy_string(targs.plsholdprompt, f->plsholdprompt, sizeof(targs.plsholdprompt));
	ast_copy_string(targs.statusprompt, f->statusprompt, sizeof(targs.statusprompt));
	ast_copy_string(targs.sorryprompt, f->sorryprompt, sizeof(targs.sorryprompt));
	/* Copy the numbers we're going to use into another list in case the master list should get modified 
	   (and locked) while we're trying to do a follow-me */
	AST_LIST_HEAD_INIT_NOLOCK(&targs.cnumbers);
	AST_LIST_TRAVERSE(&f->numbers, nm, entry) {
		newnm = create_followme_number(nm->number, nm->timeout, nm->order);
		if (newnm) {
			AST_LIST_INSERT_TAIL(&targs.cnumbers, newnm, entry);
		}
	}
	ast_mutex_unlock(&f->lock);

	/* Forget the 'N' option if the call is already up. */
	if (ast_channel_state(chan) == AST_STATE_UP) {
		ast_clear_flag(&targs.followmeflags, FOLLOWMEFLAG_NOANSWER);
	}

	namerecloc[0] = '\0';
	if (ast_test_flag(&targs.followmeflags, FOLLOWMEFLAG_NOANSWER)) {
		ast_indicate(chan, AST_CONTROL_RINGING);
	} else {
		/* Answer the call */
		if (ast_channel_state(chan) != AST_STATE_UP) {
			ast_answer(chan);
		}

<<<<<<< HEAD
		if (ast_test_flag(&targs.followmeflags, FOLLOWMEFLAG_STATUSMSG)) 
			ast_stream_and_wait(chan, targs.statusprompt, "");

		if (ast_test_flag(&targs.followmeflags, FOLLOWMEFLAG_RECORDNAME)) {
			int duration = 5;

			snprintf(namerecloc, sizeof(namerecloc), "%s/followme.%s",
				ast_config_AST_SPOOL_DIR, ast_channel_uniqueid(chan));
			if (ast_play_and_record(chan, "vm-rec-name", namerecloc, 5, "sln", &duration,
				NULL, ast_dsp_get_threshold_from_settings(THRESHOLD_SILENCE), 0, NULL) < 0) {
				goto outrun;
			}
			if (!ast_fileexists(namerecloc, NULL, ast_channel_language(chan))) {
				namerecloc[0] = '\0';
			}
		}

		if (!ast_test_flag(&targs.followmeflags, FOLLOWMEFLAG_DISABLEHOLDPROMPT)) {
			if (ast_streamfile(chan, targs.plsholdprompt, ast_channel_language(chan)))
				goto outrun;
			if (ast_waitstream(chan, "") < 0)
				goto outrun;
		}
		ast_moh_start(chan, S_OR(targs.mohclass, NULL), NULL);
=======
	if (ast_test_flag(&targs.followmeflags, FOLLOWMEFLAG_RECORDNAME)) {
		int duration = 5;

		snprintf(targs.namerecloc, sizeof(targs.namerecloc), "%s/followme.%s",
			ast_config_AST_SPOOL_DIR, chan->uniqueid);

		if (ast_play_and_record(chan, "vm-rec-name", targs.namerecloc, 5, "sln", &duration,
			NULL, ast_dsp_get_threshold_from_settings(THRESHOLD_SILENCE), 0, NULL) < 0) {
			goto outrun;
		}

		if (!ast_fileexists(targs.namerecloc, NULL, chan->language)) {
			targs.namerecloc[0] = '\0';
		}
	}

	if (!ast_test_flag(&targs.followmeflags, FOLLOWMEFLAG_DISABLEHOLDPROMPT)) {
		if (ast_streamfile(chan, targs.plsholdprompt, chan->language))
			goto outrun;
		if (ast_waitstream(chan, "") < 0)
			goto outrun;
>>>>>>> e751a389
	}

	targs.status = 0;
	targs.chan = chan;
	ast_channel_lock(chan);
	ast_connected_line_copy_from_caller(&targs.connected_in, ast_channel_caller(chan));
	ast_channel_unlock(chan);

	findmeexec(&targs);
	if (targs.status != 100) {
		if (ast_test_flag(&targs.followmeflags, FOLLOWMEFLAG_NOANSWER)) {
			if (ast_channel_state(chan) != AST_STATE_UP) {
				ast_answer(chan);
			}
		} else {
			ast_moh_stop(chan);
		}

		if (ast_test_flag(&targs.followmeflags, FOLLOWMEFLAG_UNREACHABLEMSG)) 
			ast_stream_and_wait(chan, targs.sorryprompt, "");
		res = 0;
	} else {
		caller = chan;
		outbound = targs.outbound;
		/* Bridge the two channels. */

		memset(&config, 0, sizeof(config));
		ast_set_flag(&(config.features_callee), AST_FEATURE_REDIRECT);
		ast_set_flag(&(config.features_callee), AST_FEATURE_AUTOMON);
		ast_set_flag(&(config.features_caller), AST_FEATURE_AUTOMON);
		config.end_bridge_callback = end_bridge_callback;
		config.end_bridge_callback_data = chan;
		config.end_bridge_callback_data_fixup = end_bridge_callback_data_fixup;

		/* Update connected line to caller if available. */
		if (targs.pending_out_connected_update) {
			if (ast_channel_connected_line_sub(outbound, caller, &targs.connected_out, 0) &&
				ast_channel_connected_line_macro(outbound, caller, &targs.connected_out, 1, 0)) {
				ast_channel_update_connected_line(caller, &targs.connected_out, NULL);
			}
		}

		if (ast_test_flag(&targs.followmeflags, FOLLOWMEFLAG_NOANSWER)) {
			if (ast_channel_state(caller) != AST_STATE_UP) {
				ast_answer(caller);
			}
		} else {
			ast_moh_stop(caller);
		}

		/* Be sure no generators are left on it */
		ast_deactivate_generator(caller);
		/* Make sure channels are compatible */
		res = ast_channel_make_compatible(caller, outbound);
		if (res < 0) {
			ast_log(LOG_WARNING, "Had to drop call because I couldn't make %s compatible with %s\n", ast_channel_name(caller), ast_channel_name(outbound));
			ast_hangup(outbound);
			goto outrun;
		}

		/* Update connected line to winner if changed. */
		if (targs.pending_in_connected_update) {
			if (ast_channel_connected_line_sub(caller, outbound, &targs.connected_in, 0) &&
				ast_channel_connected_line_macro(caller, outbound, &targs.connected_in, 0, 0)) {
				ast_channel_update_connected_line(outbound, &targs.connected_in, NULL);
			}
		}

		res = ast_bridge_call(caller, outbound, &config);
		ast_hangup(outbound);
	}

outrun:
	while ((nm = AST_LIST_REMOVE_HEAD(&targs.cnumbers, entry))) {
		ast_free(nm);
	}
	if (!ast_strlen_zero(targs.namerecloc)) {
		unlink(targs.namerecloc);
	}
	ast_party_connected_line_free(&targs.connected_in);
	ast_party_connected_line_free(&targs.connected_out);

	if (f->realtime) {
		/* Not in list */
		free_numbers(f);
		ast_free(f);
	}

	return res;
}

static int unload_module(void)
{
	struct call_followme *f;

	ast_unregister_application(app);

	/* Free Memory. Yeah! I'm free! */
	AST_RWLIST_WRLOCK(&followmes);
	while ((f = AST_RWLIST_REMOVE_HEAD(&followmes, entry))) {
		free_numbers(f);
		ast_free(f);
	}

	AST_RWLIST_UNLOCK(&followmes);

	return 0;
}

static int load_module(void)
{
	if(!reload_followme(0))
		return AST_MODULE_LOAD_DECLINE;

	return ast_register_application_xml(app, app_exec);
}

static int reload(void)
{
	reload_followme(1);

	return 0;
}

AST_MODULE_INFO(ASTERISK_GPL_KEY, AST_MODFLAG_DEFAULT, "Find-Me/Follow-Me Application",
		.load = load_module,
		.unload = unload_module,
		.reload = reload,
	       );<|MERGE_RESOLUTION|>--- conflicted
+++ resolved
@@ -1151,10 +1151,6 @@
 	struct number *nm, *newnm;
 	int res = 0;
 	char *argstr;
-<<<<<<< HEAD
-	char namerecloc[255];
-=======
->>>>>>> e751a389
 	struct ast_channel *caller;
 	struct ast_channel *outbound;
 	AST_DECLARE_APP_ARGS(args,
@@ -1226,7 +1222,6 @@
 		ast_clear_flag(&targs.followmeflags, FOLLOWMEFLAG_NOANSWER);
 	}
 
-	namerecloc[0] = '\0';
 	if (ast_test_flag(&targs.followmeflags, FOLLOWMEFLAG_NOANSWER)) {
 		ast_indicate(chan, AST_CONTROL_RINGING);
 	} else {
@@ -1235,21 +1230,20 @@
 			ast_answer(chan);
 		}
 
-<<<<<<< HEAD
 		if (ast_test_flag(&targs.followmeflags, FOLLOWMEFLAG_STATUSMSG)) 
 			ast_stream_and_wait(chan, targs.statusprompt, "");
 
 		if (ast_test_flag(&targs.followmeflags, FOLLOWMEFLAG_RECORDNAME)) {
 			int duration = 5;
 
-			snprintf(namerecloc, sizeof(namerecloc), "%s/followme.%s",
+			snprintf(targs.namerecloc, sizeof(targs.namerecloc), "%s/followme.%s",
 				ast_config_AST_SPOOL_DIR, ast_channel_uniqueid(chan));
-			if (ast_play_and_record(chan, "vm-rec-name", namerecloc, 5, "sln", &duration,
+			if (ast_play_and_record(chan, "vm-rec-name", targs.namerecloc, 5, "sln", &duration,
 				NULL, ast_dsp_get_threshold_from_settings(THRESHOLD_SILENCE), 0, NULL) < 0) {
 				goto outrun;
 			}
-			if (!ast_fileexists(namerecloc, NULL, ast_channel_language(chan))) {
-				namerecloc[0] = '\0';
+			if (!ast_fileexists(targs.namerecloc, NULL, ast_channel_language(chan))) {
+				targs.namerecloc[0] = '\0';
 			}
 		}
 
@@ -1260,29 +1254,6 @@
 				goto outrun;
 		}
 		ast_moh_start(chan, S_OR(targs.mohclass, NULL), NULL);
-=======
-	if (ast_test_flag(&targs.followmeflags, FOLLOWMEFLAG_RECORDNAME)) {
-		int duration = 5;
-
-		snprintf(targs.namerecloc, sizeof(targs.namerecloc), "%s/followme.%s",
-			ast_config_AST_SPOOL_DIR, chan->uniqueid);
-
-		if (ast_play_and_record(chan, "vm-rec-name", targs.namerecloc, 5, "sln", &duration,
-			NULL, ast_dsp_get_threshold_from_settings(THRESHOLD_SILENCE), 0, NULL) < 0) {
-			goto outrun;
-		}
-
-		if (!ast_fileexists(targs.namerecloc, NULL, chan->language)) {
-			targs.namerecloc[0] = '\0';
-		}
-	}
-
-	if (!ast_test_flag(&targs.followmeflags, FOLLOWMEFLAG_DISABLEHOLDPROMPT)) {
-		if (ast_streamfile(chan, targs.plsholdprompt, chan->language))
-			goto outrun;
-		if (ast_waitstream(chan, "") < 0)
-			goto outrun;
->>>>>>> e751a389
 	}
 
 	targs.status = 0;
