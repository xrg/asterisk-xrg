/*
 * Asterisk -- A telephony toolkit for Linux.
 *
 * A full-featured Find-Me/Follow-Me Application
 * 
 * Copyright (C) 2005-2006, BJ Weschke All Rights Reserved.
 *
 * BJ Weschke <bweschke@btwtech.com>
 *
 * This code is released by the author with no restrictions on usage.
 *
 * See http://www.asterisk.org for more information about
 * the Asterisk project. Please do not directly contact
 * any of the maintainers of this project for assistance;
 * the project provides a web site, mailing lists and IRC
 * channels for your use.
 *
 */

/*! \file
 *
 * \brief Find-Me Follow-Me application
 *
 * \author BJ Weschke <bweschke@btwtech.com>
 *
 * \arg See \ref Config_followme
 *
 * \ingroup applications
 */

/*** MODULEINFO
	<depend>chan_local</depend>
	<support_level>core</support_level>
 ***/

#include "asterisk.h"

ASTERISK_FILE_VERSION(__FILE__, "$Revision$")

#include <signal.h>

#include "asterisk/paths.h"	/* use ast_config_AST_SPOOL_DIR */
#include "asterisk/lock.h"
#include "asterisk/file.h"
#include "asterisk/channel.h"
#include "asterisk/pbx.h"
#include "asterisk/module.h"
#include "asterisk/translate.h"
#include "asterisk/say.h"
#include "asterisk/features.h"
#include "asterisk/musiconhold.h"
#include "asterisk/cli.h"
#include "asterisk/manager.h"
#include "asterisk/config.h"
#include "asterisk/utils.h"
#include "asterisk/causes.h"
#include "asterisk/astdb.h"
#include "asterisk/dsp.h"
#include "asterisk/app.h"

/*** DOCUMENTATION
	<application name="FollowMe" language="en_US">
		<synopsis>
			Find-Me/Follow-Me application.
		</synopsis>
		<syntax>
			<parameter name="followmeid" required="true" />
			<parameter name="options">
				<optionlist>
					<option name="a">
						<para>Record the caller's name so it can be announced to the
						callee on each step.</para>
					</option>
					<option name="d">
						<para>Disable the 'Please hold while we try to connect your call' announcement.</para>
					</option>
					<option name="I">
						<para>Asterisk will ignore any connected line update requests
						it may receive on this dial attempt.</para>
					</option>
					<option name="n">
						<para>Playback the unreachable status message if we've run out
						of steps to reach the or the callee has elected not to be reachable.</para>
					</option>
<<<<<<< HEAD
					<option name="N">
						<para>Don't answer the incoming call until we're ready to
						connect the caller or give up. This will disable all the other
						options while implicitly turning on the 'd' option.</para>
					</option>
					<option name="d">
						<para>Disable the 'Please hold while we try to connect your call' announcement.</para>
=======
					<option name="s">
						<para>Playback the incoming status message prior to starting
						the follow-me step(s)</para>
>>>>>>> 191f8051
					</option>
					<option name="l">
						<para>Disable local call optimization so that applications with
						audio hooks between the local bridge don't get dropped when the
						calls get joined directly.</para>
					</option>
				</optionlist>
			</parameter>
		</syntax>
		<description>
			<para>This application performs Find-Me/Follow-Me functionality for the caller
			as defined in the profile matching the <replaceable>followmeid</replaceable> parameter in
			<filename>followme.conf</filename>. If the specified <replaceable>followmeid</replaceable>
			profile doesn't exist in <filename>followme.conf</filename>, execution will be returned
			to the dialplan and call execution will continue at the next priority.</para>
			<para>Returns -1 on hangup.</para>
		</description>
	</application>
 ***/

static char *app = "FollowMe";

/*! \brief Number structure */
struct number {
	char number[512];	/*!< Phone Number(s) and/or Extension(s) */
	long timeout;		/*!< Dial Timeout, if used. */
	int order;		/*!< The order to dial in */
	AST_LIST_ENTRY(number) entry; /*!< Next Number record */
};

/*! \brief Data structure for followme scripts */
struct call_followme {
	ast_mutex_t lock;
	char name[AST_MAX_EXTENSION];	/*!< Name - FollowMeID */
	char moh[AST_MAX_CONTEXT];	/*!< Music On Hold Class to be used */
	char context[AST_MAX_CONTEXT];  /*!< Context to dial from */
	unsigned int active;		/*!< Profile is active (1), or disabled (0). */
	int realtime;           /*!< Cached from realtime */
	char takecall[20];		/*!< Digit mapping to take a call */
	char nextindp[20];		/*!< Digit mapping to decline a call */
	char callfromprompt[PATH_MAX];	/*!< Sound prompt name and path */
	char norecordingprompt[PATH_MAX];	/*!< Sound prompt name and path */
	char optionsprompt[PATH_MAX];	/*!< Sound prompt name and path */
	char plsholdprompt[PATH_MAX];	/*!< Sound prompt name and path */
	char statusprompt[PATH_MAX];	/*!< Sound prompt name and path */
	char sorryprompt[PATH_MAX];	/*!< Sound prompt name and path */

	AST_LIST_HEAD_NOLOCK(numbers, number) numbers;	   /*!< Head of the list of follow-me numbers */
	AST_LIST_HEAD_NOLOCK(blnumbers, number) blnumbers; /*!< Head of the list of black-listed numbers */
	AST_LIST_HEAD_NOLOCK(wlnumbers, number) wlnumbers; /*!< Head of the list of white-listed numbers */
	AST_LIST_ENTRY(call_followme) entry;           /*!< Next Follow-Me record */
};

struct fm_args {
	/*! Inbound (caller) channel */
	struct ast_channel *chan;
	char *mohclass;
	AST_LIST_HEAD_NOLOCK(cnumbers, number) cnumbers;
	/*! Winning outbound (callee) channel */
	struct ast_channel *outbound;
	/*! Accumulated connected line information from inbound call. */
	struct ast_party_connected_line connected_in;
	/*! Accumulated connected line information from outbound call. */
	struct ast_party_connected_line connected_out;
	/*! TRUE if connected line information from inbound call changed. */
	int pending_in_connected_update:1;
	/*! TRUE if connected line information from outbound call is available. */
	int pending_out_connected_update:1;
	int status;
	char context[AST_MAX_CONTEXT];
	char namerecloc[AST_MAX_CONTEXT];
	char takecall[20];		/*!< Digit mapping to take a call */
	char nextindp[20];		/*!< Digit mapping to decline a call */
	char callfromprompt[PATH_MAX];	/*!< Sound prompt name and path */
	char norecordingprompt[PATH_MAX];	/*!< Sound prompt name and path */
	char optionsprompt[PATH_MAX];	/*!< Sound prompt name and path */
	char plsholdprompt[PATH_MAX];	/*!< Sound prompt name and path */
	char statusprompt[PATH_MAX];	/*!< Sound prompt name and path */
	char sorryprompt[PATH_MAX];	/*!< Sound prompt name and path */
	struct ast_flags followmeflags;
};

struct findme_user {
	struct ast_channel *ochan;
	/*! Accumulated connected line information from outgoing call. */
	struct ast_party_connected_line connected;
	long digts;
	int ynidx;
	int state;
	char dialarg[256];
	char yn[10];
	/*! TRUE if call cleared. */
	int cleared:1;
	/*! TRUE if connected line information is available. */
	int pending_connected_update:1;
	AST_LIST_ENTRY(findme_user) entry;
};

enum {
	FOLLOWMEFLAG_STATUSMSG = (1 << 0),
	FOLLOWMEFLAG_RECORDNAME = (1 << 1),
	FOLLOWMEFLAG_UNREACHABLEMSG = (1 << 2),
	FOLLOWMEFLAG_DISABLEHOLDPROMPT = (1 << 3),
<<<<<<< HEAD
	FOLLOWMEFLAG_NOANSWER = (1 << 4),
	FOLLOWMEFLAG_DISABLEOPTIMIZATION = (1 << 5),
};

AST_APP_OPTIONS(followme_opts, {
	AST_APP_OPTION('s', FOLLOWMEFLAG_STATUSMSG ),
	AST_APP_OPTION('a', FOLLOWMEFLAG_RECORDNAME ),
	AST_APP_OPTION('n', FOLLOWMEFLAG_UNREACHABLEMSG ),
	AST_APP_OPTION('d', FOLLOWMEFLAG_DISABLEHOLDPROMPT ),
	AST_APP_OPTION('N', FOLLOWMEFLAG_NOANSWER ),
	AST_APP_OPTION('l', FOLLOWMEFLAG_DISABLEOPTIMIZATION ),
=======
	FOLLOWMEFLAG_IGNORE_CONNECTEDLINE = (1 << 4),
};

AST_APP_OPTIONS(followme_opts, {
	AST_APP_OPTION('a', FOLLOWMEFLAG_RECORDNAME),
	AST_APP_OPTION('d', FOLLOWMEFLAG_DISABLEHOLDPROMPT),
	AST_APP_OPTION('I', FOLLOWMEFLAG_IGNORE_CONNECTEDLINE),
	AST_APP_OPTION('n', FOLLOWMEFLAG_UNREACHABLEMSG),
	AST_APP_OPTION('s', FOLLOWMEFLAG_STATUSMSG),
>>>>>>> 191f8051
});

static int ynlongest = 0;

static const char *featuredigittostr;
static int featuredigittimeout = 5000;		/*!< Feature Digit Timeout */
static const char *defaultmoh = "default";    	/*!< Default Music-On-Hold Class */

static char takecall[20] = "1", nextindp[20] = "2";
static char callfromprompt[PATH_MAX] = "followme/call-from";
static char norecordingprompt[PATH_MAX] = "followme/no-recording";
static char optionsprompt[PATH_MAX] = "followme/options";
static char plsholdprompt[PATH_MAX] = "followme/pls-hold-while-try";
static char statusprompt[PATH_MAX] = "followme/status";
static char sorryprompt[PATH_MAX] = "followme/sorry";


static AST_RWLIST_HEAD_STATIC(followmes, call_followme);
AST_LIST_HEAD_NOLOCK(findme_user_listptr, findme_user);

static void free_numbers(struct call_followme *f)
{
	/* Free numbers attached to the profile */
	struct number *prev;

	while ((prev = AST_LIST_REMOVE_HEAD(&f->numbers, entry)))
		/* Free the number */
		ast_free(prev);
	AST_LIST_HEAD_INIT_NOLOCK(&f->numbers);

	while ((prev = AST_LIST_REMOVE_HEAD(&f->blnumbers, entry)))
		/* Free the blacklisted number */
		ast_free(prev);
	AST_LIST_HEAD_INIT_NOLOCK(&f->blnumbers);

	while ((prev = AST_LIST_REMOVE_HEAD(&f->wlnumbers, entry)))
		/* Free the whitelisted number */
		ast_free(prev);
	AST_LIST_HEAD_INIT_NOLOCK(&f->wlnumbers);
}


/*! \brief Allocate and initialize followme profile */
static struct call_followme *alloc_profile(const char *fmname)
{
	struct call_followme *f;

	if (!(f = ast_calloc(1, sizeof(*f))))
		return NULL;

	ast_mutex_init(&f->lock);
	ast_copy_string(f->name, fmname, sizeof(f->name));
	f->moh[0] = '\0';
	f->context[0] = '\0';
	ast_copy_string(f->takecall, takecall, sizeof(f->takecall));
	ast_copy_string(f->nextindp, nextindp, sizeof(f->nextindp));
	ast_copy_string(f->callfromprompt, callfromprompt, sizeof(f->callfromprompt));
	ast_copy_string(f->norecordingprompt, norecordingprompt, sizeof(f->norecordingprompt));
	ast_copy_string(f->optionsprompt, optionsprompt, sizeof(f->optionsprompt));
	ast_copy_string(f->plsholdprompt, plsholdprompt, sizeof(f->plsholdprompt));
	ast_copy_string(f->statusprompt, statusprompt, sizeof(f->statusprompt));
	ast_copy_string(f->sorryprompt, sorryprompt, sizeof(f->sorryprompt));
	AST_LIST_HEAD_INIT_NOLOCK(&f->numbers);
	AST_LIST_HEAD_INIT_NOLOCK(&f->blnumbers);
	AST_LIST_HEAD_INIT_NOLOCK(&f->wlnumbers);
	return f;
}

static void init_profile(struct call_followme *f)
{
	f->active = 1;
	ast_copy_string(f->moh, defaultmoh, sizeof(f->moh));
}

   
   
/*! \brief Set parameter in profile from configuration file */
static void profile_set_param(struct call_followme *f, const char *param, const char *val, int linenum, int failunknown)
{

	if (!strcasecmp(param, "musicclass") || !strcasecmp(param, "musiconhold") || !strcasecmp(param, "music")) 
		ast_copy_string(f->moh, val, sizeof(f->moh));
	else if (!strcasecmp(param, "context")) 
		ast_copy_string(f->context, val, sizeof(f->context));
	else if (!strcasecmp(param, "takecall"))
		ast_copy_string(f->takecall, val, sizeof(f->takecall));
	else if (!strcasecmp(param, "declinecall"))
		ast_copy_string(f->nextindp, val, sizeof(f->nextindp));
	else if (!strcasecmp(param, "call-from-prompt") || !strcasecmp(param, "call_from_prompt"))
		ast_copy_string(f->callfromprompt, val, sizeof(f->callfromprompt));
	else if (!strcasecmp(param, "followme-norecording-prompt") || !strcasecmp(param, "norecording_prompt")) 
		ast_copy_string(f->norecordingprompt, val, sizeof(f->norecordingprompt));
	else if (!strcasecmp(param, "followme-options-prompt") || !strcasecmp(param, "options_prompt")) 
		ast_copy_string(f->optionsprompt, val, sizeof(f->optionsprompt));
	else if (!strcasecmp(param, "followme-pls-hold-prompt") || !strcasecmp(param, "pls_hold_prompt"))
		ast_copy_string(f->plsholdprompt, val, sizeof(f->plsholdprompt));
	else if (!strcasecmp(param, "followme-status-prompt") || !strcasecmp(param, "status_prompt")) 
		ast_copy_string(f->statusprompt, val, sizeof(f->statusprompt));
	else if (!strcasecmp(param, "followme-sorry-prompt") || !strcasecmp(param, "sorry_prompt")) 
		ast_copy_string(f->sorryprompt, val, sizeof(f->sorryprompt));
	else if (failunknown) {
		if (linenum >= 0)
			ast_log(LOG_WARNING, "Unknown keyword in profile '%s': %s at line %d of followme.conf\n", f->name, param, linenum);
		else
			ast_log(LOG_WARNING, "Unknown keyword in profile '%s': %s\n", f->name, param);
	}
}

/*! \brief Add a new number */
static struct number *create_followme_number(const char *number, int timeout, int numorder)
{
	struct number *cur;
	char *buf = ast_strdupa(number);
	char *tmp;

	if (!(cur = ast_calloc(1, sizeof(*cur))))
		return NULL;

	cur->timeout = timeout;
	if ((tmp = strchr(buf, ',')))
		*tmp = '\0';
	ast_copy_string(cur->number, buf, sizeof(cur->number));
	cur->order = numorder;
	ast_debug(1, "Created a number, %s, order of , %d, with a timeout of %ld.\n", cur->number, cur->order, cur->timeout);

	return cur;
}

/*! \brief Reload followme application module */
static int reload_followme(int reload)
{
	struct call_followme *f;
	struct ast_config *cfg;
	char *cat = NULL, *tmp;
	struct ast_variable *var;
	struct number *cur, *nm;
	char numberstr[90];
	int timeout;
	int numorder;
	const char *takecallstr;
	const char *declinecallstr;
	const char *tmpstr;
	struct ast_flags config_flags = { reload ? CONFIG_FLAG_FILEUNCHANGED : 0 };

	if (!(cfg = ast_config_load("followme.conf", config_flags))) {
		ast_log(LOG_WARNING, "No follow me config file (followme.conf), so no follow me\n");
		return 0;
	} else if (cfg == CONFIG_STATUS_FILEUNCHANGED) {
		return 0;
	} else if (cfg == CONFIG_STATUS_FILEINVALID) {
		ast_log(LOG_ERROR, "Config file followme.conf is in an invalid format.  Aborting.\n");
		return 0;
	}

	AST_RWLIST_WRLOCK(&followmes);

	/* Reset Global Var Values */
	featuredigittimeout = 5000;

	/* Mark all profiles as inactive for the moment */
	AST_RWLIST_TRAVERSE(&followmes, f, entry) {
		f->active = 0;
	}

	featuredigittostr = ast_variable_retrieve(cfg, "general", "featuredigittimeout");

	if (!ast_strlen_zero(featuredigittostr)) {
		if (!sscanf(featuredigittostr, "%30d", &featuredigittimeout))
			featuredigittimeout = 5000;
	}

	if ((takecallstr = ast_variable_retrieve(cfg, "general", "takecall")) && !ast_strlen_zero(takecallstr)) {
		ast_copy_string(takecall, takecallstr, sizeof(takecall));
	}

	if ((declinecallstr = ast_variable_retrieve(cfg, "general", "declinecall")) && !ast_strlen_zero(declinecallstr)) {
		ast_copy_string(nextindp, declinecallstr, sizeof(nextindp));
	}

	if ((tmpstr = ast_variable_retrieve(cfg, "general", "call-from-prompt")) && !ast_strlen_zero(tmpstr)) {
		ast_copy_string(callfromprompt, tmpstr, sizeof(callfromprompt));
	} else if ((tmpstr = ast_variable_retrieve(cfg, "general", "call_from_prompt")) && !ast_strlen_zero(tmpstr)) {
		ast_copy_string(callfromprompt, tmpstr, sizeof(callfromprompt));
	}

	if ((tmpstr = ast_variable_retrieve(cfg, "general", "norecording-prompt")) && !ast_strlen_zero(tmpstr)) {
		ast_copy_string(norecordingprompt, tmpstr, sizeof(norecordingprompt));
	} else if ((tmpstr = ast_variable_retrieve(cfg, "general", "norecording_prompt")) && !ast_strlen_zero(tmpstr)) {
		ast_copy_string(norecordingprompt, tmpstr, sizeof(norecordingprompt));
	}


	if ((tmpstr = ast_variable_retrieve(cfg, "general", "options-prompt")) && !ast_strlen_zero(tmpstr)) {
		ast_copy_string(optionsprompt, tmpstr, sizeof(optionsprompt));
	} else if ((tmpstr = ast_variable_retrieve(cfg, "general", "options_prompt")) && !ast_strlen_zero(tmpstr)) {
		ast_copy_string(optionsprompt, tmpstr, sizeof(optionsprompt));
	}

	if ((tmpstr = ast_variable_retrieve(cfg, "general", "pls-hold-prompt")) && !ast_strlen_zero(tmpstr)) {
		ast_copy_string(plsholdprompt, tmpstr, sizeof(plsholdprompt));
	} else if ((tmpstr = ast_variable_retrieve(cfg, "general", "pls_hold_prompt")) && !ast_strlen_zero(tmpstr)) {
		ast_copy_string(plsholdprompt, tmpstr, sizeof(plsholdprompt));
	}

	if ((tmpstr = ast_variable_retrieve(cfg, "general", "status-prompt")) && !ast_strlen_zero(tmpstr)) {
		ast_copy_string(statusprompt, tmpstr, sizeof(statusprompt));
	} else if ((tmpstr = ast_variable_retrieve(cfg, "general", "status_prompt")) && !ast_strlen_zero(tmpstr)) {
		ast_copy_string(statusprompt, tmpstr, sizeof(statusprompt));
	}

	if ((tmpstr = ast_variable_retrieve(cfg, "general", "sorry-prompt")) && !ast_strlen_zero(tmpstr)) {
		ast_copy_string(sorryprompt, tmpstr, sizeof(sorryprompt));
	} else if ((tmpstr = ast_variable_retrieve(cfg, "general", "sorry_prompt")) && !ast_strlen_zero(tmpstr)) {
		ast_copy_string(sorryprompt, tmpstr, sizeof(sorryprompt));
	}

	/* Chug through config file */
	while ((cat = ast_category_browse(cfg, cat))) {
		int new = 0;

		if (!strcasecmp(cat, "general"))
			continue;

		/* Look for an existing one */
		AST_LIST_TRAVERSE(&followmes, f, entry) {
			if (!strcasecmp(f->name, cat))
				break;
		}

		ast_debug(1, "New profile %s.\n", cat);

		if (!f) {
			/* Make one then */
			f = alloc_profile(cat);
			new = 1;
		}

		/* Totally fail if we fail to find/create an entry */
		if (!f)
			continue;

		if (!new)
			ast_mutex_lock(&f->lock);
		/* Re-initialize the profile */
		init_profile(f);
		free_numbers(f);
		var = ast_variable_browse(cfg, cat);
		while (var) {
			if (!strcasecmp(var->name, "number")) {
				int idx = 0;

				/* Add a new number */
				ast_copy_string(numberstr, var->value, sizeof(numberstr));
				if ((tmp = strchr(numberstr, ','))) {
					*tmp++ = '\0';
					timeout = atoi(tmp);
					if (timeout < 0) {
						timeout = 25;
					}
					if ((tmp = strchr(tmp, ','))) {
						*tmp++ = '\0';
						numorder = atoi(tmp);
						if (numorder < 0)
							numorder = 0;
					} else 
						numorder = 0;
				} else {
					timeout = 25;
					numorder = 0;
				}

				if (!numorder) {
					idx = 1;
					AST_LIST_TRAVERSE(&f->numbers, nm, entry) 
						idx++;
					numorder = idx;
				}
				cur = create_followme_number(numberstr, timeout, numorder);
				if (cur) {
					AST_LIST_INSERT_TAIL(&f->numbers, cur, entry);
				}
			} else {
				profile_set_param(f, var->name, var->value, var->lineno, 1);
				ast_debug(2, "Logging parameter %s with value %s from lineno %d\n", var->name, var->value, var->lineno);
			}
			var = var->next;
		} /* End while(var) loop */

		if (!new) 
			ast_mutex_unlock(&f->lock);
		else
			AST_RWLIST_INSERT_HEAD(&followmes, f, entry);
	}

	ast_config_destroy(cfg);

	AST_RWLIST_UNLOCK(&followmes);

	return 1;
}

static void clear_caller(struct findme_user *tmpuser)
{
	struct ast_channel *outbound;

	if (tmpuser && tmpuser->ochan && tmpuser->state >= 0) {
		outbound = tmpuser->ochan;
		ast_channel_lock(outbound);
		if (!outbound->cdr) {
			outbound->cdr = ast_cdr_alloc();
			if (outbound->cdr) {
				ast_cdr_init(outbound->cdr, outbound);
			}
		}
		if (outbound->cdr) {
			char tmp[256];

			snprintf(tmp, sizeof(tmp), "%s/%s", "Local", tmpuser->dialarg);
			ast_cdr_setapp(outbound->cdr, "FollowMe", tmp);
			ast_cdr_update(outbound);
			ast_cdr_start(outbound->cdr);
			ast_cdr_end(outbound->cdr);
			/* If the cause wasn't handled properly */
			if (ast_cdr_disposition(outbound->cdr, outbound->hangupcause)) {
				ast_cdr_failed(outbound->cdr);
			}
		} else {
			ast_log(LOG_WARNING, "Unable to create Call Detail Record\n");
		}
		ast_channel_unlock(outbound);
		ast_hangup(outbound);
		tmpuser->ochan = NULL;
	}
}

static void clear_calling_tree(struct findme_user_listptr *findme_user_list) 
{
	struct findme_user *tmpuser;

	AST_LIST_TRAVERSE(findme_user_list, tmpuser, entry) {
		clear_caller(tmpuser);
		tmpuser->cleared = 1;
	}
}

static void destroy_calling_tree(struct findme_user_listptr *findme_user_list)
{
	struct findme_user *fmuser;

	while ((fmuser = AST_LIST_REMOVE_HEAD(findme_user_list, entry))) {
		if (!fmuser->cleared) {
			clear_caller(fmuser);
		}
		ast_party_connected_line_free(&fmuser->connected);
		ast_free(fmuser);
	}
	ast_free(findme_user_list);
}

static struct ast_channel *wait_for_winner(struct findme_user_listptr *findme_user_list, struct number *nm, struct ast_channel *caller, char *namerecloc, struct fm_args *tpargs)
{
	struct ast_party_connected_line connected;
	struct ast_channel *watchers[256];
	int pos;
	struct ast_channel *winner;
	struct ast_frame *f;
	int ctstatus = 0;
	int dg;
	struct findme_user *tmpuser;
	int to = 0;
	int livechannels = 0;
	int tmpto;
	long totalwait = 0, wtd = 0, towas = 0;
	char *callfromname;
	char *pressbuttonname;

	/* ------------ wait_for_winner_channel start --------------- */ 

	callfromname = ast_strdupa(tpargs->callfromprompt);
	pressbuttonname = ast_strdupa(tpargs->optionsprompt);

	if (AST_LIST_EMPTY(findme_user_list)) {
		ast_verb(3, "couldn't reach at this number.\n");
		return NULL;
	}

	if (!caller) {
		ast_verb(3, "Original caller hungup. Cleanup.\n");
		clear_calling_tree(findme_user_list);
		return NULL;
	}

	totalwait = nm->timeout * 1000;

	while (!ctstatus) {
		to = 1000;
		pos = 1; 
		livechannels = 0;
		watchers[0] = caller;

		dg = 0;
		winner = NULL;
		AST_LIST_TRAVERSE(findme_user_list, tmpuser, entry) {
			if (tmpuser->state >= 0 && tmpuser->ochan) {
				if (tmpuser->state == 3) 
					tmpuser->digts += (towas - wtd);
				if (tmpuser->digts && (tmpuser->digts > featuredigittimeout)) {
					ast_verb(3, "We've been waiting for digits longer than we should have.\n");
					if (!ast_strlen_zero(namerecloc)) {
						tmpuser->state = 1;
						tmpuser->digts = 0;
						if (!ast_streamfile(tmpuser->ochan, callfromname, tmpuser->ochan->language)) {
							ast_sched_runq(tmpuser->ochan->sched);
						} else {
							ast_log(LOG_WARNING, "Unable to playback %s.\n", callfromname);
							return NULL;
						}
					} else {
						tmpuser->state = 2;
						tmpuser->digts = 0;
						if (!ast_streamfile(tmpuser->ochan, tpargs->norecordingprompt, tmpuser->ochan->language))
							ast_sched_runq(tmpuser->ochan->sched);
						else {
							ast_log(LOG_WARNING, "Unable to playback %s.\n", tpargs->norecordingprompt);
							return NULL;
						}
					}
				}
				if (tmpuser->ochan->stream) {
					ast_sched_runq(tmpuser->ochan->sched);
					tmpto = ast_sched_wait(tmpuser->ochan->sched);
					if (tmpto > 0 && tmpto < to)
						to = tmpto;
					else if (tmpto < 0 && !tmpuser->ochan->timingfunc) {
						ast_stopstream(tmpuser->ochan);
						if (tmpuser->state == 1) {
							ast_verb(3, "Playback of the call-from file appears to be done.\n");
							if (!ast_streamfile(tmpuser->ochan, namerecloc, tmpuser->ochan->language)) {
								tmpuser->state = 2;
							} else {
								ast_log(LOG_NOTICE, "Unable to playback %s. Maybe the caller didn't record their name?\n", namerecloc);
								memset(tmpuser->yn, 0, sizeof(tmpuser->yn));
								tmpuser->ynidx = 0;
								if (!ast_streamfile(tmpuser->ochan, pressbuttonname, tmpuser->ochan->language))
									tmpuser->state = 3;
								else {
									ast_log(LOG_WARNING, "Unable to playback %s.\n", pressbuttonname);
									return NULL;
								} 
							}
						} else if (tmpuser->state == 2) {
							ast_verb(3, "Playback of name file appears to be done.\n");
							memset(tmpuser->yn, 0, sizeof(tmpuser->yn));
							tmpuser->ynidx = 0;
							if (!ast_streamfile(tmpuser->ochan, pressbuttonname, tmpuser->ochan->language)) {
								tmpuser->state = 3;
							} else {
								return NULL;
							} 
						} else if (tmpuser->state == 3) {
							ast_verb(3, "Playback of the next step file appears to be done.\n");
							tmpuser->digts = 0;
						}
					}
				}
				watchers[pos++] = tmpuser->ochan;
				livechannels++;
			}
		}

		tmpto = to;
		if (to < 0) {
			to = 1000;
			tmpto = 1000;
		}
		towas = to;
		winner = ast_waitfor_n(watchers, pos, &to);
		tmpto -= to;
		totalwait -= tmpto;
		wtd = to;
		if (totalwait <= 0) {
			ast_verb(3, "We've hit our timeout for this step. Drop everyone and move on to the next one. %ld\n", totalwait);
			clear_calling_tree(findme_user_list);
			return NULL;
		}
		if (winner) {
			/* Need to find out which channel this is */
			for (dg = 0; dg < ARRAY_LEN(watchers); ++dg) {
				if (winner == watchers[dg]) {
					break;
				}
			}
			if (dg) {
				/* The winner is an outgoing channel. */
				AST_LIST_TRAVERSE(findme_user_list, tmpuser, entry) {
					if (tmpuser->ochan == winner) {
						break;
					}
				}
			} else {
				tmpuser = NULL;
			}
			f = ast_read(winner);
			if (f) {
				if (f->frametype == AST_FRAME_CONTROL) {
					switch (f->subclass.integer) {
					case AST_CONTROL_HANGUP:
						ast_verb(3, "%s received a hangup frame.\n", ast_channel_name(winner));
						if (f->data.uint32) {
							winner->hangupcause = f->data.uint32;
						}
						if (dg == 0) {
							ast_verb(3, "The calling channel hungup. Need to drop everyone else.\n");
							clear_calling_tree(findme_user_list);
							ctstatus = -1;
						}
						break;
					case AST_CONTROL_ANSWER:
						ast_verb(3, "%s answered %s\n", ast_channel_name(winner), ast_channel_name(caller));
						/* If call has been answered, then the eventual hangup is likely to be normal hangup */ 
						winner->hangupcause = AST_CAUSE_NORMAL_CLEARING;
						caller->hangupcause = AST_CAUSE_NORMAL_CLEARING;
						ast_verb(3, "Starting playback of %s\n", callfromname);
						if (dg > 0) {
							if (!ast_strlen_zero(namerecloc)) {
								if (!ast_streamfile(winner, callfromname, winner->language)) {
									ast_sched_runq(winner->sched);
									tmpuser->state = 1;
								} else {
									ast_log(LOG_WARNING, "Unable to playback %s.\n", callfromname);
									ast_frfree(f);
									return NULL;
								}
							} else {
								tmpuser->state = 2;
								if (!ast_streamfile(tmpuser->ochan, tpargs->norecordingprompt, tmpuser->ochan->language))
									ast_sched_runq(tmpuser->ochan->sched);
								else {
									ast_log(LOG_WARNING, "Unable to playback %s.\n", tpargs->norecordingprompt);
									ast_frfree(f);
									return NULL;
								}
							}
						}
						break;
					case AST_CONTROL_BUSY:
						ast_verb(3, "%s is busy\n", ast_channel_name(winner));
						break;
					case AST_CONTROL_CONGESTION:
						ast_verb(3, "%s is circuit-busy\n", ast_channel_name(winner));
						break;
					case AST_CONTROL_RINGING:
						ast_verb(3, "%s is ringing\n", ast_channel_name(winner));
						break;
					case AST_CONTROL_PROGRESS:
<<<<<<< HEAD
						ast_verb(3, "%s is making progress passing it to %s\n", ast_channel_name(winner), ast_channel_name(caller));
						break;
					case AST_CONTROL_VIDUPDATE:
						ast_verb(3, "%s requested a video update, passing it to %s\n", ast_channel_name(winner), ast_channel_name(caller));
						break;
					case AST_CONTROL_SRCUPDATE:
						ast_verb(3, "%s requested a source update, passing it to %s\n", ast_channel_name(winner), ast_channel_name(caller));
						break;
					case AST_CONTROL_PROCEEDING:
						ast_verb(3, "%s is proceeding passing it to %s\n", ast_channel_name(winner),ast_channel_name(caller));
						break;
					case AST_CONTROL_HOLD:
						ast_verb(3, "Call on %s placed on hold\n", ast_channel_name(winner));
						break;
					case AST_CONTROL_UNHOLD:
						ast_verb(3, "Call on %s left from hold\n", ast_channel_name(winner));
=======
						ast_verb(3, "%s is making progress\n", winner->name);
						break;
					case AST_CONTROL_VIDUPDATE:
						ast_verb(3, "%s requested a video update\n", winner->name);
						break;
					case AST_CONTROL_SRCUPDATE:
						ast_verb(3, "%s requested a source update\n", winner->name);
						break;
					case AST_CONTROL_PROCEEDING:
						ast_verb(3, "%s is proceeding\n", winner->name);
						break;
					case AST_CONTROL_HOLD:
						ast_verb(3, "%s placed call on hold\n", winner->name);
						break;
					case AST_CONTROL_UNHOLD:
						ast_verb(3, "%s removed call from hold\n", winner->name);
>>>>>>> 191f8051
						break;
					case AST_CONTROL_OFFHOOK:
					case AST_CONTROL_FLASH:
						/* Ignore going off hook and flash */
						break;
					case AST_CONTROL_CONNECTED_LINE:
						if (!tmpuser) {
							/*
							 * Hold connected line update from caller until we have a
							 * winner.
							 */
							ast_verb(3,
								"%s connected line has changed. Saving it until we have a winner.\n",
								winner->name);
							ast_party_connected_line_set_init(&connected, &tpargs->connected_in);
							if (!ast_connected_line_parse_data(f->data.ptr, f->datalen, &connected)) {
								ast_party_connected_line_set(&tpargs->connected_in,
									&connected, NULL);
								tpargs->pending_in_connected_update = 1;
							}
							ast_party_connected_line_free(&connected);
							break;
						}
						if (ast_test_flag(&tpargs->followmeflags, FOLLOWMEFLAG_IGNORE_CONNECTEDLINE)) {
							ast_verb(3, "Connected line update from %s prevented.\n",
								winner->name);
						} else {
							ast_verb(3,
								"%s connected line has changed. Saving it until answer.\n",
								winner->name);
							ast_party_connected_line_set_init(&connected, &tmpuser->connected);
							if (!ast_connected_line_parse_data(f->data.ptr, f->datalen, &connected)) {
								ast_party_connected_line_set(&tmpuser->connected,
									&connected, NULL);
								tmpuser->pending_connected_update = 1;
							}
							ast_party_connected_line_free(&connected);
						}
						break;
					case AST_CONTROL_REDIRECTING:
						/*
						 * Always ignore because the caller is already answered
						 * and is likely listening to MOH.
						 */
						break;
					case -1:
						ast_verb(3, "%s stopped sounds\n", ast_channel_name(winner));
						break;
					default:
						ast_debug(1, "Dunno what to do with control type %d from %s\n",
							f->subclass.integer, winner->name);
						break;
					}
				} 
				if (tmpuser && tmpuser->state == 3 && f->frametype == AST_FRAME_DTMF) {
					if (winner->stream)
						ast_stopstream(winner);
					tmpuser->digts = 0;
					ast_debug(1, "DTMF received: %c\n", (char) f->subclass.integer);
					tmpuser->yn[tmpuser->ynidx] = (char) f->subclass.integer;
					tmpuser->ynidx++;
					ast_debug(1, "DTMF string: %s\n", tmpuser->yn);
					if (tmpuser->ynidx >= ynlongest) {
						ast_debug(1, "reached longest possible match - doing evals\n");
						if (!strcmp(tmpuser->yn, tpargs->takecall)) {
							ast_debug(1, "Match to take the call!\n");
							ast_frfree(f);
							return tmpuser->ochan;
						}
						if (!strcmp(tmpuser->yn, tpargs->nextindp)) {
							ast_debug(1, "Next in dial plan step requested.\n");
							ast_frfree(f);
							return NULL;
						}
					}
				}

				ast_frfree(f);
			} else {
				ast_debug(1, "we didn't get a frame. hanging up. dg is %d\n", dg);
				if (!dg) {
					/* Caller hung up. */
					clear_calling_tree(findme_user_list);
					return NULL;
				} else {
					/* Outgoing channel hung up. */
					tmpuser->state = -1;
					tmpuser->ochan = NULL;
					ast_hangup(winner);
					--livechannels;
					ast_debug(1, "live channels left %d\n", livechannels);
					if (!livechannels) {
						ast_verb(3, "no live channels left. exiting.\n");
						return NULL;
					}
				}
			}
		} else {
			ast_debug(1, "timed out waiting for action\n");
		}
	}

	/* --- WAIT FOR WINNER NUMBER END! -----------*/
	return NULL;
}

static void findmeexec(struct fm_args *tpargs)
{
	struct number *nm;
	struct ast_channel *outbound;
	struct ast_channel *caller;
	struct ast_channel *winner = NULL;
	char dialarg[512];
	char num[512];
	int dg, idx;
	char *rest, *number;
	struct findme_user *tmpuser;
	struct findme_user *fmuser;
	struct findme_user_listptr *findme_user_list;

	findme_user_list = ast_calloc(1, sizeof(*findme_user_list));
	AST_LIST_HEAD_INIT_NOLOCK(findme_user_list);

	/* We're going to figure out what the longest possible string of digits to collect is */
	ynlongest = 0;
	if (strlen(tpargs->takecall) > ynlongest) {
		ynlongest = strlen(tpargs->takecall);
	}
	if (strlen(tpargs->nextindp) > ynlongest) {
		ynlongest = strlen(tpargs->nextindp);
	}

	caller = tpargs->chan;
	for (idx = 1; !ast_check_hangup(caller); ++idx) {
		/* Find next followme numbers to dial. */
		AST_LIST_TRAVERSE(&tpargs->cnumbers, nm, entry) {
			if (nm->order == idx) {
				break;
			}
		}
		if (!nm) {
			break;
		}

		ast_debug(2, "Number %s timeout %ld\n", nm->number,nm->timeout);

		ast_copy_string(num, nm->number, sizeof(num));
		for (number = num; number; number = rest) {
			rest = strchr(number, '&');
			if (rest) {
				*rest++ = 0;
			}

			/* We check if the extension exists, before creating the ast_channel struct */
			if (!ast_exists_extension(caller, tpargs->context, number, 1, S_COR(caller->caller.id.number.valid, caller->caller.id.number.str, NULL))) {
				ast_log(LOG_ERROR, "Extension '%s@%s' doesn't exist\n", number, tpargs->context);
				continue;
			}

			if (!strcmp(tpargs->context, "")) {
				snprintf(dialarg, sizeof(dialarg), "%s%s", number, ast_test_flag(&tpargs->followmeflags, FOLLOWMEFLAG_DISABLEOPTIMIZATION) ? "/n" : "");
			} else {
				snprintf(dialarg, sizeof(dialarg), "%s@%s%s", number, tpargs->context, ast_test_flag(&tpargs->followmeflags, FOLLOWMEFLAG_DISABLEOPTIMIZATION) ? "/n" : "");
			}

			tmpuser = ast_calloc(1, sizeof(*tmpuser));
			if (!tmpuser) {
				continue;
			}

			outbound = ast_request("Local", caller->nativeformats, caller, dialarg, &dg);
			if (outbound) {
				ast_channel_lock_both(caller, outbound);
				ast_connected_line_copy_from_caller(&outbound->connected, &caller->caller);
				ast_channel_inherit_variables(caller, outbound);
				ast_channel_datastore_inherit(caller, outbound);
				ast_string_field_set(outbound, language, caller->language);
				ast_string_field_set(outbound, accountcode, caller->accountcode);
				ast_string_field_set(outbound, musicclass, caller->musicclass);
				ast_channel_unlock(outbound);
				ast_channel_unlock(caller);
				ast_verb(3, "calling Local/%s\n", dialarg);
				if (!ast_call(outbound, dialarg, 0)) {
					tmpuser->ochan = outbound;
					tmpuser->state = 0;
					tmpuser->cleared = 0;
					ast_copy_string(tmpuser->dialarg, dialarg, sizeof(dialarg));
					AST_LIST_INSERT_TAIL(findme_user_list, tmpuser, entry);
				} else {
					ast_verb(3, "couldn't reach at this number.\n");
					ast_channel_lock(outbound);
					if (!outbound->cdr) {
						outbound->cdr = ast_cdr_alloc();
					}
					if (outbound->cdr) {
						char tmp[256];

						ast_cdr_init(outbound->cdr, outbound);
						snprintf(tmp, sizeof(tmp), "%s/%s", "Local", dialarg);
						ast_cdr_setapp(outbound->cdr, "FollowMe", tmp);
						ast_cdr_update(outbound);
						ast_cdr_start(outbound->cdr);
						ast_cdr_end(outbound->cdr);
						/* If the cause wasn't handled properly */
						if (ast_cdr_disposition(outbound->cdr, outbound->hangupcause)) {
							ast_cdr_failed(outbound->cdr);
						}
					} else {
						ast_log(LOG_ERROR, "Unable to create Call Detail Record\n");
					}
					ast_channel_unlock(outbound);
					ast_hangup(outbound);
					ast_free(tmpuser);
				}
			} else {
				ast_log(LOG_WARNING, "Unable to allocate a channel for Local/%s cause: %s\n", dialarg, ast_cause2str(dg));
				ast_free(tmpuser);
			}
		}

		if (AST_LIST_EMPTY(findme_user_list)) {
			continue;
		}

		winner = wait_for_winner(findme_user_list, nm, caller, tpargs->namerecloc, tpargs);
		if (!winner) {
			continue;
		}

		/* Destroy losing calls up to the winner.  The rest will be destroyed later. */
		while ((fmuser = AST_LIST_REMOVE_HEAD(findme_user_list, entry))) {
			if (fmuser->ochan == winner) {
				/* Pass any connected line info up. */
				tpargs->connected_out = fmuser->connected;
				tpargs->pending_out_connected_update = fmuser->pending_connected_update;
				ast_free(fmuser);
				break;
			} else {
				/* Destroy losing call. */
				if (!fmuser->cleared) {
					clear_caller(fmuser);
				}
				ast_party_connected_line_free(&fmuser->connected);
				ast_free(fmuser);
			}
		}
		break;
	}
	destroy_calling_tree(findme_user_list);
	if (!winner) {
		tpargs->status = 1;
	} else {
		tpargs->status = 100;
		tpargs->outbound = winner;
	}
}

static struct call_followme *find_realtime(const char *name)
{
	struct ast_variable *var;
	struct ast_variable *v;
	struct ast_config *cfg;
	const char *catg;
	struct call_followme *new_follower;
	struct ast_str *str;

	str = ast_str_create(16);
	if (!str) {
		return NULL;
	}

	var = ast_load_realtime("followme", "name", name, SENTINEL);
	if (!var) {
		ast_free(str);
		return NULL;
	}

	if (!(new_follower = alloc_profile(name))) {
		ast_variables_destroy(var);
		ast_free(str);
		return NULL;
	}

	for (v = var; v; v = v->next) {
		if (!strcasecmp(v->name, "active")) {
			if (ast_false(v->value)) {
				ast_mutex_destroy(&new_follower->lock);
				ast_free(new_follower);
				ast_variables_destroy(var);
				ast_free(str);
				return NULL;
			}
		} else {
			profile_set_param(new_follower, v->name, v->value, 0, 0);
		}
	}

	ast_variables_destroy(var);
	new_follower->realtime = 1;

	/* Load numbers */
	cfg = ast_load_realtime_multientry("followme_numbers", "ordinal LIKE", "%", "name",
		name, SENTINEL);
	if (!cfg) {
		ast_mutex_destroy(&new_follower->lock);
		ast_free(new_follower);
		ast_free(str);
		return NULL;
	}

	for (catg = ast_category_browse(cfg, NULL); catg; catg = ast_category_browse(cfg, catg)) {
		const char *numstr;
		const char *timeoutstr;
		const char *ordstr;
		int timeout;
		struct number *cur;

		if (!(numstr = ast_variable_retrieve(cfg, catg, "phonenumber"))) {
			continue;
		}
		if (!(timeoutstr = ast_variable_retrieve(cfg, catg, "timeout"))
			|| sscanf(timeoutstr, "%30d", &timeout) != 1
			|| timeout < 1) {
			timeout = 25;
		}
		/* This one has to exist; it was part of the query */
		ordstr = ast_variable_retrieve(cfg, catg, "ordinal");
		ast_str_set(&str, 0, "%s", numstr);
		if ((cur = create_followme_number(ast_str_buffer(str), timeout, atoi(ordstr)))) {
			AST_LIST_INSERT_TAIL(&new_follower->numbers, cur, entry);
		}
	}
	ast_config_destroy(cfg);

	ast_free(str);
	return new_follower;
}

static void end_bridge_callback(void *data)
{
	char buf[80];
	time_t end;
	struct ast_channel *chan = data;

	time(&end);

	ast_channel_lock(chan);
	if (chan->cdr->answer.tv_sec) {
		snprintf(buf, sizeof(buf), "%ld", (long) end - chan->cdr->answer.tv_sec);
		pbx_builtin_setvar_helper(chan, "ANSWEREDTIME", buf);
	}

	if (chan->cdr->start.tv_sec) {
		snprintf(buf, sizeof(buf), "%ld", (long) end - chan->cdr->start.tv_sec);
		pbx_builtin_setvar_helper(chan, "DIALEDTIME", buf);
	}
	ast_channel_unlock(chan);
}

static void end_bridge_callback_data_fixup(struct ast_bridge_config *bconfig, struct ast_channel *originator, struct ast_channel *terminator)
{
	bconfig->end_bridge_callback_data = originator;
}

static int app_exec(struct ast_channel *chan, const char *data)
{
	struct fm_args targs = { 0, };
	struct ast_bridge_config config;
	struct call_followme *f;
	struct number *nm, *newnm;
	int res = 0;
	char *argstr;
	char namerecloc[255];
	int duration = 0;
	struct ast_channel *caller;
	struct ast_channel *outbound;
	AST_DECLARE_APP_ARGS(args,
		AST_APP_ARG(followmeid);
		AST_APP_ARG(options);
	);

	if (ast_strlen_zero(data)) {
		ast_log(LOG_WARNING, "%s requires an argument (followmeid)\n", app);
		return -1;
	}

	argstr = ast_strdupa((char *) data);

	AST_STANDARD_APP_ARGS(args, argstr);

	if (ast_strlen_zero(args.followmeid)) {
		ast_log(LOG_WARNING, "%s requires an argument (followmeid)\n", app);
		return -1;
	}

	AST_RWLIST_RDLOCK(&followmes);
	AST_RWLIST_TRAVERSE(&followmes, f, entry) {
		if (!strcasecmp(f->name, args.followmeid) && (f->active))
			break;
	}
	AST_RWLIST_UNLOCK(&followmes);

	ast_debug(1, "New profile %s.\n", args.followmeid);

	if (!f) {
		f = find_realtime(args.followmeid);
	}

	if (!f) {
		ast_log(LOG_WARNING, "Profile requested, %s, not found in the configuration.\n", args.followmeid);
		return 0;
	}

	/* XXX TODO: Reinsert the db check value to see whether or not follow-me is on or off */
	if (args.options) 
		ast_app_parse_options(followme_opts, &targs.followmeflags, NULL, args.options);

	/* Lock the profile lock and copy out everything we need to run with before unlocking it again */
	ast_mutex_lock(&f->lock);
	targs.mohclass = ast_strdupa(f->moh);
	ast_copy_string(targs.context, f->context, sizeof(targs.context));
	ast_copy_string(targs.takecall, f->takecall, sizeof(targs.takecall));
	ast_copy_string(targs.nextindp, f->nextindp, sizeof(targs.nextindp));
	ast_copy_string(targs.callfromprompt, f->callfromprompt, sizeof(targs.callfromprompt));
	ast_copy_string(targs.norecordingprompt, f->norecordingprompt, sizeof(targs.norecordingprompt));
	ast_copy_string(targs.optionsprompt, f->optionsprompt, sizeof(targs.optionsprompt));
	ast_copy_string(targs.plsholdprompt, f->plsholdprompt, sizeof(targs.plsholdprompt));
	ast_copy_string(targs.statusprompt, f->statusprompt, sizeof(targs.statusprompt));
	ast_copy_string(targs.sorryprompt, f->sorryprompt, sizeof(targs.sorryprompt));
	/* Copy the numbers we're going to use into another list in case the master list should get modified 
	   (and locked) while we're trying to do a follow-me */
	AST_LIST_HEAD_INIT_NOLOCK(&targs.cnumbers);
	AST_LIST_TRAVERSE(&f->numbers, nm, entry) {
		newnm = create_followme_number(nm->number, nm->timeout, nm->order);
		if (newnm) {
			AST_LIST_INSERT_TAIL(&targs.cnumbers, newnm, entry);
		}
	}
	ast_mutex_unlock(&f->lock);

	snprintf(namerecloc,sizeof(namerecloc),"%s/followme.%s",ast_config_AST_SPOOL_DIR,chan->uniqueid);
	duration = 5;

	if (!ast_fileexists(namerecloc, NULL, chan->language))
		ast_copy_string(namerecloc, "", sizeof(namerecloc));

	if (ast_test_flag(&targs.followmeflags, FOLLOWMEFLAG_NOANSWER)) {
		if (chan->_state != AST_STATE_UP) {
			ast_indicate(chan, AST_CONTROL_RINGING);
		}
	} else {
		/* Answer the call */
		if (chan->_state != AST_STATE_UP)
			ast_answer(chan);

		if (ast_test_flag(&targs.followmeflags, FOLLOWMEFLAG_STATUSMSG)) 
			ast_stream_and_wait(chan, targs.statusprompt, "");

		if (ast_test_flag(&targs.followmeflags, FOLLOWMEFLAG_RECORDNAME)) 
			if (ast_play_and_record(chan, "vm-rec-name", namerecloc, 5, "sln", &duration, NULL, ast_dsp_get_threshold_from_settings(THRESHOLD_SILENCE), 0, NULL) < 0)
				goto outrun;

		if (!ast_test_flag(&targs.followmeflags, FOLLOWMEFLAG_DISABLEHOLDPROMPT)) {
			if (ast_streamfile(chan, targs.plsholdprompt, chan->language))
				goto outrun;
			if (ast_waitstream(chan, "") < 0)
				goto outrun;
		}
		ast_moh_start(chan, S_OR(targs.mohclass, NULL), NULL);
	}

	targs.status = 0;
	targs.chan = chan;
	ast_copy_string(targs.namerecloc, namerecloc, sizeof(targs.namerecloc));
	ast_channel_lock(chan);
	ast_connected_line_copy_from_caller(&targs.connected_in, &chan->caller);
	ast_channel_unlock(chan);

	findmeexec(&targs);

	while ((nm = AST_LIST_REMOVE_HEAD(&targs.cnumbers, entry)))
		ast_free(nm);

	if (!ast_strlen_zero(namerecloc))
		unlink(namerecloc);

	if (ast_test_flag(&targs.followmeflags, FOLLOWMEFLAG_NOANSWER)) {
		if (chan->_state != AST_STATE_UP) {
			ast_answer(chan);
		}
	} else {
		ast_moh_stop(chan);
	}

	if (targs.status != 100) {
		if (ast_test_flag(&targs.followmeflags, FOLLOWMEFLAG_UNREACHABLEMSG)) 
			ast_stream_and_wait(chan, targs.sorryprompt, "");
		res = 0;
	} else {
		caller = chan;
		outbound = targs.outbound;
		/* Bridge the two channels. */

		memset(&config, 0, sizeof(config));
		ast_set_flag(&(config.features_callee), AST_FEATURE_REDIRECT);
		ast_set_flag(&(config.features_callee), AST_FEATURE_AUTOMON);
		ast_set_flag(&(config.features_caller), AST_FEATURE_AUTOMON);
		config.end_bridge_callback = end_bridge_callback;
		config.end_bridge_callback_data = chan;
		config.end_bridge_callback_data_fixup = end_bridge_callback_data_fixup;

		/* Be sure no generators are left on it */
		ast_deactivate_generator(caller);
		/* Make sure channels are compatible */
		res = ast_channel_make_compatible(caller, outbound);
		if (res < 0) {
			ast_log(LOG_WARNING, "Had to drop call because I couldn't make %s compatible with %s\n", ast_channel_name(caller), ast_channel_name(outbound));
			ast_hangup(outbound);
			goto outrun;
		}

		/* Update connected line to caller if available. */
		if (targs.pending_out_connected_update) {
			if (ast_channel_connected_line_macro(outbound, caller, &targs.connected_out, 1, 0)) {
				ast_channel_update_connected_line(caller, &targs.connected_out, NULL);
			}
		}

		/* Update connected line to winner if changed. */
		if (targs.pending_in_connected_update) {
			if (ast_channel_connected_line_macro(caller, outbound, &targs.connected_in, 0, 0)) {
				ast_channel_update_connected_line(outbound, &targs.connected_in, NULL);
			}
		}

		res = ast_bridge_call(caller, outbound, &config);
		ast_hangup(outbound);
	}

outrun:
	ast_party_connected_line_free(&targs.connected_in);
	ast_party_connected_line_free(&targs.connected_out);
	if (f->realtime) {
		/* Not in list */
		free_numbers(f);
		ast_free(f);
	}

	return res;
}

static int unload_module(void)
{
	struct call_followme *f;

	ast_unregister_application(app);

	/* Free Memory. Yeah! I'm free! */
	AST_RWLIST_WRLOCK(&followmes);
	while ((f = AST_RWLIST_REMOVE_HEAD(&followmes, entry))) {
		free_numbers(f);
		ast_free(f);
	}

	AST_RWLIST_UNLOCK(&followmes);

	return 0;
}

static int load_module(void)
{
	if(!reload_followme(0))
		return AST_MODULE_LOAD_DECLINE;

	return ast_register_application_xml(app, app_exec);
}

static int reload(void)
{
	reload_followme(1);

	return 0;
}

AST_MODULE_INFO(ASTERISK_GPL_KEY, AST_MODFLAG_DEFAULT, "Find-Me/Follow-Me Application",
		.load = load_module,
		.unload = unload_module,
		.reload = reload,
	       );<|MERGE_RESOLUTION|>--- conflicted
+++ resolved
@@ -78,28 +78,29 @@
 						<para>Asterisk will ignore any connected line update requests
 						it may receive on this dial attempt.</para>
 					</option>
-					<option name="n">
-						<para>Playback the unreachable status message if we've run out
-						of steps to reach the or the callee has elected not to be reachable.</para>
-					</option>
-<<<<<<< HEAD
-					<option name="N">
-						<para>Don't answer the incoming call until we're ready to
-						connect the caller or give up. This will disable all the other
-						options while implicitly turning on the 'd' option.</para>
-					</option>
-					<option name="d">
-						<para>Disable the 'Please hold while we try to connect your call' announcement.</para>
-=======
-					<option name="s">
-						<para>Playback the incoming status message prior to starting
-						the follow-me step(s)</para>
->>>>>>> 191f8051
-					</option>
 					<option name="l">
 						<para>Disable local call optimization so that applications with
 						audio hooks between the local bridge don't get dropped when the
 						calls get joined directly.</para>
+					</option>
+					<option name="N">
+						<para>Don't answer the incoming call until we're ready to
+						connect the caller or give up.</para>
+						<note>
+	 						<para>This option is ignored if the call is already answered.</para>
+ 						</note>
+						<note>
+							<para>If the call is not already answered, the 'a' and 's'
+							options are ignored while the 'd' option is implicitly enabled.</para>
+ 						</note>
+					</option>
+					<option name="n">
+						<para>Playback the unreachable status message if we've run out
+						of steps or the callee has elected not to be reachable.</para>
+					</option>
+					<option name="s">
+						<para>Playback the incoming status message prior to starting
+						the follow-me step(s)</para>
 					</option>
 				</optionlist>
 			</parameter>
@@ -198,29 +199,19 @@
 	FOLLOWMEFLAG_RECORDNAME = (1 << 1),
 	FOLLOWMEFLAG_UNREACHABLEMSG = (1 << 2),
 	FOLLOWMEFLAG_DISABLEHOLDPROMPT = (1 << 3),
-<<<<<<< HEAD
 	FOLLOWMEFLAG_NOANSWER = (1 << 4),
 	FOLLOWMEFLAG_DISABLEOPTIMIZATION = (1 << 5),
-};
-
-AST_APP_OPTIONS(followme_opts, {
-	AST_APP_OPTION('s', FOLLOWMEFLAG_STATUSMSG ),
-	AST_APP_OPTION('a', FOLLOWMEFLAG_RECORDNAME ),
-	AST_APP_OPTION('n', FOLLOWMEFLAG_UNREACHABLEMSG ),
-	AST_APP_OPTION('d', FOLLOWMEFLAG_DISABLEHOLDPROMPT ),
-	AST_APP_OPTION('N', FOLLOWMEFLAG_NOANSWER ),
-	AST_APP_OPTION('l', FOLLOWMEFLAG_DISABLEOPTIMIZATION ),
-=======
-	FOLLOWMEFLAG_IGNORE_CONNECTEDLINE = (1 << 4),
+	FOLLOWMEFLAG_IGNORE_CONNECTEDLINE = (1 << 6),
 };
 
 AST_APP_OPTIONS(followme_opts, {
 	AST_APP_OPTION('a', FOLLOWMEFLAG_RECORDNAME),
 	AST_APP_OPTION('d', FOLLOWMEFLAG_DISABLEHOLDPROMPT),
 	AST_APP_OPTION('I', FOLLOWMEFLAG_IGNORE_CONNECTEDLINE),
+	AST_APP_OPTION('l', FOLLOWMEFLAG_DISABLEOPTIMIZATION),
+	AST_APP_OPTION('N', FOLLOWMEFLAG_NOANSWER),
 	AST_APP_OPTION('n', FOLLOWMEFLAG_UNREACHABLEMSG),
 	AST_APP_OPTION('s', FOLLOWMEFLAG_STATUSMSG),
->>>>>>> 191f8051
 });
 
 static int ynlongest = 0;
@@ -776,41 +767,22 @@
 						ast_verb(3, "%s is ringing\n", ast_channel_name(winner));
 						break;
 					case AST_CONTROL_PROGRESS:
-<<<<<<< HEAD
-						ast_verb(3, "%s is making progress passing it to %s\n", ast_channel_name(winner), ast_channel_name(caller));
+						ast_verb(3, "%s is making progress\n", ast_channel_name(winner));
 						break;
 					case AST_CONTROL_VIDUPDATE:
-						ast_verb(3, "%s requested a video update, passing it to %s\n", ast_channel_name(winner), ast_channel_name(caller));
+						ast_verb(3, "%s requested a video update\n", ast_channel_name(winner));
 						break;
 					case AST_CONTROL_SRCUPDATE:
-						ast_verb(3, "%s requested a source update, passing it to %s\n", ast_channel_name(winner), ast_channel_name(caller));
+						ast_verb(3, "%s requested a source update\n", ast_channel_name(winner));
 						break;
 					case AST_CONTROL_PROCEEDING:
-						ast_verb(3, "%s is proceeding passing it to %s\n", ast_channel_name(winner),ast_channel_name(caller));
+						ast_verb(3, "%s is proceeding\n", ast_channel_name(winner));
 						break;
 					case AST_CONTROL_HOLD:
-						ast_verb(3, "Call on %s placed on hold\n", ast_channel_name(winner));
+						ast_verb(3, "%s placed call on hold\n", ast_channel_name(winner));
 						break;
 					case AST_CONTROL_UNHOLD:
-						ast_verb(3, "Call on %s left from hold\n", ast_channel_name(winner));
-=======
-						ast_verb(3, "%s is making progress\n", winner->name);
-						break;
-					case AST_CONTROL_VIDUPDATE:
-						ast_verb(3, "%s requested a video update\n", winner->name);
-						break;
-					case AST_CONTROL_SRCUPDATE:
-						ast_verb(3, "%s requested a source update\n", winner->name);
-						break;
-					case AST_CONTROL_PROCEEDING:
-						ast_verb(3, "%s is proceeding\n", winner->name);
-						break;
-					case AST_CONTROL_HOLD:
-						ast_verb(3, "%s placed call on hold\n", winner->name);
-						break;
-					case AST_CONTROL_UNHOLD:
-						ast_verb(3, "%s removed call from hold\n", winner->name);
->>>>>>> 191f8051
+						ast_verb(3, "%s removed call from hold\n", ast_channel_name(winner));
 						break;
 					case AST_CONTROL_OFFHOOK:
 					case AST_CONTROL_FLASH:
@@ -824,7 +796,7 @@
 							 */
 							ast_verb(3,
 								"%s connected line has changed. Saving it until we have a winner.\n",
-								winner->name);
+								ast_channel_name(winner));
 							ast_party_connected_line_set_init(&connected, &tpargs->connected_in);
 							if (!ast_connected_line_parse_data(f->data.ptr, f->datalen, &connected)) {
 								ast_party_connected_line_set(&tpargs->connected_in,
@@ -836,11 +808,11 @@
 						}
 						if (ast_test_flag(&tpargs->followmeflags, FOLLOWMEFLAG_IGNORE_CONNECTEDLINE)) {
 							ast_verb(3, "Connected line update from %s prevented.\n",
-								winner->name);
+								ast_channel_name(winner));
 						} else {
 							ast_verb(3,
 								"%s connected line has changed. Saving it until answer.\n",
-								winner->name);
+								ast_channel_name(winner));
 							ast_party_connected_line_set_init(&connected, &tmpuser->connected);
 							if (!ast_connected_line_parse_data(f->data.ptr, f->datalen, &connected)) {
 								ast_party_connected_line_set(&tmpuser->connected,
@@ -852,8 +824,8 @@
 						break;
 					case AST_CONTROL_REDIRECTING:
 						/*
-						 * Always ignore because the caller is already answered
-						 * and is likely listening to MOH.
+						 * Ignore because we are masking the FollowMe search progress to
+						 * the caller.
 						 */
 						break;
 					case -1:
@@ -861,7 +833,7 @@
 						break;
 					default:
 						ast_debug(1, "Dunno what to do with control type %d from %s\n",
-							f->subclass.integer, winner->name);
+							f->subclass.integer, ast_channel_name(winner));
 						break;
 					}
 				} 
@@ -1184,7 +1156,6 @@
 	int res = 0;
 	char *argstr;
 	char namerecloc[255];
-	int duration = 0;
 	struct ast_channel *caller;
 	struct ast_channel *outbound;
 	AST_DECLARE_APP_ARGS(args,
@@ -1251,27 +1222,36 @@
 	}
 	ast_mutex_unlock(&f->lock);
 
-	snprintf(namerecloc,sizeof(namerecloc),"%s/followme.%s",ast_config_AST_SPOOL_DIR,chan->uniqueid);
-	duration = 5;
-
-	if (!ast_fileexists(namerecloc, NULL, chan->language))
-		ast_copy_string(namerecloc, "", sizeof(namerecloc));
-
+	/* Forget the 'N' option if the call is already up. */
+	if (chan->_state == AST_STATE_UP) {
+		ast_clear_flag(&targs.followmeflags, FOLLOWMEFLAG_NOANSWER);
+	}
+
+	namerecloc[0] = '\0';
 	if (ast_test_flag(&targs.followmeflags, FOLLOWMEFLAG_NOANSWER)) {
-		if (chan->_state != AST_STATE_UP) {
-			ast_indicate(chan, AST_CONTROL_RINGING);
-		}
+		ast_indicate(chan, AST_CONTROL_RINGING);
 	} else {
 		/* Answer the call */
-		if (chan->_state != AST_STATE_UP)
+		if (chan->_state != AST_STATE_UP) {
 			ast_answer(chan);
+		}
 
 		if (ast_test_flag(&targs.followmeflags, FOLLOWMEFLAG_STATUSMSG)) 
 			ast_stream_and_wait(chan, targs.statusprompt, "");
 
-		if (ast_test_flag(&targs.followmeflags, FOLLOWMEFLAG_RECORDNAME)) 
-			if (ast_play_and_record(chan, "vm-rec-name", namerecloc, 5, "sln", &duration, NULL, ast_dsp_get_threshold_from_settings(THRESHOLD_SILENCE), 0, NULL) < 0)
+		if (ast_test_flag(&targs.followmeflags, FOLLOWMEFLAG_RECORDNAME)) {
+			int duration = 5;
+
+			snprintf(namerecloc, sizeof(namerecloc), "%s/followme.%s",
+				ast_config_AST_SPOOL_DIR, chan->uniqueid);
+			if (ast_play_and_record(chan, "vm-rec-name", namerecloc, 5, "sln", &duration,
+				NULL, ast_dsp_get_threshold_from_settings(THRESHOLD_SILENCE), 0, NULL) < 0) {
 				goto outrun;
+			}
+			if (!ast_fileexists(namerecloc, NULL, chan->language)) {
+				namerecloc[0] = '\0';
+			}
+		}
 
 		if (!ast_test_flag(&targs.followmeflags, FOLLOWMEFLAG_DISABLEHOLDPROMPT)) {
 			if (ast_streamfile(chan, targs.plsholdprompt, chan->language))
@@ -1297,15 +1277,15 @@
 	if (!ast_strlen_zero(namerecloc))
 		unlink(namerecloc);
 
-	if (ast_test_flag(&targs.followmeflags, FOLLOWMEFLAG_NOANSWER)) {
-		if (chan->_state != AST_STATE_UP) {
-			ast_answer(chan);
-		}
-	} else {
-		ast_moh_stop(chan);
-	}
-
 	if (targs.status != 100) {
+		if (ast_test_flag(&targs.followmeflags, FOLLOWMEFLAG_NOANSWER)) {
+			if (chan->_state != AST_STATE_UP) {
+				ast_answer(chan);
+			}
+		} else {
+			ast_moh_stop(chan);
+		}
+
 		if (ast_test_flag(&targs.followmeflags, FOLLOWMEFLAG_UNREACHABLEMSG)) 
 			ast_stream_and_wait(chan, targs.sorryprompt, "");
 		res = 0;
@@ -1321,6 +1301,21 @@
 		config.end_bridge_callback = end_bridge_callback;
 		config.end_bridge_callback_data = chan;
 		config.end_bridge_callback_data_fixup = end_bridge_callback_data_fixup;
+
+		/* Update connected line to caller if available. */
+		if (targs.pending_out_connected_update) {
+			if (ast_channel_connected_line_macro(outbound, caller, &targs.connected_out, 1, 0)) {
+				ast_channel_update_connected_line(caller, &targs.connected_out, NULL);
+			}
+		}
+
+		if (ast_test_flag(&targs.followmeflags, FOLLOWMEFLAG_NOANSWER)) {
+			if (caller->_state != AST_STATE_UP) {
+				ast_answer(caller);
+			}
+		} else {
+			ast_moh_stop(caller);
+		}
 
 		/* Be sure no generators are left on it */
 		ast_deactivate_generator(caller);
@@ -1332,13 +1327,6 @@
 			goto outrun;
 		}
 
-		/* Update connected line to caller if available. */
-		if (targs.pending_out_connected_update) {
-			if (ast_channel_connected_line_macro(outbound, caller, &targs.connected_out, 1, 0)) {
-				ast_channel_update_connected_line(caller, &targs.connected_out, NULL);
-			}
-		}
-
 		/* Update connected line to winner if changed. */
 		if (targs.pending_in_connected_update) {
 			if (ast_channel_connected_line_macro(caller, outbound, &targs.connected_in, 0, 0)) {
