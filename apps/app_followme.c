/*
 * Asterisk -- A telephony toolkit for Linux.
 *
 * A full-featured Find-Me/Follow-Me Application
 * 
 * Copyright (C) 2005-2006, BJ Weschke All Rights Reserved.
 *
 * BJ Weschke <bweschke@btwtech.com>
 *
 * This code is released by the author with no restrictions on usage.
 *
 * See http://www.asterisk.org for more information about
 * the Asterisk project. Please do not directly contact
 * any of the maintainers of this project for assistance;
 * the project provides a web site, mailing lists and IRC
 * channels for your use.
 *
 */

/*! \file
 *
 * \brief Find-Me Follow-Me application
 *
 * \author BJ Weschke <bweschke@btwtech.com>
 *
 * \arg See \ref Config_followme
 *
 * \ingroup applications
 */

/*** MODULEINFO
	<depend>chan_local</depend>
	<support_level>core</support_level>
 ***/

#include "asterisk.h"

ASTERISK_FILE_VERSION(__FILE__, "$Revision$")

#include <signal.h>

#include "asterisk/paths.h"	/* use ast_config_AST_SPOOL_DIR */
#include "asterisk/lock.h"
#include "asterisk/file.h"
#include "asterisk/channel.h"
#include "asterisk/pbx.h"
#include "asterisk/module.h"
#include "asterisk/translate.h"
#include "asterisk/say.h"
#include "asterisk/features.h"
#include "asterisk/musiconhold.h"
#include "asterisk/cli.h"
#include "asterisk/manager.h"
#include "asterisk/config.h"
#include "asterisk/utils.h"
#include "asterisk/causes.h"
#include "asterisk/astdb.h"
#include "asterisk/dsp.h"
#include "asterisk/app.h"

/*** DOCUMENTATION
	<application name="FollowMe" language="en_US">
		<synopsis>
			Find-Me/Follow-Me application.
		</synopsis>
		<syntax>
			<parameter name="followmeid" required="true" />
			<parameter name="options">
				<optionlist>
					<option name="s">
						<para>Playback the incoming status message prior to starting
						the follow-me step(s)</para>
					</option>
					<option name="a">
						<para>Record the caller's name so it can be announced to the
						callee on each step.</para>
					</option>
					<option name="n">
						<para>Playback the unreachable status message if we've run out
						of steps to reach the or the callee has elected not to be reachable.</para>
					</option>
					<option name="N">
						<para>Don't answer the incoming call until we're ready to
						connect the caller or give up. This will disable all the other
						options while implicitly turning on the 'd' option.</para>
					</option>
					<option name="d">
						<para>Disable the 'Please hold while we try to connect your call' announcement.</para>
					</option>
					<option name="l">
						<para>Disable local call optimization so that applications with
						audio hooks between the local bridge don't get dropped when the
						calls get joined directly.</para>
					</option>
				</optionlist>
			</parameter>
		</syntax>
		<description>
			<para>This application performs Find-Me/Follow-Me functionality for the caller
			as defined in the profile matching the <replaceable>followmeid</replaceable> parameter in
			<filename>followme.conf</filename>. If the specified <replaceable>followmeid</replaceable>
			profile doesn't exist in <filename>followme.conf</filename>, execution will be returned
			to the dialplan and call execution will continue at the next priority.</para>
			<para>Returns -1 on hangup.</para>
		</description>
	</application>
 ***/

static char *app = "FollowMe";

/*! \brief Number structure */
struct number {
	char number[512];	/*!< Phone Number(s) and/or Extension(s) */
	long timeout;		/*!< Dial Timeout, if used. */
	int order;		/*!< The order to dial in */
	AST_LIST_ENTRY(number) entry; /*!< Next Number record */
};

/*! \brief Data structure for followme scripts */
struct call_followme {
	ast_mutex_t lock;
	char name[AST_MAX_EXTENSION];	/*!< Name - FollowMeID */
	char moh[AST_MAX_CONTEXT];	/*!< Music On Hold Class to be used */
	char context[AST_MAX_CONTEXT];  /*!< Context to dial from */
	unsigned int active;		/*!< Profile is active (1), or disabled (0). */
	int realtime;           /*!< Cached from realtime */
	char takecall[20];		/*!< Digit mapping to take a call */
	char nextindp[20];		/*!< Digit mapping to decline a call */
	char callfromprompt[PATH_MAX];	/*!< Sound prompt name and path */
	char norecordingprompt[PATH_MAX];	/*!< Sound prompt name and path */
	char optionsprompt[PATH_MAX];	/*!< Sound prompt name and path */
	char plsholdprompt[PATH_MAX];	/*!< Sound prompt name and path */
	char statusprompt[PATH_MAX];	/*!< Sound prompt name and path */
	char sorryprompt[PATH_MAX];	/*!< Sound prompt name and path */

	AST_LIST_HEAD_NOLOCK(numbers, number) numbers;	   /*!< Head of the list of follow-me numbers */
	AST_LIST_HEAD_NOLOCK(blnumbers, number) blnumbers; /*!< Head of the list of black-listed numbers */
	AST_LIST_HEAD_NOLOCK(wlnumbers, number) wlnumbers; /*!< Head of the list of white-listed numbers */
	AST_LIST_ENTRY(call_followme) entry;           /*!< Next Follow-Me record */
};

struct fm_args {
	struct ast_channel *chan;
	char *mohclass;
	AST_LIST_HEAD_NOLOCK(cnumbers, number) cnumbers;
	int status;
	char context[AST_MAX_CONTEXT];
	char namerecloc[AST_MAX_CONTEXT];
	struct ast_channel *outbound;
	char takecall[20];		/*!< Digit mapping to take a call */
	char nextindp[20];		/*!< Digit mapping to decline a call */
	char callfromprompt[PATH_MAX];	/*!< Sound prompt name and path */
	char norecordingprompt[PATH_MAX];	/*!< Sound prompt name and path */
	char optionsprompt[PATH_MAX];	/*!< Sound prompt name and path */
	char plsholdprompt[PATH_MAX];	/*!< Sound prompt name and path */
	char statusprompt[PATH_MAX];	/*!< Sound prompt name and path */
	char sorryprompt[PATH_MAX];	/*!< Sound prompt name and path */
	struct ast_flags followmeflags;
};

struct findme_user {
	struct ast_channel *ochan;
	int state;
	char dialarg[256];
	char yn[10];
	int ynidx; 
	long digts;
	int cleared;
	AST_LIST_ENTRY(findme_user) entry;
};

enum {
	FOLLOWMEFLAG_STATUSMSG = (1 << 0),
	FOLLOWMEFLAG_RECORDNAME = (1 << 1),
	FOLLOWMEFLAG_UNREACHABLEMSG = (1 << 2),
	FOLLOWMEFLAG_DISABLEHOLDPROMPT = (1 << 3),
	FOLLOWMEFLAG_NOANSWER = (1 << 4),
	FOLLOWMEFLAG_DISABLEOPTIMIZATION = (1 << 5),
};

AST_APP_OPTIONS(followme_opts, {
	AST_APP_OPTION('s', FOLLOWMEFLAG_STATUSMSG ),
	AST_APP_OPTION('a', FOLLOWMEFLAG_RECORDNAME ),
	AST_APP_OPTION('n', FOLLOWMEFLAG_UNREACHABLEMSG ),
	AST_APP_OPTION('d', FOLLOWMEFLAG_DISABLEHOLDPROMPT ),
	AST_APP_OPTION('N', FOLLOWMEFLAG_NOANSWER ),
	AST_APP_OPTION('l', FOLLOWMEFLAG_DISABLEOPTIMIZATION ),
});

static int ynlongest = 0;

static const char *featuredigittostr;
static int featuredigittimeout = 5000;		/*!< Feature Digit Timeout */
static const char *defaultmoh = "default";    	/*!< Default Music-On-Hold Class */

static char takecall[20] = "1", nextindp[20] = "2";
static char callfromprompt[PATH_MAX] = "followme/call-from";
static char norecordingprompt[PATH_MAX] = "followme/no-recording";
static char optionsprompt[PATH_MAX] = "followme/options";
static char plsholdprompt[PATH_MAX] = "followme/pls-hold-while-try";
static char statusprompt[PATH_MAX] = "followme/status";
static char sorryprompt[PATH_MAX] = "followme/sorry";


static AST_RWLIST_HEAD_STATIC(followmes, call_followme);
AST_LIST_HEAD_NOLOCK(findme_user_listptr, findme_user);

static void free_numbers(struct call_followme *f)
{
	/* Free numbers attached to the profile */
	struct number *prev;

	while ((prev = AST_LIST_REMOVE_HEAD(&f->numbers, entry)))
		/* Free the number */
		ast_free(prev);
	AST_LIST_HEAD_INIT_NOLOCK(&f->numbers);

	while ((prev = AST_LIST_REMOVE_HEAD(&f->blnumbers, entry)))
		/* Free the blacklisted number */
		ast_free(prev);
	AST_LIST_HEAD_INIT_NOLOCK(&f->blnumbers);

	while ((prev = AST_LIST_REMOVE_HEAD(&f->wlnumbers, entry)))
		/* Free the whitelisted number */
		ast_free(prev);
	AST_LIST_HEAD_INIT_NOLOCK(&f->wlnumbers);
}


/*! \brief Allocate and initialize followme profile */
static struct call_followme *alloc_profile(const char *fmname)
{
	struct call_followme *f;

	if (!(f = ast_calloc(1, sizeof(*f))))
		return NULL;

	ast_mutex_init(&f->lock);
	ast_copy_string(f->name, fmname, sizeof(f->name));
	f->moh[0] = '\0';
	f->context[0] = '\0';
	ast_copy_string(f->takecall, takecall, sizeof(f->takecall));
	ast_copy_string(f->nextindp, nextindp, sizeof(f->nextindp));
	ast_copy_string(f->callfromprompt, callfromprompt, sizeof(f->callfromprompt));
	ast_copy_string(f->norecordingprompt, norecordingprompt, sizeof(f->norecordingprompt));
	ast_copy_string(f->optionsprompt, optionsprompt, sizeof(f->optionsprompt));
	ast_copy_string(f->plsholdprompt, plsholdprompt, sizeof(f->plsholdprompt));
	ast_copy_string(f->statusprompt, statusprompt, sizeof(f->statusprompt));
	ast_copy_string(f->sorryprompt, sorryprompt, sizeof(f->sorryprompt));
	AST_LIST_HEAD_INIT_NOLOCK(&f->numbers);
	AST_LIST_HEAD_INIT_NOLOCK(&f->blnumbers);
	AST_LIST_HEAD_INIT_NOLOCK(&f->wlnumbers);
	return f;
}

static void init_profile(struct call_followme *f)
{
	f->active = 1;
	ast_copy_string(f->moh, defaultmoh, sizeof(f->moh));
}

   
   
/*! \brief Set parameter in profile from configuration file */
static void profile_set_param(struct call_followme *f, const char *param, const char *val, int linenum, int failunknown)
{

	if (!strcasecmp(param, "musicclass") || !strcasecmp(param, "musiconhold") || !strcasecmp(param, "music")) 
		ast_copy_string(f->moh, val, sizeof(f->moh));
	else if (!strcasecmp(param, "context")) 
		ast_copy_string(f->context, val, sizeof(f->context));
	else if (!strcasecmp(param, "takecall"))
		ast_copy_string(f->takecall, val, sizeof(f->takecall));
	else if (!strcasecmp(param, "declinecall"))
		ast_copy_string(f->nextindp, val, sizeof(f->nextindp));
	else if (!strcasecmp(param, "call-from-prompt") || !strcasecmp(param, "call_from_prompt"))
		ast_copy_string(f->callfromprompt, val, sizeof(f->callfromprompt));
	else if (!strcasecmp(param, "followme-norecording-prompt") || !strcasecmp(param, "norecording_prompt")) 
		ast_copy_string(f->norecordingprompt, val, sizeof(f->norecordingprompt));
	else if (!strcasecmp(param, "followme-options-prompt") || !strcasecmp(param, "options_prompt")) 
		ast_copy_string(f->optionsprompt, val, sizeof(f->optionsprompt));
	else if (!strcasecmp(param, "followme-pls-hold-prompt") || !strcasecmp(param, "pls_hold_prompt"))
		ast_copy_string(f->plsholdprompt, val, sizeof(f->plsholdprompt));
	else if (!strcasecmp(param, "followme-status-prompt") || !strcasecmp(param, "status_prompt")) 
		ast_copy_string(f->statusprompt, val, sizeof(f->statusprompt));
	else if (!strcasecmp(param, "followme-sorry-prompt") || !strcasecmp(param, "sorry_prompt")) 
		ast_copy_string(f->sorryprompt, val, sizeof(f->sorryprompt));
	else if (failunknown) {
		if (linenum >= 0)
			ast_log(LOG_WARNING, "Unknown keyword in profile '%s': %s at line %d of followme.conf\n", f->name, param, linenum);
		else
			ast_log(LOG_WARNING, "Unknown keyword in profile '%s': %s\n", f->name, param);
	}
}

/*! \brief Add a new number */
static struct number *create_followme_number(const char *number, int timeout, int numorder)
{
	struct number *cur;
	char *buf = ast_strdupa(number);
	char *tmp;

	if (!(cur = ast_calloc(1, sizeof(*cur))))
		return NULL;

	cur->timeout = timeout;
	if ((tmp = strchr(buf, ',')))
		*tmp = '\0';
	ast_copy_string(cur->number, buf, sizeof(cur->number));
	cur->order = numorder;
	ast_debug(1, "Created a number, %s, order of , %d, with a timeout of %ld.\n", cur->number, cur->order, cur->timeout);

	return cur;
}

/*! \brief Reload followme application module */
static int reload_followme(int reload)
{
	struct call_followme *f;
	struct ast_config *cfg;
	char *cat = NULL, *tmp;
	struct ast_variable *var;
	struct number *cur, *nm;
	char numberstr[90];
	int timeout;
	int numorder;
	const char *takecallstr;
	const char *declinecallstr;
	const char *tmpstr;
	struct ast_flags config_flags = { reload ? CONFIG_FLAG_FILEUNCHANGED : 0 };

	if (!(cfg = ast_config_load("followme.conf", config_flags))) {
		ast_log(LOG_WARNING, "No follow me config file (followme.conf), so no follow me\n");
		return 0;
	} else if (cfg == CONFIG_STATUS_FILEUNCHANGED) {
		return 0;
	} else if (cfg == CONFIG_STATUS_FILEINVALID) {
		ast_log(LOG_ERROR, "Config file followme.conf is in an invalid format.  Aborting.\n");
		return 0;
	}

	AST_RWLIST_WRLOCK(&followmes);

	/* Reset Global Var Values */
	featuredigittimeout = 5000;

	/* Mark all profiles as inactive for the moment */
	AST_RWLIST_TRAVERSE(&followmes, f, entry) {
		f->active = 0;
	}

	featuredigittostr = ast_variable_retrieve(cfg, "general", "featuredigittimeout");

	if (!ast_strlen_zero(featuredigittostr)) {
		if (!sscanf(featuredigittostr, "%30d", &featuredigittimeout))
			featuredigittimeout = 5000;
	}

	if ((takecallstr = ast_variable_retrieve(cfg, "general", "takecall")) && !ast_strlen_zero(takecallstr)) {
		ast_copy_string(takecall, takecallstr, sizeof(takecall));
	}

	if ((declinecallstr = ast_variable_retrieve(cfg, "general", "declinecall")) && !ast_strlen_zero(declinecallstr)) {
		ast_copy_string(nextindp, declinecallstr, sizeof(nextindp));
	}

	if ((tmpstr = ast_variable_retrieve(cfg, "general", "call-from-prompt")) && !ast_strlen_zero(tmpstr)) {
		ast_copy_string(callfromprompt, tmpstr, sizeof(callfromprompt));
	} else if ((tmpstr = ast_variable_retrieve(cfg, "general", "call_from_prompt")) && !ast_strlen_zero(tmpstr)) {
		ast_copy_string(callfromprompt, tmpstr, sizeof(callfromprompt));
	}

	if ((tmpstr = ast_variable_retrieve(cfg, "general", "norecording-prompt")) && !ast_strlen_zero(tmpstr)) {
		ast_copy_string(norecordingprompt, tmpstr, sizeof(norecordingprompt));
	} else if ((tmpstr = ast_variable_retrieve(cfg, "general", "norecording_prompt")) && !ast_strlen_zero(tmpstr)) {
		ast_copy_string(norecordingprompt, tmpstr, sizeof(norecordingprompt));
	}


	if ((tmpstr = ast_variable_retrieve(cfg, "general", "options-prompt")) && !ast_strlen_zero(tmpstr)) {
		ast_copy_string(optionsprompt, tmpstr, sizeof(optionsprompt));
	} else if ((tmpstr = ast_variable_retrieve(cfg, "general", "options_prompt")) && !ast_strlen_zero(tmpstr)) {
		ast_copy_string(optionsprompt, tmpstr, sizeof(optionsprompt));
	}

	if ((tmpstr = ast_variable_retrieve(cfg, "general", "pls-hold-prompt")) && !ast_strlen_zero(tmpstr)) {
		ast_copy_string(plsholdprompt, tmpstr, sizeof(plsholdprompt));
	} else if ((tmpstr = ast_variable_retrieve(cfg, "general", "pls_hold_prompt")) && !ast_strlen_zero(tmpstr)) {
		ast_copy_string(plsholdprompt, tmpstr, sizeof(plsholdprompt));
	}

	if ((tmpstr = ast_variable_retrieve(cfg, "general", "status-prompt")) && !ast_strlen_zero(tmpstr)) {
		ast_copy_string(statusprompt, tmpstr, sizeof(statusprompt));
	} else if ((tmpstr = ast_variable_retrieve(cfg, "general", "status_prompt")) && !ast_strlen_zero(tmpstr)) {
		ast_copy_string(statusprompt, tmpstr, sizeof(statusprompt));
	}

	if ((tmpstr = ast_variable_retrieve(cfg, "general", "sorry-prompt")) && !ast_strlen_zero(tmpstr)) {
		ast_copy_string(sorryprompt, tmpstr, sizeof(sorryprompt));
	} else if ((tmpstr = ast_variable_retrieve(cfg, "general", "sorry_prompt")) && !ast_strlen_zero(tmpstr)) {
		ast_copy_string(sorryprompt, tmpstr, sizeof(sorryprompt));
	}

	/* Chug through config file */
	while ((cat = ast_category_browse(cfg, cat))) {
		int new = 0;

		if (!strcasecmp(cat, "general"))
			continue;

		/* Look for an existing one */
		AST_LIST_TRAVERSE(&followmes, f, entry) {
			if (!strcasecmp(f->name, cat))
				break;
		}

		ast_debug(1, "New profile %s.\n", cat);

		if (!f) {
			/* Make one then */
			f = alloc_profile(cat);
			new = 1;
		}

		/* Totally fail if we fail to find/create an entry */
		if (!f)
			continue;

		if (!new)
			ast_mutex_lock(&f->lock);
		/* Re-initialize the profile */
		init_profile(f);
		free_numbers(f);
		var = ast_variable_browse(cfg, cat);
		while (var) {
			if (!strcasecmp(var->name, "number")) {
				int idx = 0;

				/* Add a new number */
				ast_copy_string(numberstr, var->value, sizeof(numberstr));
				if ((tmp = strchr(numberstr, ','))) {
					*tmp++ = '\0';
					timeout = atoi(tmp);
					if (timeout < 0) {
						timeout = 25;
					}
					if ((tmp = strchr(tmp, ','))) {
						*tmp++ = '\0';
						numorder = atoi(tmp);
						if (numorder < 0)
							numorder = 0;
					} else 
						numorder = 0;
				} else {
					timeout = 25;
					numorder = 0;
				}

				if (!numorder) {
					idx = 1;
					AST_LIST_TRAVERSE(&f->numbers, nm, entry) 
						idx++;
					numorder = idx;
				}
				cur = create_followme_number(numberstr, timeout, numorder);
				if (cur) {
					AST_LIST_INSERT_TAIL(&f->numbers, cur, entry);
				}
			} else {
				profile_set_param(f, var->name, var->value, var->lineno, 1);
				ast_debug(2, "Logging parameter %s with value %s from lineno %d\n", var->name, var->value, var->lineno);
			}
			var = var->next;
		} /* End while(var) loop */

		if (!new) 
			ast_mutex_unlock(&f->lock);
		else
			AST_RWLIST_INSERT_HEAD(&followmes, f, entry);
	}

	ast_config_destroy(cfg);

	AST_RWLIST_UNLOCK(&followmes);

	return 1;
}

static void clear_caller(struct findme_user *tmpuser)
{
	struct ast_channel *outbound;

	if (tmpuser && tmpuser->ochan && tmpuser->state >= 0) {
		outbound = tmpuser->ochan;
		if (!outbound->cdr) {
			outbound->cdr = ast_cdr_alloc();
			if (outbound->cdr)
				ast_cdr_init(outbound->cdr, outbound);
		}
		if (outbound->cdr) {
			char tmp[256];

			snprintf(tmp, sizeof(tmp), "%s/%s", "Local", tmpuser->dialarg);
			ast_cdr_setapp(outbound->cdr, "FollowMe", tmp);
			ast_cdr_update(outbound);
			ast_cdr_start(outbound->cdr);
			ast_cdr_end(outbound->cdr);
			/* If the cause wasn't handled properly */
			if (ast_cdr_disposition(outbound->cdr, outbound->hangupcause))
				ast_cdr_failed(outbound->cdr);
		} else
			ast_log(LOG_WARNING, "Unable to create Call Detail Record\n");
		ast_hangup(tmpuser->ochan);
	}
}

static void clear_calling_tree(struct findme_user_listptr *findme_user_list) 
{
	struct findme_user *tmpuser;

	AST_LIST_TRAVERSE(findme_user_list, tmpuser, entry) {
		clear_caller(tmpuser);
		tmpuser->cleared = 1;
	}
}

static void destroy_calling_tree(struct findme_user_listptr *findme_user_list)
{
	struct findme_user *fmuser;

	while ((fmuser = AST_LIST_REMOVE_HEAD(findme_user_list, entry))) {
		if (!fmuser->cleared) {
			clear_caller(fmuser);
		}
		ast_free(fmuser);
	}
	ast_free(findme_user_list);
}

static struct ast_channel *wait_for_winner(struct findme_user_listptr *findme_user_list, struct number *nm, struct ast_channel *caller, char *namerecloc, int *status, struct fm_args *tpargs) 
{
	struct ast_channel *watchers[256];
	int pos;
	struct ast_channel *winner;
	struct ast_frame *f;
	int ctstatus = 0;
	int dg;
	struct findme_user *tmpuser;
	int to = 0;
	int livechannels = 0;
	int tmpto;
	long totalwait = 0, wtd = 0, towas = 0;
	char *callfromname;
	char *pressbuttonname;

	/* ------------ wait_for_winner_channel start --------------- */ 

	callfromname = ast_strdupa(tpargs->callfromprompt);
	pressbuttonname = ast_strdupa(tpargs->optionsprompt);

	if (AST_LIST_EMPTY(findme_user_list)) {
		ast_verb(3, "couldn't reach at this number.\n");
		return NULL;
	}

	if (!caller) {
		ast_verb(3, "Original caller hungup. Cleanup.\n");
		clear_calling_tree(findme_user_list);
		return NULL;
	}

	totalwait = nm->timeout * 1000;

	while (!ctstatus) {
		to = 1000;
		pos = 1; 
		livechannels = 0;
		watchers[0] = caller;

		dg = 0;
		winner = NULL;
		AST_LIST_TRAVERSE(findme_user_list, tmpuser, entry) {
			if (tmpuser->state >= 0 && tmpuser->ochan) {
				if (tmpuser->state == 3) 
					tmpuser->digts += (towas - wtd);
				if (tmpuser->digts && (tmpuser->digts > featuredigittimeout)) {
					ast_verb(3, "We've been waiting for digits longer than we should have.\n");
					if (!ast_strlen_zero(namerecloc)) {
						tmpuser->state = 1;
						tmpuser->digts = 0;
						if (!ast_streamfile(tmpuser->ochan, callfromname, tmpuser->ochan->language)) {
							ast_sched_runq(tmpuser->ochan->sched);
						} else {
							ast_log(LOG_WARNING, "Unable to playback %s.\n", callfromname);
							return NULL;
						}
					} else {
						tmpuser->state = 2;
						tmpuser->digts = 0;
						if (!ast_streamfile(tmpuser->ochan, tpargs->norecordingprompt, tmpuser->ochan->language))
							ast_sched_runq(tmpuser->ochan->sched);
						else {
							ast_log(LOG_WARNING, "Unable to playback %s.\n", tpargs->norecordingprompt);
							return NULL;
						}
					}
				}
				if (tmpuser->ochan->stream) {
					ast_sched_runq(tmpuser->ochan->sched);
					tmpto = ast_sched_wait(tmpuser->ochan->sched);
					if (tmpto > 0 && tmpto < to)
						to = tmpto;
					else if (tmpto < 0 && !tmpuser->ochan->timingfunc) {
						ast_stopstream(tmpuser->ochan);
						if (tmpuser->state == 1) {
							ast_verb(3, "Playback of the call-from file appears to be done.\n");
							if (!ast_streamfile(tmpuser->ochan, namerecloc, tmpuser->ochan->language)) {
								tmpuser->state = 2;
							} else {
								ast_log(LOG_NOTICE, "Unable to playback %s. Maybe the caller didn't record their name?\n", namerecloc);
								memset(tmpuser->yn, 0, sizeof(tmpuser->yn));
								tmpuser->ynidx = 0;
								if (!ast_streamfile(tmpuser->ochan, pressbuttonname, tmpuser->ochan->language))
									tmpuser->state = 3;
								else {
									ast_log(LOG_WARNING, "Unable to playback %s.\n", pressbuttonname);
									return NULL;
								} 
							}
						} else if (tmpuser->state == 2) {
							ast_verb(3, "Playback of name file appears to be done.\n");
							memset(tmpuser->yn, 0, sizeof(tmpuser->yn));
							tmpuser->ynidx = 0;
							if (!ast_streamfile(tmpuser->ochan, pressbuttonname, tmpuser->ochan->language)) {
								tmpuser->state = 3;
							} else {
								return NULL;
							} 
						} else if (tmpuser->state == 3) {
							ast_verb(3, "Playback of the next step file appears to be done.\n");
							tmpuser->digts = 0;
						}
					}
				}
				watchers[pos++] = tmpuser->ochan;
				livechannels++;
			}
		}

		tmpto = to;
		if (to < 0) {
			to = 1000;
			tmpto = 1000;
		}
		towas = to;
		winner = ast_waitfor_n(watchers, pos, &to);
		tmpto -= to;
		totalwait -= tmpto;
		wtd = to;
		if (totalwait <= 0) {
			ast_verb(3, "We've hit our timeout for this step. Drop everyone and move on to the next one. %ld\n", totalwait);
			clear_calling_tree(findme_user_list);
			return NULL;
		}
		if (winner) {
			/* Need to find out which channel this is */
			dg = 0;
			while ((winner != watchers[dg]) && (dg < 256))
				dg++;
			AST_LIST_TRAVERSE(findme_user_list, tmpuser, entry)
				if (tmpuser->ochan == winner)
					break;
			f = ast_read(winner);
			if (f) {
				if (f->frametype == AST_FRAME_CONTROL) {
					switch (f->subclass.integer) {
					case AST_CONTROL_HANGUP:
						ast_verb(3, "%s received a hangup frame.\n", winner->name);
						if (f->data.uint32) {
							winner->hangupcause = f->data.uint32;
						}
						if (dg == 0) {
							ast_verb(3, "The calling channel hungup. Need to drop everyone else.\n");
							clear_calling_tree(findme_user_list);
							ctstatus = -1;
						}
						break;
					case AST_CONTROL_ANSWER:
						ast_verb(3, "%s answered %s\n", winner->name, caller->name);
						/* If call has been answered, then the eventual hangup is likely to be normal hangup */ 
						winner->hangupcause = AST_CAUSE_NORMAL_CLEARING;
						caller->hangupcause = AST_CAUSE_NORMAL_CLEARING;
						ast_verb(3, "Starting playback of %s\n", callfromname);
						if (dg > 0) {
							if (!ast_strlen_zero(namerecloc)) {
								if (!ast_streamfile(winner, callfromname, winner->language)) {
									ast_sched_runq(winner->sched);
									tmpuser->state = 1;
								} else {
									ast_log(LOG_WARNING, "Unable to playback %s.\n", callfromname);
									ast_frfree(f);
									return NULL;
								}
							} else {
								tmpuser->state = 2;
								if (!ast_streamfile(tmpuser->ochan, tpargs->norecordingprompt, tmpuser->ochan->language))
									ast_sched_runq(tmpuser->ochan->sched);
								else {
									ast_log(LOG_WARNING, "Unable to playback %s.\n", tpargs->norecordingprompt);
									ast_frfree(f);
									return NULL;
								}
							}
						}
						break;
					case AST_CONTROL_BUSY:
						ast_verb(3, "%s is busy\n", winner->name);
						break;
					case AST_CONTROL_CONGESTION:
						ast_verb(3, "%s is circuit-busy\n", winner->name);
						break;
					case AST_CONTROL_RINGING:
						ast_verb(3, "%s is ringing\n", winner->name);
						break;
					case AST_CONTROL_PROGRESS:
						ast_verb(3, "%s is making progress passing it to %s\n", winner->name, caller->name);
						break;
					case AST_CONTROL_VIDUPDATE:
						ast_verb(3, "%s requested a video update, passing it to %s\n", winner->name, caller->name);
						break;
					case AST_CONTROL_SRCUPDATE:
						ast_verb(3, "%s requested a source update, passing it to %s\n", winner->name, caller->name);
						break;
					case AST_CONTROL_PROCEEDING:
						ast_verb(3, "%s is proceeding passing it to %s\n", winner->name,caller->name);
						break;
					case AST_CONTROL_HOLD:
						ast_verb(3, "Call on %s placed on hold\n", winner->name);
						break;
					case AST_CONTROL_UNHOLD:
						ast_verb(3, "Call on %s left from hold\n", winner->name);
						break;
					case AST_CONTROL_OFFHOOK:
					case AST_CONTROL_FLASH:
						/* Ignore going off hook and flash */
						break;
					case -1:
						ast_verb(3, "%s stopped sounds\n", winner->name);
						break;
					default:
						ast_debug(1, "Dunno what to do with control type %d\n", f->subclass.integer);
						break;
					}
				} 
				if (tmpuser && tmpuser->state == 3 && f->frametype == AST_FRAME_DTMF) {
					if (winner->stream)
						ast_stopstream(winner);
					tmpuser->digts = 0;
					ast_debug(1, "DTMF received: %c\n", (char) f->subclass.integer);
					tmpuser->yn[tmpuser->ynidx] = (char) f->subclass.integer;
					tmpuser->ynidx++;
					ast_debug(1, "DTMF string: %s\n", tmpuser->yn);
					if (tmpuser->ynidx >= ynlongest) {
						ast_debug(1, "reached longest possible match - doing evals\n");
						if (!strcmp(tmpuser->yn, tpargs->takecall)) {
							ast_debug(1, "Match to take the call!\n");
							ast_frfree(f);
							return tmpuser->ochan;
						}
						if (!strcmp(tmpuser->yn, tpargs->nextindp)) {
							ast_debug(1, "Next in dial plan step requested.\n");
							*status = 1;
							ast_frfree(f);
							return NULL;
						}

					}
				}

				ast_frfree(f);
			} else {
				if (winner) {
					ast_debug(1, "we didn't get a frame. hanging up. dg is %d\n",dg);					      
					if (!dg) {
						clear_calling_tree(findme_user_list);
						return NULL;
					} else {
						tmpuser->state = -1;
						ast_hangup(winner);  
						livechannels--;
						ast_debug(1, "live channels left %d\n", livechannels);
						if (!livechannels) {
							ast_verb(3, "no live channels left. exiting.\n");
							return NULL;
						}
					}
				}
			}

		} else
			ast_debug(1, "timed out waiting for action\n");
	}

	/* --- WAIT FOR WINNER NUMBER END! -----------*/
	return NULL;
}

static void findmeexec(struct fm_args *tpargs)
{
	struct number *nm;
	struct ast_channel *outbound;
	struct ast_channel *caller;
	struct ast_channel *winner = NULL;
	char dialarg[512];
	char num[512];
	int dg, idx;
	char *rest, *number;
	struct findme_user *tmpuser;
	struct findme_user *fmuser;
	struct findme_user_listptr *findme_user_list;
	int status;

	findme_user_list = ast_calloc(1, sizeof(*findme_user_list));
	AST_LIST_HEAD_INIT_NOLOCK(findme_user_list);

	/* We're going to figure out what the longest possible string of digits to collect is */
	ynlongest = 0;
	if (strlen(tpargs->takecall) > ynlongest) {
		ynlongest = strlen(tpargs->takecall);
	}
	if (strlen(tpargs->nextindp) > ynlongest) {
		ynlongest = strlen(tpargs->nextindp);
	}

	caller = tpargs->chan;
	for (idx = 1; !winner && !ast_check_hangup(caller); ++idx) {
		/* Find next followme numbers to dial. */
		AST_LIST_TRAVERSE(&tpargs->cnumbers, nm, entry) {
			if (nm->order == idx) {
				break;
			}
		}
		if (!nm) {
			break;
		}

		ast_debug(2, "Number %s timeout %ld\n", nm->number,nm->timeout);

		ast_copy_string(num, nm->number, sizeof(num));
		for (number = num; number; number = rest) {
			rest = strchr(number, '&');
			if (rest) {
				*rest++ = 0;
			}

			/* We check if the extension exists, before creating the ast_channel struct */
			if (!ast_exists_extension(caller, tpargs->context, number, 1, S_COR(caller->caller.id.number.valid, caller->caller.id.number.str, NULL))) {
				ast_log(LOG_ERROR, "Extension '%s@%s' doesn't exist\n", number, tpargs->context);
				continue;
			}

<<<<<<< HEAD
			if (!strcmp(tpargs->context, ""))
				snprintf(dialarg, sizeof(dialarg), "%s%s", number, ast_test_flag(&tpargs->followmeflags, FOLLOWMEFLAG_DISABLEOPTIMIZATION) ? "/n" : "");
			else
				snprintf(dialarg, sizeof(dialarg), "%s@%s%s", number, tpargs->context, ast_test_flag(&tpargs->followmeflags, FOLLOWMEFLAG_DISABLEOPTIMIZATION) ? "/n" : "");
=======
			if (!strcmp(tpargs->context, "")) {
				snprintf(dialarg, sizeof(dialarg), "%s", number);
			} else {
				snprintf(dialarg, sizeof(dialarg), "%s@%s", number, tpargs->context);
			}
>>>>>>> 6452e872

			tmpuser = ast_calloc(1, sizeof(*tmpuser));
			if (!tmpuser) {
				continue;
			}

			outbound = ast_request("Local", caller->nativeformats, caller, dialarg, &dg);
			if (outbound) {
				ast_channel_lock_both(caller, outbound);
				ast_connected_line_copy_from_caller(&outbound->connected, &caller->caller);
				ast_channel_inherit_variables(caller, outbound);
				ast_channel_datastore_inherit(caller, outbound);
				ast_string_field_set(outbound, language, caller->language);
				ast_string_field_set(outbound, accountcode, caller->accountcode);
				ast_string_field_set(outbound, musicclass, caller->musicclass);
				ast_channel_unlock(outbound);
				ast_channel_unlock(caller);
				ast_verb(3, "calling Local/%s\n", dialarg);
				if (!ast_call(outbound, dialarg, 0)) {
					tmpuser->ochan = outbound;
					tmpuser->state = 0;
					tmpuser->cleared = 0;
					ast_copy_string(tmpuser->dialarg, dialarg, sizeof(dialarg));
					AST_LIST_INSERT_TAIL(findme_user_list, tmpuser, entry);
				} else {
					ast_verb(3, "couldn't reach at this number.\n");
					if (!outbound->cdr) {
						outbound->cdr = ast_cdr_alloc();
					}
					if (outbound->cdr) {
						char tmp[256];

						ast_cdr_init(outbound->cdr, outbound);
						snprintf(tmp, sizeof(tmp), "%s/%s", "Local", dialarg);
						ast_cdr_setapp(outbound->cdr, "FollowMe", tmp);
						ast_cdr_update(outbound);
						ast_cdr_start(outbound->cdr);
						ast_cdr_end(outbound->cdr);
						/* If the cause wasn't handled properly */
						if (ast_cdr_disposition(outbound->cdr, outbound->hangupcause)) {
							ast_cdr_failed(outbound->cdr);
						}
					} else {
						ast_log(LOG_ERROR, "Unable to create Call Detail Record\n");
					}
					ast_hangup(outbound);
					ast_free(tmpuser);
				}
			} else {
				ast_log(LOG_WARNING, "Unable to allocate a channel for Local/%s cause: %s\n", dialarg, ast_cause2str(dg));
				ast_free(tmpuser);
			}
		}

		if (AST_LIST_EMPTY(findme_user_list)) {
			continue;
		}

		status = 0;
		winner = wait_for_winner(findme_user_list, nm, caller, tpargs->namerecloc, &status, tpargs);

		/* Clean up all calls but winner. */
		while ((fmuser = AST_LIST_REMOVE_HEAD(findme_user_list, entry))) {
			if (!fmuser->cleared && fmuser->ochan != winner) {
				clear_caller(fmuser);
			}
			ast_free(fmuser);
		}
	}
	destroy_calling_tree(findme_user_list);
	if (!winner) {
		tpargs->status = 1;
	} else {
		tpargs->status = 100;
		tpargs->outbound = winner;
	}
}

static struct call_followme *find_realtime(const char *name)
{
	struct ast_variable *var = ast_load_realtime("followme", "name", name, SENTINEL), *v;
	struct ast_config *cfg;
	const char *catg;
	struct call_followme *new;
	struct ast_str *str = ast_str_create(16);

	if (!var) {
		return NULL;
	}

	if (!(new = alloc_profile(name))) {
		return NULL;
	}

	for (v = var; v; v = v->next) {
		if (!strcasecmp(v->name, "active")) {
			if (ast_false(v->value)) {
				ast_mutex_destroy(&new->lock);
				ast_free(new);
				return NULL;
			}
		} else {
			profile_set_param(new, v->name, v->value, 0, 0);
		}
	}

	ast_variables_destroy(var);
	new->realtime = 1;

	/* Load numbers */
	if (!(cfg = ast_load_realtime_multientry("followme_numbers", "ordinal LIKE", "%", "name", name, SENTINEL))) {
		ast_mutex_destroy(&new->lock);
		ast_free(new);
		return NULL;
	}

	for (catg = ast_category_browse(cfg, NULL); catg; catg = ast_category_browse(cfg, catg)) {
		const char *numstr, *timeoutstr, *ordstr;
		int timeout;
		struct number *cur;
		if (!(numstr = ast_variable_retrieve(cfg, catg, "phonenumber"))) {
			continue;
		}
		if (!(timeoutstr = ast_variable_retrieve(cfg, catg, "timeout")) || sscanf(timeoutstr, "%30d", &timeout) != 1 || timeout < 1) {
			timeout = 25;
		}
		/* This one has to exist; it was part of the query */
		ordstr = ast_variable_retrieve(cfg, catg, "ordinal");
		ast_str_set(&str, 0, "%s", numstr);
		if ((cur = create_followme_number(ast_str_buffer(str), timeout, atoi(ordstr)))) {
			AST_LIST_INSERT_TAIL(&new->numbers, cur, entry);
		}
	}
	ast_config_destroy(cfg);

	return new;
}

static void end_bridge_callback(void *data)
{
	char buf[80];
	time_t end;
	struct ast_channel *chan = data;

	time(&end);

	ast_channel_lock(chan);
	if (chan->cdr->answer.tv_sec) {
		snprintf(buf, sizeof(buf), "%ld", (long) end - chan->cdr->answer.tv_sec);
		pbx_builtin_setvar_helper(chan, "ANSWEREDTIME", buf);
	}

	if (chan->cdr->start.tv_sec) {
		snprintf(buf, sizeof(buf), "%ld", (long) end - chan->cdr->start.tv_sec);
		pbx_builtin_setvar_helper(chan, "DIALEDTIME", buf);
	}
	ast_channel_unlock(chan);
}

static void end_bridge_callback_data_fixup(struct ast_bridge_config *bconfig, struct ast_channel *originator, struct ast_channel *terminator)
{
	bconfig->end_bridge_callback_data = originator;
}

static int app_exec(struct ast_channel *chan, const char *data)
{
	struct fm_args targs = { 0, };
	struct ast_bridge_config config;
	struct call_followme *f;
	struct number *nm, *newnm;
	int res = 0;
	char *argstr;
	char namerecloc[255];
	int duration = 0;
	struct ast_channel *caller;
	struct ast_channel *outbound;
	AST_DECLARE_APP_ARGS(args,
		AST_APP_ARG(followmeid);
		AST_APP_ARG(options);
	);

	if (ast_strlen_zero(data)) {
		ast_log(LOG_WARNING, "%s requires an argument (followmeid)\n", app);
		return -1;
	}

	argstr = ast_strdupa((char *) data);

	AST_STANDARD_APP_ARGS(args, argstr);

	if (ast_strlen_zero(args.followmeid)) {
		ast_log(LOG_WARNING, "%s requires an argument (followmeid)\n", app);
		return -1;
	}

	AST_RWLIST_RDLOCK(&followmes);
	AST_RWLIST_TRAVERSE(&followmes, f, entry) {
		if (!strcasecmp(f->name, args.followmeid) && (f->active))
			break;
	}
	AST_RWLIST_UNLOCK(&followmes);

	ast_debug(1, "New profile %s.\n", args.followmeid);

	if (!f) {
		f = find_realtime(args.followmeid);
	}

	if (!f) {
		ast_log(LOG_WARNING, "Profile requested, %s, not found in the configuration.\n", args.followmeid);
		return 0;
	}

	/* XXX TODO: Reinsert the db check value to see whether or not follow-me is on or off */
	if (args.options) 
		ast_app_parse_options(followme_opts, &targs.followmeflags, NULL, args.options);

	/* Lock the profile lock and copy out everything we need to run with before unlocking it again */
	ast_mutex_lock(&f->lock);
	targs.mohclass = ast_strdupa(f->moh);
	ast_copy_string(targs.context, f->context, sizeof(targs.context));
	ast_copy_string(targs.takecall, f->takecall, sizeof(targs.takecall));
	ast_copy_string(targs.nextindp, f->nextindp, sizeof(targs.nextindp));
	ast_copy_string(targs.callfromprompt, f->callfromprompt, sizeof(targs.callfromprompt));
	ast_copy_string(targs.norecordingprompt, f->norecordingprompt, sizeof(targs.norecordingprompt));
	ast_copy_string(targs.optionsprompt, f->optionsprompt, sizeof(targs.optionsprompt));
	ast_copy_string(targs.plsholdprompt, f->plsholdprompt, sizeof(targs.plsholdprompt));
	ast_copy_string(targs.statusprompt, f->statusprompt, sizeof(targs.statusprompt));
	ast_copy_string(targs.sorryprompt, f->sorryprompt, sizeof(targs.sorryprompt));
	/* Copy the numbers we're going to use into another list in case the master list should get modified 
	   (and locked) while we're trying to do a follow-me */
	AST_LIST_HEAD_INIT_NOLOCK(&targs.cnumbers);
	AST_LIST_TRAVERSE(&f->numbers, nm, entry) {
		newnm = create_followme_number(nm->number, nm->timeout, nm->order);
		if (newnm) {
			AST_LIST_INSERT_TAIL(&targs.cnumbers, newnm, entry);
		}
	}
	ast_mutex_unlock(&f->lock);

	snprintf(namerecloc,sizeof(namerecloc),"%s/followme.%s",ast_config_AST_SPOOL_DIR,chan->uniqueid);
	duration = 5;

	if (!ast_fileexists(namerecloc, NULL, chan->language))
		ast_copy_string(namerecloc, "", sizeof(namerecloc));

	if (ast_test_flag(&targs.followmeflags, FOLLOWMEFLAG_NOANSWER)) {
		if (chan->_state != AST_STATE_UP) {
			ast_indicate(chan, AST_CONTROL_RINGING);
		}
	} else {
		/* Answer the call */
		if (chan->_state != AST_STATE_UP)
			ast_answer(chan);

		if (ast_test_flag(&targs.followmeflags, FOLLOWMEFLAG_STATUSMSG)) 
			ast_stream_and_wait(chan, targs.statusprompt, "");

		if (ast_test_flag(&targs.followmeflags, FOLLOWMEFLAG_RECORDNAME)) 
			if (ast_play_and_record(chan, "vm-rec-name", namerecloc, 5, "sln", &duration, NULL, ast_dsp_get_threshold_from_settings(THRESHOLD_SILENCE), 0, NULL) < 0)
				goto outrun;

		if (!ast_test_flag(&targs.followmeflags, FOLLOWMEFLAG_DISABLEHOLDPROMPT)) {
			if (ast_streamfile(chan, targs.plsholdprompt, chan->language))
				goto outrun;
			if (ast_waitstream(chan, "") < 0)
				goto outrun;
		}
		ast_moh_start(chan, S_OR(targs.mohclass, NULL), NULL);
	}

	targs.status = 0;
	targs.chan = chan;
	ast_copy_string(targs.namerecloc, namerecloc, sizeof(targs.namerecloc));

	findmeexec(&targs);

	while ((nm = AST_LIST_REMOVE_HEAD(&targs.cnumbers, entry)))
		ast_free(nm);

	if (!ast_strlen_zero(namerecloc))
		unlink(namerecloc);

	if (ast_test_flag(&targs.followmeflags, FOLLOWMEFLAG_NOANSWER)) {
		if (chan->_state != AST_STATE_UP) {
			ast_answer(chan);
		}
	} else {
		ast_moh_stop(chan);
	}

	if (targs.status != 100) {
		if (ast_test_flag(&targs.followmeflags, FOLLOWMEFLAG_UNREACHABLEMSG)) 
			ast_stream_and_wait(chan, targs.sorryprompt, "");
		res = 0;
	} else {
		caller = chan;
		outbound = targs.outbound;
		/* Bridge the two channels. */

		memset(&config, 0, sizeof(config));
		ast_set_flag(&(config.features_callee), AST_FEATURE_REDIRECT);
		ast_set_flag(&(config.features_callee), AST_FEATURE_AUTOMON);
		ast_set_flag(&(config.features_caller), AST_FEATURE_AUTOMON);
		config.end_bridge_callback = end_bridge_callback;
		config.end_bridge_callback_data = chan;
		config.end_bridge_callback_data_fixup = end_bridge_callback_data_fixup;

		/* Be sure no generators are left on it */
		ast_deactivate_generator(caller);
		/* Make sure channels are compatible */
		res = ast_channel_make_compatible(caller, outbound);
		if (res < 0) {
			ast_log(LOG_WARNING, "Had to drop call because I couldn't make %s compatible with %s\n", caller->name, outbound->name);
			ast_hangup(outbound);
			goto outrun;
		}
		res = ast_bridge_call(caller, outbound, &config);
		ast_hangup(outbound);
	}

outrun:

	if (f->realtime) {
		/* Not in list */
		free_numbers(f);
		ast_free(f);
	}

	return res;
}

static int unload_module(void)
{
	struct call_followme *f;

	ast_unregister_application(app);

	/* Free Memory. Yeah! I'm free! */
	AST_RWLIST_WRLOCK(&followmes);
	while ((f = AST_RWLIST_REMOVE_HEAD(&followmes, entry))) {
		free_numbers(f);
		ast_free(f);
	}

	AST_RWLIST_UNLOCK(&followmes);

	return 0;
}

static int load_module(void)
{
	if(!reload_followme(0))
		return AST_MODULE_LOAD_DECLINE;

	return ast_register_application_xml(app, app_exec);
}

static int reload(void)
{
	reload_followme(1);

	return 0;
}

AST_MODULE_INFO(ASTERISK_GPL_KEY, AST_MODFLAG_DEFAULT, "Find-Me/Follow-Me Application",
		.load = load_module,
		.unload = unload_module,
		.reload = reload,
	       );<|MERGE_RESOLUTION|>--- conflicted
+++ resolved
@@ -859,18 +859,11 @@
 				continue;
 			}
 
-<<<<<<< HEAD
-			if (!strcmp(tpargs->context, ""))
+			if (!strcmp(tpargs->context, "")) {
 				snprintf(dialarg, sizeof(dialarg), "%s%s", number, ast_test_flag(&tpargs->followmeflags, FOLLOWMEFLAG_DISABLEOPTIMIZATION) ? "/n" : "");
-			else
+			} else {
 				snprintf(dialarg, sizeof(dialarg), "%s@%s%s", number, tpargs->context, ast_test_flag(&tpargs->followmeflags, FOLLOWMEFLAG_DISABLEOPTIMIZATION) ? "/n" : "");
-=======
-			if (!strcmp(tpargs->context, "")) {
-				snprintf(dialarg, sizeof(dialarg), "%s", number);
-			} else {
-				snprintf(dialarg, sizeof(dialarg), "%s@%s", number, tpargs->context);
 			}
->>>>>>> 6452e872
 
 			tmpuser = ast_calloc(1, sizeof(*tmpuser));
 			if (!tmpuser) {
