--- conflicted
+++ resolved
@@ -10010,22 +10010,7 @@
 	vmstate_insert(&vms);
 	init_vm_state(&vms);
 #endif
-<<<<<<< HEAD
-	/* Avoid allocating a buffer of 0 bytes, because some platforms really don't like that. */
-	if (!(vms.deleted = ast_calloc(vmu->maxmsg ? vmu->maxmsg : 1, sizeof(int)))) {
-		ast_log(AST_LOG_ERROR, "Could not allocate memory for deleted message storage!\n");
-		cmd = ast_play_and_wait(chan, "an-error-has-occured");
-		return -1;
-	}
-	if (!(vms.heard = ast_calloc(vmu->maxmsg ? vmu->maxmsg : 1, sizeof(int)))) {
-		ast_log(AST_LOG_ERROR, "Could not allocate memory for heard message storage!\n");
-		cmd = ast_play_and_wait(chan, "an-error-has-occured");
-		return -1;
-	}
-
-=======
-	
->>>>>>> 86ea9862
+
 	/* Set language from config to override channel language */
 	if (!ast_strlen_zero(vmu->language))
 		ast_string_field_set(chan, language, vmu->language);
