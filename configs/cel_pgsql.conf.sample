;
; Asterisk Channel Event Logging (CEL) - PostgreSQL Backend
;

; Sample Asterisk config file for CEL logging to PostgreSQL
;
; CEL field names:
;
;  	eventtype
;	  CEL_CHANNEL_START = 1
;	  CEL_CHANNEL_END = 2
;	  CEL_HANGUP = 3
;	  CEL_ANSWER = 4
;	  CEL_APP_START = 5
;	  CEL_APP_END = 6
;	  CEL_BRIDGE_START = 7
;	  CEL_BRIDGE_END = 8
;	  CEL_CONF_START = 9
;	  CEL_CONF_END = 10
;	  CEL_PARK_START = 11
;	  CEL_PARK_END = 12
;	  CEL_BLINDTRANSFER = 13
;	  CEL_ATTENDEDTRANSFER = 14
;	  CEL_TRANSFER = 15
;	  CEL_HOOKFLASH = 16
;	  CEL_3WAY_START = 17
;	  CEL_3WAY_END = 18
;	  CEL_CONF_ENTER = 19
;	  CEL_CONF_EXIT = 20
;	  CEL_USER_DEFINED = 21
;	  CEL_LINKEDID_END = 22
;	  CEL_BRIDGE_UPDATE = 23
;	  CEL_PICKUP = 24
;	  CEL_FORWARD = 25
;	eventtime  (timeval, includes microseconds)
;	userdeftype (set only if eventtype == USER_DEFINED)
;	cid_name
;	cid_num
;	cid_ani
;	cid_rdnis
;	cid_dnid
;	exten
;	context
;	channame
;	appname
;	appdata
;	accountcode
;	peeraccount
;	uniqueid
;	linkedid
;	amaflags  (an int)
;	userfield
;	peer
;	extra
<<<<<<< HEAD
=======

>>>>>>> 714e6aab

[global]
;hostname=localhost
;port=5432
;dbname=asterisk
;password=password
;user=postgres
;table=cel		;SQL table where CEL's will be inserted<|MERGE_RESOLUTION|>--- conflicted
+++ resolved
@@ -52,10 +52,6 @@
 ;	userfield
 ;	peer
 ;	extra
-<<<<<<< HEAD
-=======
-
->>>>>>> 714e6aab
 
 [global]
 ;hostname=localhost
