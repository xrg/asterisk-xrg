--- conflicted
+++ resolved
@@ -23,11 +23,7 @@
 ;
 ; Enable strict RTP protection. This will drop RTP packets that
 ; do not come from the source of the RTP stream. This option is
-<<<<<<< HEAD
 ; enabled by default.
-; strictrtp=yes
-=======
-; disabled by default.
 ; strictrtp=yes
 ;
 ; Number of packets containing consecutive sequence values needed
@@ -35,5 +31,4 @@
 ; into play while using strictrtp=yes. Consider changing this value
 ; if rtp packets are dropped from one or both ends after a call is
 ; connected. This option is set to 4 by default.
-; probation=8
->>>>>>> 273dfe28
+; probation=8