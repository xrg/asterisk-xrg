;
; SIP Configuration example for Asterisk
;
; Note: Please read the security documentation for Asterisk in order to
; 	understand the risks of installing Asterisk with the sample
;	configuration. If your Asterisk is installed on a public
;	IP address connected to the Internet, you will want to learn
;	about the various security settings BEFORE you start
;	Asterisk. 
;
;	Especially note the following settings:
;		- allowguest (default enabled)
;		- permit/deny - IP address filters
;		- contactpermit/contactdeny - IP address filters for registrations
;		- context - Which set of services you offer various users
;
; SIP dial strings
;-----------------------------------------------------------
; In the dialplan (extensions.conf) you can use several
; syntaxes for dialing SIP devices.
;        SIP/devicename
;        SIP/username@domain   (SIP uri)
;        SIP/username[:password[:md5secret[:authname[:transport]]]]@host[:port]
;        SIP/devicename/extension
;        SIP/devicename/extension/IPorHost
;        SIP/username@domain//IPorHost
;
;
; Devicename
;        devicename is defined as a peer in a section below.
;
; username@domain
;        Call any SIP user on the Internet
;        (Don't forget to enable DNS SRV records if you want to use this)
;
; devicename/extension
;        If you define a SIP proxy as a peer below, you may call
;        SIP/proxyhostname/user or SIP/user@proxyhostname
;        where the proxyhostname is defined in a section below
;        This syntax also works with ATA's with FXO ports
;
; SIP/username[:password[:md5secret[:authname]]]@host[:port]
;        This form allows you to specify password or md5secret and authname
;        without altering any authentication data in config.
;        Examples:
;
;        SIP/*98@mysipproxy
;        SIP/sales:topsecret::account02@domain.com:5062
;        SIP/12345678::bc53f0ba8ceb1ded2b70e05c3f91de4f:myname@192.168.0.1
;
; IPorHost
;        The next server for this call regardless of domain/peer
;
; All of these dial strings specify the SIP request URI.
; In addition, you can specify a specific To: header by adding an
; exclamation mark after the dial string, like
;
;         SIP/sales@mysipproxy!sales@edvina.net
;
; A new feature for 1.8 allows one to specify a host or IP address to use
; when routing the call. This is typically used in tandem with func_srv if
; multiple methods of reaching the same domain exist. The host or IP address
; is specified after the third slash in the dialstring. Examples:
;
; SIP/devicename/extension/IPorHost
; SIP/username@domain//IPorHost
;
; CLI Commands
; -------------------------------------------------------------
; Useful CLI commands to check peers/users:
;   sip show peers               Show all SIP peers (including friends)
;   sip show registry            Show status of hosts we register with
;
;   sip set debug on             Show all SIP messages
;
;   sip reload                   Reload configuration file
;   sip show settings            Show the current channel configuration
;
;------- Naming devices ------------------------------------------------------
;
; When naming devices, make sure you understand how Asterisk matches calls
; that come in.
;	1. Asterisk checks the SIP From: address username and matches against
;	   names of devices with type=user
;	   The name is the text between square brackets [name]
;	2. Asterisk checks the From: addres and matches the list of devices
;	   with a type=peer
;	3. Asterisk checks the IP address (and port number) that the INVITE
;	   was sent from and matches against any devices with type=peer
;
; Don't mix extensions with the names of the devices. Devices need a unique
; name. The device name is *not* used as phone numbers. Phone numbers are
; anything you declare as an extension in the dialplan (extensions.conf).
;
; When setting up trunks, make sure there's no risk that any From: username
; (caller ID) will match any of your device names, because then Asterisk
; might match the wrong device.
;
; Note: The parameter "username" is not the username and in most cases is
;       not needed at all. Check below. In later releases, it's renamed
;       to "defaultuser" which is a better name, since it is used in
;       combination with the "defaultip" setting.
;-----------------------------------------------------------------------------

; ** Old configuration options **
; The "call-limit" configuation option is considered old is replaced
; by new functionality. To enable callcounters, you use the new 
; "callcounter" setting (for extension states in queue and subscriptions)
; You are encouraged to use the dialplan groupcount functionality
; to enforce call limits instead of using this channel-specific method.
; You can still set limits per device in sip.conf or in a database by using
; "setvar" to set variables that can be used in the dialplan for various limits.

[general]
context=default                 ; Default context for incoming calls
;allowguest=no                  ; Allow or reject guest calls (default is yes)
				; If your Asterisk is connected to the Internet
				; and you have allowguest=yes
				; you want to check which services you offer everyone
				; out there, by enabling them in the default context (see below).
;match_auth_username=yes        ; if available, match user entry using the
                                ; 'username' field from the authentication line
                                ; instead of the From: field.
allowoverlap=no                 ; Disable overlap dialing support. (Default is yes)
;allowoverlap=yes               ; Enable RFC3578 overlap dialing support.
                                ; Can use the Incomplete application to collect the
                                ; needed digits from an ambiguous dialplan match.
;allowoverlap=dtmf              ; Enable overlap dialing support using DTMF delivery
                                ; methods (inband, RFC2833, SIP INFO) in the early
                                ; media phase.  Uses the Incomplete application to
                                ; collect the needed digits.
;allowtransfer=no               ; Disable all transfers (unless enabled in peers or users)
                                ; Default is enabled. The Dial() options 't' and 'T' are not
                                ; related as to whether SIP transfers are allowed or not.
;realm=mydomain.tld             ; Realm for digest authentication
                                ; defaults to "asterisk". If you set a system name in
                                ; asterisk.conf, it defaults to that system name
                                ; Realms MUST be globally unique according to RFC 3261
                                ; Set this to your host name or domain name
;domainsasrealm=no              ; Use domains list as realms
                                ; You can serve multiple Realms specifying several
                                ; 'domain=...' directives (see below). 
                                ; In this case Realm will be based on request 'From'/'To' header
                                ; and should match one of domain names.
                                ; Otherwise default 'realm=...' will be used.

; With the current situation, you can do one of four things:
;  a) Listen on a specific IPv4 address.      Example: bindaddr=192.0.2.1
;  b) Listen on a specific IPv6 address.      Example: bindaddr=2001:db8::1
;  c) Listen on the IPv4 wildcard.            Example: bindaddr=0.0.0.0
;  d) Listen on the IPv4 and IPv6 wildcards.  Example: bindaddr=::
; (You can choose independently for UDP, TCP, and TLS, by specifying different values for
; "udpbindaddr", "tcpbindaddr", and "tlsbindaddr".)
; (Note that using bindaddr=:: will show only a single IPv6 socket in netstat.
;  IPv4 is supported at the same time using IPv4-mapped IPv6 addresses.)
;
; Using bindaddr will only enable UDP support in order to be backwards compatible with those systems
; that were upgraded prior to TCP support. Use udpbindaddr and tcpbindaddr to bind to UDP and TCP
; independently.
;
; You may optionally add a port number. (The default is port 5060 for UDP and TCP, 5061
; for TLS).
;   IPv4 example: bindaddr=0.0.0.0:5062
;   IPv6 example: bindaddr=[::]:5062
;
; The address family of the bound UDP address is used to determine how Asterisk performs
; DNS lookups. In cases a) and c) above, only A records are considered. In case b), only
; AAAA records are considered. In case d), both A and AAAA records are considered. Note,
; however, that Asterisk ignores all records except the first one. In case d), when both A
; and AAAA records are available, either an A or AAAA record will be first, and which one
; depends on the operating system. On systems using glibc, AAAA records are given
; priority.

udpbindaddr=0.0.0.0             ; IP address to bind UDP listen socket to (0.0.0.0 binds to all)
                                ; Optionally add a port number, 192.168.1.1:5062 (default is port 5060)

; When a dialog is started with another SIP endpoint, the other endpoint
; should include an Allow header telling us what SIP methods the endpoint
; implements. However, some endpoints either do not include an Allow header
; or lie about what methods they implement. In the former case, Asterisk
; makes the assumption that the endpoint supports all known SIP methods.
; If you know that your SIP endpoint does not provide support for a specific
; method, then you may provide a comma-separated list of methods that your
; endpoint does not implement in the disallowed_methods option. Note that 
; if your endpoint is truthful with its Allow header, then there is no need 
; to set this option. This option may be set in the general section or may
; be set per endpoint. If this option is set both in the general section and
; in a peer section, then the peer setting completely overrides the general
; setting (i.e. the result is *not* the union of the two options).
;
; Note also that while Asterisk currently will parse an Allow header to learn
; what methods an endpoint supports, the only actual use for this currently
; is for determining if Asterisk may send connected line UPDATE requests and
; MESSAGE requests. Its use may be expanded in the future.
;
; disallowed_methods = UPDATE

;
; Note that the TCP and TLS support for chan_sip is currently considered
; experimental.  Since it is new, all of the related configuration options are
; subject to change in any release.  If they are changed, the changes will
; be reflected in this sample configuration file, as well as in the UPGRADE.txt file.
;
tcpenable=no                    ; Enable server for incoming TCP connections (default is no)
tcpbindaddr=0.0.0.0             ; IP address for TCP server to bind to (0.0.0.0 binds to all interfaces)
                                ; Optionally add a port number, 192.168.1.1:5062 (default is port 5060)

;tlsenable=no                   ; Enable server for incoming TLS (secure) connections (default is no)
;tlsbindaddr=0.0.0.0            ; IP address for TLS server to bind to (0.0.0.0) binds to all interfaces)
                                ; Optionally add a port number, 192.168.1.1:5063 (default is port 5061)
                                ; Remember that the IP address must match the common name (hostname) in the
                                ; certificate, so you don't want to bind a TLS socket to multiple IP addresses.
                                ; For details how to construct a certificate for SIP see 
                                ; http://tools.ietf.org/html/draft-ietf-sip-domain-certs

;tcpauthtimeout = 30            ; tcpauthtimeout specifies the maximum number
				; of seconds a client has to authenticate.  If
				; the client does not authenticate beofre this
				; timeout expires, the client will be
                                ; disconnected. (default: 30 seconds)

;tcpauthlimit = 100             ; tcpauthlimit specifies the maximum number of
				; unauthenticated sessions that will be allowed
                                ; to connect at any given time. (default: 100)

srvlookup=yes                   ; Enable DNS SRV lookups on outbound calls
                                ; Note: Asterisk only uses the first host
                                ; in SRV records
                                ; Disabling DNS SRV lookups disables the
                                ; ability to place SIP calls based on domain
                                ; names to some other SIP users on the Internet
                                ; Specifying a port in a SIP peer definition or
                                ; when dialing outbound calls will supress SRV
                                ; lookups for that peer or call.

;pedantic=yes                   ; Enable checking of tags in headers,
                                ; international character conversions in URIs
                                ; and multiline formatted headers for strict
                                ; SIP compatibility (defaults to "yes")

; See https://wiki.asterisk.org/wiki/display/AST/IP+Quality+of+Service for a description of these parameters.
;tos_sip=cs3                    ; Sets TOS for SIP packets.
;tos_audio=ef                   ; Sets TOS for RTP audio packets.
;tos_video=af41                 ; Sets TOS for RTP video packets.
;tos_text=af41                  ; Sets TOS for RTP text packets.

;cos_sip=3                      ; Sets 802.1p priority for SIP packets.
;cos_audio=5                    ; Sets 802.1p priority for RTP audio packets.
;cos_video=4                    ; Sets 802.1p priority for RTP video packets.
;cos_text=3                     ; Sets 802.1p priority for RTP text packets.

;maxexpiry=3600                 ; Maximum allowed time of incoming registrations
                                ; and subscriptions (seconds)
;minexpiry=60                   ; Minimum length of registrations/subscriptions (default 60)
;defaultexpiry=120              ; Default length of incoming/outgoing registration
;mwiexpiry=3600                 ; Expiry time for outgoing MWI subscriptions
;maxforwards=70			; Setting for the SIP Max-Forwards: header (loop prevention)
				; Default value is 70
;qualifyfreq=60                 ; Qualification: How often to check for the host to be up in seconds
				; and reported in milliseconds with sip show settings.
                                ; Set to low value if you use low timeout for NAT of UDP sessions
				; Default: 60
;qualifygap=100			; Number of milliseconds between each group of peers being qualified
				; Default: 100
;qualifypeers=1			; Number of peers in a group to be qualified at the same time
				; Default: 1
;notifymimetype=text/plain      ; Allow overriding of mime type in MWI NOTIFY
;buggymwi=no                    ; Cisco SIP firmware doesn't support the MWI RFC
                                ; fully. Enable this option to not get error messages
                                ; when sending MWI to phones with this bug.
;mwi_from=asterisk              ; When sending MWI NOTIFY requests, use this setting in
                                ; the From: header as the "name" portion. Also fill the
			        ; "user" portion of the URI in the From: header with this
			        ; value if no fromuser is set
			        ; Default: empty
;vmexten=voicemail              ; dialplan extension to reach mailbox sets the
                                ; Message-Account in the MWI notify message
                                ; defaults to "asterisk"

; Codec negotiation
;
; When Asterisk is receiving a call, the codec will initially be set to the
; first codec in the allowed codecs defined for the user receiving the call
; that the caller also indicates that it supports. But, after the caller
; starts sending RTP, Asterisk will switch to using whatever codec the caller
; is sending.
;
; When Asterisk is placing a call, the codec used will be the first codec in
; the allowed codecs that the callee indicates that it supports. Asterisk will
; *not* switch to whatever codec the callee is sending.
;
;preferred_codec_only=yes       ; Respond to a SIP invite with the single most preferred codec
                                ; rather than advertising all joint codec capabilities. This
                                ; limits the other side's codec choice to exactly what we prefer.

;disallow=all                   ; First disallow all codecs
;allow=ulaw                     ; Allow codecs in order of preference
;allow=ilbc                     ; see https://wiki.asterisk.org/wiki/display/AST/RTP+Packetization
				; for framing options
;
; This option specifies a preference for which music on hold class this channel
; should listen to when put on hold if the music class has not been set on the
; channel with Set(CHANNEL(musicclass)=whatever) in the dialplan, and the peer
; channel putting this one on hold did not suggest a music class.
;
; This option may be specified globally, or on a per-user or per-peer basis.
;
;mohinterpret=default
;
; This option specifies which music on hold class to suggest to the peer channel
; when this channel places the peer on hold. It may be specified globally or on
; a per-user or per-peer basis.
;
;mohsuggest=default
;
;parkinglot=plaza               ; Sets the default parking lot for call parking
                                ; This may also be set for individual users/peers
                                ; Parkinglots are configured in features.conf
;language=en                    ; Default language setting for all users/peers
                                ; This may also be set for individual users/peers
;relaxdtmf=yes                  ; Relax dtmf handling
;trustrpid = no                 ; If Remote-Party-ID should be trusted
;sendrpid = yes                 ; If Remote-Party-ID should be sent (defaults to no)
;sendrpid = rpid                ; Use the "Remote-Party-ID" header
                                ; to send the identity of the remote party
                                ; This is identical to sendrpid=yes
;sendrpid = pai                 ; Use the "P-Asserted-Identity" header
                                ; to send the identity of the remote party
;rpid_update = no               ; In certain cases, the only method by which a connected line
                                ; change may be immediately transmitted is with a SIP UPDATE request.
                                ; If communicating with another Asterisk server, and you wish to be able
                                ; transmit such UPDATE messages to it, then you must enable this option.
                                ; Otherwise, we will have to wait until we can send a reinvite to
                                ; transmit the information.
;prematuremedia=no              ; Some ISDN links send empty media frames before 
                                ; the call is in ringing or progress state. The SIP 
                                ; channel will then send 183 indicating early media
                                ; which will be empty - thus users get no ring signal.
                                ; Setting this to "yes" will stop any media before we have
                                ; call progress (meaning the SIP channel will not send 183 Session
                                ; Progress for early media). Default is "yes". Also make sure that
                                ; the SIP peer is configured with progressinband=never. 
                                ;
                                ; In order for "noanswer" applications to work, you need to run
                                ; the progress() application in the priority before the app.

;progressinband=never           ; If we should generate in-band ringing always
                                ; use 'never' to never use in-band signalling, even in cases
                                ; where some buggy devices might not render it
                                ; Valid values: yes, no, never Default: never
;useragent=Asterisk PBX         ; Allows you to change the user agent string
                                ; The default user agent string also contains the Asterisk
                                ; version. If you don't want to expose this, change the
                                ; useragent string.
;promiscredir = no              ; If yes, allows 302 or REDIR to non-local SIP address
                                ; Note that promiscredir when redirects are made to the
                                ; local system will cause loops since Asterisk is incapable
                                ; of performing a "hairpin" call.
;usereqphone = no               ; If yes, ";user=phone" is added to uri that contains
                                ; a valid phone number
;dtmfmode = rfc2833             ; Set default dtmfmode for sending DTMF. Default: rfc2833
                                ; Other options:
                                ; info : SIP INFO messages (application/dtmf-relay)
                                ; shortinfo : SIP INFO messages (application/dtmf)
                                ; inband : Inband audio (requires 64 kbit codec -alaw, ulaw)
                                ; auto : Use rfc2833 if offered, inband otherwise

;compactheaders = yes           ; send compact sip headers.
;
;videosupport=yes               ; Turn on support for SIP video. You need to turn this
                                ; on in this section to get any video support at all.
                                ; You can turn it off on a per peer basis if the general
                                ; video support is enabled, but you can't enable it for
                                ; one peer only without enabling in the general section.
                                ; If you set videosupport to "always", then RTP ports will
                                ; always be set up for video, even on clients that don't
                                ; support it.  This assists callfile-derived calls and
                                ; certain transferred calls to use always use video when
                                ; available. [yes|NO|always]

;maxcallbitrate=384             ; Maximum bitrate for video calls (default 384 kb/s)
                                ; Videosupport and maxcallbitrate is settable
                                ; for peers and users as well
;callevents=no                  ; generate manager events when sip ua
                                ; performs events (e.g. hold)
;authfailureevents=no           ; generate manager "peerstatus" events when peer can't
                                ; authenticate with Asterisk. Peerstatus will be "rejected".
;alwaysauthreject = yes         ; When an incoming INVITE or REGISTER is to be rejected,
                                ; for any reason, always reject with an identical response
                                ; equivalent to valid username and invalid password/hash
                                ; instead of letting the requester know whether there was
                                ; a matching user or peer for their request.  This reduces
                                ; the ability of an attacker to scan for valid SIP usernames.
                                ; This option is set to "yes" by default.

;auth_options_requests = yes    ; Enabling this option will authenticate OPTIONS requests just like
                                ; INVITE requests are.  By default this option is disabled.

;g726nonstandard = yes          ; If the peer negotiates G726-32 audio, use AAL2 packing
                                ; order instead of RFC3551 packing order (this is required
                                ; for Sipura and Grandstream ATAs, among others). This is
                                ; contrary to the RFC3551 specification, the peer _should_
                                ; be negotiating AAL2-G726-32 instead :-(
;outboundproxy=proxy.provider.domain            ; send outbound signaling to this proxy, not directly to the devices
;outboundproxy=proxy.provider.domain:8080       ; send outbound signaling to this proxy, not directly to the devices
;outboundproxy=proxy.provider.domain,force      ; Send ALL outbound signalling to proxy, ignoring route: headers
;outboundproxy=tls://proxy.provider.domain      ; same as '=proxy.provider.domain' except we try to connect with tls
;outboundproxy=192.0.2.1                        ; IPv4 address literal (default port is 5060)
;outboundproxy=2001:db8::1                      ; IPv6 address literal (default port is 5060)
;outboundproxy=192.168.0.2.1:5062               ; IPv4 address literal with explicit port
;outboundproxy=[2001:db8::1]:5062               ; IPv6 address literal with explicit port
;                                               ; (could also be tcp,udp) - defining transports on the proxy line only
;                                               ; applies for the global proxy, otherwise use the transport= option
;matchexternaddrlocally = yes     ; Only substitute the externaddr or externhost setting if it matches
                                ; your localnet setting. Unless you have some sort of strange network
                                ; setup you will not need to enable this.

;dynamic_exclude_static = yes   ; Disallow all dynamic hosts from registering
                                ; as any IP address used for staticly defined
                                ; hosts.  This helps avoid the configuration
                                ; error of allowing your users to register at
                                ; the same address as a SIP provider.

;contactdeny=0.0.0.0/0.0.0.0           ; Use contactpermit and contactdeny to
;contactpermit=172.16.0.0/255.255.0.0  ; restrict at what IPs your users may
                                       ; register their phones.

;engine=asterisk                ; RTP engine to use when communicating with the device

;
; If regcontext is specified, Asterisk will dynamically create and destroy a
; NoOp priority 1 extension for a given peer who registers or unregisters with
; us and have a "regexten=" configuration item.
; Multiple contexts may be specified by separating them with '&'. The
; actual extension is the 'regexten' parameter of the registering peer or its
; name if 'regexten' is not provided.  If more than one context is provided,
; the context must be specified within regexten by appending the desired
; context after '@'.  More than one regexten may be supplied if they are
; separated by '&'.  Patterns may be used in regexten.
;
;regcontext=sipregistrations
;regextenonqualify=yes          ; Default "no"
                                ; If you have qualify on and the peer becomes unreachable
                                ; this setting will enforce inactivation of the regexten
                                ; extension for the peer
;legacy_useroption_parsing=yes	; Default "no"      ; If you have this option enabled and there are semicolons
                                                    ; in the user field of a sip URI, the field be truncated
                                                    ; at the first semicolon seen. This effectively makes
                                                    ; semicolon a non-usable character for peer names, extensions,
                                                    ; and maybe other, less tested things.  This can be useful
                                                    ; for improving compatability with devices that like to use
                                                    ; user options for whatever reason.  The behavior is similar to
                                                    ; how SIP URI's were typically handled in 1.6.2, hence the name.

; The shrinkcallerid function removes '(', ' ', ')', non-trailing '.', and '-' not
; in square brackets.  For example, the caller id value 555.5555 becomes 5555555
; when this option is enabled.  Disabling this option results in no modification
; of the caller id value, which is necessary when the caller id represents something
; that must be preserved.  This option can only be used in the [general] section.
; By default this option is on.
;
;shrinkcallerid=yes     ; on by default


;use_q850_reason = no ; Default "no"
                      ; Set to yes add Reason header and use Reason header if it is available.
;
;------------------------ TLS settings ------------------------------------------------------------
;tlscertfile=</path/to/certificate.pem> ; Certificate file (*.pem format only) to use for TLS connections
                                        ; default is to look for "asterisk.pem" in current directory

;tlsprivatekey=</path/to/private.pem> ; Private key file (*.pem format only) for TLS connections.
                                      ; If no tlsprivatekey is specified, tlscertfile is searched for
                                      ; for both public and private key.

;tlscafile=</path/to/certificate>
;        If the server your connecting to uses a self signed certificate
;        you should have their certificate installed here so the code can
;        verify the authenticity of their certificate.

;tlscapath=</path/to/ca/dir>
;        A directory full of CA certificates.  The files must be named with
;        the CA subject name hash value.
;        (see man SSL_CTX_load_verify_locations for more info)

;tlsdontverifyserver=[yes|no]
;        If set to yes, don't verify the servers certificate when acting as
;        a client.  If you don't have the server's CA certificate you can
;        set this and it will connect without requiring tlscafile to be set.
;        Default is no.

;tlscipher=<SSL cipher string>
;        A string specifying which SSL ciphers to use or not use
;        A list of valid SSL cipher strings can be found at:
;                http://www.openssl.org/docs/apps/ciphers.html#CIPHER_STRINGS
;
;tlsclientmethod=tlsv1     ; values include tlsv1, sslv3, sslv2.
                           ; Specify protocol for outbound client connections.
                           ; If left unspecified, the default is sslv2.
;
;--------------------------- SIP timers ----------------------------------------------------
; These timers are used primarily in INVITE transactions.
; The default for Timer T1 is 500 ms or the measured run-trip time between
; Asterisk and the device if you have qualify=yes for the device.
;
;t1min=100                      ; Minimum roundtrip time for messages to monitored hosts
                                ; Defaults to 100 ms
;timert1=500                    ; Default T1 timer
                                ; Defaults to 500 ms or the measured round-trip
                                ; time to a peer (qualify=yes).
;timerb=32000                   ; Call setup timer. If a provisional response is not received
                                ; in this amount of time, the call will autocongest
                                ; Defaults to 64*timert1

;--------------------------- RTP timers ----------------------------------------------------
; These timers are currently used for both audio and video streams. The RTP timeouts
; are only applied to the audio channel.
; The settings are settable in the global section as well as per device
;
;rtptimeout=60                  ; Terminate call if 60 seconds of no RTP or RTCP activity
                                ; on the audio channel
                                ; when we're not on hold. This is to be able to hangup
                                ; a call in the case of a phone disappearing from the net,
                                ; like a powerloss or grandma tripping over a cable.
;rtpholdtimeout=300             ; Terminate call if 300 seconds of no RTP or RTCP activity
                                ; on the audio channel
                                ; when we're on hold (must be > rtptimeout)
;rtpkeepalive=<secs>            ; Send keepalives in the RTP stream to keep NAT open
                                ; (default is off - zero)

;--------------------------- SIP Session-Timers (RFC 4028)------------------------------------
; SIP Session-Timers provide an end-to-end keep-alive mechanism for active SIP sessions.
; This mechanism can detect and reclaim SIP channels that do not terminate through normal
; signaling procedures. Session-Timers can be configured globally or at a user/peer level.
; The operation of Session-Timers is driven by the following configuration parameters:
;
; * session-timers    - Session-Timers feature operates in the following three modes:
;                            originate : Request and run session-timers always
;                            accept    : Run session-timers only when requested by other UA
;                            refuse    : Do not run session timers in any case
;                       The default mode of operation is 'accept'.
; * session-expires   - Maximum session refresh interval in seconds. Defaults to 1800 secs.
; * session-minse     - Minimum session refresh interval in seconds. Defualts to 90 secs.
; * session-refresher - The session refresher (uac|uas). Defaults to 'uas'.
;
;session-timers=originate
;session-expires=600
;session-minse=90
;session-refresher=uas
;
;--------------------------- SIP DEBUGGING ---------------------------------------------------
;sipdebug = yes                 ; Turn on SIP debugging by default, from
                                ; the moment the channel loads this configuration
;recordhistory=yes              ; Record SIP history by default
                                ; (see sip history / sip no history)
;dumphistory=yes                ; Dump SIP history at end of SIP dialogue
                                ; SIP history is output to the DEBUG logging channel


;--------------------------- STATUS NOTIFICATIONS (SUBSCRIPTIONS) ----------------------------
; You can subscribe to the status of extensions with a "hint" priority
; (See extensions.conf.sample for examples)
; chan_sip support two major formats for notifications: dialog-info and SIMPLE
;
; You will get more detailed reports (busy etc) if you have a call counter enabled
; for a device.
;
; If you set the busylevel, we will indicate busy when we have a number of calls that
; matches the busylevel treshold.
;
; For queues, you will need this level of detail in status reporting, regardless
; if you use SIP subscriptions. Queues and manager use the same internal interface
; for reading status information.
;
; Note: Subscriptions does not work if you have a realtime dialplan and use the
; realtime switch.
;
;allowsubscribe=no              ; Disable support for subscriptions. (Default is yes)
;subscribecontext = default     ; Set a specific context for SUBSCRIBE requests
                                ; Useful to limit subscriptions to local extensions
                                ; Settable per peer/user also
;notifyringing = no             ; Control whether subscriptions already INUSE get sent
                                ; RINGING when another call is sent (default: yes)
;notifyhold = yes               ; Notify subscriptions on HOLD state (default: no)
                                ; Turning on notifyringing and notifyhold will add a lot
                                ; more database transactions if you are using realtime.
;notifycid = yes                ; Control whether caller ID information is sent along with
                                ; dialog-info+xml notifications (supported by snom phones).
                                ; Note that this feature will only work properly when the
                                ; incoming call is using the same extension and context that
                                ; is being used as the hint for the called extension.  This means
                                ; that it won't work when using subscribecontext for your sip
                                ; user or peer (if subscribecontext is different than context).
                                ; This is also limited to a single caller, meaning that if an
                                ; extension is ringing because multiple calls are incoming,
                                ; only one will be used as the source of caller ID.  Specify
                                ; 'ignore-context' to ignore the called context when looking
                                ; for the caller's channel.  The default value is 'no.' Setting
                                ; notifycid to 'ignore-context' also causes call-pickups attempted
                                ; via SNOM's NOTIFY mechanism to set the context for the call pickup
                                ; to PICKUPMARK.
;callcounter = yes              ; Enable call counters on devices. This can be set per
                                ; device too.

;----------------------------------------- T.38 FAX SUPPORT ----------------------------------
;
; This setting is available in the [general] section as well as in device configurations.
; Setting this to yes enables T.38 FAX (UDPTL) on SIP calls; it defaults to off.
;
; t38pt_udptl = yes            ; Enables T.38 with FEC error correction.
; t38pt_udptl = yes,fec        ; Enables T.38 with FEC error correction.
; t38pt_udptl = yes,redundancy ; Enables T.38 with redundancy error correction.
; t38pt_udptl = yes,none       ; Enables T.38 with no error correction.
;
; In some cases, T.38 endpoints will provide a T38FaxMaxDatagram value (during T.38 setup) that
; is based on an incorrect interpretation of the T.38 recommendation, and results in failures
; because Asterisk does not believe it can send T.38 packets of a reasonable size to that
; endpoint (Cisco media gateways are one example of this situation). In these cases, during a
; T.38 call you will see warning messages on the console/in the logs from the Asterisk UDPTL
; stack complaining about lack of buffer space to send T.38 FAX packets. If this occurs, you
; can set an override (globally, or on a per-device basis) to make Asterisk ignore the
; T38FaxMaxDatagram value specified by the other endpoint, and use a configured value instead.
; This can be done by appending 'maxdatagram=<value>' to the t38pt_udptl configuration option,
; like this:
;
; t38pt_udptl = yes,fec,maxdatagram=400 ; Enables T.38 with FEC error correction and overrides
;                                       ; the other endpoint's provided value to assume we can
;                                       ; send 400 byte T.38 FAX packets to it.
;
; FAX detection will cause the SIP channel to jump to the 'fax' extension (if it exists)
; based one or more events being detected. The events that can be detected are an incoming
; CNG tone or an incoming T.38 re-INVITE request.
;
; faxdetect = yes		; Default 'no', 'yes' enables both CNG and T.38 detection
; faxdetect = cng		; Enables only CNG detection
; faxdetect = t38		; Enables only T.38 detection
;
;----------------------------------------- OUTBOUND SIP REGISTRATIONS  ------------------------
; Asterisk can register as a SIP user agent to a SIP proxy (provider)
; Format for the register statement is:
;       register => [peer?][transport://]user[@domain][:secret[:authuser]]@host[:port][/extension][~expiry]
;
;
;
; domain is either
;	- domain in DNS
; 	- host name in DNS
;	- the name of a peer defined below or in realtime
; The domain is where you register your username, so your SIP uri you are registering to
; is username@domain
;
; If no extension is given, the 's' extension is used. The extension needs to
; be defined in extensions.conf to be able to accept calls from this SIP proxy
; (provider).
;
; A similar effect can be achieved by adding a "callbackextension" option in a peer section.
; this is equivalent to having the following line in the general section:
;
;        register => username:secret@host/callbackextension
;
; and more readable because you don't have to write the parameters in two places
; (note that the "port" is ignored - this is a bug that should be fixed).
;
; Note that a register= line doesn't mean that we will match the incoming call in any
; other way than described above. If you want to control where the call enters your
; dialplan, which context, you want to define a peer with the hostname of the provider's
; server. If the provider has multiple servers to place calls to your system, you need
; a peer for each server.
;
; Beginning with Asterisk version 1.6.2, the "user" portion of the register line may
; contain a port number. Since the logical separator between a host and port number is a
; ':' character, and this character is already used to separate between the optional "secret"
; and "authuser" portions of the line, there is a bit of a hoop to jump through if you wish
; to use a port here. That is, you must explicitly provide a "secret" and "authuser" even if
; they are blank. See the third example below for an illustration.
;
;
; Examples:
;
;register => 1234:password@mysipprovider.com
;
;     This will pass incoming calls to the 's' extension
;
;
;register => 2345:password@sip_proxy/1234
;
;    Register 2345 at sip provider 'sip_proxy'.  Calls from this provider
;    connect to local extension 1234 in extensions.conf, default context,
;    unless you configure a [sip_proxy] section below, and configure a
;    context.
;    Tip 1: Avoid assigning hostname to a sip.conf section like [provider.com]
;    Tip 2: Use separate inbound and outbound sections for SIP providers
;           (instead of type=friend) if you have calls in both directions
;
;register => 3456@mydomain:5082::@mysipprovider.com
;
;    Note that in this example, the optional authuser and secret portions have
;    been left blank because we have specified a port in the user section
;
;register => tls://username:xxxxxx@sip-tls-proxy.example.org
;
;    The 'transport' part defaults to 'udp' but may also be 'tcp' or 'tls'.
;    Using 'udp://' explicitly is also useful in case the username part
;    contains a '/' ('user/name').

;registertimeout=20             ; retry registration calls every 20 seconds (default)
;registerattempts=10            ; Number of registration attempts before we give up
                                ; 0 = continue forever, hammering the other server
                                ; until it accepts the registration
                                ; Default is 0 tries, continue forever

;----------------------------------------- OUTBOUND MWI SUBSCRIPTIONS -------------------------
; Asterisk can subscribe to receive the MWI from another SIP server and store it locally for retrieval
; by other phones. At this time, you can only subscribe using UDP as the transport.
; Format for the mwi register statement is:
;       mwi => user[:secret[:authuser]]@host[:port]/mailbox
;
; Examples:
;mwi => 1234:password@mysipprovider.com/1234
;mwi => 1234:password@myportprovider.com:6969/1234
;mwi => 1234:password:authuser@myauthprovider.com/1234
;mwi => 1234:password:authuser@myauthportprovider.com:6969/1234
;
; MWI received will be stored in the 1234 mailbox of the SIP_Remote context. It can be used by other phones by following the below:
; mailbox=1234@SIP_Remote
;----------------------------------------- NAT SUPPORT ------------------------
;
; WARNING: SIP operation behind a NAT is tricky and you really need
; to read and understand well the following section.
;
; When Asterisk is behind a NAT device, the "local" address (and port) that
; a socket is bound to has different values when seen from the inside or
; from the outside of the NATted network. Unfortunately this address must
; be communicated to the outside (e.g. in SIP and SDP messages), and in
; order to determine the correct value Asterisk needs to know:
;
; + whether it is talking to someone "inside" or "outside" of the NATted network.
;   This is configured by assigning the "localnet" parameter with a list
;   of network addresses that are considered "inside" of the NATted network.
;   IF LOCALNET IS NOT SET, THE EXTERNAL ADDRESS WILL NOT BE SET CORRECTLY.
;   Multiple entries are allowed, e.g. a reasonable set is the following:
;
;      localnet=192.168.0.0/255.255.0.0 ; RFC 1918 addresses
;      localnet=10.0.0.0/255.0.0.0      ; Also RFC1918
;      localnet=172.16.0.0/12           ; Another RFC1918 with CIDR notation
;      localnet=169.254.0.0/255.255.0.0 ; Zero conf local network
;
; + the "externally visible" address and port number to be used when talking
;   to a host outside the NAT. This information is derived by one of the
;   following (mutually exclusive) config file parameters:
;
;   a. "externaddr = hostname[:port]" specifies a static address[:port] to
;      be used in SIP and SDP messages.
;      The hostname is looked up only once, when [re]loading sip.conf .
;      If a port number is not present, use the port specified in the "udpbindaddr"
;      (which is not guaranteed to work correctly, because a NAT box might remap the
;      port number as well as the address).
;      This approach can be useful if you have a NAT device where you can
;      configure the mapping statically. Examples:
;
;        externaddr = 12.34.56.78          ; use this address.
;        externaddr = 12.34.56.78:9900     ; use this address and port.
;        externaddr = mynat.my.org:12600   ; Public address of my nat box.
;        externtcpport = 9900   ; The externally mapped tcp port, when Asterisk is behind a static NAT or PAT. 
;                               ; externtcpport will default to the externaddr or externhost port if either one is set. 
;        externtlsport = 12600  ; The externally mapped tls port, when Asterisk is behind a static NAT or PAT.
;                               ; externtlsport port will default to the RFC designated port of 5061.	
;
;   b. "externhost = hostname[:port]" is similar to "externaddr" except
;      that the hostname is looked up every "externrefresh" seconds
;      (default 10s). This can be useful when your NAT device lets you choose
;      the port mapping, but the IP address is dynamic.
;      Beware, you might suffer from service disruption when the name server
;      resolution fails. Examples:
;
;        externhost=foo.dyndns.net       ; refreshed periodically
;        externrefresh=180               ; change the refresh interval
;
;   Note that at the moment all these mechanism work only for the SIP socket.
;   The IP address discovered with externaddr/externhost is reused for
;   media sessions as well, but the port numbers are not remapped so you
;   may still experience problems.
;
; NOTE 1: in some cases, NAT boxes will use different port numbers in
; the internal<->external mapping. In these cases, the "externaddr" and
; "externhost" might not help you configure addresses properly.
;
; NOTE 2: when using "externaddr" or "externhost", the address part is
; also used as the external address for media sessions. Thus, the port
; information in the SDP may be wrong!
;
; In addition to the above, Asterisk has an additional "nat" parameter to
; address NAT-related issues in incoming SIP or media sessions.
; In particular, depending on the 'nat= ' settings described below, Asterisk
; may override the address/port information specified in the SIP/SDP messages,
; and use the information (sender address) supplied by the network stack instead.
; However, this is only useful if the external traffic can reach us.
; The following settings are allowed (both globally and in individual sections):
;
<<<<<<< HEAD
;        nat = no                ; Default. Use rport if the remote side says to use it.
;        nat = force_rport       ; Force rport to always be on.
;        nat = yes               ; Force rport to always be on and perform comedia RTP handling.
;        nat = comedia           ; Use rport if the remote side says to use it and perform comedia RTP handling.
;
; 'comedia RTP handling' refers to the technique of sending RTP to the port that the
; the other endpoint's RTP arrived from, and means 'connection-oriented media'. This is
; only partially related to RFC 4145 which was referred to as COMEDIA while it was in
; draft form. This method is used to accomodate endpoints that may be located behind
; NAT devices, and as such the port number they tell Asterisk to send RTP packets to
; for their media streams is not actual port number that will be used on the nearer
; side of the NAT.
=======
;        nat = no                ; Use NAT mode only according to RFC3581 (;rport)
;        nat = yes               ; Always ignore info and assume NAT (default)
;        nat = never             ; Never attempt NAT mode or RFC3581 support
;        nat = route             ; route = Assume NAT, don't send rport 
;                                ; (work around more UNIDEN bugs)
>>>>>>> 41b7c6ff
;
; IT IS IMPORTANT TO NOTE that if the nat setting in the general section differs from
; the nat setting in a peer definition, then the peer username will be discoverable
; by outside parties as Asterisk will respond to different ports for defined and
; undefined peers. For this reason it is recommended to ONLY DEFINE NAT SETTINGS IN THE
<<<<<<< HEAD
; GENERAL SECTION. Specifically, if nat=force_rport in one section and nat=no in the
; other, then valid users with settings differing from those in the general section will
; be discoverable.
;
; In addition to these settings, Asterisk *always* uses 'symmetric RTP' mode as defined by
; RFC 4961; Asterisk will always send RTP packets from the same port number it expects
; to receive them on.
;
; The IP address used for media (audio, video, and text) in the SDP can also be overridden by using
; the media_address configuration option. This is only applicable to the general section and
; can not be set per-user or per-peer.
;
; media_address = 172.16.42.1
;
; Through the use of the res_stun_monitor module, Asterisk has the ability to detect when the
; perceived external network address has changed.  When the stun_monitor is installed and
; configured, chan_sip will renew all outbound registrations when the monitor detects any sort
; of network change has occurred. By default this option is enabled, but only takes effect once
; res_stun_monitor is configured.  If res_stun_monitor is enabled and you wish to not
; generate all outbound registrations on a network change, use the option below to disable
; this feature.
;
; subscribe_network_change_event = yes ; on by default
=======
; GENERAL SECTION. Specifically, if nat=route or nat=yes in one section and nat=no or
; nat=never in the other, then valid peers with settings differing from those in the
; general section will be discoverable.
>>>>>>> 41b7c6ff

;----------------------------------- MEDIA HANDLING --------------------------------
; By default, Asterisk tries to re-invite media streams to an optimal path. If there's
; no reason for Asterisk to stay in the media path, the media will be redirected.
; This does not really work well in the case where Asterisk is outside and the
; clients are on the inside of a NAT. In that case, you want to set directmedia=nonat.
;
;directmedia=yes                ; Asterisk by default tries to redirect the
                                ; RTP media stream to go directly from
                                ; the caller to the callee.  Some devices do not
                                ; support this (especially if one of them is behind a NAT).
                                ; The default setting is YES. If you have all clients
                                ; behind a NAT, or for some other reason want Asterisk to
                                ; stay in the audio path, you may want to turn this off.

                                ; This setting also affect direct RTP
                                ; at call setup (a new feature in 1.4 - setting up the
                                ; call directly between the endpoints instead of sending
                                ; a re-INVITE).

                                ; Additionally this option does not disable all reINVITE operations.
                                ; It only controls Asterisk generating reINVITEs for the specific
                                ; purpose of setting up a direct media path. If a reINVITE is
                                ; needed to switch a media stream to inactive (when placed on
                                ; hold) or to T.38, it will still be done, regardless of this 
                                ; setting. Note that direct T.38 is not supported.

;directmedia=nonat              ; An additional option is to allow media path redirection
                                ; (reinvite) but only when the peer where the media is being
                                ; sent is known to not be behind a NAT (as the RTP core can
                                ; determine it based on the apparent IP address the media
                                ; arrives from).

;directmedia=update             ; Yet a third option... use UPDATE for media path redirection,
                                ; instead of INVITE. This can be combined with 'nonat', as
                                ; 'directmedia=update,nonat'. It implies 'yes'.

;directrtpsetup=yes             ; Enable the new experimental direct RTP setup. This sets up
                                ; the call directly with media peer-2-peer without re-invites.
                                ; Will not work for video and cases where the callee sends
                                ; RTP payloads and fmtp headers in the 200 OK that does not match the
                                ; callers INVITE. This will also fail if directmedia is enabled when
                                ; the device is actually behind NAT.

;directmediadeny=0.0.0.0/0      ; Use directmediapermit and directmediadeny to restrict 
;directmediapermit=172.16.0.0/16; which peers should be able to pass directmedia to each other
                                ; (There is no default setting, this is just an example)
                                ; Use this if some of your phones are on IP addresses that
                                ; can not reach each other directly. This way you can force 
                                ; RTP to always flow through asterisk in such cases.

;ignoresdpversion=yes           ; By default, Asterisk will honor the session version
                                ; number in SDP packets and will only modify the SDP
                                ; session if the version number changes. This option will
                                ; force asterisk to ignore the SDP session version number
                                ; and treat all SDP data as new data.  This is required
                                ; for devices that send us non standard SDP packets
                                ; (observed with Microsoft OCS). By default this option is
                                ; off.

;sdpsession=Asterisk PBX        ; Allows you to change the SDP session name string, (s=)
                                ; Like the useragent parameter, the default user agent string
                                ; also contains the Asterisk version.
;sdpowner=root                  ; Allows you to change the username field in the SDP owner string, (o=)
                                ; This field MUST NOT contain spaces
;encryption=no                  ; Whether to offer SRTP encrypted media (and only SRTP encrypted media)
                                ; on outgoing calls to a peer. Calls will fail with HANGUPCAUSE=58 if
                                ; the peer does not support SRTP. Defaults to no.

;----------------------------------------- REALTIME SUPPORT ------------------------
; For additional information on ARA, the Asterisk Realtime Architecture,
; please read https://wiki.asterisk.org/wiki/display/AST/Realtime+Database+Configuration
;
;rtcachefriends=yes             ; Cache realtime friends by adding them to the internal list
                                ; just like friends added from the config file only on a
                                ; as-needed basis? (yes|no)

;rtsavesysname=yes              ; Save systemname in realtime database at registration
                                ; Default= no

;rtupdate=yes                   ; Send registry updates to database using realtime? (yes|no)
                                ; If set to yes, when a SIP UA registers successfully, the ip address,
                                ; the origination port, the registration period, and the username of
                                ; the UA will be set to database via realtime.
                                ; If not present, defaults to 'yes'. Note: realtime peers will
                                ; probably not function across reloads in the way that you expect, if
                                ; you turn this option off.
;rtautoclear=yes                ; Auto-Expire friends created on the fly on the same schedule
                                ; as if it had just registered? (yes|no|<seconds>)
                                ; If set to yes, when the registration expires, the friend will
                                ; vanish from the configuration until requested again. If set
                                ; to an integer, friends expire within this number of seconds
                                ; instead of the registration interval.

;ignoreregexpire=yes            ; Enabling this setting has two functions:
                                ;
                                ; For non-realtime peers, when their registration expires, the
                                ; information will _not_ be removed from memory or the Asterisk database
                                ; if you attempt to place a call to the peer, the existing information
                                ; will be used in spite of it having expired
                                ;
                                ; For realtime peers, when the peer is retrieved from realtime storage,
                                ; the registration information will be used regardless of whether
                                ; it has expired or not; if it expires while the realtime peer
                                ; is still in memory (due to caching or other reasons), the
                                ; information will not be removed from realtime storage

;----------------------------------------- SIP DOMAIN SUPPORT ------------------------
; Incoming INVITE and REFER messages can be matched against a list of 'allowed'
; domains, each of which can direct the call to a specific context if desired.
; By default, all domains are accepted and sent to the default context or the
; context associated with the user/peer placing the call.
; REGISTER to non-local domains will be automatically denied if a domain
; list is configured.
;
; Domains can be specified using:
; domain=<domain>[,<context>]
; Examples:
; domain=myasterisk.dom
; domain=customer.com,customer-context
;
; In addition, all the 'default' domains associated with a server should be
; added if incoming request filtering is desired.
; autodomain=yes
;
; To disallow requests for domains not serviced by this server:
; allowexternaldomains=no

;domain=mydomain.tld,mydomain-incoming
                                ; Add domain and configure incoming context
                                ; for external calls to this domain
;domain=1.2.3.4                 ; Add IP address as local domain
                                ; You can have several "domain" settings
;allowexternaldomains=no        ; Disable INVITE and REFER to non-local domains
                                ; Default is yes
;autodomain=yes                 ; Turn this on to have Asterisk add local host
                                ; name and local IP to domain list.

; fromdomain=mydomain.tld       ; When making outbound SIP INVITEs to
                                ; non-peers, use your primary domain "identity"
                                ; for From: headers instead of just your IP
                                ; address. This is to be polite and
                                ; it may be a mandatory requirement for some
                                ; destinations which do not have a prior
                                ; account relationship with your server.

;------------------------------ Advice of Charge CONFIGURATION --------------------------
; snom_aoc_enabled = yes;     ; This options turns on and off support for sending AOC-D and
                              ; AOC-E to snom endpoints.  This option can be used both in the
                              ; peer and global scope.  The default for this option is off.


;------------------------------ JITTER BUFFER CONFIGURATION --------------------------
; jbenable = yes              ; Enables the use of a jitterbuffer on the receiving side of a
                              ; SIP channel. Defaults to "no". An enabled jitterbuffer will
                              ; be used only if the sending side can create and the receiving
                              ; side can not accept jitter. The SIP channel can accept jitter,
                              ; thus a jitterbuffer on the receive SIP side will be used only
                              ; if it is forced and enabled.

; jbforce = no                ; Forces the use of a jitterbuffer on the receive side of a SIP
                              ; channel. Defaults to "no".

; jbmaxsize = 200             ; Max length of the jitterbuffer in milliseconds.

; jbresyncthreshold = 1000    ; Jump in the frame timestamps over which the jitterbuffer is
                              ; resynchronized. Useful to improve the quality of the voice, with
                              ; big jumps in/broken timestamps, usually sent from exotic devices
                              ; and programs. Defaults to 1000.

; jbimpl = fixed              ; Jitterbuffer implementation, used on the receiving side of a SIP
                              ; channel. Two implementations are currently available - "fixed"
                              ; (with size always equals to jbmaxsize) and "adaptive" (with
                              ; variable size, actually the new jb of IAX2). Defaults to fixed.

; jbtargetextra = 40          ; This option only affects the jb when 'jbimpl = adaptive' is set.
                              ; The option represents the number of milliseconds by which the new jitter buffer
                              ; will pad its size. the default is 40, so without modification, the new
                              ; jitter buffer will set its size to the jitter value plus 40 milliseconds.
                              ; increasing this value may help if your network normally has low jitter,
                              ; but occasionally has spikes.

; jblog = no                  ; Enables jitterbuffer frame logging. Defaults to "no".

;----------------------------- SIP_CAUSE reporting ---------------------------------
; storesipcause = no          ; This option causes chan_sip to set the
			      ; HASH(SIP_CAUSE,<channel name>) channel variable
			      ; to the value of the last sip response.
			      ; WARNING: enabling this option carries a
			      ; significant performance burden. It should only
			      ; be used in low call volume situations. This
                              ; option defaults to "no".

;-----------------------------------------------------------------------------------

[authentication]
; Global credentials for outbound calls, i.e. when a proxy challenges your
; Asterisk server for authentication. These credentials override
; any credentials in peer/register definition if realm is matched.
;
; This way, Asterisk can authenticate for outbound calls to other
; realms. We match realm on the proxy challenge and pick an set of
; credentials from this list
; Syntax:
;        auth = <user>:<secret>@<realm>
;        auth = <user>#<md5secret>@<realm>
; Example:
;auth=mark:topsecret@digium.com
;
; You may also add auth= statements to [peer] definitions
; Peer auth= override all other authentication settings if we match on realm

;------------------------------------------------------------------------------
; DEVICE CONFIGURATION
;
; The SIP channel has two types of devices, the friend and the peer.
; * The type=friend is a device type that accepts both incoming and outbound calls,
;   where Asterisk match on the From: username on incoming calls.
;   (A synonym for friend is "user"). This is a type you use for your local
;   SIP phones.
; * The type=peer also handles both incoming and outbound calls. On inbound calls,
;   Asterisk only matches on IP/port, not on names. This is mostly used for SIP
;   trunks.
;
; Use remotesecret for outbound authentication, and secret for authenticating
; inbound requests. For historical reasons, if no remotesecret is supplied for an
; outbound registration or call, the secret will be used. 
;
; For device names, we recommend using only a-z, numerics (0-9) and underscore
;
; For local phones, type=friend works most of the time
;
; If you have one-way audio, you probably have NAT problems.
; If Asterisk is on a public IP, and the phone is inside of a NAT device
; you will need to configure nat option for those phones.
; Also, turn on qualify=yes to keep the nat session open
;
; Configuration options available
; --------------------
; context
; callingpres
; permit
; deny
; secret
; md5secret
; remotesecret
; transport
; dtmfmode
; directmedia
; nat
; callgroup
; pickupgroup
; language
; allow
; disallow
; insecure
; trustrpid
; progressinband
; promiscredir
; useclientcode
; accountcode
; setvar
; callerid
; amaflags
; callcounter
; busylevel
; allowoverlap
; allowsubscribe
; allowtransfer
; ignoresdpversion
; subscribecontext
; template
; videosupport
; maxcallbitrate
; rfc2833compensate
; mailbox
; session-timers
; session-expires
; session-minse
; session-refresher
; t38pt_usertpsource
; regexten
; fromdomain
; fromuser
; host
; port
; qualify
; defaultip
; defaultuser
; rtptimeout
; rtpholdtimeout
; sendrpid
; outboundproxy
; rfc2833compensate
; callbackextension
; registertrying
; timert1
; timerb
; qualifyfreq
; t38pt_usertpsource
; contactpermit         ; Limit what a host may register as (a neat trick
; contactdeny           ; is to register at the same IP as a SIP provider,
;                       ; then call oneself, and get redirected to that
;                       ; same location).
; directmediapermit
; directmediadeny
; unsolicited_mailbox
; use_q850_reason
; maxforwards
; encryption

;[sip_proxy]
; For incoming calls only. Example: FWD (Free World Dialup)
; We match on IP address of the proxy for incoming calls
; since we can not match on username (caller id)
;type=peer
;context=from-fwd
;host=fwd.pulver.com

;[sip_proxy-out]
;type=peer                        ; we only want to call out, not be called
;remotesecret=guessit             ; Our password to their service
;defaultuser=yourusername         ; Authentication user for outbound proxies
;fromuser=yourusername            ; Many SIP providers require this!
;fromdomain=provider.sip.domain
;host=box.provider.com
;transport=udp,tcp                ; This sets the default transport type to udp for outgoing, and will
;                                 ; accept both tcp and udp. The default transport type is only used for
;                                 ; outbound messages until a Registration takes place.  During the
;                                 ; peer Registration the transport type may change to another supported
;                                 ; type if the peer requests so.

;usereqphone=yes                  ; This provider requires ";user=phone" on URI
;callcounter=yes                  ; Enable call counter
;busylevel=2                      ; Signal busy at 2 or more calls
;outboundproxy=proxy.provider.domain  ; send outbound signaling to this proxy, not directly to the peer
;port=80                          ; The port number we want to connect to on the remote side
                                  ; Also used as "defaultport" in combination with "defaultip" settings

;--- sample definition for a provider
;[provider1]
;type=peer
;host=sip.provider1.com
;fromuser=4015552299              ; how your provider knows you
;remotesecret=youwillneverguessit ; The password we use to authenticate to them
;secret=gissadetdu                ; The password they use to contact us
;callbackextension=123            ; Register with this server and require calls coming back to this extension
;transport=udp,tcp                ; This sets the transport type to udp for outgoing, and will
;                                 ;   accept both tcp and udp. Default is udp. The first transport
;                                 ;   listed will always be used for outgoing connections.
;unsolicited_mailbox=4015552299   ; If the remote SIP server sends an unsolicited MWI NOTIFY message the new/old
;                                 ;   message count will be stored in the configured virtual mailbox. It can be used
;                                 ;   by any device supporting MWI by specifying <configured value>@SIP_Remote as the
;                                 ;   mailbox.

;
; Because you might have a large number of similar sections, it is generally
; convenient to use templates for the common parameters, and add them
; the the various sections. Examples are below, and we can even leave
; the templates uncommented as they will not harm:

[basic-options](!)                ; a template
        dtmfmode=rfc2833
        context=from-office
        type=friend

[natted-phone](!,basic-options)   ; another template inheriting basic-options
        directmedia=no
        host=dynamic

[public-phone](!,basic-options)   ; another template inheriting basic-options
        directmedia=yes

[my-codecs](!)                    ; a template for my preferred codecs
        disallow=all
        allow=ilbc
        allow=g729
        allow=gsm
        allow=g723
        allow=ulaw

[ulaw-phone](!)                   ; and another one for ulaw-only
        disallow=all
        allow=ulaw

; and finally instantiate a few phones
;
; [2133](natted-phone,my-codecs)
;        secret = peekaboo
; [2134](natted-phone,ulaw-phone)
;        secret = not_very_secret
; [2136](public-phone,ulaw-phone)
;        secret = not_very_secret_either
; ...
;

; Standard configurations not using templates look like this:
;
;[grandstream1]
;type=friend
;context=from-sip                ; Where to start in the dialplan when this phone calls
;callerid=John Doe <1234>        ; Full caller ID, to override the phones config
                                 ; on incoming calls to Asterisk
;host=192.168.0.23               ; we have a static but private IP address
                                 ; No registration allowed
;directmedia=yes                 ; allow RTP voice traffic to bypass Asterisk
;dtmfmode=info                   ; either RFC2833 or INFO for the BudgeTone
;call-limit=1                    ; permit only 1 outgoing call and 1 incoming call at a time
                                 ; from the phone to asterisk (deprecated)
                                 ; 1 for the explicit peer, 1 for the explicit user,
                                 ; remember that a friend equals 1 peer and 1 user in
                                 ; memory
                                 ; There is no combined call counter for a "friend"
                                 ; so there's currently no way in sip.conf to limit
                                 ; to one inbound or outbound call per phone. Use
                                 ; the group counters in the dial plan for that.
                                 ;
;mailbox=1234@default            ; mailbox 1234 in voicemail context "default"
;disallow=all                    ; need to disallow=all before we can use allow=
;allow=ulaw                      ; Note: In user sections the order of codecs
                                 ; listed with allow= does NOT matter!
;allow=alaw
;allow=g723.1                    ; Asterisk only supports g723.1 pass-thru!
;allow=g729                      ; Pass-thru only unless g729 license obtained
;callingpres=allowed_passed_screen ; Set caller ID presentation
                                 ; See README.callingpres for more information

;[xlite1]
; Turn off silence suppression in X-Lite ("Transmit Silence"=YES)!
; Note that Xlite sends NAT keep-alive packets, so qualify=yes is not needed
;type=friend
;regexten=1234                   ; When they register, create extension 1234
;callerid="Jane Smith" <5678>
;host=dynamic                    ; This device needs to register
;directmedia=no                  ; Typically set to NO if behind NAT
;disallow=all
;allow=gsm                       ; GSM consumes far less bandwidth than ulaw
;allow=ulaw
;allow=alaw
;mailbox=1234@default,1233@default ; Subscribe to status of multiple mailboxes
;registertrying=yes              ; Send a 100 Trying when the device registers.

;[snom]
;type=friend                     ; Friends place calls and receive calls
;context=from-sip                ; Context for incoming calls from this user
;secret=blah
;subscribecontext=localextensions ; Only allow SUBSCRIBE for local extensions
;language=de                     ; Use German prompts for this user
;host=dynamic                    ; This peer register with us
;dtmfmode=inband                 ; Choices are inband, rfc2833, or info
;defaultip=192.168.0.59          ; IP used until peer registers
;mailbox=1234@context,2345       ; Mailbox(-es) for message waiting indicator
;subscribemwi=yes                ; Only send notifications if this phone
                                 ; subscribes for mailbox notification
;vmexten=voicemail               ; dialplan extension to reach mailbox
                                 ; sets the Message-Account in the MWI notify message
                                 ; defaults to global vmexten which defaults to "asterisk"
;disallow=all
;allow=ulaw                      ; dtmfmode=inband only works with ulaw or alaw!


;[polycom]
;type=friend                     ; Friends place calls and receive calls
;context=from-sip                ; Context for incoming calls from this user
;secret=blahpoly
;host=dynamic                    ; This peer register with us
;dtmfmode=rfc2833                ; Choices are inband, rfc2833, or info
;defaultuser=polly               ; Username to use in INVITE until peer registers
;defaultip=192.168.40.123
                                 ; Normally you do NOT need to set this parameter
;disallow=all
;allow=ulaw                      ; dtmfmode=inband only works with ulaw or alaw!
;progressinband=no               ; Polycom phones don't work properly with "never"


;[pingtel]
;type=friend
;secret=blah
;host=dynamic
;insecure=port                   ; Allow matching of peer by IP address without
                                 ; matching port number
;insecure=invite                 ; Do not require authentication of incoming INVITEs
;insecure=port,invite            ; (both)
;qualify=1000                    ; Consider it down if it's 1 second to reply
                                 ; Helps with NAT session
                                 ; qualify=yes uses default value
;qualifyfreq=60                  ; Qualification: How often to check for the
                                 ; host to be up in seconds
                                 ; Set to low value if you use low timeout for
                                 ; NAT of UDP sessions
;
; Call group and Pickup group should be in the range from 0 to 63
;
;callgroup=1,3-4                 ; We are in caller groups 1,3,4
;pickupgroup=1,3-5               ; We can do call pick-p for call group 1,3,4,5
;defaultip=192.168.0.60          ; IP address to use if peer has not registered
;deny=0.0.0.0/0.0.0.0            ; ACL: Control access to this account based on IP address
;permit=192.168.0.60/255.255.255.0
;permit=192.168.0.60/24          ; we can also use CIDR notation for subnet masks
;permit=2001:db8::/32            ; IPv6 ACLs can be specified if desired. IPv6 ACLs
                                 ; apply only to IPv6 addresses, and IPv4 ACLs apply
                                 ; only to IPv4 addresses.

;[cisco1]
;type=friend
;secret=blah
;qualify=200                     ; Qualify peer is no more than 200ms away
;host=dynamic                    ; This device registers with us
;directmedia=no                  ; Asterisk by default tries to redirect the
                                 ; RTP media stream (audio) to go directly from
                                 ; the caller to the callee.  Some devices do not
                                 ; support this (especially if one of them is
                                 ; behind a NAT).
;defaultip=192.168.0.4           ; IP address to use until registration
;defaultuser=goran               ; Username to use when calling this device before registration
                                 ; Normally you do NOT need to set this parameter
;setvar=CUSTID=5678              ; Channel variable to be set for all calls from or to this device
;setvar=ATTENDED_TRANSFER_COMPLETE_SOUND=beep   ; This channel variable will
                                                ; cause the given audio file to
                                                ; be played upon completion of
                                                ; an attended transfer.

;[pre14-asterisk]
;type=friend
;secret=digium
;host=dynamic
;rfc2833compensate=yes          ; Compensate for pre-1.4 DTMF transmission from another Asterisk machine.
                                ; You must have this turned on or DTMF reception will work improperly.
;t38pt_usertpsource=yes         ; Use the source IP address of RTP as the destination IP address for UDPTL packets
                                ; if the nat option is enabled. If a single RTP packet is received Asterisk will know the
                                ; external IP address of the remote device. If port forwarding is done at the client side
                                ; then UDPTL will flow to the remote device.<|MERGE_RESOLUTION|>--- conflicted
+++ resolved
@@ -797,9 +797,8 @@
 ; However, this is only useful if the external traffic can reach us.
 ; The following settings are allowed (both globally and in individual sections):
 ;
-<<<<<<< HEAD
-;        nat = no                ; Default. Use rport if the remote side says to use it.
-;        nat = force_rport       ; Force rport to always be on.
+;        nat = no                ; Use rport if the remote side says to use it.
+;        nat = force_rport       ; Force rport to always be on. (default)
 ;        nat = yes               ; Force rport to always be on and perform comedia RTP handling.
 ;        nat = comedia           ; Use rport if the remote side says to use it and perform comedia RTP handling.
 ;
@@ -810,21 +809,13 @@
 ; NAT devices, and as such the port number they tell Asterisk to send RTP packets to
 ; for their media streams is not actual port number that will be used on the nearer
 ; side of the NAT.
-=======
-;        nat = no                ; Use NAT mode only according to RFC3581 (;rport)
-;        nat = yes               ; Always ignore info and assume NAT (default)
-;        nat = never             ; Never attempt NAT mode or RFC3581 support
-;        nat = route             ; route = Assume NAT, don't send rport 
-;                                ; (work around more UNIDEN bugs)
->>>>>>> 41b7c6ff
 ;
 ; IT IS IMPORTANT TO NOTE that if the nat setting in the general section differs from
 ; the nat setting in a peer definition, then the peer username will be discoverable
 ; by outside parties as Asterisk will respond to different ports for defined and
 ; undefined peers. For this reason it is recommended to ONLY DEFINE NAT SETTINGS IN THE
-<<<<<<< HEAD
 ; GENERAL SECTION. Specifically, if nat=force_rport in one section and nat=no in the
-; other, then valid users with settings differing from those in the general section will
+; other, then valid peers with settings differing from those in the general section will
 ; be discoverable.
 ;
 ; In addition to these settings, Asterisk *always* uses 'symmetric RTP' mode as defined by
@@ -846,11 +837,6 @@
 ; this feature.
 ;
 ; subscribe_network_change_event = yes ; on by default
-=======
-; GENERAL SECTION. Specifically, if nat=route or nat=yes in one section and nat=no or
-; nat=never in the other, then valid peers with settings differing from those in the
-; general section will be discoverable.
->>>>>>> 41b7c6ff
 
 ;----------------------------------- MEDIA HANDLING --------------------------------
 ; By default, Asterisk tries to re-invite media streams to an optimal path. If there's
