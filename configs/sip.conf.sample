--- conflicted
+++ resolved
@@ -579,7 +579,6 @@
 ; MWI received will be stored in the 1234 mailbox of the SIP_Remote context. It can be used by other phones by following the below:
 ; mailbox=1234@SIP_Remote
 ;----------------------------------------- NAT SUPPORT ------------------------
-<<<<<<< HEAD
 ;
 ; WARNING: SIP operation behind a NAT is tricky and you really need
 ; to read and understand well the following section.
@@ -661,46 +660,10 @@
 ; The following settings are allowed (both globally and in individual sections):
 ;
 ;        nat = no                ; default. Use NAT mode only according to RFC3581 (;rport)
-;        nat = yes               ; Always ignore info and assume NAT
+;        nat = yes               ; Always ignore info and assume NAT (default)
 ;        nat = never             ; Never attempt NAT mode or RFC3581 support
 ;        nat = route             ; route = Assume NAT, don't send rport 
 ;                                ; (work around more UNIDEN bugs)
-=======
-; The externip, externhost and localnet settings are used if you use Asterisk
-; behind a NAT device to communicate with services on the outside.
-
-;externip = 200.201.202.203     ; Address that we're going to put in outbound SIP
-                                ; messages if we're behind a NAT
-
-                                ; The externip and localnet is used
-                                ; when registering and communicating with other proxies
-                                ; that we're registered with
-;externhost=foo.dyndns.net      ; Alternatively you can specify an 
-                                ; external host, and Asterisk will 
-                                ; perform DNS queries periodically.  Not
-                                ; recommended for production 
-                                ; environments!  Use externip instead
-;externrefresh=10               ; How often to refresh externhost if 
-                                ; used
-                                ; You may add multiple local networks.  A reasonable 
-                                ; set of defaults are:
-;localnet=192.168.0.0/255.255.0.0; All RFC 1918 addresses are local networks
-;localnet=10.0.0.0/255.0.0.0     ; Also RFC1918
-;localnet=172.16.0.0/12          ; Another RFC1918 with CIDR notation
-;localnet=169.254.0.0/255.255.0.0 ;Zero conf local network
-
-; The nat= setting is used when Asterisk is on a public IP, communicating with
-; devices hidden behind a NAT device (broadband router).  If you have one-way
-; audio problems, you usually have problems with your NAT configuration or your
-; firewall's support of SIP+RTP ports.  You configure Asterisk choice of RTP
-; ports for incoming audio in rtp.conf
-;
-;nat=yes                        ; Global NAT settings  (Affects all peers and users)
-                                ; yes = Always ignore info and assume NAT (default)
-                                ; no = Use NAT mode only according to RFC3581 (;rport)
-                                ; never = Never attempt NAT mode or RFC3581 support
-                                ; route = Assume NAT, don't send rport 
-                                ; (work around more UNIDEN bugs)
 ;
 ; IT IS IMPORTANT TO NOTE that if the nat setting in the general section differs from
 ; the nat setting in a peer definition, then the peer username will be discoverable
@@ -709,7 +672,6 @@
 ; GENERAL SECTION. Specifically, if nat=route or nat=yes in one section and nat=no or
 ; nat=never in the other, then valid users with settings differing from those in the
 ; general section will be discoverable.
->>>>>>> d2d1e94b
 
 ;----------------------------------- MEDIA HANDLING --------------------------------
 ; By default, Asterisk tries to re-invite media streams to an optimal path. If there's
@@ -1036,12 +998,10 @@
         type=friend
 
 [natted-phone](!,basic-options)   ; another template inheriting basic-options
-        nat=yes
         directmedia=no
         host=dynamic
 
 [public-phone](!,basic-options)   ; another template inheriting basic-options
-        nat=no
         directmedia=yes
 
 [my-codecs](!)                    ; a template for my preferred codecs
@@ -1071,13 +1031,11 @@
 ;
 ;[grandstream1]
 ;type=friend                         
-<<<<<<< HEAD
 ;context=from-sip                ; Where to start in the dialplan when this phone calls
 ;callerid=John Doe <1234>        ; Full caller ID, to override the phones config
                                  ; on incoming calls to Asterisk
 ;host=192.168.0.23               ; we have a static but private IP address
                                  ; No registration allowed
-;nat=no                          ; there is not NAT between phone and Asterisk
 ;directmedia=yes                 ; allow RTP voice traffic to bypass Asterisk
 ;dtmfmode=info                   ; either RFC2833 or INFO for the BudgeTone
 ;call-limit=1                    ; permit only 1 outgoing call and 1 incoming call at a time
@@ -1094,30 +1052,6 @@
 ;disallow=all                    ; need to disallow=all before we can use allow=
 ;allow=ulaw                      ; Note: In user sections the order of codecs
                                  ; listed with allow= does NOT matter!
-=======
-;context=from-sip               ; Where to start in the dialplan when this phone calls
-;callerid=John Doe <1234>       ; Full caller ID, to override the phones config
-                                ; on incoming calls to Asterisk
-;host=192.168.0.23              ; we have a static but private IP address
-                                ; No registration allowed
-;canreinvite=yes                ; allow RTP voice traffic to bypass Asterisk
-;dtmfmode=info                  ; either RFC2833 or INFO for the BudgeTone
-;call-limit=1                   ; permit only 1 outgoing call and 1 incoming call at a time
-                                ; from the phone to asterisk
-                                ; 1 for the explicit peer, 1 for the explicit user,
-                                ; remember that a friend equals 1 peer and 1 user in
-                                ; memory
-                                ; This will affect your subscriptions as well.
-                                ; There is no combined call counter for a "friend"
-                                ; so there's currently no way in sip.conf to limit
-                                ; to one inbound or outbound call per phone. Use
-                                ; the group counters in the dial plan for that.
-                                ;
-;mailbox=1234@default           ; mailbox 1234 in voicemail context "default"
-;disallow=all                   ; need to disallow=all before we can use allow=
-;allow=ulaw                     ; Note: In user sections the order of codecs
-                                ; listed with allow= does NOT matter!
->>>>>>> d2d1e94b
 ;allow=alaw
 ;allow=g723.1                    ; Asterisk only supports g723.1 pass-thru!
 ;allow=g729                      ; Pass-thru only unless g729 license obtained
@@ -1130,14 +1064,8 @@
 ;type=friend
 ;regexten=1234                   ; When they register, create extension 1234
 ;callerid="Jane Smith" <5678>
-<<<<<<< HEAD
 ;host=dynamic                    ; This device needs to register
-;nat=yes                         ; X-Lite is behind a NAT router
 ;directmedia=no                  ; Typically set to NO if behind NAT
-=======
-;host=dynamic                   ; This device needs to register
-;canreinvite=no                 ; Typically set to NO if behind NAT
->>>>>>> d2d1e94b
 ;disallow=all
 ;allow=gsm                       ; GSM consumes far less bandwidth than ulaw
 ;allow=ulaw
@@ -1206,11 +1134,7 @@
 ;[cisco1]
 ;type=friend
 ;secret=blah
-<<<<<<< HEAD
 ;qualify=200                     ; Qualify peer is no more than 200ms away
-;nat=yes                         ; This phone may be natted
-                                 ; Send SIP and RTP to the IP address that packet is 
-                                 ; received from instead of trusting SIP headers 
 ;host=dynamic                    ; This device registers with us
 ;directmedia=no                  ; Asterisk by default tries to redirect the
                                  ; RTP media stream (audio) to go directly from
@@ -1225,19 +1149,6 @@
                                                 ; cause the given audio file to
                                                 ; be played upon completion of
                                                 ; an attended transfer.
-=======
-;qualify=200                    ; Qualify peer is no more than 200ms away
-;host=dynamic                   ; This device registers with us
-;canreinvite=no                 ; Asterisk by default tries to redirect the
-                                ; RTP media stream (audio) to go directly from
-                                ; the caller to the callee.  Some devices do not
-                                ; support this (especially if one of them is 
-                                ; behind a NAT).
-;defaultip=192.168.0.4          ; IP address to use until registration
-;username=goran                 ; Username to use when calling this device before registration
-                                ; Normally you do NOT need to set this parameter
-;setvar=CUSTID=5678             ; Channel variable to be set for all calls from this device
->>>>>>> d2d1e94b
 
 ;[pre14-asterisk]
 ;type=friend
