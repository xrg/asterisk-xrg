--- conflicted
+++ resolved
@@ -499,9 +499,6 @@
 		echo " WARNING WARNING WARNING" ;\
 	fi
 
-<<<<<<< HEAD
-install: datafiles bininstall adsi samples webvmail $(SUBDIRS_INSTALL)
-=======
 badshell:
 ifneq ($(findstring ~,$(DESTDIR)),)
 	@echo "Your shell doesn't do ~ expansion when expected (specifically, when doing \"make install DESTDIR=~/path\")."
@@ -510,7 +507,6 @@
 endif
 
 install: badshell datafiles bininstall $(SUBDIRS_INSTALL)
->>>>>>> 4a52edc8
 	@if [ -x /usr/sbin/asterisk-post-install ]; then \
 		/usr/sbin/asterisk-post-install $(DESTDIR) . ; \
 	fi
