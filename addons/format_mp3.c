--- conflicted
+++ resolved
@@ -325,12 +325,7 @@
 
 static int unload_module(void)
 {
-<<<<<<< HEAD
 	return ast_format_def_unregister(name);
-}	
-=======
-	return ast_format_unregister(name);
-}
->>>>>>> accf4917
+}
 
 AST_MODULE_INFO_STANDARD(ASTERISK_GPL_KEY, "MP3 format [Any rate but 8000hz mono is optimal]");