/*
 * Copyright (C) 2004-2005 by Objective Systems, Inc.
 *
 * This software is furnished under an open source license and may be 
 * used and copied only in accordance with the terms of this license. 
 * The text of the license may generally be found in the root 
 * directory of this installation in the COPYING file.  It 
 * can also be viewed online at the following URL:
 *
 *   http://www.obj-sys.com/open/license.html
 *
 * Any redistributions of this file including modified versions must 
 * maintain this copyright notice.
 *
 *****************************************************************************/

/* Reworked version I, Nov-2009, by Alexandr Anikin, may@telecom-service.ru */


/*** MODULEINFO
	<defaultenabled>no</defaultenabled>
	<support_level>extended</support_level>
 ***/

#include "chan_ooh323.h"
#include <math.h>

#define FORMAT_STRING_SIZE	512

/* Defaults */
#define DEFAULT_CONTEXT "default"
#define DEFAULT_H323ID "Asterisk PBX"
#define DEFAULT_LOGFILE "/var/log/asterisk/h323_log"
#define DEFAULT_H323ACCNT "ast_h323"

/* Flags */
#define H323_SILENCESUPPRESSION (1<<0)
#define H323_GKROUTED           (1<<1)
#define H323_TUNNELING          (1<<2)
#define H323_FASTSTART          (1<<3)
#define H323_OUTGOING           (1<<4)
#define H323_ALREADYGONE        (1<<5)
#define H323_NEEDDESTROY        (1<<6)
#define H323_DISABLEGK          (1<<7)
#define H323_NEEDSTART		(1<<8)

#define MAXT30	240
#define T38TOAUDIOTIMEOUT 30
#define T38_DISABLED 0
#define T38_ENABLED 1
#define T38_FAXGW 1

#define FAXDETECT_CNG	1
#define FAXDETECT_T38	2

/* Channel description */
static const char type[] = "OOH323";
static const char tdesc[] = "Objective Systems H323 Channel Driver";
static const char config[] = "ooh323.conf";

struct ast_module *myself;

static struct ast_jb_conf default_jbconf =
{
	.flags = 0,
	.max_size = -1,
	.resync_threshold = -1,
	.impl = ""
};
static struct ast_jb_conf global_jbconf;

/* Channel Definition */
static struct ast_channel *ooh323_request(const char *type, struct ast_format_cap *cap,
			const struct ast_channel *requestor,  void *data, int *cause);
static int ooh323_digit_begin(struct ast_channel *ast, char digit);
static int ooh323_digit_end(struct ast_channel *ast, char digit, unsigned int duration);
static int ooh323_call(struct ast_channel *ast, char *dest, int timeout);
static int ooh323_hangup(struct ast_channel *ast);
static int ooh323_answer(struct ast_channel *ast);
static struct ast_frame *ooh323_read(struct ast_channel *ast);
static int ooh323_write(struct ast_channel *ast, struct ast_frame *f);
static int ooh323_indicate(struct ast_channel *ast, int condition, const void *data, size_t datalen);
static int ooh323_queryoption(struct ast_channel *ast, int option, void *data, int *datalen);
static int ooh323_fixup(struct ast_channel *oldchan, struct ast_channel *newchan);
static int function_ooh323_read(struct ast_channel *chan, const char *cmd, char *data, char *buf, size_t len);
static int function_ooh323_write(struct ast_channel *chan, const char *cmd, char *data, const char *value);

static enum ast_rtp_glue_result ooh323_get_rtp_peer(struct ast_channel *chan, struct ast_rtp_instance **rtp);
static enum ast_rtp_glue_result ooh323_get_vrtp_peer(struct ast_channel *chan, struct ast_rtp_instance **rtp);
static int ooh323_set_rtp_peer(struct ast_channel *chan, struct ast_rtp_instance *rtp, 
          struct ast_rtp_instance *vrtp, struct ast_rtp_instance *trtp, const struct ast_format_cap *codecs, int nat_active);

static struct ast_udptl *ooh323_get_udptl_peer(struct ast_channel *chan);
static int ooh323_set_udptl_peer(struct ast_channel *chan, struct ast_udptl *udptl);

static void print_codec_to_cli(int fd, struct ast_codec_pref *pref);

struct ooh323_peer *find_friend(const char *name, int port);


static struct ast_channel_tech ooh323_tech = {
	.type = type,
	.description = tdesc,
	.properties = AST_CHAN_TP_WANTSJITTER | AST_CHAN_TP_CREATESJITTER,
	.requester = ooh323_request,
	.send_digit_begin = ooh323_digit_begin,
	.send_digit_end = ooh323_digit_end,
	.call = ooh323_call,
	.hangup = ooh323_hangup,
	.answer = ooh323_answer,
	.read = ooh323_read,
	.write = ooh323_write,
	.exception = ooh323_read,
	.indicate = ooh323_indicate,
	.fixup = ooh323_fixup,
	.send_html = 0,
	.queryoption = ooh323_queryoption,
	.bridge = ast_rtp_instance_bridge,		/* XXX chan unlocked ? */
	.early_bridge = ast_rtp_instance_early_bridge,
	.func_channel_read = function_ooh323_read,
	.func_channel_write = function_ooh323_write,
};

static struct ast_rtp_glue ooh323_rtp = {
	.type = type,
	.get_rtp_info = ooh323_get_rtp_peer,
	.get_vrtp_info = ooh323_get_vrtp_peer,
	.update_peer = ooh323_set_rtp_peer,
};

static struct ast_udptl_protocol ooh323_udptl = {
	type: "H323",
	get_udptl_info: ooh323_get_udptl_peer,
	set_udptl_peer: ooh323_set_udptl_peer,
};



struct ooh323_user;

/* H.323 channel private structure */
static struct ooh323_pvt {
	ast_mutex_t lock;		/* Channel private lock */
	struct ast_rtp_instance *rtp;
	struct ast_rtp_instance *vrtp; /* Placeholder for now */

	int t38support;			/* T.38 mode - disable, transparent, faxgw */
	int faxdetect;
	int faxdetected;
	int rtptimeout;
	struct ast_udptl *udptl;
	int faxmode;
	int t38_tx_enable;
	int t38_init;
	struct ast_sockaddr udptlredirip;
	time_t lastTxT38;
	int chmodepend;

	struct ast_channel *owner;	/* Master Channel */
   	union {
    		char  *user;	/* cooperating user/peer */
    		char  *peer;
   	} neighbor;
	time_t lastrtptx;
	time_t lastrtprx;
	unsigned int flags;
	unsigned int call_reference;
	char *callToken;
	char *username;
	char *host;
	char *callerid_name;
	char *callerid_num;
	char caller_h323id[AST_MAX_EXTENSION];
	char caller_dialedDigits[AST_MAX_EXTENSION];
	char caller_email[AST_MAX_EXTENSION];
	char caller_url[256];
	char callee_h323id[AST_MAX_EXTENSION];
	char callee_dialedDigits[AST_MAX_EXTENSION];
	char callee_email[AST_MAX_EXTENSION];
	char callee_url[AST_MAX_EXTENSION];
 
	int port;
	struct ast_format readformat;   /* negotiated read format */
	struct ast_format writeformat;  /* negotiated write format */
	struct ast_format_cap *cap;
	struct ast_codec_pref prefs;
	int dtmfmode;
	int dtmfcodec;
	char exten[AST_MAX_EXTENSION];	/* Requested extension */
	char context[AST_MAX_EXTENSION];	/* Context where to start */
	char accountcode[256];	/* Account code */
	int nat;
	int amaflags;
	int progsent;			/* progress is sent */
	int alertsent;			/* alerting is sent */
	int g729onlyA;			/* G.729 only A */
	struct ast_dsp *vad;
	struct OOH323Regex *rtpmask;	/* rtp ip regexp */
	char rtpmaskstr[120];
	int rtdrcount, rtdrinterval;	/* roundtripdelayreq */
	int faststart, h245tunneling;	/* faststart & h245 tunneling */
	struct ooh323_pvt *next;	/* Next entity */
} *iflist = NULL;

/* Protect the channel/interface list (ooh323_pvt) */
AST_MUTEX_DEFINE_STATIC(iflock);

/* Profile of H.323 user registered with PBX*/
struct ooh323_user{
	ast_mutex_t lock;
	char		name[256];
	char		context[AST_MAX_EXTENSION];
	int		incominglimit;
	unsigned	inUse;
	char		accountcode[20];
	int		amaflags;
	struct ast_format_cap *cap;
	struct ast_codec_pref prefs;
	int		dtmfmode;
	int		dtmfcodec;
	int		faxdetect;
	int		t38support;
	int		rtptimeout;
	int		mUseIP;        /* Use IP address or H323-ID to search user */
	char		mIP[4*8+7+2];  /* Max for IPv6 - 2 brackets, 8 4hex, 7 - : */
	struct OOH323Regex *rtpmask;
	char		rtpmaskstr[120];
	int		rtdrcount, rtdrinterval;
	int		faststart, h245tunneling;
	int		g729onlyA;
	struct ooh323_user *next;
};

/* Profile of valid asterisk peers */
struct ooh323_peer{
	ast_mutex_t lock;
	char        name[256];
	unsigned    outgoinglimit;
	unsigned    outUse;
	struct ast_format_cap *cap;
	struct ast_codec_pref prefs;
	char        accountcode[20];
	int         amaflags;
	int         dtmfmode;
	int	    dtmfcodec;
	int	    faxdetect;
	int	    t38support;
	int         mFriend;    /* indicates defined as friend */
	char        ip[4*8+7+2]; /* Max for IPv6 - 2 brackets, 8 4hex, 7 - : */
	int         port;
	char        *h323id;    /* H323-ID alias, which asterisk will register with gk to reach this peer*/
	char        *email;     /* Email alias, which asterisk will register with gk to reach this peer*/
	char        *url;       /* url alias, which asterisk will register with gk to reach this peer*/
	char        *e164;      /* e164 alias, which asterisk will register with gk to reach this peer*/
	int         rtptimeout;
	struct OOH323Regex	    *rtpmask;
	char	    rtpmaskstr[120];
	int	    rtdrcount,rtdrinterval;
	int	    faststart, h245tunneling;
	int	    g729onlyA;
	struct ooh323_peer *next;
};


/* List of H.323 users known to PBX */
static struct ast_user_list {
	struct ooh323_user *users;
	ast_mutex_t lock;
} userl;

static struct ast_peer_list {
	struct ooh323_peer *peers;
	ast_mutex_t lock;
} peerl;

/* Mutex to protect H.323 reload process */
static int h323_reloading = 0;
AST_MUTEX_DEFINE_STATIC(h323_reload_lock);

/* Mutex to protect usage counter */
static int usecnt = 0;
AST_MUTEX_DEFINE_STATIC(usecnt_lock);

AST_MUTEX_DEFINE_STATIC(ooh323c_cmd_lock);

static long callnumber = 0;
AST_MUTEX_DEFINE_STATIC(ooh323c_cn_lock);

/* stack callbacks */
int onAlerting(ooCallData *call);
int onProgress(ooCallData *call);
int onNewCallCreated(ooCallData *call);
int onOutgoingCall(ooCallData *call);
int onCallEstablished(ooCallData *call);
int onCallCleared(ooCallData *call);
void onModeChanged(ooCallData *call, int t38mode);

static char gLogFile[256] = DEFAULT_LOGFILE;
static int  gPort = 1720;
static char gIP[2+8*4+7];	/* Max for IPv6 addr */
struct ast_sockaddr bindaddr;
int v6mode = 0;
static char gCallerID[AST_MAX_EXTENSION] = "";
static struct ooAliases *gAliasList;
static struct ast_format_cap *gCap;
static struct ast_codec_pref gPrefs;
static int  gDTMFMode = H323_DTMF_RFC2833;
static int  gDTMFCodec = 101;
static int  gFAXdetect = FAXDETECT_CNG;
static int  gT38Support = T38_FAXGW;
static char gGatekeeper[100];
static enum RasGatekeeperMode gRasGkMode = RasNoGatekeeper;

static int  gIsGateway = 0;
static int  gFastStart = 1;
static int  gTunneling = 1;
static int  gBeMaster = 0;
static int  gMediaWaitForConnect = 0;
static int  gTOS = 0;
static int  gRTPTimeout = 60;
static int  g729onlyA = 0;
static char gAccountcode[80] = DEFAULT_H323ACCNT;
static int  gAMAFLAGS;
static char gContext[AST_MAX_EXTENSION] = DEFAULT_CONTEXT;
static int  gIncomingLimit = 1024;
static int  gOutgoingLimit = 1024;
OOBOOL gH323Debug = FALSE;
static int gTRCLVL = OOTRCLVLERR;
static int gRTDRCount = 0, gRTDRInterval = 0;

static int t35countrycode = 0;
static int t35extensions = 0;
static int manufacturer = 0;
static char vendor[AST_MAX_EXTENSION] =  "";
static char version[AST_MAX_EXTENSION] = "";

static struct ooh323_config
{
   int  mTCPPortStart;
   int  mTCPPortEnd;
} ooconfig;

/** Asterisk RTP stuff*/
static struct ast_sched_context *sched;
static struct io_context *io;

/* Protect the monitoring thread, so only one process can kill or start it, 
   and not when it's doing something critical. */
AST_MUTEX_DEFINE_STATIC(monlock);


/* This is the thread for the monitor which checks for input on the channels
   which are not currently in use.  */
static pthread_t monitor_thread = AST_PTHREADT_NULL;


static struct ast_channel *ooh323_new(struct ooh323_pvt *i, int state,
                                             const char *host, struct ast_format_cap *cap, const char *linkedid)
{
	struct ast_channel *ch = NULL;
	struct ast_format tmpfmt;
	int features = 0;

	if (gH323Debug)
		ast_verbose("---   ooh323_new - %s\n", host);

	ast_format_clear(&tmpfmt);
	/* Don't hold a h323 pvt lock while we allocate a channel */
	ast_mutex_unlock(&i->lock);
   	ast_mutex_lock(&ooh323c_cn_lock);
   	ch = ast_channel_alloc(1, state, i->callerid_num, i->callerid_name, 
				i->accountcode, i->exten, i->context, linkedid, i->amaflags,
				"OOH323/%s-%ld", host, callnumber);
   	callnumber++;
   	ast_mutex_unlock(&ooh323c_cn_lock);
   
	ast_mutex_lock(&i->lock);

	if (ch) {
		ast_channel_lock(ch);
		ch->tech = &ooh323_tech;

		if (cap)
			ast_best_codec(cap, &tmpfmt);
		if (!tmpfmt.id)
			ast_codec_pref_index(&i->prefs, 0, &tmpfmt);

		ast_format_cap_add(ch->nativeformats, &tmpfmt);
		ast_format_copy(&ch->rawwriteformat, &tmpfmt);
		ast_format_copy(&ch->rawreadformat, &tmpfmt);

		ast_jb_configure(ch, &global_jbconf);

		if (state == AST_STATE_RING)
			ch->rings = 1;

		ch->adsicpe = AST_ADSI_UNAVAILABLE;
		ast_set_write_format(ch, &tmpfmt);
		ast_set_read_format(ch, &tmpfmt);
		ch->tech_pvt = i;
		i->owner = ch;
		ast_module_ref(myself);

		/* Allocate dsp for in-band DTMF support */
		if ((i->dtmfmode & H323_DTMF_INBAND) || (i->faxdetect & FAXDETECT_CNG)) {
			i->vad = ast_dsp_new();
		}

		/* inband DTMF*/
		if (i->dtmfmode & H323_DTMF_INBAND) {
			features |= DSP_FEATURE_DIGIT_DETECT;
			if (i->dtmfmode & H323_DTMF_INBANDRELAX) {
				ast_dsp_set_digitmode(i->vad, DSP_DIGITMODE_DTMF | DSP_DIGITMODE_RELAXDTMF);
			}
		}

		/* fax detection*/
		if (i->faxdetect & FAXDETECT_CNG) {
			features |= DSP_FEATURE_FAX_DETECT;
			ast_dsp_set_faxmode(i->vad,
					DSP_FAXMODE_DETECT_CNG | DSP_FAXMODE_DETECT_CED);
		}

		if (features) {
			ast_dsp_set_features(i->vad, features);
		}

		ast_mutex_lock(&usecnt_lock);
		usecnt++;
		ast_mutex_unlock(&usecnt_lock);

		/* Notify the module monitors that use count for resource has changed*/
		ast_update_use_count();

		ast_copy_string(ch->context, i->context, sizeof(ch->context));
		ast_copy_string(ch->exten, i->exten, sizeof(ch->exten));

		ch->priority = 1;

      		if(!ast_test_flag(i, H323_OUTGOING)) {
		
			if (!ast_strlen_zero(i->caller_h323id)) {
				pbx_builtin_setvar_helper(ch, "_CALLER_H323ID", i->caller_h323id);

			}
			if (!ast_strlen_zero(i->caller_dialedDigits)) {
				pbx_builtin_setvar_helper(ch, "_CALLER_H323DIALEDDIGITS", 
				i->caller_dialedDigits);
			}
			if (!ast_strlen_zero(i->caller_email)) {
				pbx_builtin_setvar_helper(ch, "_CALLER_H323EMAIL", 
				i->caller_email);
			}
			if (!ast_strlen_zero(i->caller_url)) {
				pbx_builtin_setvar_helper(ch, "_CALLER_H323URL", i->caller_url);
			}
		}

		if (!ast_strlen_zero(i->accountcode))
			ast_string_field_set(ch, accountcode, i->accountcode);
		
		if (i->amaflags)
			ch->amaflags = i->amaflags;

		ast_setstate(ch, state);
		if (state != AST_STATE_DOWN) {
         		if (ast_pbx_start(ch)) {
				ast_log(LOG_WARNING, "Unable to start PBX on %s\n", ch->name);
            			ast_channel_unlock(ch);
				ast_hangup(ch);
				ch = NULL;
			} 
	 	}

		if (ch) {
			manager_event(EVENT_FLAG_SYSTEM, "ChannelUpdate", 
				"Channel: %s\r\nChanneltype: %s\r\n"
				"CallRef: %d\r\n", ch->name, "OOH323", i->call_reference);
		}
	} else
		ast_log(LOG_WARNING, "Unable to allocate channel structure\n");


   	if(ch)   ast_channel_unlock(ch);

	if (gH323Debug)
		ast_verbose("+++   h323_new\n");

	return ch;
}



static struct ooh323_pvt *ooh323_alloc(int callref, char *callToken) 
{
	struct ooh323_pvt *pvt = NULL;

	if (gH323Debug)
		ast_verbose("---   ooh323_alloc\n");

	if (!(pvt = ast_calloc(1, sizeof(*pvt)))) {
		ast_log(LOG_ERROR, "Couldn't allocate private ooh323 structure\n");
		return NULL;
	}
	if (!(pvt->cap = ast_format_cap_alloc_nolock())) {
		ast_free(pvt);
		ast_log(LOG_ERROR, "Couldn't allocate private ooh323 structure\n");
		return NULL;
	}

	ast_mutex_init(&pvt->lock);
	ast_mutex_lock(&pvt->lock);

	pvt->faxmode = 0;
	pvt->chmodepend = 0;
	pvt->faxdetected = 0;
	pvt->faxdetect = gFAXdetect;
	pvt->t38support = gT38Support;
	pvt->rtptimeout = gRTPTimeout;
	pvt->rtdrinterval = gRTDRInterval;
	pvt->rtdrcount = gRTDRCount;
	pvt->g729onlyA = g729onlyA;

	pvt->call_reference = callref;
	if (callToken)
		pvt->callToken = strdup(callToken);

	/* whether to use gk for this call */
	if (gRasGkMode == RasNoGatekeeper)
		OO_SETFLAG(pvt->flags, H323_DISABLEGK);

	pvt->dtmfmode = gDTMFMode;
	pvt->dtmfcodec = gDTMFCodec;
	ast_copy_string(pvt->context, gContext, sizeof(pvt->context));
	ast_copy_string(pvt->accountcode, gAccountcode, sizeof(pvt->accountcode));

	pvt->amaflags = gAMAFLAGS;
	ast_format_cap_copy(pvt->cap, gCap);
	memcpy(&pvt->prefs, &gPrefs, sizeof(pvt->prefs));

	ast_mutex_unlock(&pvt->lock); 
	/* Add to interface list */
	ast_mutex_lock(&iflock);
	pvt->next = iflist;
	iflist = pvt;
	ast_mutex_unlock(&iflock);

	if (gH323Debug)
		ast_verbose("+++   ooh323_alloc\n");

	return pvt;
}


/*
	Possible data values - peername, exten/peername, exten@ip
 */
static struct ast_channel *ooh323_request(const char *type, struct ast_format_cap *cap,
		const struct ast_channel *requestor, void *data, int *cause)

{
	struct ast_channel *chan = NULL;
	struct ooh323_pvt *p = NULL;
	struct ooh323_peer *peer = NULL;
	char *dest = NULL; 
	char *ext = NULL;
	char tmp[256];
	char formats[FORMAT_STRING_SIZE];
	int port = 0;

	if (gH323Debug)
		ast_verbose("---   ooh323_request - data %s format %s\n", (char*)data,  
										ast_getformatname_multiple(formats,FORMAT_STRING_SIZE,cap));

<<<<<<< HEAD
	if (!(ast_format_cap_has_type(cap, AST_FORMAT_TYPE_AUDIO))) {
		ast_log(LOG_NOTICE, "Asked to get a channel of unsupported format '%s'\n", ast_getformatname_multiple(formats,FORMAT_STRING_SIZE,cap));
=======
	format &= AST_FORMAT_AUDIO_MASK;
	if (!format) {
		ast_log(LOG_NOTICE, "Asked to get a channel of unsupported format '%lld'\n", (long long) format);
>>>>>>> c5d6c7a2
		return NULL;
	}

	p = ooh323_alloc(0,0); /* Initial callRef is zero */

	if (!p) {
		ast_log(LOG_WARNING, "Unable to build pvt data for '%s'\n", (char*)data);
		return NULL;
	}
	ast_mutex_lock(&p->lock);

	/* This is an outgoing call, since ooh323_request is called */
	ast_set_flag(p, H323_OUTGOING);


   	ast_copy_string(tmp, data, sizeof(tmp));

	dest = strchr(tmp, '/');

	if (dest) {  
		*dest = '\0';
		dest++;
		ext = dest;
		dest = tmp;
	} else if ((dest = strchr(tmp, '@'))) {
		*dest = '\0';
		dest++;
		ext = tmp;
	} else {
		dest = tmp;
		ext = NULL;
	}

#if 0
	if ((sport = strchr(dest, ':'))) {
		*sport = '\0';
		sport++;
		port = atoi(sport);
	}
#endif

	if (dest) {
		peer = find_peer(dest, port);
	} else{
		ast_mutex_lock(&iflock);
		ast_mutex_unlock(&p->lock);
		ooh323_destroy(p);
		ast_mutex_unlock(&iflock);
		ast_log(LOG_ERROR, "Destination format is not supported\n");
		return NULL;
	}

	if (peer) {
		p->username = strdup(peer->name);
		p->host = strdup(peer->ip);
		p->port = peer->port;
		/* Disable gk as we are going to call a known peer*/
		/* OO_SETFLAG(p->flags, H323_DISABLEGK); */

		if (ext)
			ast_copy_string(p->exten, ext, sizeof(p->exten));

		ast_format_cap_copy(p->cap, peer->cap);
		memcpy(&p->prefs, &peer->prefs, sizeof(struct ast_codec_pref));
		p->g729onlyA = peer->g729onlyA;
		p->dtmfmode |= peer->dtmfmode;
		p->dtmfcodec  = peer->dtmfcodec;
		p->faxdetect = peer->faxdetect;
		p->t38support = peer->t38support;
		p->rtptimeout = peer->rtptimeout;
		p->faststart = peer->faststart;
		p->h245tunneling = peer->h245tunneling;
		if (peer->rtpmask && peer->rtpmaskstr[0]) {
			p->rtpmask = peer->rtpmask;
			ast_copy_string(p->rtpmaskstr, peer->rtpmaskstr, sizeof(p->rtpmaskstr));
		}

		if (peer->rtdrinterval) {
			p->rtdrinterval = peer->rtdrinterval;
			p->rtdrcount = peer->rtdrcount;
		}

		ast_copy_string(p->accountcode, peer->accountcode, sizeof(p->accountcode));
		p->amaflags = peer->amaflags;
	} else {
		if (gRasGkMode ==  RasNoGatekeeper) {
			/* no gk and no peer */
			ast_log(LOG_ERROR, "Call to undefined peer %s", dest);
			ast_mutex_lock(&iflock);
			ast_mutex_unlock(&p->lock);
			ooh323_destroy(p);
			ast_mutex_unlock(&iflock);
			return NULL;
		}
		p->g729onlyA = g729onlyA;
		p->dtmfmode = gDTMFMode;
		p->dtmfcodec = gDTMFCodec;
		p->faxdetect = gFAXdetect;
		p->t38support = gT38Support;
		p->rtptimeout = gRTPTimeout;
		ast_format_cap_copy(p->cap, gCap);
		p->rtdrinterval = gRTDRInterval;
		p->rtdrcount = gRTDRCount;
		p->faststart = gFastStart;
		p->h245tunneling = gTunneling;

		memcpy(&p->prefs, &gPrefs, sizeof(struct ast_codec_pref));
		p->username = strdup(dest);

		p->host = strdup(dest);
		if (port > 0) {
			p->port = port;
		}
		if (ext) {
			ast_copy_string(p->exten, ext, sizeof(p->exten));
		}
	}


	chan = ooh323_new(p, AST_STATE_DOWN, p->username, cap,
				 requestor ? requestor->linkedid : NULL);
	
	ast_mutex_unlock(&p->lock);

	if (!chan) {
		ast_mutex_lock(&iflock);
		ooh323_destroy(p);
		ast_mutex_unlock(&iflock);
   	} else {
      		ast_mutex_lock(&p->lock);
      		p->callToken = (char*)ast_calloc(1, AST_MAX_EXTENSION);
      		if(!p->callToken) {
       			ast_mutex_unlock(&p->lock);
       			ast_mutex_lock(&iflock);
       			ooh323_destroy(p);
       			ast_mutex_unlock(&iflock);
       			ast_log(LOG_ERROR, "Failed to allocate memory for callToken\n");
       			return NULL;
      		}

      		ast_mutex_unlock(&p->lock);
      		ast_mutex_lock(&ooh323c_cmd_lock);
      		ooMakeCall(data, p->callToken, AST_MAX_EXTENSION, NULL);
      		ast_mutex_unlock(&ooh323c_cmd_lock);
	}

	restart_monitor();
	if (gH323Debug)
		ast_verbose("+++   ooh323_request\n");

	return chan;

}


static struct ooh323_pvt* find_call(ooCallData *call)
{
	struct ooh323_pvt *p;

	if (gH323Debug)
		ast_verbose("---   find_call\n");

	ast_mutex_lock(&iflock);

	for (p = iflist; p; p = p->next) {
		if (p->callToken && !strcmp(p->callToken, call->callToken)) {
			break;
		}
	}
	ast_mutex_unlock(&iflock);

	if (gH323Debug)
		ast_verbose("+++   find_call\n");

	return p;
}

struct ooh323_user *find_user(const char * name, const char* ip)
{
	struct ooh323_user *user;

	if (gH323Debug)
      ast_verbose("---   find_user: %s, %s\n",name,ip);

	ast_mutex_lock(&userl.lock);

	for (user = userl.users; user; user = user->next) {
		if (ip && user->mUseIP && !strcmp(user->mIP, ip)) {
			break;
		}
		if (name && !strcmp(user->name, name)) {
			break;
		}
	}

	ast_mutex_unlock(&userl.lock);

	if (gH323Debug)
		ast_verbose("+++   find_user\n");

	return user;
}

struct ooh323_peer *find_friend(const char *name, int port)
{
	struct ooh323_peer *peer;  

	if (gH323Debug)
		ast_verbose("---   find_friend \"%s\"\n", name);


	ast_mutex_lock(&peerl.lock);
	for (peer = peerl.peers; peer; peer = peer->next) {
		if (gH323Debug) {
			ast_verbose("		comparing with \"%s\"\n", peer->ip);
		}
		if (!strcmp(peer->ip, name)) {
			if (port <= 0 || (port > 0 && peer->port == port)) {
				break;
			}
		}
	}
	ast_mutex_unlock(&peerl.lock);

	if (gH323Debug) {
		if (peer) {
			ast_verbose("		found matching friend\n");
		}
		ast_verbose("+++   find_friend \"%s\"\n", name);
	}

	return peer;		
}


struct ooh323_peer *find_peer(const char * name, int port)
{
	struct ooh323_peer *peer;

	if (gH323Debug)
		ast_verbose("---   find_peer \"%s\"\n", name);


	ast_mutex_lock(&peerl.lock);
	for (peer = peerl.peers; peer; peer = peer->next) {
		if (gH323Debug) {
			ast_verbose("		comparing with \"%s\"\n", peer->ip);
		}
		if (!strcasecmp(peer->name, name))
			break;
		if (peer->h323id && !strcasecmp(peer->h323id, name))
			break;
		if (peer->e164 && !strcasecmp(peer->e164, name))
			break;
		/*
		if (!strcmp(peer->ip, name)) {
			if (port > 0 && peer->port == port) { break; }
			else if (port <= 0) { break; }
		}
		*/
	}
	ast_mutex_unlock(&peerl.lock);

	if (gH323Debug) {
		if (peer) {
			ast_verbose("		found matching peer\n");
		}
		ast_verbose("+++   find_peer \"%s\"\n", name);
	}

	return peer;		
}

static int ooh323_digit_begin(struct ast_channel *chan, char digit)
{
	char dtmf[2];
	struct ooh323_pvt *p = (struct ooh323_pvt *) chan->tech_pvt;
	int res = 0;
	
	if (gH323Debug)
		ast_verbose("---   ooh323_digit_begin\n");

	if (!p) {
		ast_log(LOG_ERROR, "No private structure for call\n");
		return -1;
	}
	ast_mutex_lock(&p->lock);

	if (p->rtp && ((p->dtmfmode & H323_DTMF_RFC2833) || (p->dtmfmode & H323_DTMF_CISCO))) {
		ast_rtp_instance_dtmf_begin(p->rtp, digit);
	} else if (((p->dtmfmode & H323_DTMF_Q931) ||
						 (p->dtmfmode & H323_DTMF_H245ALPHANUMERIC) ||
						 (p->dtmfmode & H323_DTMF_H245SIGNAL))) {
		dtmf[0] = digit;
		dtmf[1] = '\0';
		ooSendDTMFDigit(p->callToken, dtmf);
	} else if (p->dtmfmode & H323_DTMF_INBAND) {
		res = -1; // tell Asterisk to generate inband indications
	}
	ast_mutex_unlock(&p->lock);
	if (gH323Debug) {
		ast_verbose("+++   ooh323_digit_begin %d\n", res);
	}

	return res;
}

static int ooh323_digit_end(struct ast_channel *chan, char digit, unsigned int duration)
{
	struct ooh323_pvt *p = (struct ooh323_pvt *) chan->tech_pvt;
	int res = 0;

	if (gH323Debug)
		ast_verbose("---   ooh323_digit_end\n");

	if (!p) {
		ast_log(LOG_ERROR, "No private structure for call\n");
		return -1;
	}
	ast_mutex_lock(&p->lock);
	if (p->rtp && ((p->dtmfmode & H323_DTMF_RFC2833) || (p->dtmfmode & H323_DTMF_CISCO)) ) {
		ast_rtp_instance_dtmf_end(p->rtp, digit);
	} else if(p->dtmfmode & H323_DTMF_INBAND) {
		res = -1; // tell Asterisk to stop inband indications
	}

	ast_mutex_unlock(&p->lock);
	if (gH323Debug) {
		ast_verbose("+++   ooh323_digit_end, res = %d\n", res);
	}

	return res;
}


static int ooh323_call(struct ast_channel *ast, char *dest, int timeout)
{
	struct ooh323_pvt *p = ast->tech_pvt;
	char destination[256];
   	int res=0, i;
	const char *val = NULL;
	ooCallOptions opts = {
		.fastStart = TRUE,
		.tunneling = TRUE,
		.disableGk = TRUE,
      		.callMode = OO_CALLMODE_AUDIOCALL,
      		.transfercap = 0
	};

	if (gH323Debug)
		ast_verbose("---   ooh323_call- %s\n", dest);


   	if ((ast->_state != AST_STATE_DOWN) && (ast->_state != AST_STATE_RESERVED)) {
		ast_log(LOG_WARNING, "ooh323_call called on %s, neither down nor "
								"reserved\n", ast->name);
		return -1;
	}
	ast_mutex_lock(&p->lock);
	ast_set_flag(p, H323_OUTGOING);
	if (ast->connected.id.number.valid && ast->connected.id.number.str) {
		free(p->callerid_num);
		p->callerid_num = strdup(ast->connected.id.number.str);
	}

	if (ast->connected.id.name.valid && ast->connected.id.name.str) {
		free(p->callerid_name);
		p->callerid_name = strdup(ast->connected.id.name.str);
	} else if (ast->connected.id.number.valid && ast->connected.id.number.str) {
		free(p->callerid_name);
		p->callerid_name = strdup(ast->connected.id.number.str);
	} else {
		ast->connected.id.name.valid = 1;
		free(ast->connected.id.name.str);
		ast->connected.id.name.str = strdup(gCallerID);
		free(p->callerid_name);
		p->callerid_name = strdup(ast->connected.id.name.str);
	}

	/* Retrieve vars */


	if ((val = pbx_builtin_getvar_helper(ast, "CALLER_H323ID"))) {
		ast_copy_string(p->caller_h323id, val, sizeof(p->caller_h323id));
	}
	
	if ((val = pbx_builtin_getvar_helper(ast, "CALLER_H323DIALEDDIGITS"))) {
		ast_copy_string(p->caller_dialedDigits, val, sizeof(p->caller_dialedDigits));
      		if(!p->callerid_num)
			p->callerid_num = strdup(val);
	}

	if ((val = pbx_builtin_getvar_helper(ast, "CALLER_H323EMAIL"))) {
		ast_copy_string(p->caller_email, val, sizeof(p->caller_email));
	}

	if ((val = pbx_builtin_getvar_helper(ast, "CALLER_H323URL"))) {
		ast_copy_string(p->caller_url, val, sizeof(p->caller_url));
	}

	if (p->host && p->port != 0)
		snprintf(destination, sizeof(destination), "%s:%d", p->host, p->port);
	else if (p->host)
		snprintf(destination, sizeof(destination), "%s", p->host);
	else
		ast_copy_string(destination, dest, sizeof(destination));

	destination[sizeof(destination)-1]='\0';

	opts.transfercap = ast->transfercapability;
	opts.fastStart = p->faststart;
	opts.tunneling = p->h245tunneling;

	for (i=0;i<480 && !isRunning(p->callToken);i++) usleep(12000);

	if(OO_TESTFLAG(p->flags, H323_DISABLEGK)) {
		res = ooRunCall(destination, p->callToken, AST_MAX_EXTENSION, &opts);
	} else {
		res = ooRunCall(destination, p->callToken, AST_MAX_EXTENSION, NULL);
 	}

	ast_mutex_unlock(&p->lock);
	if (res != OO_OK) {
		ast_log(LOG_ERROR, "Failed to make call\n");
      		return -1; /* ToDO: cleanup */
	}
	if (gH323Debug)
		ast_verbose("+++   ooh323_call\n");

  return 0;
}

static int ooh323_hangup(struct ast_channel *ast)
{
	struct ooh323_pvt *p = ast->tech_pvt;
   	int q931cause = AST_CAUSE_NORMAL_CLEARING;

	if (gH323Debug)
		ast_verbose("---   ooh323_hangup\n");

	if (p) {
		ast_mutex_lock(&p->lock);

        if (ast->hangupcause) {
                q931cause = ast->hangupcause;
        } else {
                const char *cause = pbx_builtin_getvar_helper(ast, "DIALSTATUS");
                if (cause) {
                        if (!strcmp(cause, "CONGESTION")) {
                                q931cause = AST_CAUSE_NORMAL_CIRCUIT_CONGESTION;
                        } else if (!strcmp(cause, "BUSY")) {
                                q931cause = AST_CAUSE_USER_BUSY;
                        } else if (!strcmp(cause, "CHANISUNVAIL")) {
                                q931cause = AST_CAUSE_REQUESTED_CHAN_UNAVAIL;
                        } else if (!strcmp(cause, "NOANSWER")) {
                                q931cause = AST_CAUSE_NO_ANSWER;
                        } else if (!strcmp(cause, "CANCEL")) {
                                q931cause = AST_CAUSE_CALL_REJECTED;
                        }
                }
        }



		if (gH323Debug)
			ast_verbose("    hanging %s with cause: %d\n", p->username, q931cause);
		ast->tech_pvt = NULL; 
		if (!ast_test_flag(p, H323_ALREADYGONE)) {
         		ooHangCall(p->callToken, 
				ooh323_convert_hangupcause_asteriskToH323(q931cause), q931cause);
			ast_set_flag(p, H323_ALREADYGONE);
			/* ast_mutex_unlock(&p->lock); */
      		} else 
			ast_set_flag(p, H323_NEEDDESTROY);
		/* detach channel here */
		if (p->owner) {
			p->owner->tech_pvt = NULL;
			p->owner = NULL;
			ast_module_unref(myself);
		}

		ast_mutex_unlock(&p->lock);
		ast_mutex_lock(&usecnt_lock);
		usecnt--;
		ast_mutex_unlock(&usecnt_lock);

		/* Notify the module monitors that use count for resource has changed */
		ast_update_use_count();
	  
	} else {
		ast_debug(1, "No call to hangup\n" );
	}
	
	if (gH323Debug)
		ast_verbose("+++   ooh323_hangup\n");

  return 0;
}

static int ooh323_answer(struct ast_channel *ast)
{
	struct ooh323_pvt *p = ast->tech_pvt;
	char *callToken = (char *)NULL;

	if (gH323Debug)
		ast_verbose("--- ooh323_answer\n");

	if (p) {

		ast_mutex_lock(&p->lock);
		callToken = (p->callToken ? strdup(p->callToken) : NULL);
		if (ast->_state != AST_STATE_UP) {
			ast_channel_lock(ast);
			if (!p->alertsent) {
	    			if (gH323Debug) {
					ast_debug(1, "Sending forced ringback for %s, res = %d\n", 
						callToken, ooManualRingback(callToken));
				} else {
	    				ooManualRingback(callToken);
				}
				p->alertsent = 1;
			}
			ast_setstate(ast, AST_STATE_UP);
      			if (option_debug)
				ast_debug(1, "ooh323_answer(%s)\n", ast->name);
			ast_channel_unlock(ast);
			ooAnswerCall(p->callToken);
		}
		if (callToken) {
			free(callToken);
		}
		ast_mutex_unlock(&p->lock);
	}

	if (gH323Debug)
		ast_verbose("+++ ooh323_answer\n");

  return 0;
}

static struct ast_frame *ooh323_read(struct ast_channel *ast)
{
	struct ast_frame *fr;
	static struct ast_frame null_frame = { AST_FRAME_NULL, };
	struct ooh323_pvt *p = ast->tech_pvt;

	if (!p) return &null_frame;

	ast_mutex_lock(&p->lock);
	if (p->rtp)
		fr = ooh323_rtp_read(ast, p);
	else
		fr = &null_frame;
	/* time(&p->lastrtprx); */
	ast_mutex_unlock(&p->lock);
	return fr;
}

static int ooh323_write(struct ast_channel *ast, struct ast_frame *f)
{
	struct ooh323_pvt *p = ast->tech_pvt;
	int res = 0;
	char buf[256];

	if (p) {
		ast_mutex_lock(&p->lock);

		if (f->frametype == AST_FRAME_MODEM) {
			ast_debug(1, "Send UDPTL %d/%d len %d for %s\n",
				f->frametype, f->subclass.integer, f->datalen, ast->name);
			if (p->udptl)
				res = ast_udptl_write(p->udptl, f);
			ast_mutex_unlock(&p->lock);
			return res;
		}

	
		if (f->frametype == AST_FRAME_VOICE) {
/* sending progress for first */
			if (!ast_test_flag(p, H323_OUTGOING) && !p->progsent &&
			 		p->callToken) {
				ooManualProgress(p->callToken);
				p->progsent = 1;
			}


			if (!(ast_format_cap_iscompatible(ast->nativeformats, &f->subclass.format))) {
				if (!(ast_format_cap_is_empty(ast->nativeformats))) {
					ast_log(LOG_WARNING,
							"Asked to transmit frame type %s, while native formats is %s (read/write = %s/%s)\n",
							ast_getformatname(&f->subclass.format),
							ast_getformatname_multiple(buf, sizeof(buf), ast->nativeformats),
							ast_getformatname(&ast->readformat),
							ast_getformatname(&ast->writeformat));

					ast_set_write_format(ast, &f->subclass.format);
				} else {
					/* ast_set_write_format(ast, f->subclass);
					ast->nativeformats = f->subclass; */
				}
			ast_mutex_unlock(&p->lock);
			return 0;
			}

		if (p->rtp)
			res = ast_rtp_instance_write(p->rtp, f);

		ast_mutex_unlock(&p->lock);

		} else if (f->frametype == AST_FRAME_IMAGE) {
			ast_mutex_unlock(&p->lock);
			return 0;
		} else {
			ast_log(LOG_WARNING, "Can't send %d type frames with OOH323 write\n", 
									 f->frametype);
			ast_mutex_unlock(&p->lock);
			return 0;
		}

	}

	return res;
}

static int ooh323_indicate(struct ast_channel *ast, int condition, const void *data, size_t datalen)
{

	struct ooh323_pvt *p = (struct ooh323_pvt *) ast->tech_pvt;
	char *callToken = (char *)NULL;
	int res = -1;

	if (!p) return -1;

	ast_mutex_lock(&p->lock);
	callToken = (p->callToken ? strdup(p->callToken) : NULL);
	ast_mutex_unlock(&p->lock);

	if (!callToken) {
		if (gH323Debug)
			ast_verbose("	ooh323_indicate - No callToken\n");
		return -1;
	}

	if (gH323Debug)
		ast_verbose("----- ooh323_indicate %d on call %s\n", condition, callToken);
	 
   	ast_mutex_lock(&p->lock);
	switch (condition) {
	case AST_CONTROL_INCOMPLETE:
		/* While h323 does support overlapped dialing, this channel driver does not
		 * at this time.  Treat a response of Incomplete as if it were congestion.
		 */
	case AST_CONTROL_CONGESTION:
		if (!ast_test_flag(p, H323_ALREADYGONE)) {
			ooHangCall(callToken, OO_REASON_LOCAL_CONGESTED, AST_CAUSE_SWITCH_CONGESTION);
			ast_set_flag(p, H323_ALREADYGONE);
		}
		break;
	case AST_CONTROL_BUSY:
		if (!ast_test_flag(p, H323_ALREADYGONE)) {
			ooHangCall(callToken, OO_REASON_LOCAL_BUSY, AST_CAUSE_USER_BUSY);
			ast_set_flag(p, H323_ALREADYGONE);
		}
		break;
	case AST_CONTROL_HOLD:
		ast_moh_start(ast, data, NULL);
		break;
	case AST_CONTROL_UNHOLD:
		ast_moh_stop(ast);
		break;
	case AST_CONTROL_PROGRESS:
		if (ast->_state != AST_STATE_UP) {
	    		if (!p->progsent) {
	     			if (gH323Debug) {
					ast_debug(1, "Sending manual progress for %s, res = %d\n", callToken,
             				ooManualProgress(callToken));	
				} else {
	     				ooManualProgress(callToken);
				}
	     			p->progsent = 1;
	    		}
		}
	    break;
      case AST_CONTROL_RINGING:
		if (ast->_state == AST_STATE_RING || ast->_state == AST_STATE_RINGING) {
			if (!p->alertsent) {
				if (gH323Debug) {
					ast_debug(1, "Sending manual ringback for %s, res = %d\n",
						callToken,
						ooManualRingback(callToken));
				} else {
					ooManualRingback(callToken);
				}
				p->alertsent = 1;
			}
			p->alertsent = 1;
		}
	 break;
	case AST_CONTROL_SRCUPDATE:
		if (p->rtp) {
			ast_rtp_instance_update_source(p->rtp);
		}
		break;
	case AST_CONTROL_SRCCHANGE:
		if (p->rtp) {
			ast_rtp_instance_change_source(p->rtp);
		}
		break;
	case AST_CONTROL_CONNECTED_LINE:
		if (!ast->connected.id.name.valid
			|| ast_strlen_zero(ast->connected.id.name.str)) {
			break;
		}
		if (gH323Debug) {
			ast_debug(1, "Sending connected line info for %s (%s)\n",
				callToken, ast->connected.id.name.str);
		}
		ooSetANI(callToken, ast->connected.id.name.str);
		break;

      case AST_CONTROL_T38_PARAMETERS:
		if (p->t38support != T38_ENABLED) {
			struct ast_control_t38_parameters parameters = { .request_response = 0 };
			parameters.request_response = AST_T38_REFUSED;
			ast_queue_control_data(ast, AST_CONTROL_T38_PARAMETERS,
						 &parameters, sizeof(parameters));
			break;
		}
		if (datalen != sizeof(struct ast_control_t38_parameters)) {
			ast_log(LOG_ERROR, "Invalid datalen for AST_CONTROL_T38. "
					   "Expected %d, got %d\n",
				(int)sizeof(enum ast_control_t38), (int)datalen);
		} else {
			const struct ast_control_t38_parameters *parameters = data;
			struct ast_control_t38_parameters our_parameters;
			enum ast_control_t38 message = parameters->request_response;
			switch (message) {

			case AST_T38_NEGOTIATED:
				if (p->faxmode) {
					res = 0;
					break;
				}
			case AST_T38_REQUEST_NEGOTIATE:

				if (p->faxmode) {
					/* T.38 already negotiated */
					our_parameters.request_response = AST_T38_NEGOTIATED;
					our_parameters.max_ifp = ast_udptl_get_far_max_ifp(p->udptl);
					our_parameters.rate = AST_T38_RATE_14400;
					ast_queue_control_data(p->owner, AST_CONTROL_T38_PARAMETERS, &our_parameters, sizeof(our_parameters));
				} else if (!p->chmodepend) {
					p->chmodepend = 1;
					ooRequestChangeMode(p->callToken, 1);
					res = 0;
				}
				break;

			case AST_T38_REQUEST_TERMINATE:

				if (!p->faxmode) {
					/* T.38 already terminated */
					our_parameters.request_response = AST_T38_TERMINATED;
					ast_queue_control_data(p->owner, AST_CONTROL_T38_PARAMETERS, &our_parameters, sizeof(our_parameters));
				} else if (!p->chmodepend) {
					p->chmodepend = 1;
					ooRequestChangeMode(p->callToken, 0);
					res = 0;
				}
				break;

			case AST_T38_REQUEST_PARMS:
				our_parameters.request_response = AST_T38_REQUEST_PARMS;
				our_parameters.max_ifp = ast_udptl_get_far_max_ifp(p->udptl);
				our_parameters.rate = AST_T38_RATE_14400;
				ast_queue_control_data(p->owner, AST_CONTROL_T38_PARAMETERS, &our_parameters, sizeof(our_parameters));
				res = AST_T38_REQUEST_PARMS;
				break;

			default:
				;

			}

		}
		break;
      case AST_CONTROL_PROCEEDING:
	case -1:
		break;
	default:
		ast_log(LOG_WARNING, "Don't know how to indicate condition %d on %s\n",
									condition, callToken);
	}

   	ast_mutex_unlock(&p->lock);

	if (gH323Debug)
		ast_verbose("++++  ooh323_indicate %d on %s\n", condition, callToken);

   	free(callToken);
	return res;
}

static int ooh323_queryoption(struct ast_channel *ast, int option, void *data, int *datalen)
{

	struct ooh323_pvt *p = (struct ooh323_pvt *) ast->tech_pvt;
	int res = -1;
	enum ast_t38_state state = T38_STATE_UNAVAILABLE;
	char* cp;

	if (!p) return -1;

	ast_mutex_lock(&p->lock);

	if (gH323Debug)
		ast_verbose("----- ooh323_queryoption %d on channel %s\n", option, ast->name);
	 
	switch (option) {

		case AST_OPTION_T38_STATE:

			if (*datalen != sizeof(enum ast_t38_state)) {
				ast_log(LOG_ERROR, "Invalid datalen for AST_OPTION_T38_STATE option."
				" Expected %d, got %d\n", (int)sizeof(enum ast_t38_state), *datalen);
				break;
			}

			if (p->t38support != T38_DISABLED) {
				if (p->faxmode) {
					state = (p->chmodepend) ? T38_STATE_NEGOTIATING : T38_STATE_NEGOTIATED;
				} else {
					state = T38_STATE_UNKNOWN;
				}
			}

			*((enum ast_t38_state *) data) = state;
			res = 0;
			break;


		case AST_OPTION_DIGIT_DETECT:

			cp = (char *) data;
			*cp = p->vad ? 1 : 0;
			ast_debug(1, "Reporting digit detection %sabled on %s\n",
							 *cp ? "en" : "dis", ast->name);

			res = 0;
			break;

		default:	;

	}

	if (gH323Debug)
		ast_verbose("+++++ ooh323_queryoption %d on channel %s\n", option, ast->name);
	 
   	ast_mutex_unlock(&p->lock);

	return res;
}



static int ooh323_fixup(struct ast_channel *oldchan, struct ast_channel *newchan)
{
	struct ooh323_pvt *p = newchan->tech_pvt;

	if (!p) return -1;

	if (gH323Debug)
		ast_verbose("--- ooh323c ooh323_fixup\n");

	ast_mutex_lock(&p->lock);
	if (p->owner != oldchan) {
		ast_log(LOG_WARNING, "Old channel wasn't %p but was %p\n", oldchan, p->owner);
		ast_mutex_unlock(&p->lock);
		return -1;
	}

	if (p->owner == oldchan) {
		p->owner = newchan;
	} else {
		p->owner = oldchan;
	}

	ast_mutex_unlock(&p->lock);

	if (gH323Debug)
		ast_verbose("+++ ooh323c ooh323_fixup \n");

	return 0;
}


void ooh323_set_write_format(ooCallData *call, struct ast_format *fmt, int txframes)
{
	struct ooh323_pvt *p = NULL;
	char formats[FORMAT_STRING_SIZE];

	if (gH323Debug)
		ast_verbose("---   ooh323_update_writeformat %s/%d\n", 
				ast_getformatname(fmt), txframes);
	
	p = find_call(call);
	if (!p) {
		ast_log(LOG_ERROR, "No matching call found for %s\n", call->callToken);
		return;
	}

	ast_mutex_lock(&p->lock);

	ast_format_copy(&(p->writeformat), fmt);

	if (p->owner) {
		while (p->owner && ast_channel_trylock(p->owner)) {
			ast_debug(1,"Failed to grab lock, trying again\n");
			DEADLOCK_AVOIDANCE(&p->lock);
		}
		if (!p->owner) {
			ast_mutex_unlock(&p->lock);
			ast_log(LOG_ERROR, "Channel has no owner\n");
			return;
		}
		if (gH323Debug)
	  		ast_verbose("Writeformat before update %s/%s\n", 
			  ast_getformatname(&p->owner->writeformat),
			  ast_getformatname_multiple(formats, sizeof(formats), p->owner->nativeformats));
		if (txframes)
			ast_codec_pref_setsize(&p->prefs, fmt, txframes);
		ast_rtp_codecs_packetization_set(ast_rtp_instance_get_codecs(p->rtp), p->rtp, &p->prefs);
		if (p->dtmfmode & H323_DTMF_RFC2833 && p->dtmfcodec) {
			ast_rtp_codecs_payloads_set_rtpmap_type(ast_rtp_instance_get_codecs(p->rtp),
				 p->rtp, p->dtmfcodec, "audio", "telephone-event", 0);
		}
		if (p->dtmfmode & H323_DTMF_CISCO && p->dtmfcodec) {
			ast_rtp_codecs_payloads_set_rtpmap_type(ast_rtp_instance_get_codecs(p->rtp),
				 p->rtp, p->dtmfcodec, "audio", "cisco-telephone-event", 0);
		}

		ast_format_cap_set(p->owner->nativeformats, fmt);
	  	ast_set_write_format(p->owner, &p->owner->writeformat);
	  	ast_set_read_format(p->owner, &p->owner->readformat);
		ast_channel_unlock(p->owner);
   	} else
		ast_log(LOG_ERROR, "No owner found\n");


	ast_mutex_unlock(&p->lock);

	if (gH323Debug)
		ast_verbose("+++   ooh323_update_writeformat\n");
}

void ooh323_set_read_format(ooCallData *call, struct ast_format *fmt)
{
	struct ooh323_pvt *p = NULL;

	if (gH323Debug)
		ast_verbose("---   ooh323_update_readformat %s\n", 
				ast_getformatname(fmt));
	
	p = find_call(call);
	if (!p) {
		ast_log(LOG_ERROR, "No matching call found for %s\n", call->callToken);
		return;
	}

	ast_mutex_lock(&p->lock);

	ast_format_copy(&(p->readformat), fmt);

	if (p->owner) {
		while (p->owner && ast_channel_trylock(p->owner)) {
			ast_debug(1,"Failed to grab lock, trying again\n");
			DEADLOCK_AVOIDANCE(&p->lock);
		}
		if (!p->owner) {
			ast_mutex_unlock(&p->lock);
			ast_log(LOG_ERROR, "Channel has no owner\n");
			return;
		}

		if (gH323Debug)
	  		ast_verbose("Readformat before update %s\n", 
				  ast_getformatname(&p->owner->readformat));
		ast_format_cap_set(p->owner->nativeformats, fmt);
	  	ast_set_read_format(p->owner, &p->owner->readformat);
		ast_channel_unlock(p->owner);
   	} else
		ast_log(LOG_ERROR, "No owner found\n");

	ast_mutex_unlock(&p->lock);

	if (gH323Debug)
		ast_verbose("+++   ooh323_update_readformat\n");
}


int onAlerting(ooCallData *call)
{
	struct ooh323_pvt *p = NULL;
	struct ast_channel *c = NULL;

	if (gH323Debug)
		ast_verbose("--- onAlerting %s\n", call->callToken);

   	p = find_call(call);

   	if(!p) {
		ast_log(LOG_ERROR, "No matching call found\n");
		return -1;
	}  
	ast_mutex_lock(&p->lock);
	if (!p->owner) {
		ast_mutex_unlock(&p->lock);
		ast_log(LOG_ERROR, "Channel has no owner\n");
		return 0;
	}
	while (p->owner && ast_channel_trylock(p->owner)) {
		ast_debug(1, "Failed to grab lock, trying again\n");
		DEADLOCK_AVOIDANCE(&p->lock);
	}
	if (!p->owner) {
		ast_mutex_unlock(&p->lock);
		ast_log(LOG_ERROR, "Channel has no owner\n");
		return 0;
	}
	c = p->owner;

	if (call->remoteDisplayName) {
		struct ast_party_connected_line connected;
		struct ast_set_party_connected_line update_connected;

		memset(&update_connected, 0, sizeof(update_connected));
		update_connected.id.name = 1;
		ast_party_connected_line_init(&connected);
		connected.id.name.valid = 1;
		connected.id.name.str = (char *) call->remoteDisplayName;
		connected.source = AST_CONNECTED_LINE_UPDATE_SOURCE_ANSWER;
		ast_channel_queue_connected_line_update(c, &connected, &update_connected);
	}
	if (c->_state != AST_STATE_UP)
		ast_setstate(c, AST_STATE_RINGING);

	ast_queue_control(c, AST_CONTROL_RINGING);
      	ast_channel_unlock(c);
      	ast_mutex_unlock(&p->lock);

	if (gH323Debug)
		ast_verbose("+++ onAlerting %s\n", call->callToken);

	return OO_OK;
}

int onProgress(ooCallData *call)
{
	struct ooh323_pvt *p = NULL;
	struct ast_channel *c = NULL;

	if (gH323Debug)
		ast_verbose("--- onProgress %s\n", call->callToken);

   	p = find_call(call);

   	if(!p) {
		ast_log(LOG_ERROR, "No matching call found\n");
		return -1;
	}  
	ast_mutex_lock(&p->lock);
	if (!p->owner) {
		ast_mutex_unlock(&p->lock);
		ast_log(LOG_ERROR, "Channel has no owner\n");
		return 0;
	}
	while (p->owner && ast_channel_trylock(p->owner)) {
		ast_debug(1, "Failed to grab lock, trying again\n");
		DEADLOCK_AVOIDANCE(&p->lock);
	}
	if (!p->owner) {
		ast_mutex_unlock(&p->lock);
		ast_log(LOG_ERROR, "Channel has no owner\n");
		return 0;
	}
	c = p->owner;

	if (call->remoteDisplayName) {
		struct ast_party_connected_line connected;
		struct ast_set_party_connected_line update_connected;

		memset(&update_connected, 0, sizeof(update_connected));
		update_connected.id.name = 1;
		ast_party_connected_line_init(&connected);
		connected.id.name.valid = 1;
		connected.id.name.str = (char *) call->remoteDisplayName;
		connected.source = AST_CONNECTED_LINE_UPDATE_SOURCE_ANSWER;
		ast_channel_queue_connected_line_update(c, &connected, &update_connected);
	}
	if (c->_state != AST_STATE_UP)
		ast_setstate(c, AST_STATE_RINGING);

	ast_queue_control(c, AST_CONTROL_PROGRESS);
      	ast_channel_unlock(c);
      	ast_mutex_unlock(&p->lock);

	if (gH323Debug)
		ast_verbose("+++ onProgress %s\n", call->callToken);

	return OO_OK;
}

/**
  * Callback for sending digits from H.323 up to asterisk
  *
  */
int ooh323_onReceivedDigit(OOH323CallData *call, const char *digit)
{
	struct ooh323_pvt *p = NULL;
	struct ast_frame f;
	int res;

	ast_debug(1, "Received Digit: %c\n", digit[0]);
	p = find_call(call);
	if (!p) {
		ast_log(LOG_ERROR, "Failed to find a matching call.\n");
		return -1;
	}
	if (!p->owner) {
		ast_log(LOG_ERROR, "Channel has no owner\n");
		return -1;
	}
	ast_mutex_lock(&p->lock);
	memset(&f, 0, sizeof(f));
	f.frametype = AST_FRAME_DTMF;
	f.subclass.integer = digit[0];
	f.datalen = 0;
	f.samples = 800;
	f.offset = 0;
	f.data.ptr = NULL;
	f.mallocd = 0;
	f.src = "SEND_DIGIT";

	while (p->owner && ast_channel_trylock(p->owner)) {
		ast_debug(1, "Failed to grab lock, trying again\n");
		DEADLOCK_AVOIDANCE(&p->lock);
	}
	if (!p->owner) {
		ast_mutex_unlock(&p->lock);
		ast_log(LOG_ERROR, "Channel has no owner\n");
		return 0;
	}
	res = ast_queue_frame(p->owner, &f);
   	ast_channel_unlock(p->owner);
   	ast_mutex_unlock(&p->lock);
	return res;
}

int ooh323_onReceivedSetup(ooCallData *call, Q931Message *pmsg)
{
	struct ooh323_pvt *p = NULL;
	struct ooh323_user *user = NULL;
   	struct ast_channel *c = NULL;
	ooAliases *alias = NULL;
	char *at = NULL;
	char number [OO_MAX_NUMBER_LENGTH];

	if (gH323Debug)
		ast_verbose("---   ooh323_onReceivedSetup %s\n", call->callToken);


	if (!(p = ooh323_alloc(call->callReference, call->callToken))) {
		ast_log(LOG_ERROR, "Failed to create a new call.\n");
		return -1;
	}
	ast_mutex_lock(&p->lock);
	ast_clear_flag(p, H323_OUTGOING);
  

	if (call->remoteDisplayName) {
		p->callerid_name = strdup(call->remoteDisplayName);
	}

	if (ooCallGetCallingPartyNumber(call, number, OO_MAX_NUMBER_LENGTH) == OO_OK) {
		p->callerid_num = strdup(number);
	}

	if (call->remoteAliases) {
		for (alias = call->remoteAliases; alias; alias = alias->next) {
			if (alias->type == T_H225AliasAddress_h323_ID) {
				if (!p->callerid_name) {
					p->callerid_name = strdup(alias->value);
				}
				ast_copy_string(p->caller_h323id, alias->value, sizeof(p->caller_h323id));
				}
         else if(alias->type == T_H225AliasAddress_dialedDigits)
         {
            if(!p->callerid_num)
               p->callerid_num = strdup(alias->value);
				ast_copy_string(p->caller_dialedDigits, alias->value, 
															sizeof(p->caller_dialedDigits));
         }
         else if(alias->type == T_H225AliasAddress_email_ID)
         {
				ast_copy_string(p->caller_email, alias->value, sizeof(p->caller_email));
         }
         else if(alias->type == T_H225AliasAddress_url_ID)
         {
				ast_copy_string(p->caller_url, alias->value, sizeof(p->caller_url));
			}
		}
	}

	number[0] = '\0';
   	if(ooCallGetCalledPartyNumber(call, number, OO_MAX_NUMBER_LENGTH)== OO_OK) {
      		strncpy(p->exten, number, sizeof(p->exten)-1);
   	} else {
		update_our_aliases(call, p);
		if (!ast_strlen_zero(p->callee_dialedDigits)) {
         		ast_copy_string(p->exten, p->callee_dialedDigits, sizeof(p->exten));
      		} else if(!ast_strlen_zero(p->callee_h323id)) {
			ast_copy_string(p->exten, p->callee_h323id, sizeof(p->exten));
      		} else if(!ast_strlen_zero(p->callee_email)) {
			ast_copy_string(p->exten, p->callee_email, sizeof(p->exten));
			if ((at = strchr(p->exten, '@'))) {
				*at = '\0';
			}
		}
	}

	/* if no extension found, set to default 's' */
	if (ast_strlen_zero(p->exten)) {
      		p->exten[0]='s';
      		p->exten[1]='\0';
	}

      	user = find_user(p->callerid_name, call->remoteIP);
      	if(user && (user->incominglimit == 0 || user->inUse < user->incominglimit)) {
		ast_mutex_lock(&user->lock);
		p->username = strdup(user->name);
 		p->neighbor.user = user->mUseIP ? ast_strdup(user->mIP) :
						  ast_strdup(user->name);
		ast_copy_string(p->context, user->context, sizeof(p->context));
		ast_copy_string(p->accountcode, user->accountcode, sizeof(p->accountcode));
		p->amaflags = user->amaflags;
		ast_format_cap_copy(p->cap, user->cap);
		p->g729onlyA = user->g729onlyA;
		memcpy(&p->prefs, &user->prefs, sizeof(struct ast_codec_pref));
		p->dtmfmode |= user->dtmfmode;
		p->dtmfcodec = user->dtmfcodec;
		p->faxdetect = user->faxdetect;
		p->t38support = user->t38support;
		p->rtptimeout = user->rtptimeout;
		p->h245tunneling = user->h245tunneling;
		p->faststart = user->faststart;

		if (p->faststart)
         		OO_SETFLAG(call->flags, OO_M_FASTSTART);
		else
			OO_CLRFLAG(call->flags, OO_M_FASTSTART);
		/* if we disable h245tun for this user then we clear flag */
		/* in any other case we don't must touch this */
		/* ie if we receive setup without h245tun but enabled
		   				we can't enable it per call */
		if (!p->h245tunneling)
			OO_CLRFLAG(call->flags, OO_M_TUNNELING);

		if (user->rtpmask && user->rtpmaskstr[0]) {
			p->rtpmask = user->rtpmask;
			ast_copy_string(p->rtpmaskstr, user->rtpmaskstr, 
							 sizeof(p->rtpmaskstr));
		}
		if (user->rtdrcount > 0 && user->rtdrinterval > 0) {
			p->rtdrcount = user->rtdrcount;
			p->rtdrinterval = user->rtdrinterval;
		}
	 	if (user->incominglimit) user->inUse++;
		ast_mutex_unlock(&user->lock);
	} else {
	 if (!OO_TESTFLAG(p->flags,H323_DISABLEGK)) {
		p->username = strdup(call->remoteIP);
	} else {
	  ast_mutex_unlock(&p->lock);
	  ast_log(LOG_ERROR, "Unacceptable ip %s\n", call->remoteIP);
	  if (!user) {
	   ooHangCall(call->callToken, ooh323_convert_hangupcause_asteriskToH323(AST_CAUSE_CALL_REJECTED), AST_CAUSE_CALL_REJECTED);
	   call->callEndReason = OO_REASON_REMOTE_REJECTED;
	  }
	  else {
	   ooHangCall(call->callToken, ooh323_convert_hangupcause_asteriskToH323(AST_CAUSE_NORMAL_CIRCUIT_CONGESTION), AST_CAUSE_NORMAL_CIRCUIT_CONGESTION);
	   call->callEndReason = OO_REASON_REMOTE_REJECTED;
	  }
	  ast_set_flag(p, H323_NEEDDESTROY);
	  return -1;
	 }
	}

	ooh323c_set_capability_for_call(call, &p->prefs, p->cap, p->dtmfmode, p->dtmfcodec,
					 p->t38support, p->g729onlyA);
/* Incoming call */
  	c = ooh323_new(p, AST_STATE_RING, p->username, 0, NULL);
  	if(!c) {
   	ast_mutex_unlock(&p->lock);
   	ast_log(LOG_ERROR, "Could not create ast_channel\n");
         return -1;
  	}
	if (!configure_local_rtp(p, call)) {
		ast_mutex_unlock(&p->lock);
		ast_log(LOG_ERROR, "Couldn't create rtp structure\n");
		return -1;
	}

	ast_mutex_unlock(&p->lock);

	if (gH323Debug)
		ast_verbose("+++   ooh323_onReceivedSetup - Determined context %s, "
						"extension %s\n", p->context, p->exten);

	return OO_OK;
}



int onOutgoingCall(ooCallData *call)
{
	struct ooh323_pvt *p = NULL;
	int i = 0;

	if (gH323Debug)
		ast_verbose("---   onOutgoingCall %lx: %s\n", (long unsigned int) call, call->callToken);

	if (!strcmp(call->callType, "outgoing")) {
		p = find_call(call);
		if (!p) {
      			ast_log(LOG_ERROR, "Failed to find a matching call.\n");
			return -1;
		}
		ast_mutex_lock(&p->lock);

		if (!ast_strlen_zero(p->callerid_name)) {
			ooCallSetCallerId(call, p->callerid_name);
		}
		if (!ast_strlen_zero(p->callerid_num)) {
			i = 0;
			while (*(p->callerid_num + i) != '\0') {
            			if(!isdigit(*(p->callerid_num+i))) { break; }
				i++;
			}
         		if(*(p->callerid_num+i) == '\0')
				ooCallSetCallingPartyNumber(call, p->callerid_num);
         		else {
            			if(!p->callerid_name)
					ooCallSetCallerId(call, p->callerid_num);
			}
		}
		
		if (!ast_strlen_zero(p->caller_h323id))
			ooCallAddAliasH323ID(call, p->caller_h323id);

		if (!ast_strlen_zero(p->caller_dialedDigits)) {
			if (gH323Debug) {
				ast_verbose("Setting dialed digits %s\n", p->caller_dialedDigits);
			}
			ooCallAddAliasDialedDigits(call, p->caller_dialedDigits);
		} else if (!ast_strlen_zero(p->callerid_num)) {
			if (ooIsDailedDigit(p->callerid_num)) {
				if (gH323Debug) {
					ast_verbose("setting callid number %s\n", p->callerid_num);
				}
				ooCallAddAliasDialedDigits(call, p->callerid_num);
			} else if (ast_strlen_zero(p->caller_h323id)) {
				ooCallAddAliasH323ID(call, p->callerid_num);
			}
		}
		if (p->rtpmask && p->rtpmaskstr[0]) {
			call->rtpMask = p->rtpmask;
			ast_mutex_lock(&call->rtpMask->lock);
			call->rtpMask->inuse++;
			ast_mutex_unlock(&call->rtpMask->lock);
			ast_copy_string(call->rtpMaskStr, p->rtpmaskstr, sizeof(call->rtpMaskStr));
		}

		if (!configure_local_rtp(p, call)) {
			ast_mutex_unlock(&p->lock);
			return OO_FAILED;
		}

		ast_mutex_unlock(&p->lock);
	}

	if (gH323Debug)
		ast_verbose("+++   onOutgoingCall %s\n", call->callToken);
	return OO_OK;
}


int onNewCallCreated(ooCallData *call)
{
	struct ooh323_pvt *p = NULL;
	int i = 0;

	if (gH323Debug)
		ast_verbose("---   onNewCallCreated %lx: %s\n", (long unsigned int) call, call->callToken);

   	ast_mutex_lock(&call->Lock);
   	if (ooh323c_start_call_thread(call)) {
    		ast_log(LOG_ERROR,"Failed to create call thread.\n");
    		ast_mutex_unlock(&call->Lock);
    		return -1;
   	}

	if (!strcmp(call->callType, "outgoing")) {
		p = find_call(call);
		if (!p) {
      			ast_log(LOG_ERROR, "Failed to find a matching call.\n");
			ast_mutex_unlock(&call->Lock);
			return -1;
		}
		ast_mutex_lock(&p->lock);

		if (!ast_strlen_zero(p->callerid_name)) {
			ooCallSetCallerId(call, p->callerid_name);
		}
		if (!ast_strlen_zero(p->callerid_num)) {
			i = 0;
			while (*(p->callerid_num + i) != '\0') {
            			if(!isdigit(*(p->callerid_num+i))) { break; }
				i++;
			}
         		if(*(p->callerid_num+i) == '\0')
				ooCallSetCallingPartyNumber(call, p->callerid_num);
         		else {
            			if(ast_strlen_zero(p->callerid_name))
					ooCallSetCallerId(call, p->callerid_num);
			}
		}
		
		if (!ast_strlen_zero(p->caller_h323id))
			ooCallAddAliasH323ID(call, p->caller_h323id);

		if (!ast_strlen_zero(p->caller_dialedDigits)) {
			if (gH323Debug) {
				ast_verbose("Setting dialed digits %s\n", p->caller_dialedDigits);
			}
			ooCallAddAliasDialedDigits(call, p->caller_dialedDigits);
		} else if (!ast_strlen_zero(p->callerid_num)) {
			if (ooIsDailedDigit(p->callerid_num)) {
				if (gH323Debug) {
					ast_verbose("setting callid number %s\n", p->callerid_num);
				}
				ooCallAddAliasDialedDigits(call, p->callerid_num);
			} else if (ast_strlen_zero(p->caller_h323id)) {
				ooCallAddAliasH323ID(call, p->callerid_num);
			}
		}
  

		if (!ast_strlen_zero(p->exten))  {
			if (ooIsDailedDigit(p->exten)) {
				ooCallSetCalledPartyNumber(call, p->exten);
				ooCallAddRemoteAliasDialedDigits(call, p->exten);
			} else {
			  ooCallAddRemoteAliasH323ID(call, p->exten);
			}
		}

		if (gH323Debug) {
			char prefsBuf[256];
			ast_codec_pref_string(&p->prefs, prefsBuf, sizeof(prefsBuf));
			ast_verbose(" Outgoing call %s(%s) - Codec prefs - %s\n", 
				p->username?p->username:"NULL", call->callToken, prefsBuf);
		}

      		ooh323c_set_capability_for_call(call, &p->prefs, p->cap,
                                     p->dtmfmode, p->dtmfcodec, p->t38support, p->g729onlyA);

		/* configure_local_rtp(p, call); */
		ast_mutex_unlock(&p->lock);
	}

   	ast_mutex_unlock(&call->Lock);
	if (gH323Debug)
		ast_verbose("+++   onNewCallCreated %s\n", call->callToken);
	return OO_OK;
}

int onCallEstablished(ooCallData *call)
{
	struct ooh323_pvt *p = NULL;

	if (gH323Debug)
		ast_verbose("---   onCallEstablished %s\n", call->callToken);


	if (!(p = find_call(call))) {
		ast_log(LOG_ERROR, "Failed to find a matching call.\n");
		return -1;
	}

   	if(ast_test_flag(p, H323_OUTGOING)) {
		ast_mutex_lock(&p->lock);
		if (!p->owner) {
			ast_mutex_unlock(&p->lock);
			ast_log(LOG_ERROR, "Channel has no owner\n");
			return -1;
		}
	
		while (p->owner && ast_channel_trylock(p->owner)) {
			ast_debug(1, "Failed to grab lock, trying again\n");
			DEADLOCK_AVOIDANCE(&p->lock);
		}
		if (p->owner) {
			struct ast_channel* c = p->owner;

			if (call->remoteDisplayName) {
				struct ast_party_connected_line connected;
				struct ast_set_party_connected_line update_connected;

				memset(&update_connected, 0, sizeof(update_connected));
				update_connected.id.name = 1;
				ast_party_connected_line_init(&connected);
				connected.id.name.valid = 1;
				connected.id.name.str = (char *) call->remoteDisplayName;
				connected.source = AST_CONNECTED_LINE_UPDATE_SOURCE_ANSWER;
				ast_channel_queue_connected_line_update(c, &connected, &update_connected);
			}

			ast_queue_control(c, AST_CONTROL_ANSWER);
   			ast_channel_unlock(p->owner);
			manager_event(EVENT_FLAG_SYSTEM,"ChannelUpdate","Channel: %s\r\nChanneltype: %s\r\n"
				"CallRef: %d\r\n", c->name, "OOH323", p->call_reference);
		}
		ast_mutex_unlock(&p->lock);

	}

	if (gH323Debug)
		ast_verbose("+++   onCallEstablished %s\n", call->callToken);

	return OO_OK;
}

int onCallCleared(ooCallData *call)
{
	struct ooh323_pvt *p = NULL;
	int ownerLock = 0;

	if (gH323Debug)
		ast_verbose("---   onCallCleared %s \n", call->callToken);


   if ((p = find_call(call))) {
	ast_mutex_lock(&p->lock);
  
	while (p->owner) {
		if (ast_channel_trylock(p->owner)) {
			ooTrace(OOTRCLVLINFO, "Failed to grab lock, trying again\n");
         		ast_debug(1, "Failed to grab lock, trying again\n");
			DEADLOCK_AVOIDANCE(&p->lock);
		} else {
         		ownerLock = 1; break;
		}
	}

	if (ownerLock) {
		if (!ast_test_flag(p, H323_ALREADYGONE)) { 

			ast_set_flag(p, H323_ALREADYGONE);
			p->owner->hangupcause = call->q931cause;
			p->owner->_softhangup |= AST_SOFTHANGUP_DEV;
			ast_queue_hangup_with_cause(p->owner,call->q931cause);
		}
   	}

   	if(p->owner) {
    		p->owner->tech_pvt = NULL;
		ast_channel_unlock(p->owner);
    		p->owner = NULL;
		ast_module_unref(myself);
	}

	ast_set_flag(p, H323_NEEDDESTROY);

   	ooh323c_stop_call_thread(call);

	ast_mutex_unlock(&p->lock);
   	ast_mutex_lock(&usecnt_lock);
   	usecnt--;
   	ast_mutex_unlock(&usecnt_lock);

    }

	if (gH323Debug)
		ast_verbose("+++   onCallCleared\n");

	return OO_OK;
}

/* static void ooh323_delete_user(struct ooh323_user *user)
{
	struct ooh323_user *prev = NULL, *cur = NULL;

	if (gH323Debug)
		ast_verbose("---   ooh323_delete_user\n");

	if (user) {	
		cur = userl.users;
		ast_mutex_lock(&userl.lock);
		while (cur) {
			if (cur == user) break;
			prev = cur;
			cur = cur->next;
		}

		if (cur) {
			if (prev)
				prev->next = cur->next;
			else
				userl.users = cur->next;
		}
		ast_mutex_unlock(&userl.lock);

		free(user);
	}  

	if (gH323Debug)
		ast_verbose("+++   ooh323_delete_user\n");

} */

void ooh323_delete_peer(struct ooh323_peer *peer)
{
	struct ooh323_peer *prev = NULL, *cur = NULL;

	if (gH323Debug)
		ast_verbose("---   ooh323_delete_peer\n");

	if (peer) {	
      cur = peerl.peers;
		ast_mutex_lock(&peerl.lock);
      while(cur) {
         if(cur==peer) break;
         prev = cur;
         cur = cur->next;
		}

		if (cur) {
         if(prev)
				prev->next = cur->next;
         else
				peerl.peers = cur->next;
			}
		ast_mutex_unlock(&peerl.lock);

      if(peer->h323id)   free(peer->h323id);
      if(peer->email)    free(peer->email);
      if(peer->url)      free(peer->url);
      if(peer->e164)     free(peer->e164);

		peer->cap = ast_format_cap_destroy(peer->cap);
		free(peer);
	}  

	if (gH323Debug)
		ast_verbose("+++   ooh323_delete_peer\n");

}



static struct ooh323_user *build_user(const char *name, struct ast_variable *v)
{
	struct ooh323_user *user = NULL;

	if (gH323Debug)
		ast_verbose("---   build_user\n");

   	user = ast_calloc(1,sizeof(struct ooh323_user));
	if (user) {
		memset(user, 0, sizeof(struct ooh323_user));
		if (!(user->cap = ast_format_cap_alloc())) {
			ast_free(user);
			return NULL;
		}
		ast_mutex_init(&user->lock);
		ast_copy_string(user->name, name, sizeof(user->name));
		ast_format_cap_copy(user->cap, gCap);
		memcpy(&user->prefs, &gPrefs, sizeof(user->prefs));
		user->rtptimeout = gRTPTimeout;
		user->dtmfmode = gDTMFMode;
		user->dtmfcodec = gDTMFCodec;
		user->faxdetect = gFAXdetect;
		user->t38support = gT38Support;
		user->faststart = gFastStart;
		user->h245tunneling = gTunneling;
		user->g729onlyA = g729onlyA;
		/* set default context */
		ast_copy_string(user->context, gContext, sizeof(user->context));
		ast_copy_string(user->accountcode, gAccountcode, sizeof(user->accountcode));
		user->amaflags = gAMAFLAGS;

		while (v) {
			if (!strcasecmp(v->name, "context")) {
				ast_copy_string(user->context, v->value, sizeof(user->context));
			} else if (!strcasecmp(v->name, "incominglimit")) {
				user->incominglimit = atoi(v->value);
				if (user->incominglimit < 0)
					user->incominglimit = 0;
			} else if (!strcasecmp(v->name, "accountcode")) {
            			strncpy(user->accountcode, v->value, 
						sizeof(user->accountcode)-1);
			} else if (!strcasecmp(v->name, "roundtrip")) {
				sscanf(v->value, "%d,%d", &user->rtdrcount, &user->rtdrinterval);
			} else if (!strcasecmp(v->name, "faststart")) {
				user->faststart = ast_true(v->value);
			} else if (!strcasecmp(v->name, "h245tunneling")) {
				user->h245tunneling = ast_true(v->value);
			} else if (!strcasecmp(v->name, "g729onlyA")) {
				user->g729onlyA = ast_true(v->value);
			} else if (!strcasecmp(v->name, "rtptimeout")) {
				user->rtptimeout = atoi(v->value);
				if (user->rtptimeout < 0)
					user->rtptimeout = gRTPTimeout;
			} else if (!strcasecmp(v->name, "rtpmask")) {
				if ((user->rtpmask = ast_calloc(1, sizeof(struct OOH323Regex))) &&
					(regcomp(&user->rtpmask->regex, v->value, REG_EXTENDED) 
											== 0)) {
					ast_mutex_init(&user->rtpmask->lock);
					user->rtpmask->inuse = 1;
					ast_copy_string(user->rtpmaskstr, v->value, 
								sizeof(user->rtpmaskstr));
				} else user->rtpmask = NULL;
			} else if (!strcasecmp(v->name, "disallow")) {
				ast_parse_allow_disallow(&user->prefs, 
					user->cap,  v->value, 0);
			} else if (!strcasecmp(v->name, "allow")) {
				const char* tcodecs = v->value;
				if (!strcasecmp(v->value, "all")) {
					tcodecs = "ulaw,alaw,g729,g723,gsm";
				}
				ast_parse_allow_disallow(&user->prefs,
					 user->cap,  tcodecs, 1);
			} else if (!strcasecmp(v->name, "amaflags")) {
				user->amaflags = ast_cdr_amaflags2int(v->value);
         		} else if (!strcasecmp(v->name, "ip") || !strcasecmp(v->name, "host")) {
				struct ast_sockaddr p;
				if (!ast_parse_arg(v->value, PARSE_ADDR, &p)) {
					ast_copy_string(user->mIP, ast_sockaddr_stringify_addr(&p), sizeof(user->mIP)-1);
				} else {	
            				ast_copy_string(user->mIP, v->value, sizeof(user->mIP)-1);
				}
            			user->mUseIP = 1;
	 		} else if (!strcasecmp(v->name, "dtmfmode")) {
				if (!strcasecmp(v->value, "rfc2833"))
					user->dtmfmode = H323_DTMF_RFC2833;
				if (!strcasecmp(v->value, "cisco"))
					user->dtmfmode = H323_DTMF_CISCO;
				else if (!strcasecmp(v->value, "q931keypad"))
					user->dtmfmode = H323_DTMF_Q931;
				else if (!strcasecmp(v->value, "h245alphanumeric"))
					user->dtmfmode = H323_DTMF_H245ALPHANUMERIC;
				else if (!strcasecmp(v->value, "h245signal"))
					user->dtmfmode = H323_DTMF_H245SIGNAL;
				else if (!strcasecmp(v->value, "inband"))
					user->dtmfmode = H323_DTMF_INBAND;
			} else if (!strcasecmp(v->name, "relaxdtmf")) {
				user->dtmfmode |= ast_true(v->value) ? H323_DTMF_INBANDRELAX : 0;
			} else if (!strcasecmp(v->name, "dtmfcodec") && atoi(v->value)) {
				user->dtmfcodec = atoi(v->value);
			} else if (!strcasecmp(v->name, "faxdetect")) {
				if (ast_true(v->value)) {
					user->faxdetect = FAXDETECT_CNG | FAXDETECT_T38;
				} else if (ast_false(v->value)) {
					user->faxdetect = 0;
				} else {
					char *buf = ast_strdupa(v->value);
					char *word, *next = buf;
					user->faxdetect = 0;
					while ((word = strsep(&next, ","))) {
						if (!strcasecmp(word, "cng")) {
							user->faxdetect |= FAXDETECT_CNG;
						} else if (!strcasecmp(word, "t38")) {
							user->faxdetect |= FAXDETECT_T38;
						} else {
							ast_log(LOG_WARNING, "Unknown faxdetect mode '%s' on line %d.\n", word, v->lineno);
						}
					}

				}
			} else if (!strcasecmp(v->name, "t38support")) {
				if (!strcasecmp(v->value, "disabled"))
					user->t38support = T38_DISABLED;
				if (!strcasecmp(v->value, "no"))
					user->t38support = T38_DISABLED;
				else if (!strcasecmp(v->value, "faxgw"))
					user->t38support = T38_FAXGW;
				else if (!strcasecmp(v->value, "yes"))
					user->t38support = T38_ENABLED;
			}
			v = v->next;
		}
	}

	if (gH323Debug)
		ast_verbose("+++   build_user\n");

	return user;
}

static struct ooh323_peer *build_peer(const char *name, struct ast_variable *v, int friend_type)
{
	struct ooh323_peer *peer = NULL;

	if (gH323Debug)
		ast_verbose("---   build_peer\n");

	peer = ast_calloc(1, sizeof(*peer));
	if (peer) {
		memset(peer, 0, sizeof(struct ooh323_peer));
		if (!(peer->cap = ast_format_cap_alloc())) {
			ast_free(peer);
			return NULL;
		}
		ast_mutex_init(&peer->lock);
		ast_copy_string(peer->name, name, sizeof(peer->name));
		ast_format_cap_copy(peer->cap, gCap);
      		memcpy(&peer->prefs, &gPrefs, sizeof(peer->prefs));
		peer->rtptimeout = gRTPTimeout;
		ast_copy_string(peer->accountcode, gAccountcode, sizeof(peer->accountcode));
		peer->amaflags = gAMAFLAGS;
		peer->dtmfmode = gDTMFMode;
		peer->dtmfcodec = gDTMFCodec;
		peer->faxdetect = gFAXdetect;
		peer->t38support = gT38Support;
		peer->faststart = gFastStart;
		peer->h245tunneling = gTunneling;
		peer->g729onlyA = g729onlyA;
		peer->port = 1720;
		if (0 == friend_type) {
			peer->mFriend = 1;
		}

		while (v) {
			if (!strcasecmp(v->name, "h323id")) {
	    if (!(peer->h323id = ast_strdup(v->value))) {
					ast_log(LOG_ERROR, "Could not allocate memory for h323id of "
											 "peer %s\n", name);
					ooh323_delete_peer(peer);
					return NULL;
				}
			} else if (!strcasecmp(v->name, "e164")) {
				if (!(peer->e164 = ast_strdup(v->value))) {
					ast_log(LOG_ERROR, "Could not allocate memory for e164 of "
											 "peer %s\n", name);
					ooh323_delete_peer(peer);
					return NULL;
				}
			} else  if (!strcasecmp(v->name, "email")) {
				if (!(peer->email = ast_strdup(v->value))) {
					ast_log(LOG_ERROR, "Could not allocate memory for email of "
											 "peer %s\n", name);
					ooh323_delete_peer(peer);
					return NULL;
				}
			} else if (!strcasecmp(v->name, "url")) {
				if (!(peer->url = ast_strdup(v->value))) {
					ast_log(LOG_ERROR, "Could not allocate memory for h323id of "
											 "peer %s\n", name);
					ooh323_delete_peer(peer);
					return NULL;
				}
			} else if (!strcasecmp(v->name, "port")) {
				peer->port = atoi(v->value);
         		} else if (!strcasecmp(v->name, "host") || !strcasecmp(v->name, "ip")) {
				struct ast_sockaddr p;
				if (!ast_parse_arg(v->value, PARSE_ADDR, &p)) {
					ast_copy_string(peer->ip, ast_sockaddr_stringify_host(&p), sizeof(peer->ip));
				} else {	
            				ast_copy_string(peer->ip, v->value, sizeof(peer->ip));
				}
			
			} else if (!strcasecmp(v->name, "outgoinglimit")) {
            			peer->outgoinglimit = atoi(v->value);
            			if (peer->outgoinglimit < 0)
					peer->outgoinglimit = 0;
			} else if (!strcasecmp(v->name, "accountcode")) {
				ast_copy_string(peer->accountcode, v->value, sizeof(peer->accountcode));
			} else if (!strcasecmp(v->name, "faststart")) {
				peer->faststart = ast_true(v->value);
			} else if (!strcasecmp(v->name, "h245tunneling")) {
				peer->h245tunneling = ast_true(v->value);
			} else if (!strcasecmp(v->name, "g729onlyA")) {
				peer->g729onlyA = ast_true(v->value);
			} else if (!strcasecmp(v->name, "rtptimeout")) {
            			peer->rtptimeout = atoi(v->value);
            			if(peer->rtptimeout < 0)
					peer->rtptimeout = gRTPTimeout;
			} else if (!strcasecmp(v->name, "rtpmask")) {
				if ((peer->rtpmask = ast_calloc(1, sizeof(struct OOH323Regex))) &&
					(regcomp(&peer->rtpmask->regex, v->value, REG_EXTENDED) 
											== 0)) {
					ast_mutex_init(&peer->rtpmask->lock);
					peer->rtpmask->inuse = 1;
					ast_copy_string(peer->rtpmaskstr, v->value, 
								sizeof(peer->rtpmaskstr));
				} else peer->rtpmask = NULL;
			} else if (!strcasecmp(v->name, "disallow")) {
				ast_parse_allow_disallow(&peer->prefs, peer->cap, 
												 v->value, 0); 
			} else if (!strcasecmp(v->name, "allow")) {
				const char* tcodecs = v->value;
				if (!strcasecmp(v->value, "all")) {
					tcodecs = "ulaw,alaw,g729,g723,gsm";
				}
				ast_parse_allow_disallow(&peer->prefs, peer->cap, 
												 tcodecs, 1);				 
			} else if (!strcasecmp(v->name,  "amaflags")) {
				peer->amaflags = ast_cdr_amaflags2int(v->value);
			} else if (!strcasecmp(v->name, "roundtrip")) {
				sscanf(v->value, "%d,%d", &peer->rtdrcount, &peer->rtdrinterval);
			} else if (!strcasecmp(v->name, "dtmfmode")) {
				if (!strcasecmp(v->value, "rfc2833"))
					peer->dtmfmode = H323_DTMF_RFC2833;
				if (!strcasecmp(v->value, "cisco"))
					peer->dtmfmode = H323_DTMF_CISCO;
				else if (!strcasecmp(v->value, "q931keypad"))
					peer->dtmfmode = H323_DTMF_Q931;
				else if (!strcasecmp(v->value, "h245alphanumeric"))
					peer->dtmfmode = H323_DTMF_H245ALPHANUMERIC;
				else if (!strcasecmp(v->value, "h245signal"))
					peer->dtmfmode = H323_DTMF_H245SIGNAL;
				else if (!strcasecmp(v->value, "inband"))
					peer->dtmfmode = H323_DTMF_INBAND;
			} else if (!strcasecmp(v->name, "relaxdtmf")) {
				peer->dtmfmode |= ast_true(v->value) ? H323_DTMF_INBANDRELAX : 0;
			} else if (!strcasecmp(v->name, "dtmfcodec") && atoi(v->value)) {
				peer->dtmfcodec = atoi(v->value);
			} else if (!strcasecmp(v->name, "faxdetect")) {
				if (ast_true(v->value)) {
					peer->faxdetect = FAXDETECT_CNG | FAXDETECT_T38;
				} else if (ast_false(v->value)) {
					peer->faxdetect = 0;
				} else {
					char *buf = ast_strdupa(v->value);
					char *word, *next = buf;
					peer->faxdetect = 0;
					while ((word = strsep(&next, ","))) {
						if (!strcasecmp(word, "cng")) {
							peer->faxdetect |= FAXDETECT_CNG;
						} else if (!strcasecmp(word, "t38")) {
							peer->faxdetect |= FAXDETECT_T38;
						} else {
							ast_log(LOG_WARNING, "Unknown faxdetect mode '%s' on line %d.\n", word, v->lineno);
						}
					}

				}
			} else if (!strcasecmp(v->name, "t38support")) {
				if (!strcasecmp(v->value, "disabled"))
					peer->t38support = T38_DISABLED;
				if (!strcasecmp(v->value, "no"))
					peer->t38support = T38_DISABLED;
				else if (!strcasecmp(v->value, "faxgw"))
					peer->t38support = T38_FAXGW;
				else if (!strcasecmp(v->value, "yes"))
					peer->t38support = T38_ENABLED;
			}
			v = v->next;
		}
	}

	if (gH323Debug)
		ast_verbose("+++   build_peer\n");

	return peer;
}

static int ooh323_do_reload(void)
{
	if (gH323Debug) {
		ast_verbose("---   ooh323_do_reload\n");
	}

   	reload_config(1);

	if (gH323Debug) {
		ast_verbose("+++   ooh323_do_reload\n");
	}

	return 0;
}

/*--- h323_reload: Force reload of module from cli ---*/

char *handle_cli_ooh323_reload(struct ast_cli_entry *e, int cmd, struct ast_cli_args *a)
{

       switch (cmd) {
       case CLI_INIT:
               e->command = "ooh323 reload";
               e->usage =
                       "Usage: ooh323 reload\n"
                       "                Reload OOH323 config.\n";
               return NULL;
       case CLI_GENERATE:
               return NULL;
       }

       if (a->argc != 2)
               return CLI_SHOWUSAGE;

	if (gH323Debug)
		ast_verbose("---   ooh323_reload\n");

	ast_mutex_lock(&h323_reload_lock);
	if (h323_reloading) {
		ast_verbose("Previous OOH323 reload not yet done\n");
   } else {
		h323_reloading = 1;
	}
	ast_mutex_unlock(&h323_reload_lock);
	restart_monitor();

	if (gH323Debug)
		ast_verbose("+++   ooh323_reload\n");

	return 0;
}

int reload_config(int reload)
{
	int format;
	struct ooAliases  *pNewAlias = NULL, *cur, *prev;
	struct ast_config *cfg;
	struct ast_variable *v;
	struct ast_flags config_flags = { reload ? CONFIG_FLAG_FILEUNCHANGED : 0 };
	struct ooh323_user *user = NULL;
	struct ooh323_peer *peer = NULL;
	char *cat;
	const char *utype;
	struct ast_format tmpfmt;

	if (gH323Debug)
		ast_verbose("---   reload_config\n");

	cfg = ast_config_load((char*)config, config_flags);

	/* We *must* have a config file otherwise stop immediately */
	if (!cfg) {
		ast_log(LOG_NOTICE, "Unable to load config %s, OOH323 disabled\n", config);
		return 1;
	} else if (cfg == CONFIG_STATUS_FILEUNCHANGED)
		return RESULT_SUCCESS;

	if (reload) {
		delete_users();
		delete_peers();
		if (gH323Debug) {
			ast_verbose("  reload_config - Freeing up alias list\n");
		}
		cur = gAliasList;
		while (cur) {
			prev = cur;
	  		cur = cur->next;
	  		free(prev->value);
	  		free(prev);
		}
		gAliasList = NULL;
	}

	/* Inintialize everything to default */
	strcpy(gLogFile, DEFAULT_LOGFILE);
	gPort = 1720;
	gIP[0] = '\0';
	strcpy(gCallerID, DEFAULT_H323ID);
	ast_format_cap_set(gCap, ast_format_set(&tmpfmt, AST_FORMAT_ALAW, 0));
	memset(&gPrefs, 0, sizeof(struct ast_codec_pref));
	gDTMFMode = H323_DTMF_RFC2833;
	gDTMFCodec = 101;
	gFAXdetect = FAXDETECT_CNG;
	gT38Support = T38_FAXGW;
	gTRCLVL = OOTRCLVLERR;
	gRasGkMode = RasNoGatekeeper;
	gGatekeeper[0] = '\0';
	gRTPTimeout = 60;
	gRTDRInterval = 0;
	gRTDRCount = 0;
	strcpy(gAccountcode, DEFAULT_H323ACCNT);
	gFastStart = 1;
	gTunneling = 1;
	gTOS = 0;
	strcpy(gContext, DEFAULT_CONTEXT);
	gAliasList = NULL;
	gMediaWaitForConnect = 0;
	ooconfig.mTCPPortStart = 12030;
	ooconfig.mTCPPortEnd = 12230;
	memcpy(&global_jbconf, &default_jbconf, sizeof(struct ast_jb_conf));

	v = ast_variable_browse(cfg, "general");
	while (v) {

		if (!ast_jb_read_conf(&global_jbconf, v->name, v->value)) {
			v = v->next;
			continue;
		}
	
		if (!strcasecmp(v->name, "port")) {
			gPort = (int)strtol(v->value, NULL, 10);
		} else if (!strcasecmp(v->name, "bindaddr")) {
			ast_copy_string(gIP, v->value, sizeof(gIP));
			if (ast_parse_arg(v->value, PARSE_ADDR, &bindaddr)) {
				ast_log(LOG_WARNING, "Invalid address: %s\n", v->value);
				return 1;
			}
			if (ast_sockaddr_is_ipv6(&bindaddr)) {
				v6mode = 1;
			}
		} else if (!strcasecmp(v->name, "h225portrange")) {
			char* endlimit = 0;
         		char temp[512];
			ast_copy_string(temp, v->value, sizeof(temp));
			endlimit = strchr(temp, ',');
			if (endlimit) {
				*endlimit = '\0';
				endlimit++;
				ooconfig.mTCPPortStart = atoi(temp);
				ooconfig.mTCPPortEnd = atoi(endlimit);

			} else {
				ast_log(LOG_ERROR, "h225portrange: Invalid format, separate port range with \",\"\n");
			}
		} else if (!strcasecmp(v->name, "gateway")) {
			gIsGateway = ast_true(v->value);
      		} else if (!strcasecmp(v->name, "faststart")) {
			gFastStart = ast_true(v->value);
			if (gFastStart)
				ooH323EpEnableFastStart();
			else
				ooH323EpDisableFastStart();
		} else if (!strcasecmp(v->name, "mediawaitforconnect")) {
			gMediaWaitForConnect = ast_true(v->value);
			if (gMediaWaitForConnect)
				ooH323EpEnableMediaWaitForConnect();
			else 
				ooH323EpDisableMediaWaitForConnect();
		} else if (!strcasecmp(v->name, "h245tunneling")) {
			gTunneling = ast_true(v->value);
			if (gTunneling)
				ooH323EpEnableH245Tunneling();
			else
				ooH323EpDisableH245Tunneling();
		} else if (!strcasecmp(v->name, "g729onlyA")) {
			g729onlyA = ast_true(v->value);
		} else if (!strcasecmp(v->name, "roundtrip")) {
			sscanf(v->value, "%d,%d", &gRTDRCount, &gRTDRInterval);
      		} else if (!strcasecmp(v->name, "trybemaster")) {
			gBeMaster = ast_true(v->value);
			if (gBeMaster)
				ooH323EpTryBeMaster(1);
			else 
				ooH323EpTryBeMaster(0);
		} else if (!strcasecmp(v->name, "h323id")) {
         		pNewAlias = ast_calloc(1, sizeof(struct ooAliases));
			if (!pNewAlias) {
				ast_log(LOG_ERROR, "Failed to allocate memory for h323id alias\n");
				return 1;
			}
	 		if (gAliasList == NULL) { /* first h323id - set as callerid if callerid is not set */
	  			ast_copy_string(gCallerID, v->value, sizeof(gCallerID));
	 		}
			pNewAlias->type =  T_H225AliasAddress_h323_ID;
			pNewAlias->value = strdup(v->value);
			pNewAlias->next = gAliasList;
			gAliasList = pNewAlias;
			pNewAlias = NULL;
		} else if (!strcasecmp(v->name, "e164")) {
         		pNewAlias = ast_calloc(1, sizeof(struct ooAliases));
			if (!pNewAlias) {
				ast_log(LOG_ERROR, "Failed to allocate memory for e164 alias\n");
				return 1;
			}
			pNewAlias->type =  T_H225AliasAddress_dialedDigits;
			pNewAlias->value = strdup(v->value);
			pNewAlias->next = gAliasList;
			gAliasList = pNewAlias;
			pNewAlias = NULL;
		} else if (!strcasecmp(v->name, "email")) {
         		pNewAlias = ast_calloc(1, sizeof(struct ooAliases));
			if (!pNewAlias) {
				ast_log(LOG_ERROR, "Failed to allocate memory for email alias\n");
				return 1;
			}
			pNewAlias->type =  T_H225AliasAddress_email_ID;
			pNewAlias->value = strdup(v->value);
			pNewAlias->next = gAliasList;
			gAliasList = pNewAlias;
			pNewAlias = NULL;
      } else if (!strcasecmp(v->name, "t35country")) {
         t35countrycode = atoi(v->value);
      } else if (!strcasecmp(v->name, "t35extensions")) {
         t35extensions = atoi(v->value);
      } else if (!strcasecmp(v->name, "manufacturer")) {
         manufacturer = atoi(v->value);
      } else if (!strcasecmp(v->name, "vendorid")) {
         ast_copy_string(vendor, v->value, sizeof(vendor));
      } else if (!strcasecmp(v->name, "versionid")) {
         ast_copy_string(version, v->value, sizeof(version));
		} else if (!strcasecmp(v->name, "callerid")) {
			ast_copy_string(gCallerID, v->value, sizeof(gCallerID));
		} else if (!strcasecmp(v->name, "incominglimit")) {
			gIncomingLimit = atoi(v->value);
		} else if (!strcasecmp(v->name, "outgoinglimit")) {
			gOutgoingLimit = atoi(v->value);
		} else if (!strcasecmp(v->name, "gatekeeper")) {
			if (!strcasecmp(v->value, "DISABLE")) {
				gRasGkMode = RasNoGatekeeper;
			} else if (!strcasecmp(v->value, "DISCOVER")) {
				gRasGkMode = RasDiscoverGatekeeper;
			} else {
				gRasGkMode = RasUseSpecificGatekeeper;
            			strncpy(gGatekeeper, v->value, sizeof(gGatekeeper)-1);
			}
		} else if (!strcasecmp(v->name, "logfile")) {
         strncpy(gLogFile, v->value, sizeof(gLogFile)-1);
		} else if (!strcasecmp(v->name, "context")) {
         strncpy(gContext, v->value, sizeof(gContext)-1);
         ast_verbose(VERBOSE_PREFIX_3 "  == Setting default context to %s\n", 
                                                      gContext);
		} else if (!strcasecmp(v->name, "rtptimeout")) {
			gRTPTimeout = atoi(v->value);
			if (gRTPTimeout <= 0)
				gRTPTimeout = 60;
		} else if (!strcasecmp(v->name, "tos")) {
			if (sscanf(v->value, "%30i", &format) == 1)
				gTOS = format & 0xff;
			else if (!strcasecmp(v->value, "lowdelay"))
				gTOS = IPTOS_LOWDELAY;
			else if (!strcasecmp(v->value, "throughput"))
				gTOS = IPTOS_THROUGHPUT;
			else if (!strcasecmp(v->value, "reliability"))
				gTOS = IPTOS_RELIABILITY;
			else if (!strcasecmp(v->value, "mincost"))
				gTOS = IPTOS_MINCOST;
			else if (!strcasecmp(v->value, "none"))
				gTOS = 0;
			else
				ast_log(LOG_WARNING, "Invalid tos value at line %d, should be "
											"'lowdelay', 'throughput', 'reliability', "
											"'mincost', or 'none'\n", v->lineno);
		} else if (!strcasecmp(v->name, "amaflags")) {
			gAMAFLAGS = ast_cdr_amaflags2int(v->value);
		} else if (!strcasecmp(v->name, "accountcode")) {
         ast_copy_string(gAccountcode, v->value, sizeof(gAccountcode));
		} else if (!strcasecmp(v->name, "disallow")) {
			ast_parse_allow_disallow(&gPrefs, gCap, v->value, 0);
		} else if (!strcasecmp(v->name, "allow")) {
			const char* tcodecs = v->value;
			if (!strcasecmp(v->value, "all")) {
				tcodecs = "ulaw,alaw,g729,g723,gsm";
			}
			ast_parse_allow_disallow(&gPrefs, gCap, tcodecs, 1);
		} else if (!strcasecmp(v->name, "dtmfmode")) {
			if (!strcasecmp(v->value, "inband"))
				gDTMFMode = H323_DTMF_INBAND;
			else if (!strcasecmp(v->value, "rfc2833"))
				gDTMFMode = H323_DTMF_RFC2833;
			else if (!strcasecmp(v->value, "cisco"))
				gDTMFMode = H323_DTMF_CISCO;
			else if (!strcasecmp(v->value, "q931keypad"))
				gDTMFMode = H323_DTMF_Q931;
			else if (!strcasecmp(v->value, "h245alphanumeric"))
				gDTMFMode = H323_DTMF_H245ALPHANUMERIC;
			else if (!strcasecmp(v->value, "h245signal"))
				gDTMFMode = H323_DTMF_H245SIGNAL;
			else {
            ast_log(LOG_WARNING, "Unknown dtmf mode '%s', using rfc2833\n", 
                                                                    v->value);
				gDTMFMode = H323_DTMF_RFC2833;
			}
		} else if (!strcasecmp(v->name, "relaxdtmf")) {
			gDTMFMode |= ast_true(v->value) ? H323_DTMF_INBANDRELAX : 0;
		} else if (!strcasecmp(v->name, "dtmfcodec") && atoi(v->value)) {
			gDTMFCodec = atoi(v->value);
		} else if (!strcasecmp(v->name, "faxdetect")) {
			if (ast_true(v->value)) {
				gFAXdetect = FAXDETECT_CNG | FAXDETECT_T38;
			} else if (ast_false(v->value)) {
				gFAXdetect = 0;
			} else {
				char *buf = ast_strdupa(v->value);
				char *word, *next = buf;
				gFAXdetect = 0;
				while ((word = strsep(&next, ","))) {
					if (!strcasecmp(word, "cng")) {
						gFAXdetect |= FAXDETECT_CNG;
					} else if (!strcasecmp(word, "t38")) {
						gFAXdetect |= FAXDETECT_T38;
					} else {
						ast_log(LOG_WARNING, "Unknown faxdetect mode '%s' on line %d.\n", word, v->lineno);
					}
				}

			}
		} else if (!strcasecmp(v->name, "t38support")) {
			if (!strcasecmp(v->value, "disabled"))
				gT38Support = T38_DISABLED;
			if (!strcasecmp(v->value, "no"))
				gT38Support = T38_DISABLED;
			else if (!strcasecmp(v->value, "faxgw"))
				gT38Support = T38_FAXGW;
			else if (!strcasecmp(v->value, "yes"))
				gT38Support = T38_ENABLED;
		} else if (!strcasecmp(v->name, "tracelevel")) {
			gTRCLVL = atoi(v->value);
			ooH323EpSetTraceLevel(gTRCLVL);
		}
		v = v->next;
	}
	
	for (cat = ast_category_browse(cfg, NULL); cat; cat = ast_category_browse(cfg, cat)) {
		if (strcasecmp(cat, "general")) {
			int friend_type = 0;
			utype = ast_variable_retrieve(cfg, cat, "type");
			if (utype) {
				friend_type = strcasecmp(utype, "friend");
				if (!strcmp(utype, "user") || 0 == friend_type) {
					user = build_user(cat, ast_variable_browse(cfg, cat));
					if (user) {
						ast_mutex_lock(&userl.lock);
						user->next = userl.users;
						userl.users = user;
						ast_mutex_unlock(&userl.lock);
					} else {
						ast_log(LOG_WARNING, "Failed to build user %s\n", cat);
					}
				}
				if (!strcasecmp(utype, "peer") || 0 == friend_type) {
					peer = build_peer(cat, ast_variable_browse(cfg, cat), friend_type);
					if (peer) {
						ast_mutex_lock(&peerl.lock);
						peer->next = peerl.peers;
						peerl.peers = peer;
						ast_mutex_unlock(&peerl.lock);
					} else {
						ast_log(LOG_WARNING, "Failed to build peer %s\n", cat);
					}
				}
			}
		}
	}
	ast_config_destroy(cfg);


	/* Determine ip address if neccessary */
	if (ast_strlen_zero(gIP)) {
		ooGetLocalIPAddress(gIP);
		if (!strcmp(gIP, "127.0.0.1") || !strcmp(gIP, "::1")) {
			ast_log(LOG_NOTICE, "Failed to determine local ip address. Please "
									 "specify it in ooh323.conf. OOH323 Disabled\n");
			return 1;
		}
	}

	if (gH323Debug)
		ast_verbose("+++   reload_config\n");

	return 0;

}


static char *handle_cli_ooh323_show_peer(struct ast_cli_entry *e, int cmd, struct ast_cli_args *a)
{
	char ip_port[30];
	struct ooh323_peer *prev = NULL, *peer = NULL;
	
	switch (cmd) {
	case CLI_INIT:
		e->command = "ooh323 show peer";
		e->usage =
			"Usage: ooh323 show peer <name>\n"
			"		 List details of specific OOH323 peer.\n";
		return NULL;
	case CLI_GENERATE:
		return NULL;
	}

	if (a->argc != 4)
		return CLI_SHOWUSAGE;

	ast_mutex_lock(&peerl.lock);
	peer = peerl.peers;
	while (peer) {
		ast_mutex_lock(&peer->lock);
		if (!strcmp(peer->name, a->argv[3])) {
			break;
		} else {
			prev = peer;
			peer = peer->next;
			ast_mutex_unlock(&prev->lock);
		}
	}

	if (peer) {
		sprintf(ip_port, "%s:%d", peer->ip, peer->port);
		ast_cli(a->fd, "%-15.15s%s\n", "Name: ", peer->name);
		ast_cli(a->fd, "%s:%s,%s\n", "FastStart/H.245 Tunneling", peer->faststart?"yes":"no",
					peer->h245tunneling?"yes":"no");
		ast_cli(a->fd, "%-15.15s%s", "Format Prefs: ", "(");
		print_codec_to_cli(a->fd, &peer->prefs);
		ast_cli(a->fd, ")\n");
		ast_cli(a->fd, "%-15.15s", "DTMF Mode: ");
		if (peer->dtmfmode & H323_DTMF_CISCO) {
			ast_cli(a->fd, "%s\n", "cisco");
			ast_cli(a->fd, "%-15.15s%d\n", "DTMF Codec: ", peer->dtmfcodec);
		} else if (peer->dtmfmode & H323_DTMF_RFC2833) {
			ast_cli(a->fd, "%s\n", "rfc2833");
			ast_cli(a->fd, "%-15.15s%d\n", "DTMF Codec: ", peer->dtmfcodec);
		} else if (peer->dtmfmode & H323_DTMF_Q931) {
			ast_cli(a->fd, "%s\n", "q931keypad");
		} else if (peer->dtmfmode & H323_DTMF_H245ALPHANUMERIC) {
			ast_cli(a->fd, "%s\n", "h245alphanumeric");
		} else if (peer->dtmfmode & H323_DTMF_H245SIGNAL) {
			ast_cli(a->fd, "%s\n", "h245signal");
		} else if (peer->dtmfmode & H323_DTMF_INBAND && peer->dtmfmode & H323_DTMF_INBANDRELAX) {
			ast_cli(a->fd, "%s\n", "inband-relaxed");
		} else if (peer->dtmfmode & H323_DTMF_INBAND) {
			ast_cli(a->fd, "%s\n", "inband");
		} else {
			ast_cli(a->fd, "%s\n", "unknown");
		}
		ast_cli(a->fd,"%-15s", "T.38 Mode: ");
		if (peer->t38support == T38_DISABLED) {
			ast_cli(a->fd, "%s\n", "disabled");
		} else if (peer->t38support == T38_FAXGW) {
			ast_cli(a->fd, "%s\n", "faxgw/chan_sip compatible");
		}
		if (peer->faxdetect == (FAXDETECT_CNG | FAXDETECT_T38)) {
			ast_cli(a->fd,"%-20s%s\n", "FAX Detect:", "Yes");
		} else if (peer->faxdetect & FAXDETECT_CNG) {
			ast_cli(a->fd,"%-20s%s\n", "FAX Detect:", "Cng");
		} else if (peer->faxdetect & FAXDETECT_T38) {
			ast_cli(a->fd,"%-20s%s\n", "FAX Detect:", "T.38");
		} else {
			ast_cli(a->fd,"%-20s%s\n", "FAX Detect:", "No");
		}

		ast_cli(a->fd, "%-15.15s%s\n", "AccountCode: ", peer->accountcode);
		ast_cli(a->fd, "%-15.15s%s\n", "AMA flags: ", ast_cdr_flags2str(peer->amaflags));
		ast_cli(a->fd, "%-15.15s%s\n", "IP:Port: ", ip_port);
		ast_cli(a->fd, "%-15.15s%d\n", "OutgoingLimit: ", peer->outgoinglimit);
		ast_cli(a->fd, "%-15.15s%d\n", "rtptimeout: ", peer->rtptimeout);
		if (peer->rtpmaskstr[0]) {
			ast_cli(a->fd, "%-15.15s%s\n", "rtpmask: ", peer->rtpmaskstr);
		}
		if (peer->rtdrcount && peer->rtdrinterval) {
			ast_cli(a->fd, "%-15.15s%d,%d\n", "RoundTrip: ", peer->rtdrcount, peer->rtdrinterval);
		}
		ast_mutex_unlock(&peer->lock);
	} else {
		ast_cli(a->fd, "Peer %s not found\n", a->argv[3]);
		ast_cli(a->fd, "\n");
	}
	ast_mutex_unlock(&peerl.lock);

	return CLI_SUCCESS;
}

static char *handle_cli_ooh323_show_peers(struct ast_cli_entry *e, int cmd, struct ast_cli_args *a)
{
	struct ooh323_peer *prev = NULL, *peer = NULL;
   char formats[FORMAT_STRING_SIZE];
   char ip_port[30];
#define FORMAT  "%-15.15s  %-15.15s  %-23.23s  %-s\n"

	switch (cmd) {
	case CLI_INIT:
		e->command = "ooh323 show peers";
		e->usage =
			"Usage: ooh323 show peers\n"
			"		 Lists all known OOH323 peers.\n";
		return NULL;
	case CLI_GENERATE:
		return NULL;
	}

	if (a->argc != 3)
		return CLI_SHOWUSAGE;

   ast_cli(a->fd, FORMAT, "Name", "Accountcode", "ip:port", "Formats");

	ast_mutex_lock(&peerl.lock);
	peer = peerl.peers;
	while (peer) {
		ast_mutex_lock(&peer->lock);
		snprintf(ip_port, sizeof(ip_port), "%s:%d", peer->ip, peer->port);
     ast_cli(a->fd, FORMAT, peer->name, 
					peer->accountcode,
					ip_port,
                 ast_getformatname_multiple(formats,FORMAT_STRING_SIZE,peer->cap));
		prev = peer;
		peer = peer->next;
		ast_mutex_unlock(&prev->lock);

	}
	ast_mutex_unlock(&peerl.lock);
#undef FORMAT
	return CLI_SUCCESS;
}

/*! \brief Print codec list from preference to CLI/manager */
static void print_codec_to_cli(int fd, struct ast_codec_pref *pref)
{
	int x;
	struct ast_format tmpfmt;
	for (x = 0; x < 32; x++) {
		ast_codec_pref_index(pref, x, &tmpfmt);
		if (!tmpfmt.id)
			break;
		ast_cli(fd, "%s", ast_getformatname(&tmpfmt));
		ast_cli(fd, ":%d", pref->framing[x]);
		if (x < 31 && ast_codec_pref_index(pref, x + 1, &tmpfmt))
			ast_cli(fd, ",");
	}
	if (!x)
		ast_cli(fd, "none");
}

static char *handle_cli_ooh323_show_user(struct ast_cli_entry *e, int cmd, struct ast_cli_args *a)
{
	struct ooh323_user *prev = NULL, *user = NULL;

	switch (cmd) {
	case CLI_INIT:
		e->command = "ooh323 show user";
		e->usage =
			"Usage: ooh323 show user <name>\n"
			"		 List details of specific OOH323 user.\n";
		return NULL;
	case CLI_GENERATE:
		return NULL;
	}

	if (a->argc != 4)
		return CLI_SHOWUSAGE;


	ast_mutex_lock(&userl.lock);
	user = userl.users;
	while (user) {
		ast_mutex_lock(&user->lock);
		if (!strcmp(user->name, a->argv[3])) {
			break;
		} else {
			prev = user;
			user = user->next;
			ast_mutex_unlock(&prev->lock);
		}
	}

	if (user) {
		ast_cli(a->fd, "%-15.15s%s\n", "Name: ", user->name);
		ast_cli(a->fd, "%s:%s,%s\n", "FastStart/H.245 Tunneling", user->faststart?"yes":"no",
					user->h245tunneling?"yes":"no");
		ast_cli(a->fd, "%-15.15s%s", "Format Prefs: ", "(");
		print_codec_to_cli(a->fd, &user->prefs);
		ast_cli(a->fd, ")\n");
		ast_cli(a->fd, "%-15.15s", "DTMF Mode: ");
		if (user->dtmfmode & H323_DTMF_CISCO) {
			ast_cli(a->fd, "%s\n", "cisco");
			ast_cli(a->fd, "%-15.15s%d\n", "DTMF Codec: ", user->dtmfcodec);
		} else if (user->dtmfmode & H323_DTMF_RFC2833) {
			ast_cli(a->fd, "%s\n", "rfc2833");
			ast_cli(a->fd, "%-15.15s%d\n", "DTMF Codec: ", user->dtmfcodec);
		} else if (user->dtmfmode & H323_DTMF_Q931) {
			ast_cli(a->fd, "%s\n", "q931keypad");
		} else if (user->dtmfmode & H323_DTMF_H245ALPHANUMERIC) {
			ast_cli(a->fd, "%s\n", "h245alphanumeric");
		} else if (user->dtmfmode & H323_DTMF_H245SIGNAL) {
			ast_cli(a->fd, "%s\n", "h245signal");
		} else if (user->dtmfmode & H323_DTMF_INBAND && user->dtmfmode & H323_DTMF_INBANDRELAX) {
			ast_cli(a->fd, "%s\n", "inband-relaxed");
		} else if (user->dtmfmode & H323_DTMF_INBAND) {
			ast_cli(a->fd, "%s\n", "inband");
		} else {
			ast_cli(a->fd, "%s\n", "unknown");
		}
		ast_cli(a->fd,"%-15s", "T.38 Mode: ");
		if (user->t38support == T38_DISABLED) {
			ast_cli(a->fd, "%s\n", "disabled");
		} else if (user->t38support == T38_FAXGW) {
			ast_cli(a->fd, "%s\n", "faxgw/chan_sip compatible");
		}
		if (user->faxdetect == (FAXDETECT_CNG | FAXDETECT_T38)) {
			ast_cli(a->fd,"%-20s%s\n", "FAX Detect:", "Yes");
		} else if (user->faxdetect & FAXDETECT_CNG) {
			ast_cli(a->fd,"%-20s%s\n", "FAX Detect:", "Cng");
		} else if (user->faxdetect & FAXDETECT_T38) {
			ast_cli(a->fd,"%-20s%s\n", "FAX Detect:", "T.38");
		} else {
			ast_cli(a->fd,"%-20s%s\n", "FAX Detect:", "No");
		}

		ast_cli(a->fd, "%-15.15s%s\n", "AccountCode: ", user->accountcode);
		ast_cli(a->fd, "%-15.15s%s\n", "AMA flags: ", ast_cdr_flags2str(user->amaflags));
		ast_cli(a->fd, "%-15.15s%s\n", "Context: ", user->context);
		ast_cli(a->fd, "%-15.15s%d\n", "IncomingLimit: ", user->incominglimit);
		ast_cli(a->fd, "%-15.15s%d\n", "InUse: ", user->inUse);
		ast_cli(a->fd, "%-15.15s%d\n", "rtptimeout: ", user->rtptimeout);
		if (user->rtpmaskstr[0]) {
			ast_cli(a->fd, "%-15.15s%s\n", "rtpmask: ", user->rtpmaskstr);
		}
		ast_mutex_unlock(&user->lock);
		if (user->rtdrcount && user->rtdrinterval) {
			ast_cli(a->fd, "%-15.15s%d,%d\n", "RoundTrip: ", user->rtdrcount, user->rtdrinterval);
		}
	} else {
		ast_cli(a->fd, "User %s not found\n", a->argv[3]);
		ast_cli(a->fd, "\n");
	}
	ast_mutex_unlock(&userl.lock);

	return CLI_SUCCESS;
}

static char *handle_cli_ooh323_show_users(struct ast_cli_entry *e, int cmd, struct ast_cli_args *a)
{
	struct ooh323_user *prev = NULL, *user = NULL;
   char formats[FORMAT_STRING_SIZE];
#define FORMAT1  "%-15.15s  %-15.15s  %-15.15s  %-s\n"

	switch (cmd) {
	case CLI_INIT:
		e->command = "ooh323 show users";
		e->usage =
			"Usage: ooh323 show users \n"
			"		 Lists all known OOH323 users.\n";
		return NULL;
	case CLI_GENERATE:
		return NULL;
	}

	if (a->argc != 3)
		return CLI_SHOWUSAGE;


   ast_cli(a->fd, FORMAT1, "Username", "Accountcode", "Context", "Formats");

	ast_mutex_lock(&userl.lock);
	user = userl.users;
   while(user)
   {
		ast_mutex_lock(&user->lock);
     		ast_cli(a->fd, FORMAT1, user->name, 
					user->accountcode, user->context,
					ast_getformatname_multiple(formats, FORMAT_STRING_SIZE, user->cap));
		prev = user;
		user = user->next;
		ast_mutex_unlock(&prev->lock);

	}
	ast_mutex_unlock(&userl.lock);
#undef FORMAT1
   return RESULT_SUCCESS;

}

static char *handle_cli_ooh323_set_debug(struct ast_cli_entry *e, int cmd, struct ast_cli_args *a)
{
	switch (cmd) {
	case CLI_INIT:
		e->command = "ooh323 set debug [off]";
		e->usage =
			"Usage: ooh323 set debug [off]\n"
			"		 Enables/Disables debugging of OOH323 channel driver\n";
		return NULL;
	case CLI_GENERATE:
		return NULL;
	}

	if (a->argc < 3 || a->argc > 4)
		return CLI_SHOWUSAGE;
	if (a->argc == 4 && strcasecmp(a->argv[3], "off"))
		return CLI_SHOWUSAGE;

	gH323Debug = (a->argc == 4) ? FALSE : TRUE;
	ast_cli(a->fd, "OOH323 Debugging %s\n", gH323Debug ? "Enabled" : "Disabled");

	return CLI_SUCCESS;
}

#if 0
static int ooh323_show_channels(int fd, int argc, char *argv[])
{
	return RESULT_SUCCESS;
}
#endif

static char *handle_cli_ooh323_show_config(struct ast_cli_entry *e, int cmd, struct ast_cli_args *a)
{
	char value[FORMAT_STRING_SIZE];
	ooAliases *pAlias = NULL, *pAliasNext = NULL;;

	switch (cmd) {
	case CLI_INIT:
		e->command = "ooh323 show config";
		e->usage =
			"Usage: ooh323 show config\n"
			"		 Shows global configuration of H.323 channel driver\n";
		return NULL;
	case CLI_GENERATE:
		return NULL;
	}

	if (a->argc != 3)
		return CLI_SHOWUSAGE;

	ast_cli(a->fd, "\nObjective Open H.323 Channel Driver's Config:\n");
	snprintf(value, sizeof(value), "%s:%d", gIP, gPort);
	ast_cli(a->fd, "%-20s%s\n", "IP:Port: ", value);
	ast_cli(a->fd, "%-20s%d-%d\n", "H.225 port range: ", ooconfig.mTCPPortStart, ooconfig.mTCPPortEnd);
	ast_cli(a->fd, "%-20s%s\n", "FastStart", gFastStart?"yes":"no");
	ast_cli(a->fd, "%-20s%s\n", "Tunneling", gTunneling?"yes":"no");
	ast_cli(a->fd, "%-20s%s\n", "CallerId", gCallerID);
	ast_cli(a->fd, "%-20s%s\n", "MediaWaitForConnect", gMediaWaitForConnect?"yes":"no");

#if (0)
		extern OOH323EndPoint gH323ep;
	ast_cli(a->fd, "%-20s%s\n", "FASTSTART",
		(OO_TESTFLAG(gH323ep.flags, OO_M_FASTSTART) != 0) ? "yes" : "no");
	ast_cli(a->fd, "%-20s%s\n", "TUNNELING",
		(OO_TESTFLAG(gH323ep.flags, OO_M_TUNNELING) != 0) ? "yes" : "no");
	ast_cli(a->fd, "%-20s%s\n", "MEDIAWAITFORCONN",
		(OO_TESTFLAG(gH323ep.flags, OO_M_MEDIAWAITFORCONN) != 0) ? "yes" : "no");
#endif

	if (gRasGkMode == RasNoGatekeeper) {
		snprintf(value, sizeof(value), "%s", "No Gatekeeper");
	} else if (gRasGkMode == RasDiscoverGatekeeper) {
		snprintf(value, sizeof(value), "%s", "Discover");
	} else {
		snprintf(value, sizeof(value), "%s", gGatekeeper);
	}
	ast_cli(a->fd,  "%-20s%s\n", "Gatekeeper:", value);
	ast_cli(a->fd,  "%-20s%s\n", "H.323 LogFile:", gLogFile);
	ast_cli(a->fd,  "%-20s%s\n", "Context:", gContext);
	ast_cli(a->fd,  "%-20s%s\n", "Capability:",
		ast_getformatname_multiple(value,FORMAT_STRING_SIZE,gCap));
	ast_cli(a->fd, "%-20s", "DTMF Mode: ");
	if (gDTMFMode & H323_DTMF_CISCO) {
		ast_cli(a->fd, "%s\n", "cisco");
		ast_cli(a->fd, "%-20.15s%d\n", "DTMF Codec: ", gDTMFCodec);
	} else if (gDTMFMode & H323_DTMF_RFC2833) {
		ast_cli(a->fd, "%s\n", "rfc2833");
		ast_cli(a->fd, "%-20.15s%d\n", "DTMF Codec: ", gDTMFCodec);
	} else if (gDTMFMode & H323_DTMF_Q931) {
		ast_cli(a->fd, "%s\n", "q931keypad");
	} else if (gDTMFMode & H323_DTMF_H245ALPHANUMERIC) {
		ast_cli(a->fd, "%s\n", "h245alphanumeric");
	} else if (gDTMFMode & H323_DTMF_H245SIGNAL) {
		ast_cli(a->fd, "%s\n", "h245signal");
	} else if (gDTMFMode & H323_DTMF_INBAND && gDTMFMode & H323_DTMF_INBANDRELAX) {
		ast_cli(a->fd, "%s\n", "inband-relaxed");
	} else if (gDTMFMode & H323_DTMF_INBAND) {
		ast_cli(a->fd, "%s\n", "inband");
	} else {
		ast_cli(a->fd, "%s\n", "unknown");
	}

	ast_cli(a->fd,"%-20s", "T.38 Mode: ");
	if (gT38Support == T38_DISABLED) {
		ast_cli(a->fd, "%s\n", "disabled");
	} else if (gT38Support == T38_FAXGW) {
		ast_cli(a->fd, "%s\n", "faxgw/chan_sip compatible");
	}
	if (gFAXdetect == (FAXDETECT_CNG | FAXDETECT_T38)) {
		ast_cli(a->fd,"%-20s%s\n", "FAX Detect:", "Yes");
	} else if (gFAXdetect & FAXDETECT_CNG) {
		ast_cli(a->fd,"%-20s%s\n", "FAX Detect:", "Cng");
	} else if (gFAXdetect & FAXDETECT_T38) {
		ast_cli(a->fd,"%-20s%s\n", "FAX Detect:", "T.38");
	} else {
		ast_cli(a->fd,"%-20s%s\n", "FAX Detect:", "No");
	}

	if (gRTDRCount && gRTDRInterval) {
		ast_cli(a->fd, "%-20.15s%d,%d\n", "RoundTrip: ", gRTDRCount, gRTDRInterval);
	}

	ast_cli(a->fd, "%-20s%ld\n", "Call counter: ", callnumber);
	ast_cli(a->fd, "%-20s%s\n", "AccountCode: ", gAccountcode);
	ast_cli(a->fd, "%-20s%s\n", "AMA flags: ", ast_cdr_flags2str(gAMAFLAGS));

	pAlias = gAliasList;
	if(pAlias) {
		ast_cli(a->fd, "%-20s\n", "Aliases: ");
	}
	while (pAlias) {
		pAliasNext = pAlias->next;
		if (pAliasNext) {
			ast_cli(a->fd,"\t%-30s\t%-30s\n",pAlias->value, pAliasNext->value);
			pAlias = pAliasNext->next;
		} else {
			ast_cli(a->fd,"\t%-30s\n",pAlias->value);
			pAlias = pAlias->next;
		}
	}
	return CLI_SUCCESS;
}

static struct ast_cli_entry cli_ooh323[] = {
	AST_CLI_DEFINE(handle_cli_ooh323_set_debug,	"Enable/Disable OOH323 debugging"),
	AST_CLI_DEFINE(handle_cli_ooh323_show_config, "Show details on global configuration of H.323 channel driver"),
	AST_CLI_DEFINE(handle_cli_ooh323_show_peer,	"Show details on specific OOH323 peer"),
	AST_CLI_DEFINE(handle_cli_ooh323_show_peers,  "Show defined OOH323 peers"),
	AST_CLI_DEFINE(handle_cli_ooh323_show_user,	"Show details on specific OOH323 user"),
	AST_CLI_DEFINE(handle_cli_ooh323_show_users,  "Show defined OOH323 users"),
        AST_CLI_DEFINE(handle_cli_ooh323_reload, "reload ooh323 config")
};

/*! \brief OOH323 Dialplan function - reads ooh323 settings */
static int function_ooh323_read(struct ast_channel *chan, const char *cmd, char *data, char *buf, size_t len)
{
	struct ooh323_pvt *p = chan->tech_pvt;

	ast_channel_lock(chan);
	if (!p) {
		ast_channel_unlock(chan);
		return -1;
	}

	if (strcmp(chan->tech->type, "OOH323")) {
		ast_log(LOG_ERROR, "This function is only supported on OOH323 channels, Channel is %s\n", chan->tech->type);
		ast_channel_unlock(chan);
		return -1;
	}

	ast_mutex_lock(&p->lock);
	if (!strcasecmp(data, "faxdetect")) {
		ast_copy_string(buf, p->faxdetect ? "1" : "0", len);
	} else if (!strcasecmp(data, "t38support")) {
		ast_copy_string(buf, p->t38support ? "1" : "0", len);
	} else if (!strcasecmp(data, "caller_h323id")) {
		ast_copy_string(buf, p->caller_h323id, len);
	} else if (!strcasecmp(data, "caller_dialeddigits")) {
		ast_copy_string(buf, p->caller_dialedDigits, len);
	} else if (!strcasecmp(data, "caller_email")) {
		ast_copy_string(buf, p->caller_email, len);
	} else if (!strcasecmp(data, "h323id_url")) {
		ast_copy_string(buf, p->caller_url, len);
	} else if (!strcasecmp(data, "callee_h323id")) {
		ast_copy_string(buf, p->callee_h323id, len);
	} else if (!strcasecmp(data, "callee_dialeddigits")) {
		ast_copy_string(buf, p->callee_dialedDigits, len);
	} else if (!strcasecmp(data, "callee_email")) {
		ast_copy_string(buf, p->callee_email, len);
	} else if (!strcasecmp(data, "callee_url")) {
		ast_copy_string(buf, p->callee_url, len);
	}
	ast_mutex_unlock(&p->lock);

	ast_channel_unlock(chan);
	return 0;
}

/*! \brief OOH323 Dialplan function - writes ooh323 settings */
static int function_ooh323_write(struct ast_channel *chan, const char *cmd, char *data, const char *value)
{
	struct ooh323_pvt *p = chan->tech_pvt;
	int res = -1;

	ast_channel_lock(chan);
	if (!p) {
		ast_channel_unlock(chan);
		return -1;
	}

	if (strcmp(chan->tech->type, "OOH323")) {
		ast_log(LOG_ERROR, "This function is only supported on OOH323 channels, Channel is %s\n", chan->tech->type);
		ast_channel_unlock(chan);
		return -1;
	}

	ast_mutex_lock(&p->lock);
	if (!strcasecmp(data, "faxdetect")) {
		if (ast_true(value)) {
			p->faxdetect = 1;
			res = 0;
		} else if (ast_false(value)) {
			p->faxdetect = 0;
			res = 0;
		} else {
			char *buf = ast_strdupa(value);
			char *word, *next = buf;
			p->faxdetect = 0;
			res = 0;
			while ((word = strsep(&next, ","))) {
				if (!strcasecmp(word, "cng")) {
					p->faxdetect |= FAXDETECT_CNG;
				} else if (!strcasecmp(word, "t38")) {
					p->faxdetect |= FAXDETECT_T38;
				} else {
					ast_log(LOG_WARNING, "Unknown faxdetect mode '%s'.\n", word);
					res = -1;
				}
			}

		}
	} else if (!strcasecmp(data, "t38support")) {
		if (ast_true(value)) {
			p->t38support = 1;
			res = 0;
		} else {
			p->t38support = 0;
			res = 0;
		}
	}
	ast_mutex_unlock(&p->lock);
	ast_channel_unlock(chan);

	return res;
}

static int load_module(void)
{
	int res;
	struct ooAliases * pNewAlias = NULL;
	struct ooh323_peer *peer = NULL;
	struct ast_format tmpfmt;
	OOH225MsgCallbacks h225Callbacks = {0, 0, 0, 0};

	OOH323CALLBACKS h323Callbacks = {
		.onNewCallCreated = onNewCallCreated,
		.onAlerting = onAlerting,
		.onProgress = onProgress,
		.onIncomingCall = NULL,
		.onOutgoingCall = onOutgoingCall,
		.onCallEstablished = onCallEstablished,
		.onCallCleared = onCallCleared,
		.openLogicalChannels = NULL,
		.onReceivedDTMF = ooh323_onReceivedDigit,
		.onModeChanged = onModeChanged
	};
	if (!(gCap = ast_format_cap_alloc())) {
		return 1; 
	}
	if (!(ooh323_tech.capabilities = ast_format_cap_alloc())) {
		return 1;
	}
	ast_format_cap_add(gCap, ast_format_set(&tmpfmt, AST_FORMAT_ULAW, 0));
	ast_format_cap_add_all(ooh323_tech.capabilities);

	myself = ast_module_info->self;

	h225Callbacks.onReceivedSetup = &ooh323_onReceivedSetup;

	userl.users = NULL;
	ast_mutex_init(&userl.lock);
	peerl.peers = NULL;
	ast_mutex_init(&peerl.lock);
 
#if 0		
	ast_register_atexit(&ast_ooh323c_exit);
#endif

	if (!(sched = ast_sched_context_create())) {
		ast_log(LOG_WARNING, "Unable to create schedule context\n");
	}
	if (!(io = io_context_create())) {
		ast_log(LOG_WARNING, "Unable to create I/O context\n");
	}


	if (!(res = reload_config(0))) {
		/* Make sure we can register our OOH323 channel type */
		if (ast_channel_register(&ooh323_tech)) {
			ast_log(LOG_ERROR, "Unable to register channel class %s\n", type);
			return 0;
		}
		ast_rtp_glue_register(&ooh323_rtp);
		ast_udptl_proto_register(&ooh323_udptl);
		ast_cli_register_multiple(cli_ooh323, sizeof(cli_ooh323) / sizeof(struct ast_cli_entry));

		 /* fire up the H.323 Endpoint */		 
		if (OO_OK != ooH323EpInitialize(OO_CALLMODE_AUDIOCALL, gLogFile)) {
         ast_log(LOG_ERROR, "Failed to initialize OOH323 endpoint-"
                            "OOH323 Disabled\n");
			return 1;
		}

		if (gIsGateway)
			ooH323EpSetAsGateway();

      		ooH323EpSetVersionInfo(t35countrycode, t35extensions, manufacturer,
									 vendor, version);
		ooH323EpDisableAutoAnswer();
		ooH323EpSetH225MsgCallbacks(h225Callbacks);
      		ooH323EpSetTraceLevel(gTRCLVL);
		ooH323EpSetLocalAddress(gIP, gPort);
		if (v6mode) {
			ast_debug(1, "OOH323 channel is in IP6 mode\n");
		}
		ooH323EpSetCallerID(gCallerID);
 
      if(ooH323EpSetTCPPortRange(ooconfig.mTCPPortStart, 
                                 ooconfig.mTCPPortEnd) == OO_FAILED) {
         ast_log(LOG_ERROR, "h225portrange: Failed to set range\n");
      }

		/* Set aliases if any */
		for (pNewAlias = gAliasList; pNewAlias; pNewAlias = pNewAlias->next) {
			switch (pNewAlias->type) {
			case T_H225AliasAddress_h323_ID:
				ooH323EpAddAliasH323ID(pNewAlias->value);
				break;
			case T_H225AliasAddress_dialedDigits:	
				ooH323EpAddAliasDialedDigits(pNewAlias->value);
				break;
			case T_H225AliasAddress_email_ID:	
				ooH323EpAddAliasEmailID(pNewAlias->value);
				break;
         default:
            ;
			}
		}

		ast_mutex_lock(&peerl.lock);
		peer = peerl.peers;
		while (peer) {
         if(peer->h323id) ooH323EpAddAliasH323ID(peer->h323id);
         if(peer->email)  ooH323EpAddAliasEmailID(peer->email);
         if(peer->e164)   ooH323EpAddAliasDialedDigits(peer->e164);
         if(peer->url)    ooH323EpAddAliasURLID(peer->url);
			peer = peer->next;
		}
		ast_mutex_unlock(&peerl.lock);
	

		if (gMediaWaitForConnect)
			ooH323EpEnableMediaWaitForConnect();
		else 
			ooH323EpDisableMediaWaitForConnect();

		/* Fast start and tunneling options */
		if (gFastStart)
			ooH323EpEnableFastStart();
		else
			ooH323EpDisableFastStart();

		if (!gTunneling)
			ooH323EpDisableH245Tunneling();

		if (gBeMaster)
			ooH323EpTryBeMaster(1);

      		ooH323EpEnableManualRingback();

		/* Gatekeeper */
		if (gRasGkMode == RasUseSpecificGatekeeper)
			ooGkClientInit(gRasGkMode, gGatekeeper, 0);
		else if (gRasGkMode == RasDiscoverGatekeeper)
			ooGkClientInit(gRasGkMode, 0, 0);

		/* Register callbacks */
		ooH323EpSetH323Callbacks(h323Callbacks);

		/* Add endpoint capabilities */
		if (ooh323c_set_capability(&gPrefs, gCap, gDTMFMode, gDTMFCodec) < 0) {
			ast_log(LOG_ERROR, "Capabilities failure for OOH323. OOH323 Disabled.\n");
			return 1;
		}
  
		/* Create H.323 listener */
		if (ooCreateH323Listener() != OO_OK) {
         ast_log(LOG_ERROR, "OOH323 Listener Creation failure. "
                            "OOH323 DISABLED\n");
		
			ooH323EpDestroy();
			return 1;
		}

		if (ooh323c_start_stack_thread() < 0) {
         ast_log(LOG_ERROR, "Failed to start OOH323 stack thread. "
                            "OOH323 DISABLED\n");
			ooH323EpDestroy();
			return 1;
		}
		/* And start the monitor for the first time */
		restart_monitor();
	}

	return 0;
}


static void *do_monitor(void *data)
{
	int res;
	int reloading;
	struct ooh323_pvt *h323 = NULL;
	time_t t;

	for (;;) {
		struct ooh323_pvt *h323_next;
		/* Check for a reload request */
		ast_mutex_lock(&h323_reload_lock);
		reloading = h323_reloading;
		h323_reloading = 0;
		ast_mutex_unlock(&h323_reload_lock);
		if (reloading) {
			ast_verb(1, "Reloading H.323\n");
			ooh323_do_reload();
		}

		/* Check for interfaces needing to be killed */
		ast_mutex_lock(&iflock);
		time(&t);
		h323 = iflist;
		while (h323) {
			h323_next = h323->next;

			/* TODO: Need to add rtptimeout keepalive support */
			if (ast_test_flag(h323, H323_NEEDDESTROY)) {
				ooh323_destroy (h323);
         } /* else if (ast_test_flag(h323, H323_NEEDSTART) && h323->owner) {
	  ast_channel_lock(h323->owner);
          if (ast_pbx_start(h323->owner)) {
            ast_log(LOG_WARNING, "Unable to start PBX on %s\n", h323->owner->name);
            ast_channel_unlock(h323->owner);
            ast_hangup(h323->owner);
          }
          ast_channel_unlock(h323->owner);
	  ast_clear_flag(h323, H323_NEEDSTART);
	 } */
			h323 = h323_next;
		}
		ast_mutex_unlock(&iflock);
		pthread_testcancel();

		/* Wait for sched or io */
		res = ast_sched_wait(sched);
		if ((res < 0) || (res > 1000)) {
			res = 1000;
		}
		res = ast_io_wait(io, res);
		pthread_testcancel();
		ast_mutex_lock(&monlock);
		if (res >= 0) {
			ast_sched_runq(sched);
		}
		ast_mutex_unlock(&monlock);
	}
	/* Never reached */
	return NULL;
}

int restart_monitor(void)
{
	pthread_attr_t attr;

	/* If we're supposed to be stopped -- stay stopped */
	if (monitor_thread == AST_PTHREADT_STOP)
		return 0;
	if (ast_mutex_lock(&monlock)) {
		ast_log(LOG_WARNING, "Unable to lock monitor\n");
		return -1;
	}
	if (monitor_thread == pthread_self()) {
		ast_mutex_unlock(&monlock);
		ast_log(LOG_WARNING, "Cannot kill myself\n");
		return -1;
	}
	if (monitor_thread != AST_PTHREADT_NULL) {
		/* Wake up the thread */
		pthread_kill(monitor_thread, SIGURG);
	} else {
		pthread_attr_init(&attr);
		pthread_attr_setdetachstate(&attr, PTHREAD_CREATE_DETACHED);
		/* Start a new monitor */
		if (ast_pthread_create(&monitor_thread, &attr, do_monitor, NULL) < 0) {
			ast_mutex_unlock(&monlock);
			ast_log(LOG_ERROR, "Unable to start monitor thread.\n");
			return -1;
		}
	}
	ast_mutex_unlock(&monlock);
	return 0;
}



int ooh323_destroy(struct ooh323_pvt *p)
{
	/* NOTE: Assumes iflock already acquired */
	struct ooh323_pvt *prev = NULL, *cur = NULL;
	struct ooh323_user *user = NULL;

	if (gH323Debug) {
		ast_verbose("---   ooh323_destroy \n");

		if (p)
			ast_verbose(" Destroying %s\n", p->username);
	}

	cur = iflist;
	while (cur) {
		if (cur == p) { break; }
		prev = cur;
		cur = cur->next;
	}

	if (cur) {
		ast_mutex_lock(&cur->lock);
		if (prev)
			prev->next = cur->next;
		else
			iflist = cur->next;

		if (cur->callToken) {
	 		if (gH323Debug) 
				ast_verbose(" Destroying %s\n", cur->callToken);
			ast_free(cur->callToken);
			cur->callToken = 0;
		}

		if (cur->username) {
			free(cur->username);
			cur->username = 0;
		}

		if (cur->host) {
			free(cur->host);
			cur->host = 0;
		}

		if (cur->callerid_name) {
			free(cur->callerid_name);
			cur->callerid_name = 0;
		}
		
		if (cur->callerid_num) {
			free(cur->callerid_num);
			cur->callerid_num = 0;
		}

		if (cur->rtp) {
			ast_rtp_instance_destroy(cur->rtp);
			cur->rtp = NULL;
		}

		if (cur->udptl) {
			ast_udptl_destroy(cur->udptl);
			cur->udptl = NULL;
		}
	
		/* Unlink us from the owner if we have one */
		if (cur->owner) {
         		while(ast_channel_trylock(cur->owner)) {
            			ast_debug(1, "Failed to grab lock, trying again\n");
				DEADLOCK_AVOIDANCE(&cur->lock);
         		}           
			ast_debug(1, "Detaching from %s\n", cur->owner->name);
			cur->owner->tech_pvt = NULL;
			ast_channel_unlock(cur->owner);
			cur->owner = NULL;
			ast_module_unref(myself);
		}
  
		if (cur->vad) {
			ast_dsp_free(cur->vad);
			cur->vad = NULL;
		}

/* decrement user/peer count */

      if(!ast_test_flag(cur, H323_OUTGOING)) {
	 if (cur->neighbor.user) {
	  user = find_user(p->callerid_name, cur->neighbor.user);
	  if(user && user->inUse > 0) {
	  	ast_mutex_lock(&user->lock);
	  	user->inUse--;
	  	ast_mutex_unlock(&user->lock);
	  }
	  free(cur->neighbor.user);
	 }
      } else {
/* outgoing limit decrement here !!! */
      }

		ast_mutex_unlock(&cur->lock);
		ast_mutex_destroy(&cur->lock);
		cur->cap = ast_format_cap_destroy(cur->cap);
		ast_free(cur);
	}

	if (gH323Debug)
		ast_verbose("+++   ooh323_destroy\n");

	return 0;
}

int delete_peers()
{
	struct ooh323_peer *cur = NULL, *prev = NULL;
	ast_mutex_lock(&peerl.lock);
	cur = peerl.peers;
	while (cur) {
		prev = cur;
		cur = cur->next;

		ast_mutex_destroy(&prev->lock);
      if(prev->h323id)   free(prev->h323id);
      if(prev->email)    free(prev->email);
      if(prev->url)      free(prev->url);
      if(prev->e164)     free(prev->e164);
      if(prev->rtpmask) {
		ast_mutex_lock(&prev->rtpmask->lock);
		prev->rtpmask->inuse--;
		ast_mutex_unlock(&prev->rtpmask->lock);
	 	if (prev->rtpmask->inuse == 0) {
	  		regfree(&prev->rtpmask->regex);
			ast_mutex_destroy(&prev->rtpmask->lock);
	  		free(prev->rtpmask);
      		}
      }
		free(prev);

		if (cur == peerl.peers) {
			break;
		}
	}
	peerl.peers = NULL;
	ast_mutex_unlock(&peerl.lock);
	return 0;
}

int delete_users()
{
	struct ooh323_user *cur = NULL, *prev = NULL;
	ast_mutex_lock(&userl.lock);
	cur = userl.users;
	while (cur) {
		prev = cur;
		cur = cur->next;
		ast_mutex_destroy(&prev->lock);

      		if(prev->rtpmask) {
			ast_mutex_lock(&prev->rtpmask->lock);
			prev->rtpmask->inuse--;
			ast_mutex_unlock(&prev->rtpmask->lock);
	 		if (prev->rtpmask->inuse == 0) {
	  			regfree(&prev->rtpmask->regex);
				ast_mutex_destroy(&prev->rtpmask->lock);
	  			free(prev->rtpmask);
      			}
      		}
		prev->cap = ast_format_cap_destroy(prev->cap);
		free(prev);
		if (cur == userl.users) {
			break;
		}
	}
	userl.users = NULL;
	ast_mutex_unlock(&userl.lock);
	return 0;
}

static int unload_module(void)
{
	struct ooh323_pvt *p;
	struct ooAliases *cur = NULL, *prev = NULL;

	if (gH323Debug) {
		ast_verbose("--- ooh323  unload_module \n");
	}
	/* First, take us out of the channel loop */
	ast_cli_unregister_multiple(cli_ooh323, sizeof(cli_ooh323) / sizeof(struct ast_cli_entry));
	ast_rtp_glue_unregister(&ooh323_rtp);
	ast_udptl_proto_unregister(&ooh323_udptl);
	ast_channel_unregister(&ooh323_tech);
#if 0
	ast_unregister_atexit(&ast_ooh323c_exit);
#endif

	if (gH323Debug) {
		ast_verbose("  unload_module - hanging up all interfaces\n");
	}
	if (!ast_mutex_lock(&iflock)) {
		/* Hangup all interfaces if they have an owner */
		p = iflist;
		while (p) {
			if (p->owner) {
				ast_softhangup(p->owner, AST_SOFTHANGUP_APPUNLOAD);
			}
			p = p->next;
		}
		iflist = NULL;
		ast_mutex_unlock(&iflock);
	} else {
		ast_log(LOG_WARNING, "Unable to lock the interface list\n");
		return -1;
	}


	if (gH323Debug) {
		ast_verbose("  unload_module - stopping monitor thread\n");
	}  
	if (monitor_thread != AST_PTHREADT_NULL) {
		if (!ast_mutex_lock(&monlock)) {
			if (monitor_thread && (monitor_thread != AST_PTHREADT_STOP)) {
				pthread_cancel(monitor_thread);
				pthread_kill(monitor_thread, SIGURG);
				pthread_join(monitor_thread, NULL);
			}
			monitor_thread = AST_PTHREADT_STOP;
			ast_mutex_unlock(&monlock);
		} else {
			ast_log(LOG_WARNING, "Unable to lock the monitor\n");
			return -1;
		}
	}


	if (gH323Debug) {
		ast_verbose("   unload_module - stopping stack thread\n");
	}
	ooh323c_stop_stack_thread();


	if (gH323Debug) {
		ast_verbose("   unload_module - freeing up memory used by interfaces\n");
	}
	if (!ast_mutex_lock(&iflock)) {
		struct ooh323_pvt *pl;

		/* Destroy all the interfaces and free their memory */
		p = iflist;
		while (p) {
			pl = p;
			p = p->next;
			/* Free associated memory */
			ooh323_destroy(pl);
		}
		iflist = NULL;
		ast_mutex_unlock(&iflock);
	} else {
		ast_log(LOG_WARNING, "Unable to lock the interface list\n");
		return -1;
	}
 

	if (gH323Debug) {
		ast_verbose("  unload_module - deleting users\n");
	}
	delete_users();


	if (gH323Debug) {
		ast_verbose("  unload_module - deleting peers\n");
	}
	delete_peers();


	if (gH323Debug) {
		ast_verbose("  unload_module - Freeing up alias list\n");
	}
	cur = gAliasList;
	while (cur) {
	  prev = cur;
	  cur = cur->next;
	  free(prev->value);
	  free(prev);
	}
	gAliasList = NULL;


	if (gH323Debug) {
		ast_verbose("	unload_module- destroying OOH323 endpoint \n");
	}
	ooH323EpDestroy();

	if (gH323Debug) {
		ast_verbose("+++ ooh323  unload_module \n");
	}

	gCap = ast_format_cap_destroy(gCap);
	ooh323_tech.capabilities = ast_format_cap_destroy(ooh323_tech.capabilities);
	return 0;
}



static enum ast_rtp_glue_result ooh323_get_rtp_peer(struct ast_channel *chan, struct ast_rtp_instance **rtp)
{
	struct ooh323_pvt *p = NULL;
	enum ast_rtp_glue_result res = AST_RTP_GLUE_RESULT_LOCAL;

	if (!(p = (struct ooh323_pvt *) chan->tech_pvt))
		return AST_RTP_GLUE_RESULT_FORBID;

	if (!(p->rtp)) {
		return AST_RTP_GLUE_RESULT_FORBID;
	}

	*rtp = p->rtp ? ao2_ref(p->rtp, +1), p->rtp : NULL;

	res = AST_RTP_GLUE_RESULT_LOCAL;

	if (ast_test_flag(&global_jbconf, AST_JB_FORCED)) {
		res = AST_RTP_GLUE_RESULT_FORBID;
	}

	return res;
}

static enum ast_rtp_glue_result ooh323_get_vrtp_peer(struct ast_channel *chan, struct ast_rtp_instance **rtp)
{
	struct ooh323_pvt *p = NULL;
	enum ast_rtp_glue_result res = AST_RTP_GLUE_RESULT_LOCAL;

	if (!(p = (struct ooh323_pvt *) chan->tech_pvt))
		return AST_RTP_GLUE_RESULT_FORBID;

	if (!(p->rtp)) {
		return AST_RTP_GLUE_RESULT_FORBID;
	}

	*rtp = p->vrtp ? ao2_ref(p->vrtp, +1), p->vrtp : NULL;
	res = AST_RTP_GLUE_RESULT_LOCAL;

	return res;
}


int ooh323_update_capPrefsOrderForCall
	(ooCallData *call, struct ast_codec_pref *prefs)
{
	int i = 0;
	struct ast_format tmpfmt;

	ast_codec_pref_index(prefs, i, &tmpfmt);

	ooResetCapPrefs(call);
	while (tmpfmt.id) {
		ooAppendCapToCapPrefs(call, ooh323_convertAsteriskCapToH323Cap(&tmpfmt));
		ast_codec_pref_index(prefs, ++i, &tmpfmt);
	}

	return 0;
}


int ooh323_convertAsteriskCapToH323Cap(struct ast_format *format)
{
	switch (format->id) {
	case AST_FORMAT_ULAW:
		return OO_G711ULAW64K;
	case AST_FORMAT_ALAW:
		return OO_G711ALAW64K;
	case AST_FORMAT_GSM:
		return OO_GSMFULLRATE;

#ifdef AST_FORMAT_AMRNB
	case AST_FORMAT_AMRNB:
		return OO_AMRNB;
#endif
#ifdef AST_FORMAT_SPEEX
	case AST_FORMAT_SPEEX:
		return OO_SPEEX;
#endif

	case AST_FORMAT_G729A:
		return OO_G729A;
	case AST_FORMAT_G726:
		return OO_G726;
	case AST_FORMAT_G726_AAL2:
		return OO_G726AAL2;
	case AST_FORMAT_G723_1:
		return OO_G7231;
	case AST_FORMAT_H263:
		return OO_H263VIDEO;
	default:
		ast_log(LOG_NOTICE, "Don't know how to deal with mode %s\n", ast_getformatname(format));
		return -1;
	}
}

static int ooh323_set_rtp_peer(struct ast_channel *chan, struct ast_rtp_instance *rtp,
	 struct ast_rtp_instance *vrtp, struct ast_rtp_instance *trtp, const struct ast_format_cap *cap, int nat_active)
{
	/* XXX Deal with Video */
	struct ooh323_pvt *p;
	struct ast_sockaddr tmp;

	if (gH323Debug)
		ast_verbose("---   ooh323_set_peer - %s\n", chan->name);

	if (!rtp) {
		return 0;
	}

<<<<<<< HEAD
	mode = ooh323_convertAsteriskCapToH323Cap(&chan->writeformat); 
=======
>>>>>>> c5d6c7a2
	p = (struct ooh323_pvt *) chan->tech_pvt;
	if (!p) {
		ast_log(LOG_ERROR, "No Private Structure, this is bad\n");
		return -1;
	}
	ast_rtp_instance_get_remote_address(rtp, &tmp);
	ast_rtp_instance_get_local_address(rtp, &tmp);
	return 0;

/* 	May 20101003 */
/*	What we should to do here? */


}




int configure_local_rtp(struct ooh323_pvt *p, ooCallData *call)
{
	char lhost[INET6_ADDRSTRLEN], *lport=NULL;
	struct ast_sockaddr tmp;
	ooMediaInfo mediaInfo;
	int x;
	struct ast_format tmpfmt;

	ast_format_clear(&tmpfmt);

	if (gH323Debug)
		ast_verbose("---   configure_local_rtp\n");


	if (ast_parse_arg(call->localIP, PARSE_ADDR, &tmp)) {
		ast_sockaddr_copy(&tmp, &bindaddr);
	}
	if (!(p->rtp = ast_rtp_instance_new("asterisk", sched, &tmp, NULL))) {
		ast_log(LOG_WARNING, "Unable to create RTP session: %s\n",
			strerror(errno));
		return 0;
	}

	ast_rtp_instance_set_qos(p->rtp, gTOS, 0, "ooh323-rtp");

	if (!(p->udptl = ast_udptl_new_with_bindaddr(sched, io, 0, &tmp))) {
		ast_log(LOG_WARNING, "Unable to create UDPTL session: %s\n",
			strerror(errno));
		return 0;
	}
	ast_udptl_set_far_max_datagram(p->udptl, 144);

	if (p->owner) {
		while (p->owner && ast_channel_trylock(p->owner)) {
			ast_debug(1,"Failed to grab lock, trying again\n");
			DEADLOCK_AVOIDANCE(&p->lock);
		}
		if (!p->owner) {
			ast_mutex_unlock(&p->lock);
			ast_log(LOG_ERROR, "Channel has no owner\n");
			return 0;
		}
	} else {
		ast_log(LOG_ERROR, "Channel has no owner\n");
		return 0;
	}

	ast_channel_set_fd(p->owner, 0, ast_rtp_instance_fd(p->rtp, 0));
	ast_channel_set_fd(p->owner, 1, ast_rtp_instance_fd(p->rtp, 1));
	ast_channel_set_fd(p->owner, 5, ast_udptl_fd(p->udptl));

	ast_channel_unlock(p->owner);

	if (p->rtp) {
		ast_rtp_codecs_packetization_set(ast_rtp_instance_get_codecs(p->rtp), p->rtp, &p->prefs);
		if (p->dtmfmode & H323_DTMF_RFC2833 && p->dtmfcodec) {
			ast_rtp_instance_set_prop(p->rtp, AST_RTP_PROPERTY_DTMF, 1);
			ast_rtp_codecs_payloads_set_rtpmap_type(ast_rtp_instance_get_codecs(p->rtp),
				 p->rtp, p->dtmfcodec, "audio", "telephone-event", 0);
		}
		if (p->dtmfmode & H323_DTMF_CISCO && p->dtmfcodec) {
			ast_rtp_instance_set_prop(p->rtp, AST_RTP_PROPERTY_DTMF, 1);
			ast_rtp_codecs_payloads_set_rtpmap_type(ast_rtp_instance_get_codecs(p->rtp),
				 p->rtp, p->dtmfcodec, "audio", "cisco-telephone-event", 0);
		}
		/* figure out our local RTP port and tell the H.323 stack about it*/
		ast_rtp_instance_get_local_address(p->rtp, &tmp);
		strncpy(lhost, ast_sockaddr_stringify_addr(&tmp), sizeof(lhost));
		lport = ast_sockaddr_stringify_port(&tmp);

		if (p->rtptimeout) {
			ast_rtp_instance_set_timeout(p->rtp, p->rtptimeout);
		}
		ast_rtp_instance_set_prop(p->rtp, AST_RTP_PROPERTY_RTCP, 1);
		
	}

	if (p->rtdrcount) {
		if (gH323Debug)
			ast_verbose("Setup RTDR info: %d, %d\n", p->rtdrinterval, p->rtdrcount);
		call->rtdrInterval = p->rtdrinterval;
		call->rtdrCount = p->rtdrcount;
	}


	ast_copy_string(mediaInfo.lMediaIP, lhost, sizeof(mediaInfo.lMediaIP));
	mediaInfo.lMediaPort = atoi(lport);
	mediaInfo.lMediaCntrlPort = mediaInfo.lMediaPort +1;
	for (x = 0; ast_codec_pref_index(&p->prefs, x, &tmpfmt); x++) {
		strcpy(mediaInfo.dir, "transmit");
		mediaInfo.cap = ooh323_convertAsteriskCapToH323Cap(&tmpfmt);
		ooAddMediaInfo(call, mediaInfo);
		strcpy(mediaInfo.dir, "receive");
		ooAddMediaInfo(call, mediaInfo);
		if (mediaInfo.cap == OO_G729A) {
			strcpy(mediaInfo.dir, "transmit");
			mediaInfo.cap = OO_G729;
			ooAddMediaInfo(call, mediaInfo);
			strcpy(mediaInfo.dir, "receive");
			ooAddMediaInfo(call, mediaInfo);

			strcpy(mediaInfo.dir, "transmit");
			mediaInfo.cap = OO_G729B;
			ooAddMediaInfo(call, mediaInfo);
			strcpy(mediaInfo.dir, "receive");
			ooAddMediaInfo(call, mediaInfo);
		}
	}

	if (p->udptl) {
		ast_udptl_get_us(p->udptl, &tmp);
		strncpy(lhost, ast_sockaddr_stringify_addr(&tmp), sizeof(lhost));
		lport = ast_sockaddr_stringify_port(&tmp);
		ast_copy_string(mediaInfo.lMediaIP, lhost, sizeof(mediaInfo.lMediaIP));
		mediaInfo.lMediaPort = atoi(lport);
		mediaInfo.lMediaCntrlPort = mediaInfo.lMediaPort +1;
		mediaInfo.cap = OO_T38;
		strcpy(mediaInfo.dir, "transmit");
		ooAddMediaInfo(call, mediaInfo);
		strcpy(mediaInfo.dir, "receive");
		ooAddMediaInfo(call, mediaInfo);
	}

	if (gH323Debug)
		ast_verbose("+++   configure_local_rtp\n");

	return 1;
}

void setup_rtp_connection(ooCallData *call, const char *remoteIp, 
								  int remotePort)
{
	struct ooh323_pvt *p = NULL;
	struct ast_sockaddr tmp;

	if (gH323Debug)
		ast_verbose("---   setup_rtp_connection %s:%d\n", remoteIp, remotePort);

	/* Find the call or allocate a private structure if call not found */
	p = find_call(call); 

	if (!p) {
		ast_log(LOG_ERROR, "Something is wrong: rtp\n");
		return;
	}

	ast_parse_arg(remoteIp, PARSE_ADDR, &tmp);
	ast_sockaddr_set_port(&tmp, remotePort);
	ast_rtp_instance_set_remote_address(p->rtp, &tmp);

	if (p->writeformat.id == AST_FORMAT_G726_AAL2) 
                ast_rtp_codecs_payloads_set_rtpmap_type(ast_rtp_instance_get_codecs(p->rtp), p->rtp, 2,
							"audio", "G726-32", AST_RTP_OPT_G726_NONSTANDARD);

	if(gH323Debug)
		ast_verbose("+++   setup_rtp_connection\n");

	return;
}

void close_rtp_connection(ooCallData *call)
{
	struct ooh323_pvt *p = NULL;

   if(gH323Debug)
		ast_verbose("---   close_rtp_connection\n");

	p = find_call(call);
	if (!p) {
      ast_log(LOG_ERROR, "Couldn't find matching call to close rtp "
                         "connection\n");
		return;
	}
	ast_mutex_lock(&p->lock);
	if (p->rtp) {
		ast_rtp_instance_stop(p->rtp);
	}
	ast_mutex_unlock(&p->lock);

   if(gH323Debug)
		ast_verbose("+++   close_rtp_connection\n");

	return;
}

/*
 udptl handling functions
 */

static struct ast_udptl *ooh323_get_udptl_peer(struct ast_channel *chan)
{
	struct ooh323_pvt *p;
	struct ast_udptl *udptl = NULL;

	p = chan->tech_pvt;
	if (!p)
		return NULL;

	ast_mutex_lock(&p->lock);
	if (p->udptl)
		udptl = p->udptl;
	ast_mutex_unlock(&p->lock);
	return udptl;
}

static int ooh323_set_udptl_peer(struct ast_channel *chan, struct ast_udptl *udptl)
{
	struct ooh323_pvt *p;

	p = chan->tech_pvt;
	if (!p)
		return -1;
	ast_mutex_lock(&p->lock);

	if (udptl) {
		ast_udptl_get_peer(udptl, &p->udptlredirip);
	} else
		memset(&p->udptlredirip, 0, sizeof(p->udptlredirip));

	ast_mutex_unlock(&p->lock);
	/* free(callToken); */
	return 0;
}

void setup_udptl_connection(ooCallData *call, const char *remoteIp, 
								  int remotePort)
{
	struct ooh323_pvt *p = NULL;
	struct ast_sockaddr them;

	if (gH323Debug)
		ast_verbose("---   setup_udptl_connection\n");

	/* Find the call or allocate a private structure if call not found */
	p = find_call(call); 

	if (!p) {
		ast_log(LOG_ERROR, "Something is wrong: rtp\n");
		return;
	}

	ast_mutex_lock(&p->lock);
	if (p->owner) {
		while (p->owner && ast_channel_trylock(p->owner)) {
			ast_debug(1, "Failed to grab lock, trying again\n");
			DEADLOCK_AVOIDANCE(&p->lock);
		}
		if (!p->owner) {
			ast_mutex_unlock(&p->lock);
			ast_log(LOG_ERROR, "Channel has no owner\n");
			return;
		}
	} else {
		ast_mutex_unlock(&p->lock);
		ast_log(LOG_ERROR, "Channel has no owner\n");
		return;
	}

	ast_parse_arg(remoteIp, PARSE_ADDR, &them);
	ast_sockaddr_set_port(&them, remotePort);

	ast_udptl_set_peer(p->udptl, &them);
	ast_udptl_set_tag(p->udptl, "%s", p->owner->name);
	p->t38_tx_enable = 1;
	p->lastTxT38 = time(NULL);
	if (p->t38support == T38_ENABLED) {
		struct ast_control_t38_parameters parameters = { .request_response = 0 };
		parameters.request_response = AST_T38_NEGOTIATED;
		parameters.max_ifp = ast_udptl_get_far_max_ifp(p->udptl);
		parameters.rate = AST_T38_RATE_14400;
		ast_queue_control_data(p->owner, AST_CONTROL_T38_PARAMETERS, &parameters, sizeof(parameters));
	}
	if (gH323Debug)
		ast_debug(1, "Receiving UDPTL  %s:%s\n", ast_sockaddr_stringify_host(&them),
							ast_sockaddr_stringify_port(&them));

	ast_channel_unlock(p->owner);
	ast_mutex_unlock(&p->lock);

	if(gH323Debug)
		ast_verbose("+++   setup_udptl_connection\n");

	return;
}

void close_udptl_connection(ooCallData *call)
{
	struct ooh323_pvt *p = NULL;

   	if(gH323Debug)
		ast_verbose("---   close_udptl_connection\n");

	p = find_call(call);
	if (!p) {
      		ast_log(LOG_ERROR, "Couldn't find matching call to close udptl "
                         "connection\n");
		return;
	}
	ast_mutex_lock(&p->lock);
	if (p->owner) {
		while (p->owner && ast_channel_trylock(p->owner)) {
			ast_debug(1, "Failed to grab lock, trying again\n");
			DEADLOCK_AVOIDANCE(&p->lock);
		}
		if (!p->owner) {
			ast_mutex_unlock(&p->lock);
			ast_log(LOG_ERROR, "Channel has no owner\n");
			return;
		}
	} else {
		ast_mutex_unlock(&p->lock);
		ast_log(LOG_ERROR, "Channel has no owner\n");
		return;
	}

	p->t38_tx_enable = 0;
	if (p->t38support == T38_ENABLED) {
		struct ast_control_t38_parameters parameters = { .request_response = 0 };
		parameters.request_response = AST_T38_TERMINATED;
		ast_queue_control_data(p->owner, AST_CONTROL_T38_PARAMETERS, &parameters, sizeof(parameters));
	}

	ast_channel_unlock(p->owner);
	ast_mutex_unlock(&p->lock);

   	if(gH323Debug)
		ast_verbose("+++   close_udptl_connection\n");

	return;
}

/* end of udptl handling */

int update_our_aliases(ooCallData *call, struct ooh323_pvt *p)
{
	int updated = -1;
	ooAliases *psAlias = NULL;
	
	if (!call->ourAliases)
		return updated;
	for (psAlias = call->ourAliases; psAlias; psAlias = psAlias->next) {
		if (psAlias->type == T_H225AliasAddress_h323_ID) {
			ast_copy_string(p->callee_h323id, psAlias->value, sizeof(p->callee_h323id));
			updated = 1;
		}
		if (psAlias->type == T_H225AliasAddress_dialedDigits) {
         ast_copy_string(p->callee_dialedDigits, psAlias->value, 
                                        sizeof(p->callee_dialedDigits));
			updated = 1;
		}
		if (psAlias->type == T_H225AliasAddress_url_ID) {
			ast_copy_string(p->callee_url, psAlias->value, sizeof(p->callee_url));
			updated = 1;
		}
		if (psAlias->type == T_H225AliasAddress_email_ID) {
			ast_copy_string(p->callee_email, psAlias->value, sizeof(p->callee_email));
			updated = 1;
		}
	}
	return updated;
}

struct ast_frame *ooh323_rtp_read(struct ast_channel *ast, struct ooh323_pvt *p)
{
	/* Retrieve audio/etc from channel.  Assumes p->lock is already held. */
	struct ast_frame *f;
	struct ast_frame *dfr = NULL;
	static struct ast_frame null_frame = { AST_FRAME_NULL, };
	switch (ast->fdno) {
	case 0:
		f = ast_rtp_instance_read(p->rtp, 0);	/* RTP Audio */
		break;
	case 1:
		f = ast_rtp_instance_read(p->rtp, 1);	/* RTCP Control Channel */
		break;
	case 2:
		f = ast_rtp_instance_read(p->vrtp, 0);	/* RTP Video */
		break;
	case 3:
		f = ast_rtp_instance_read(p->vrtp, 1);	/* RTCP Control Channel for video */
		break;
	case 5:
		f = ast_udptl_read(p->udptl);		/* UDPTL t.38 data */
		if (gH323Debug) {
			 ast_debug(1, "Got UDPTL %d/%d len %d for %s\n",
				f->frametype, f->subclass.integer, f->datalen, ast->name);
		}
		break;

	default:
		f = &null_frame;
	}

	if (f && p->owner && !p->faxmode && (f->frametype == AST_FRAME_VOICE)) {
		/* We already hold the channel lock */
		if (!(ast_format_cap_iscompatible(p->owner->nativeformats, &f->subclass.format))) {
			ast_debug(1, "Oooh, voice format changed to %s\n", ast_getformatname(&f->subclass.format));
			ast_format_cap_set(p->owner->nativeformats, &f->subclass.format);
			ast_set_read_format(p->owner, &p->owner->readformat);
			ast_set_write_format(p->owner, &p->owner->writeformat);
		}
		if (((p->dtmfmode & H323_DTMF_INBAND) || (p->faxdetect & FAXDETECT_CNG)) && p->vad &&
		    (f->subclass.format.id == AST_FORMAT_SLINEAR || f->subclass.format.id == AST_FORMAT_ALAW ||
		     f->subclass.format.id == AST_FORMAT_ULAW)) {
			dfr = ast_frdup(f);
			dfr = ast_dsp_process(p->owner, p->vad, dfr);
		}
	} else {
		return f;
	}

	/* process INBAND DTMF*/
	if (dfr && (dfr->frametype == AST_FRAME_DTMF) && ((dfr->subclass.integer == 'f') || (dfr->subclass.integer == 'e'))) {
		ast_debug(1, "* Detected FAX Tone %s\n", (dfr->subclass.integer == 'e') ? "CED" : "CNG");
		/* Switch to T.38 ON CED*/
		if (!p->faxmode && !p->chmodepend && (dfr->subclass.integer == 'e') && (p->t38support != T38_DISABLED)) {
			if (gH323Debug)
				ast_verbose("request to change %s to t.38 because fax ced\n", p->callToken);
			p->chmodepend = 1;
			p->faxdetected = 1;
			ooRequestChangeMode(p->callToken, 1);
		} else if ((dfr->subclass.integer == 'f') && !p->faxdetected) {
			const char *target_context = S_OR(p->owner->macrocontext, p->owner->context);
			if ((strcmp(p->owner->exten, "fax")) &&
			    (ast_exists_extension(p->owner, target_context, "fax", 1,
		            S_COR(p->owner->caller.id.number.valid, p->owner->caller.id.number.str, NULL)))) {
				ast_verb(2, "Redirecting '%s' to fax extension due to CNG detection\n", p->owner->name);
				pbx_builtin_setvar_helper(p->owner, "FAXEXTEN", p->owner->exten);
				if (ast_async_goto(p->owner, target_context, "fax", 1)) {
					ast_log(LOG_NOTICE, "Failed to async goto '%s' into fax of '%s'\n", p->owner->name,target_context);
				}
				p->faxdetected = 1;
				if (dfr) {
					ast_frfree(dfr);
				}
				return &ast_null_frame;
			}
		}
	} else if (dfr && dfr->frametype == AST_FRAME_DTMF) {
		ast_debug(1, "* Detected inband DTMF '%c'\n", f->subclass.integer);
		ast_frfree(f);
		return dfr;
	}

	if (dfr) {
		ast_frfree(dfr);
	}
	return f;
}

void onModeChanged(ooCallData *call, int t38mode) {
        struct ooh323_pvt *p;

	p = find_call(call);
	if (!p) {
		ast_log(LOG_ERROR, "No matching call found for %s\n", call->callToken);
		return;
	}

	ast_mutex_lock(&p->lock);

	if (gH323Debug)
       		ast_debug(1, "change mode to %d for %s\n", t38mode, call->callToken);

	if (t38mode == p->faxmode) {
		if (gH323Debug)
			ast_debug(1, "mode for %s is already %d\n", call->callToken,
					t38mode);
		p->chmodepend = 0;
		ast_mutex_unlock(&p->lock);
		return;
	}

	if (p->owner) {
		while (p->owner && ast_channel_trylock(p->owner)) {
			ast_debug(1,"Failed to grab lock, trying again\n");
			DEADLOCK_AVOIDANCE(&p->lock);
		}
		if (!p->owner) {
			p->chmodepend = 0;
			ast_mutex_unlock(&p->lock);
			ast_log(LOG_ERROR, "Channel has no owner\n");
			return;
		}
	} else {
		p->chmodepend = 0;
		ast_mutex_unlock(&p->lock);
		ast_log(LOG_ERROR, "Channel has no owner\n");
		return;
	}

	if (t38mode) {


		if (p->t38support == T38_ENABLED) {
			struct ast_control_t38_parameters parameters = { .request_response = 0 };

			if ((p->faxdetect & FAXDETECT_T38) && !p->faxdetected) {
                       		const char *target_context;
				ast_debug(1, "* Detected T.38 Request\n");
				target_context = S_OR(p->owner->macrocontext, p->owner->context);
                        	if ((strcmp(p->owner->exten, "fax")) &&
                            		(ast_exists_extension(p->owner, target_context, "fax", 1,
                            		S_COR(p->owner->caller.id.number.valid, p->owner->caller.id.number.str, NULL)))) {
                                	ast_verb(2, "Redirecting '%s' to fax extension due to CNG detection\n", p->owner->name);
                                	pbx_builtin_setvar_helper(p->owner, "FAXEXTEN", p->owner->exten);
                                	if (ast_async_goto(p->owner, target_context, "fax", 1)) {
                                        	ast_log(LOG_NOTICE, "Failed to async goto '%s' into fax of '%s'\n", p->owner->name,target_context);
					}
                                }
                                p->faxdetected = 1;
			}

/* AST_T38_CONTROL mode */

			parameters.request_response = AST_T38_REQUEST_NEGOTIATE;
			if (call->T38FarMaxDatagram) {
				ast_udptl_set_far_max_datagram(p->udptl, call->T38FarMaxDatagram);
			} else {
				ast_udptl_set_far_max_datagram(p->udptl, 144);
			}
			if (call->T38Version) {
				parameters.version = call->T38Version;
			}
			parameters.max_ifp = ast_udptl_get_far_max_ifp(p->udptl);
			parameters.rate = AST_T38_RATE_14400;
			ast_queue_control_data(p->owner, AST_CONTROL_T38_PARAMETERS, 
							&parameters, sizeof(parameters));
			p->faxmode = 1;


		}
	} else {
		if (p->t38support == T38_ENABLED) {
			struct ast_control_t38_parameters parameters = { .request_response = 0 };
			parameters.request_response = AST_T38_REQUEST_TERMINATE;
			parameters.max_ifp = ast_udptl_get_far_max_ifp(p->udptl);
			parameters.rate = AST_T38_RATE_14400;
			ast_queue_control_data(p->owner, AST_CONTROL_T38_PARAMETERS, 
							&parameters, sizeof(parameters));
		}
		p->faxmode = 0;
		p->faxdetected = 0;
		p->t38_init = 0;
	}

	p->chmodepend = 0;
	ast_channel_unlock(p->owner);
	ast_mutex_unlock(&p->lock);
}



int ooh323_convert_hangupcause_asteriskToH323(int cause)
{
	switch (cause) {
	case AST_CAUSE_CALL_REJECTED:
		return OO_REASON_REMOTE_REJECTED;
	case AST_CAUSE_UNALLOCATED:
		return OO_REASON_NOUSER;
	case AST_CAUSE_BUSY:
		return OO_REASON_REMOTE_BUSY;
	case AST_CAUSE_BEARERCAPABILITY_NOTAVAIL:
		return OO_REASON_NOCOMMON_CAPABILITIES;
	case AST_CAUSE_CONGESTION:
		return OO_REASON_REMOTE_BUSY;
	case AST_CAUSE_NO_ANSWER:
		return OO_REASON_REMOTE_NOANSWER;
	case AST_CAUSE_NORMAL:
		return OO_REASON_REMOTE_CLEARED;
	case AST_CAUSE_FAILURE:
	default:
		return OO_REASON_UNKNOWN;
	}

	return 0;


}

int ooh323_convert_hangupcause_h323ToAsterisk(int cause)
{
	switch (cause) {
	case OO_REASON_REMOTE_REJECTED:
		return AST_CAUSE_CALL_REJECTED;
	case OO_REASON_NOUSER: 
		return AST_CAUSE_UNALLOCATED;
	case OO_REASON_REMOTE_BUSY:
	case OO_REASON_LOCAL_BUSY:
		return AST_CAUSE_BUSY;
	case OO_REASON_NOCOMMON_CAPABILITIES:	/* No codecs approved */
		return AST_CAUSE_BEARERCAPABILITY_NOTAVAIL;
	case OO_REASON_REMOTE_CONGESTED:
	case OO_REASON_LOCAL_CONGESTED:
		return AST_CAUSE_CONGESTION;
	case OO_REASON_REMOTE_NOANSWER:
		return AST_CAUSE_NO_ANSWER;
	case OO_REASON_UNKNOWN: 
	case OO_REASON_INVALIDMESSAGE:
	case OO_REASON_TRANSPORTFAILURE:
		return AST_CAUSE_FAILURE;
	case OO_REASON_REMOTE_CLEARED:
		return AST_CAUSE_NORMAL;
	default:
		return AST_CAUSE_NORMAL;
	}
	/* Never reached */
	return 0;
}

#if 0
void ast_ooh323c_exit()
{
	ooGkClientDestroy();
}
#endif

AST_MODULE_INFO_STANDARD(ASTERISK_GPL_KEY, "Objective Systems H323 Channel");<|MERGE_RESOLUTION|>--- conflicted
+++ resolved
@@ -572,14 +572,8 @@
 		ast_verbose("---   ooh323_request - data %s format %s\n", (char*)data,  
 										ast_getformatname_multiple(formats,FORMAT_STRING_SIZE,cap));
 
-<<<<<<< HEAD
 	if (!(ast_format_cap_has_type(cap, AST_FORMAT_TYPE_AUDIO))) {
 		ast_log(LOG_NOTICE, "Asked to get a channel of unsupported format '%s'\n", ast_getformatname_multiple(formats,FORMAT_STRING_SIZE,cap));
-=======
-	format &= AST_FORMAT_AUDIO_MASK;
-	if (!format) {
-		ast_log(LOG_NOTICE, "Asked to get a channel of unsupported format '%lld'\n", (long long) format);
->>>>>>> c5d6c7a2
 		return NULL;
 	}
 
@@ -4181,10 +4175,6 @@
 		return 0;
 	}
 
-<<<<<<< HEAD
-	mode = ooh323_convertAsteriskCapToH323Cap(&chan->writeformat); 
-=======
->>>>>>> c5d6c7a2
 	p = (struct ooh323_pvt *) chan->tech_pvt;
 	if (!p) {
 		ast_log(LOG_ERROR, "No Private Structure, this is bad\n");
