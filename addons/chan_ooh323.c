/*
 * Copyright (C) 2004-2005 by Objective Systems, Inc.
 *
 * This software is furnished under an open source license and may be 
 * used and copied only in accordance with the terms of this license. 
 * The text of the license may generally be found in the root 
 * directory of this installation in the COPYING file.  It 
 * can also be viewed online at the following URL:
 *
 *   http://www.obj-sys.com/open/license.html
 *
 * Any redistributions of this file including modified versions must 
 * maintain this copyright notice.
 *
 *****************************************************************************/

/* Reworked version I, Nov-2009, by Alexandr Anikin, may@telecom-service.ru */


/*** MODULEINFO
	<defaultenabled>no</defaultenabled>
	<support_level>extended</support_level>
 ***/

#include "chan_ooh323.h"
#include <math.h>

#define FORMAT_STRING_SIZE	512

/* Defaults */
#define DEFAULT_CONTEXT "default"
#define DEFAULT_H323ID "Asterisk PBX"
#define DEFAULT_LOGFILE "/var/log/asterisk/h323_log"
#define DEFAULT_H323ACCNT "ast_h323"

/* Flags */
#define H323_SILENCESUPPRESSION (1<<0)
#define H323_GKROUTED           (1<<1)
#define H323_TUNNELING          (1<<2)
#define H323_FASTSTART          (1<<3)
#define H323_OUTGOING           (1<<4)
#define H323_ALREADYGONE        (1<<5)
#define H323_NEEDDESTROY        (1<<6)
#define H323_DISABLEGK          (1<<7)
#define H323_NEEDSTART		(1<<8)

#define MAXT30	240
#define T38TOAUDIOTIMEOUT 30
#define T38_DISABLED 0
#define T38_ENABLED 1
#define T38_FAXGW 1

#define FAXDETECT_CNG	1
#define FAXDETECT_T38	2

/* Channel description */
static const char type[] = "OOH323";
static const char tdesc[] = "Objective Systems H323 Channel Driver";
static const char config[] = "ooh323.conf";

struct ast_module *myself;

static struct ast_jb_conf default_jbconf =
{
	.flags = 0,
	.max_size = -1,
	.resync_threshold = -1,
	.impl = ""
};
static struct ast_jb_conf global_jbconf;

/* Channel Definition */
static struct ast_channel *ooh323_request(const char *type, struct ast_format_cap *cap,
			const struct ast_channel *requestor,  void *data, int *cause);
static int ooh323_digit_begin(struct ast_channel *ast, char digit);
static int ooh323_digit_end(struct ast_channel *ast, char digit, unsigned int duration);
static int ooh323_call(struct ast_channel *ast, char *dest, int timeout);
static int ooh323_hangup(struct ast_channel *ast);
static int ooh323_answer(struct ast_channel *ast);
static struct ast_frame *ooh323_read(struct ast_channel *ast);
static int ooh323_write(struct ast_channel *ast, struct ast_frame *f);
static int ooh323_indicate(struct ast_channel *ast, int condition, const void *data, size_t datalen);
static int ooh323_queryoption(struct ast_channel *ast, int option, void *data, int *datalen);
static int ooh323_fixup(struct ast_channel *oldchan, struct ast_channel *newchan);
static int function_ooh323_read(struct ast_channel *chan, const char *cmd, char *data, char *buf, size_t len);
static int function_ooh323_write(struct ast_channel *chan, const char *cmd, char *data, const char *value);

static enum ast_rtp_glue_result ooh323_get_rtp_peer(struct ast_channel *chan, struct ast_rtp_instance **rtp);
static enum ast_rtp_glue_result ooh323_get_vrtp_peer(struct ast_channel *chan, struct ast_rtp_instance **rtp);
static int ooh323_set_rtp_peer(struct ast_channel *chan, struct ast_rtp_instance *rtp, 
          struct ast_rtp_instance *vrtp, struct ast_rtp_instance *trtp, const struct ast_format_cap *codecs, int nat_active);

static struct ast_udptl *ooh323_get_udptl_peer(struct ast_channel *chan);
static int ooh323_set_udptl_peer(struct ast_channel *chan, struct ast_udptl *udptl);

static void print_codec_to_cli(int fd, struct ast_codec_pref *pref);

struct ooh323_peer *find_friend(const char *name, int port);


static struct ast_channel_tech ooh323_tech = {
	.type = type,
	.description = tdesc,
	.properties = AST_CHAN_TP_WANTSJITTER | AST_CHAN_TP_CREATESJITTER,
	.requester = ooh323_request,
	.send_digit_begin = ooh323_digit_begin,
	.send_digit_end = ooh323_digit_end,
	.call = ooh323_call,
	.hangup = ooh323_hangup,
	.answer = ooh323_answer,
	.read = ooh323_read,
	.write = ooh323_write,
	.exception = ooh323_read,
	.indicate = ooh323_indicate,
	.fixup = ooh323_fixup,
	.send_html = 0,
	.queryoption = ooh323_queryoption,
	.bridge = ast_rtp_instance_bridge,		/* XXX chan unlocked ? */
	.early_bridge = ast_rtp_instance_early_bridge,
	.func_channel_read = function_ooh323_read,
	.func_channel_write = function_ooh323_write,
};

static struct ast_rtp_glue ooh323_rtp = {
	.type = type,
	.get_rtp_info = ooh323_get_rtp_peer,
	.get_vrtp_info = ooh323_get_vrtp_peer,
	.update_peer = ooh323_set_rtp_peer,
};

static struct ast_udptl_protocol ooh323_udptl = {
	type: "H323",
	get_udptl_info: ooh323_get_udptl_peer,
	set_udptl_peer: ooh323_set_udptl_peer,
};



struct ooh323_user;

/* H.323 channel private structure */
static struct ooh323_pvt {
	ast_mutex_t lock;		/* Channel private lock */
	struct ast_rtp_instance *rtp;
	struct ast_rtp_instance *vrtp; /* Placeholder for now */

	int t38support;			/* T.38 mode - disable, transparent, faxgw */
	int faxdetect;
	int faxdetected;
	int rtptimeout;
	struct ast_udptl *udptl;
	int faxmode;
	int t38_tx_enable;
	int t38_init;
	struct ast_sockaddr udptlredirip;
	time_t lastTxT38;
	int chmodepend;

	struct ast_channel *owner;	/* Master Channel */
   	union {
    		char  *user;	/* cooperating user/peer */
    		char  *peer;
   	} neighbor;
	time_t lastrtptx;
	time_t lastrtprx;
	unsigned int flags;
	unsigned int call_reference;
	char *callToken;
	char *username;
	char *host;
	char *callerid_name;
	char *callerid_num;
	char caller_h323id[AST_MAX_EXTENSION];
	char caller_dialedDigits[AST_MAX_EXTENSION];
	char caller_email[AST_MAX_EXTENSION];
	char caller_url[256];
	char callee_h323id[AST_MAX_EXTENSION];
	char callee_dialedDigits[AST_MAX_EXTENSION];
	char callee_email[AST_MAX_EXTENSION];
	char callee_url[AST_MAX_EXTENSION];
 
	int port;
	struct ast_format readformat;   /* negotiated read format */
	struct ast_format writeformat;  /* negotiated write format */
	struct ast_format_cap *cap;
	struct ast_codec_pref prefs;
	int dtmfmode;
	int dtmfcodec;
	char exten[AST_MAX_EXTENSION];	/* Requested extension */
	char context[AST_MAX_EXTENSION];	/* Context where to start */
	char accountcode[256];	/* Account code */
	int nat;
	int amaflags;
	int progsent;			/* progress is sent */
	int alertsent;			/* alerting is sent */
	int g729onlyA;			/* G.729 only A */
	struct ast_dsp *vad;
	struct OOH323Regex *rtpmask;	/* rtp ip regexp */
	char rtpmaskstr[120];
	int rtdrcount, rtdrinterval;	/* roundtripdelayreq */
	int faststart, h245tunneling;	/* faststart & h245 tunneling */
	struct ooh323_pvt *next;	/* Next entity */
} *iflist = NULL;

/* Protect the channel/interface list (ooh323_pvt) */
AST_MUTEX_DEFINE_STATIC(iflock);

/* Profile of H.323 user registered with PBX*/
struct ooh323_user{
	ast_mutex_t lock;
	char		name[256];
	char		context[AST_MAX_EXTENSION];
	int		incominglimit;
	unsigned	inUse;
	char		accountcode[20];
	int		amaflags;
	struct ast_format_cap *cap;
	struct ast_codec_pref prefs;
	int		dtmfmode;
	int		dtmfcodec;
	int		faxdetect;
	int		t38support;
	int		rtptimeout;
	int		mUseIP;        /* Use IP address or H323-ID to search user */
	char		mIP[4*8+7+2];  /* Max for IPv6 - 2 brackets, 8 4hex, 7 - : */
	struct OOH323Regex *rtpmask;
	char		rtpmaskstr[120];
	int		rtdrcount, rtdrinterval;
	int		nat;
	int		faststart, h245tunneling;
	int		g729onlyA;
	struct ooh323_user *next;
};

/* Profile of valid asterisk peers */
struct ooh323_peer{
	ast_mutex_t lock;
	char        name[256];
	unsigned    outgoinglimit;
	unsigned    outUse;
	struct ast_format_cap *cap;
	struct ast_codec_pref prefs;
	char        accountcode[20];
	int         amaflags;
	int         dtmfmode;
	int	    dtmfcodec;
	int	    faxdetect;
	int	    t38support;
	int         mFriend;    /* indicates defined as friend */
	char        ip[4*8+7+2]; /* Max for IPv6 - 2 brackets, 8 4hex, 7 - : */
	int         port;
	char        *h323id;    /* H323-ID alias, which asterisk will register with gk to reach this peer*/
	char        *email;     /* Email alias, which asterisk will register with gk to reach this peer*/
	char        *url;       /* url alias, which asterisk will register with gk to reach this peer*/
	char        *e164;      /* e164 alias, which asterisk will register with gk to reach this peer*/
	int         rtptimeout;
	struct OOH323Regex	    *rtpmask;
	char	    rtpmaskstr[120];
	int	    rtdrcount,rtdrinterval;
	int	    nat;
	int	    faststart, h245tunneling;
	int	    g729onlyA;
	struct ooh323_peer *next;
};


/* List of H.323 users known to PBX */
static struct ast_user_list {
	struct ooh323_user *users;
	ast_mutex_t lock;
} userl;

static struct ast_peer_list {
	struct ooh323_peer *peers;
	ast_mutex_t lock;
} peerl;

/* Mutex to protect H.323 reload process */
static int h323_reloading = 0;
AST_MUTEX_DEFINE_STATIC(h323_reload_lock);

/* Mutex to protect usage counter */
static int usecnt = 0;
AST_MUTEX_DEFINE_STATIC(usecnt_lock);

AST_MUTEX_DEFINE_STATIC(ooh323c_cmd_lock);

static long callnumber = 0;
AST_MUTEX_DEFINE_STATIC(ooh323c_cn_lock);

/* stack callbacks */
int onAlerting(ooCallData *call);
int onProgress(ooCallData *call);
int onNewCallCreated(ooCallData *call);
int onOutgoingCall(ooCallData *call);
int onCallEstablished(ooCallData *call);
int onCallCleared(ooCallData *call);
void onModeChanged(ooCallData *call, int t38mode);

static char gLogFile[256] = DEFAULT_LOGFILE;
static int  gPort = 1720;
static char gIP[2+8*4+7];	/* Max for IPv6 addr */
struct ast_sockaddr bindaddr;
int v6mode = 0;
static char gCallerID[AST_MAX_EXTENSION] = "";
static struct ooAliases *gAliasList;
static struct ast_format_cap *gCap;
static struct ast_codec_pref gPrefs;
static int  gDTMFMode = H323_DTMF_RFC2833;
static int  gDTMFCodec = 101;
static int  gFAXdetect = FAXDETECT_CNG;
static int  gT38Support = T38_FAXGW;
static char gGatekeeper[100];
static enum RasGatekeeperMode gRasGkMode = RasNoGatekeeper;

static int  gIsGateway = 0;
static int  gFastStart = 1;
static int  gTunneling = 1;
static int  gBeMaster = 0;
static int  gMediaWaitForConnect = 0;
static int  gTOS = 0;
static int  gRTPTimeout = 60;
static int  g729onlyA = 0;
static char gAccountcode[80] = DEFAULT_H323ACCNT;
static int  gAMAFLAGS;
static char gContext[AST_MAX_EXTENSION] = DEFAULT_CONTEXT;
static int  gIncomingLimit = 1024;
static int  gOutgoingLimit = 1024;
OOBOOL gH323Debug = FALSE;
static int gTRCLVL = OOTRCLVLERR;
static int gRTDRCount = 0, gRTDRInterval = 0;
static int gNat = FALSE;

static int t35countrycode = 0;
static int t35extensions = 0;
static int manufacturer = 0;
static char vendor[AST_MAX_EXTENSION] =  "";
static char version[AST_MAX_EXTENSION] = "";

static struct ooh323_config
{
   int  mTCPPortStart;
   int  mTCPPortEnd;
} ooconfig;

/** Asterisk RTP stuff*/
static struct ast_sched_context *sched;
static struct io_context *io;

/* Protect the monitoring thread, so only one process can kill or start it, 
   and not when it's doing something critical. */
AST_MUTEX_DEFINE_STATIC(monlock);


/* This is the thread for the monitor which checks for input on the channels
   which are not currently in use.  */
static pthread_t monitor_thread = AST_PTHREADT_NULL;


static struct ast_channel *ooh323_new(struct ooh323_pvt *i, int state,
                                             const char *host, struct ast_format_cap *cap, const char *linkedid)
{
	struct ast_channel *ch = NULL;
	struct ast_format tmpfmt;
	int features = 0;

	if (gH323Debug) {
		ast_verb(0, "---   ooh323_new - %s\n", host);
	}

	ast_format_clear(&tmpfmt);
	/* Don't hold a h323 pvt lock while we allocate a channel */
	ast_mutex_unlock(&i->lock);
   	ast_mutex_lock(&ooh323c_cn_lock);
   	ch = ast_channel_alloc(1, state, i->callerid_num, i->callerid_name, 
				i->accountcode, i->exten, i->context, linkedid, i->amaflags,
				"OOH323/%s-%ld", host, callnumber);
   	callnumber++;
   	ast_mutex_unlock(&ooh323c_cn_lock);
   
	ast_mutex_lock(&i->lock);

	if (ch) {
		ast_channel_lock(ch);
		ch->tech = &ooh323_tech;

		if (cap)
			ast_best_codec(cap, &tmpfmt);
		if (!tmpfmt.id)
			ast_codec_pref_index(&i->prefs, 0, &tmpfmt);

		ast_format_cap_add(ch->nativeformats, &tmpfmt);
		ast_format_copy(&ch->rawwriteformat, &tmpfmt);
		ast_format_copy(&ch->rawreadformat, &tmpfmt);

		ast_jb_configure(ch, &global_jbconf);

		if (state == AST_STATE_RING)
			ch->rings = 1;

		ch->adsicpe = AST_ADSI_UNAVAILABLE;
		ast_set_write_format(ch, &tmpfmt);
		ast_set_read_format(ch, &tmpfmt);
		ch->tech_pvt = i;
		i->owner = ch;
		ast_module_ref(myself);

		/* Allocate dsp for in-band DTMF support */
		if ((i->dtmfmode & H323_DTMF_INBAND) || (i->faxdetect & FAXDETECT_CNG)) {
			i->vad = ast_dsp_new();
		}

		/* inband DTMF*/
		if (i->dtmfmode & H323_DTMF_INBAND) {
			features |= DSP_FEATURE_DIGIT_DETECT;
			if (i->dtmfmode & H323_DTMF_INBANDRELAX) {
				ast_dsp_set_digitmode(i->vad, DSP_DIGITMODE_DTMF | DSP_DIGITMODE_RELAXDTMF);
			}
		}

		/* fax detection*/
		if (i->faxdetect & FAXDETECT_CNG) {
			features |= DSP_FEATURE_FAX_DETECT;
			ast_dsp_set_faxmode(i->vad,
					DSP_FAXMODE_DETECT_CNG | DSP_FAXMODE_DETECT_CED);
		}

		if (features) {
			ast_dsp_set_features(i->vad, features);
		}

		ast_mutex_lock(&usecnt_lock);
		usecnt++;
		ast_mutex_unlock(&usecnt_lock);

		/* Notify the module monitors that use count for resource has changed*/
		ast_update_use_count();

		ast_copy_string(ch->context, i->context, sizeof(ch->context));
		ast_copy_string(ch->exten, i->exten, sizeof(ch->exten));

		ch->priority = 1;

      		if(!ast_test_flag(i, H323_OUTGOING)) {
		
			if (!ast_strlen_zero(i->caller_h323id)) {
				pbx_builtin_setvar_helper(ch, "_CALLER_H323ID", i->caller_h323id);

			}
			if (!ast_strlen_zero(i->caller_dialedDigits)) {
				pbx_builtin_setvar_helper(ch, "_CALLER_H323DIALEDDIGITS", 
				i->caller_dialedDigits);
			}
			if (!ast_strlen_zero(i->caller_email)) {
				pbx_builtin_setvar_helper(ch, "_CALLER_H323EMAIL", 
				i->caller_email);
			}
			if (!ast_strlen_zero(i->caller_url)) {
				pbx_builtin_setvar_helper(ch, "_CALLER_H323URL", i->caller_url);
			}
		}

		if (!ast_strlen_zero(i->accountcode))
			ast_channel_accountcode_set(ch, i->accountcode);
		
		if (i->amaflags)
			ch->amaflags = i->amaflags;

		ast_setstate(ch, state);
		if (state != AST_STATE_DOWN) {
         		if (ast_pbx_start(ch)) {
				ast_log(LOG_WARNING, "Unable to start PBX on %s\n", ast_channel_name(ch));
            			ast_channel_unlock(ch);
				ast_hangup(ch);
				ch = NULL;
			} 
	 	}

		manager_event(EVENT_FLAG_SYSTEM, "ChannelUpdate", "Channel: %s\r\nChanneltype: %s\r\n"
				"CallRef: %d\r\n", ast_channel_name(ch), "OOH323", i->call_reference);
	} else
		ast_log(LOG_WARNING, "Unable to allocate channel structure\n");


   	if(ch)   ast_channel_unlock(ch);

	if (gH323Debug) {
		ast_verb(0, "+++   h323_new\n");
	}

	return ch;
}



static struct ooh323_pvt *ooh323_alloc(int callref, char *callToken) 
{
	struct ooh323_pvt *pvt = NULL;

	if (gH323Debug) {
		ast_verb(0, "---   ooh323_alloc\n");
	}

	if (!(pvt = ast_calloc(1, sizeof(*pvt)))) {
		ast_log(LOG_ERROR, "Couldn't allocate private ooh323 structure\n");
		return NULL;
	}
	if (!(pvt->cap = ast_format_cap_alloc_nolock())) {
		ast_free(pvt);
		ast_log(LOG_ERROR, "Couldn't allocate private ooh323 structure\n");
		return NULL;
	}

	ast_mutex_init(&pvt->lock);
	ast_mutex_lock(&pvt->lock);

	pvt->faxmode = 0;
	pvt->chmodepend = 0;
	pvt->faxdetected = 0;
	pvt->faxdetect = gFAXdetect;
	pvt->t38support = gT38Support;
	pvt->rtptimeout = gRTPTimeout;
	pvt->nat = gNat;
	pvt->rtdrinterval = gRTDRInterval;
	pvt->rtdrcount = gRTDRCount;
	pvt->g729onlyA = g729onlyA;

	pvt->call_reference = callref;
	if (callToken)
		pvt->callToken = strdup(callToken);

	/* whether to use gk for this call */
	if (gRasGkMode == RasNoGatekeeper)
		OO_SETFLAG(pvt->flags, H323_DISABLEGK);

	pvt->dtmfmode = gDTMFMode;
	pvt->dtmfcodec = gDTMFCodec;
	ast_copy_string(pvt->context, gContext, sizeof(pvt->context));
	ast_copy_string(pvt->accountcode, gAccountcode, sizeof(pvt->accountcode));

	pvt->amaflags = gAMAFLAGS;
	ast_format_cap_copy(pvt->cap, gCap);
	memcpy(&pvt->prefs, &gPrefs, sizeof(pvt->prefs));

	ast_mutex_unlock(&pvt->lock); 
	/* Add to interface list */
	ast_mutex_lock(&iflock);
	pvt->next = iflist;
	iflist = pvt;
	ast_mutex_unlock(&iflock);

	if (gH323Debug) {
		ast_verb(0, "+++   ooh323_alloc\n");
	}

	return pvt;
}


/*
	Possible data values - peername, exten/peername, exten@ip
 */
static struct ast_channel *ooh323_request(const char *type, struct ast_format_cap *cap,
		const struct ast_channel *requestor, void *data, int *cause)

{
	struct ast_channel *chan = NULL;
	struct ooh323_pvt *p = NULL;
	struct ooh323_peer *peer = NULL;
	char *dest = NULL; 
	char *ext = NULL;
	char tmp[256];
	char formats[FORMAT_STRING_SIZE];
	int port = 0;

	if (gH323Debug)
		ast_verb(0, "---   ooh323_request - data %s format %s\n", (char*)data,  
										ast_getformatname_multiple(formats,FORMAT_STRING_SIZE,cap));

	if (!(ast_format_cap_has_type(cap, AST_FORMAT_TYPE_AUDIO))) {
		ast_log(LOG_NOTICE, "Asked to get a channel of unsupported format '%s'\n", ast_getformatname_multiple(formats,FORMAT_STRING_SIZE,cap));
		return NULL;
	}

	p = ooh323_alloc(0,0); /* Initial callRef is zero */

	if (!p) {
		ast_log(LOG_WARNING, "Unable to build pvt data for '%s'\n", (char*)data);
		return NULL;
	}
	ast_mutex_lock(&p->lock);

	/* This is an outgoing call, since ooh323_request is called */
	ast_set_flag(p, H323_OUTGOING);


   	ast_copy_string(tmp, data, sizeof(tmp));

	dest = strchr(tmp, '/');

	if (dest) {  
		*dest = '\0';
		dest++;
		ext = dest;
		dest = tmp;
	} else if ((dest = strchr(tmp, '@'))) {
		*dest = '\0';
		dest++;
		ext = tmp;
	} else {
		dest = tmp;
		ext = NULL;
	}

#if 0
	if ((sport = strchr(dest, ':'))) {
		*sport = '\0';
		sport++;
		port = atoi(sport);
	}
#endif

	if (dest) {
		peer = find_peer(dest, port);
	} else{
		ast_mutex_lock(&iflock);
		ast_mutex_unlock(&p->lock);
		ooh323_destroy(p);
		ast_mutex_unlock(&iflock);
		ast_log(LOG_ERROR, "Destination format is not supported\n");
		return NULL;
	}

	if (peer) {
		p->username = strdup(peer->name);
		p->host = strdup(peer->ip);
		p->port = peer->port;
		/* Disable gk as we are going to call a known peer*/
		/* OO_SETFLAG(p->flags, H323_DISABLEGK); */

		if (ext)
			ast_copy_string(p->exten, ext, sizeof(p->exten));

		ast_format_cap_copy(p->cap, peer->cap);
		memcpy(&p->prefs, &peer->prefs, sizeof(struct ast_codec_pref));
		p->g729onlyA = peer->g729onlyA;
		p->dtmfmode |= peer->dtmfmode;
		p->dtmfcodec  = peer->dtmfcodec;
		p->faxdetect = peer->faxdetect;
		p->t38support = peer->t38support;
		p->rtptimeout = peer->rtptimeout;
		p->nat = peer->nat;
		p->faststart = peer->faststart;
		p->h245tunneling = peer->h245tunneling;
		if (peer->rtpmask && peer->rtpmaskstr[0]) {
			p->rtpmask = peer->rtpmask;
			ast_copy_string(p->rtpmaskstr, peer->rtpmaskstr, sizeof(p->rtpmaskstr));
		}

		if (peer->rtdrinterval) {
			p->rtdrinterval = peer->rtdrinterval;
			p->rtdrcount = peer->rtdrcount;
		}

		ast_copy_string(p->accountcode, peer->accountcode, sizeof(p->accountcode));
		p->amaflags = peer->amaflags;
	} else {
		if (gRasGkMode ==  RasNoGatekeeper) {
			/* no gk and no peer */
			ast_log(LOG_ERROR, "Call to undefined peer %s", dest);
			ast_mutex_lock(&iflock);
			ast_mutex_unlock(&p->lock);
			ooh323_destroy(p);
			ast_mutex_unlock(&iflock);
			return NULL;
		}
		p->g729onlyA = g729onlyA;
		p->dtmfmode = gDTMFMode;
		p->dtmfcodec = gDTMFCodec;
		p->faxdetect = gFAXdetect;
		p->t38support = gT38Support;
		p->rtptimeout = gRTPTimeout;
		p->nat = gNat;
		ast_format_cap_copy(p->cap, gCap);
		p->rtdrinterval = gRTDRInterval;
		p->rtdrcount = gRTDRCount;
		p->faststart = gFastStart;
		p->h245tunneling = gTunneling;

		memcpy(&p->prefs, &gPrefs, sizeof(struct ast_codec_pref));
		p->username = strdup(dest);

		p->host = strdup(dest);
		if (port > 0) {
			p->port = port;
		}
		if (ext) {
			ast_copy_string(p->exten, ext, sizeof(p->exten));
		}
	}


	chan = ooh323_new(p, AST_STATE_DOWN, p->username, cap,
				 requestor ? ast_channel_linkedid(requestor) : NULL);
	
	ast_mutex_unlock(&p->lock);

	if (!chan) {
		ast_mutex_lock(&iflock);
		ooh323_destroy(p);
		ast_mutex_unlock(&iflock);
   	} else {
      		ast_mutex_lock(&p->lock);
      		p->callToken = (char*)ast_calloc(1, AST_MAX_EXTENSION);
      		if(!p->callToken) {
       			ast_mutex_unlock(&p->lock);
       			ast_mutex_lock(&iflock);
       			ooh323_destroy(p);
       			ast_mutex_unlock(&iflock);
       			ast_log(LOG_ERROR, "Failed to allocate memory for callToken\n");
       			return NULL;
      		}

      		ast_mutex_unlock(&p->lock);
      		ast_mutex_lock(&ooh323c_cmd_lock);
      		ooMakeCall(data, p->callToken, AST_MAX_EXTENSION, NULL);
      		ast_mutex_unlock(&ooh323c_cmd_lock);
	}

	restart_monitor();
	if (gH323Debug)
		ast_verb(0, "+++   ooh323_request\n");

	return chan;

}


static struct ooh323_pvt* find_call(ooCallData *call)
{
	struct ooh323_pvt *p;

	if (gH323Debug)
		ast_verb(0, "---   find_call\n");

	ast_mutex_lock(&iflock);

	for (p = iflist; p; p = p->next) {
		if (p->callToken && !strcmp(p->callToken, call->callToken)) {
			break;
		}
	}
	ast_mutex_unlock(&iflock);

	if (gH323Debug)
		ast_verb(0, "+++   find_call\n");

	return p;
}

struct ooh323_user *find_user(const char * name, const char* ip)
{
	struct ooh323_user *user;

	if (gH323Debug)
      ast_verb(0, "---   find_user: %s, %s\n",name,ip);

	ast_mutex_lock(&userl.lock);

	for (user = userl.users; user; user = user->next) {
		if (ip && user->mUseIP && !strcmp(user->mIP, ip)) {
			break;
		}
		if (name && !strcmp(user->name, name)) {
			break;
		}
	}

	ast_mutex_unlock(&userl.lock);

	if (gH323Debug)
		ast_verb(0, "+++   find_user\n");

	return user;
}

struct ooh323_peer *find_friend(const char *name, int port)
{
	struct ooh323_peer *peer;  

	if (gH323Debug)
		ast_verb(0, "---   find_friend \"%s\"\n", name);


	ast_mutex_lock(&peerl.lock);
	for (peer = peerl.peers; peer; peer = peer->next) {
		if (gH323Debug) {
			ast_verb(0, "		comparing with \"%s\"\n", peer->ip);
		}
		if (!strcmp(peer->ip, name)) {
			if (port <= 0 || (port > 0 && peer->port == port)) {
				break;
			}
		}
	}
	ast_mutex_unlock(&peerl.lock);

	if (gH323Debug) {
		if (peer) {
			ast_verb(0, "		found matching friend\n");
		}
		ast_verb(0, "+++   find_friend \"%s\"\n", name);
	}

	return peer;		
}


struct ooh323_peer *find_peer(const char * name, int port)
{
	struct ooh323_peer *peer;

	if (gH323Debug)
		ast_verb(0, "---   find_peer \"%s\"\n", name);


	ast_mutex_lock(&peerl.lock);
	for (peer = peerl.peers; peer; peer = peer->next) {
		if (gH323Debug) {
			ast_verb(0, "		comparing with \"%s\"\n", peer->ip);
		}
		if (!strcasecmp(peer->name, name))
			break;
		if (peer->h323id && !strcasecmp(peer->h323id, name))
			break;
		if (peer->e164 && !strcasecmp(peer->e164, name))
			break;
		/*
		if (!strcmp(peer->ip, name)) {
			if (port > 0 && peer->port == port) { break; }
			else if (port <= 0) { break; }
		}
		*/
	}
	ast_mutex_unlock(&peerl.lock);

	if (gH323Debug) {
		if (peer) {
			ast_verb(0, "		found matching peer\n");
		}
		ast_verb(0, "+++   find_peer \"%s\"\n", name);
	}

	return peer;		
}

static int ooh323_digit_begin(struct ast_channel *chan, char digit)
{
	char dtmf[2];
	struct ooh323_pvt *p = (struct ooh323_pvt *) chan->tech_pvt;
	int res = 0;
	
	if (gH323Debug)
		ast_verb(0, "---   ooh323_digit_begin\n");

	if (!p) {
		ast_log(LOG_ERROR, "No private structure for call\n");
		return -1;
	}
	ast_mutex_lock(&p->lock);

	if (p->rtp && ((p->dtmfmode & H323_DTMF_RFC2833) || (p->dtmfmode & H323_DTMF_CISCO))) {
		ast_rtp_instance_dtmf_begin(p->rtp, digit);
	} else if (((p->dtmfmode & H323_DTMF_Q931) ||
						 (p->dtmfmode & H323_DTMF_H245ALPHANUMERIC) ||
						 (p->dtmfmode & H323_DTMF_H245SIGNAL))) {
		dtmf[0] = digit;
		dtmf[1] = '\0';
		ooSendDTMFDigit(p->callToken, dtmf);
	} else if (p->dtmfmode & H323_DTMF_INBAND) {
		res = -1; // tell Asterisk to generate inband indications
	}
	ast_mutex_unlock(&p->lock);
<<<<<<< HEAD
	if (gH323Debug)
		ast_verb(0, "+++   ooh323_digit_begin\n");
=======
	if (gH323Debug) {
		ast_verbose("+++   ooh323_digit_begin %d\n", res);
	}
>>>>>>> 81ed6905

	return res;
}

static int ooh323_digit_end(struct ast_channel *chan, char digit, unsigned int duration)
{
	struct ooh323_pvt *p = (struct ooh323_pvt *) chan->tech_pvt;
	int res = 0;

	if (gH323Debug)
		ast_verb(0, "---   ooh323_digit_end\n");

	if (!p) {
		ast_log(LOG_ERROR, "No private structure for call\n");
		return -1;
	}
	ast_mutex_lock(&p->lock);
	if (p->rtp && ((p->dtmfmode & H323_DTMF_RFC2833) || (p->dtmfmode & H323_DTMF_CISCO)) ) {
		ast_rtp_instance_dtmf_end(p->rtp, digit);
	} else if(p->dtmfmode & H323_DTMF_INBAND) {
		res = -1; // tell Asterisk to stop inband indications
	}

	ast_mutex_unlock(&p->lock);
<<<<<<< HEAD
	if (gH323Debug)
		ast_verb(0, "+++   ooh323_digit_end\n");
=======
	if (gH323Debug) {
		ast_verbose("+++   ooh323_digit_end, res = %d\n", res);
	}
>>>>>>> 81ed6905

	return res;
}


static int ooh323_call(struct ast_channel *ast, char *dest, int timeout)
{
	struct ooh323_pvt *p = ast->tech_pvt;
	char destination[256];
   	int res=0, i;
	const char *val = NULL;
	ooCallOptions opts = {
		.fastStart = TRUE,
		.tunneling = TRUE,
		.disableGk = TRUE,
      		.callMode = OO_CALLMODE_AUDIOCALL,
      		.transfercap = 0
	};

	if (gH323Debug)
		ast_verb(0, "---   ooh323_call- %s\n", dest);


   	if ((ast->_state != AST_STATE_DOWN) && (ast->_state != AST_STATE_RESERVED)) {
		ast_log(LOG_WARNING, "ooh323_call called on %s, neither down nor "
								"reserved\n", ast_channel_name(ast));
		return -1;
	}
	ast_mutex_lock(&p->lock);
	ast_set_flag(p, H323_OUTGOING);
	if (ast->connected.id.number.valid && ast->connected.id.number.str) {
		free(p->callerid_num);
		p->callerid_num = strdup(ast->connected.id.number.str);
	}

	if (ast->connected.id.name.valid && ast->connected.id.name.str) {
		free(p->callerid_name);
		p->callerid_name = strdup(ast->connected.id.name.str);
	} else if (ast->connected.id.number.valid && ast->connected.id.number.str) {
		free(p->callerid_name);
		p->callerid_name = strdup(ast->connected.id.number.str);
	} else {
		ast->connected.id.name.valid = 1;
		free(ast->connected.id.name.str);
		ast->connected.id.name.str = strdup(gCallerID);
		free(p->callerid_name);
		p->callerid_name = strdup(ast->connected.id.name.str);
	}

	/* Retrieve vars */


	if ((val = pbx_builtin_getvar_helper(ast, "CALLER_H323ID"))) {
		ast_copy_string(p->caller_h323id, val, sizeof(p->caller_h323id));
	}
	
	if ((val = pbx_builtin_getvar_helper(ast, "CALLER_H323DIALEDDIGITS"))) {
		ast_copy_string(p->caller_dialedDigits, val, sizeof(p->caller_dialedDigits));
      		if(!p->callerid_num)
			p->callerid_num = strdup(val);
	}

	if ((val = pbx_builtin_getvar_helper(ast, "CALLER_H323EMAIL"))) {
		ast_copy_string(p->caller_email, val, sizeof(p->caller_email));
	}

	if ((val = pbx_builtin_getvar_helper(ast, "CALLER_H323URL"))) {
		ast_copy_string(p->caller_url, val, sizeof(p->caller_url));
	}

	if (p->host && p->port != 0)
		snprintf(destination, sizeof(destination), "%s:%d", p->host, p->port);
	else if (p->host)
		snprintf(destination, sizeof(destination), "%s", p->host);
	else
		ast_copy_string(destination, dest, sizeof(destination));

	destination[sizeof(destination)-1]='\0';

	opts.transfercap = ast->transfercapability;
	opts.fastStart = p->faststart;
	opts.tunneling = p->h245tunneling;

	for (i=0;i<480 && !isRunning(p->callToken);i++) usleep(12000);

	if(OO_TESTFLAG(p->flags, H323_DISABLEGK)) {
		res = ooRunCall(destination, p->callToken, AST_MAX_EXTENSION, &opts);
	} else {
		res = ooRunCall(destination, p->callToken, AST_MAX_EXTENSION, NULL);
 	}

	ast_mutex_unlock(&p->lock);
	if (res != OO_OK) {
		ast_log(LOG_ERROR, "Failed to make call\n");
      		return -1; /* ToDO: cleanup */
	}
	if (gH323Debug)
		ast_verb(0, "+++   ooh323_call\n");

  return 0;
}

static int ooh323_hangup(struct ast_channel *ast)
{
	struct ooh323_pvt *p = ast->tech_pvt;
   	int q931cause = AST_CAUSE_NORMAL_CLEARING;

	if (gH323Debug)
		ast_verb(0, "---   ooh323_hangup\n");

	if (p) {
		ast_mutex_lock(&p->lock);

        if (ast->hangupcause) {
                q931cause = ast->hangupcause;
        } else {
                const char *cause = pbx_builtin_getvar_helper(ast, "DIALSTATUS");
                if (cause) {
                        if (!strcmp(cause, "CONGESTION")) {
                                q931cause = AST_CAUSE_NORMAL_CIRCUIT_CONGESTION;
                        } else if (!strcmp(cause, "BUSY")) {
                                q931cause = AST_CAUSE_USER_BUSY;
                        } else if (!strcmp(cause, "CHANISUNVAIL")) {
                                q931cause = AST_CAUSE_REQUESTED_CHAN_UNAVAIL;
                        } else if (!strcmp(cause, "NOANSWER")) {
                                q931cause = AST_CAUSE_NO_ANSWER;
                        } else if (!strcmp(cause, "CANCEL")) {
                                q931cause = AST_CAUSE_CALL_REJECTED;
                        }
                }
        }



		if (gH323Debug)
			ast_verb(0, "    hanging %s with cause: %d\n", p->username, q931cause);
		ast->tech_pvt = NULL; 
		if (!ast_test_flag(p, H323_ALREADYGONE)) {
         		ooHangCall(p->callToken, 
				ooh323_convert_hangupcause_asteriskToH323(q931cause), q931cause);
			ast_set_flag(p, H323_ALREADYGONE);
			/* ast_mutex_unlock(&p->lock); */
      		} else 
			ast_set_flag(p, H323_NEEDDESTROY);
		/* detach channel here */
		if (p->owner) {
			p->owner->tech_pvt = NULL;
			p->owner = NULL;
			ast_module_unref(myself);
		}

		ast_mutex_unlock(&p->lock);
		ast_mutex_lock(&usecnt_lock);
		usecnt--;
		ast_mutex_unlock(&usecnt_lock);

		/* Notify the module monitors that use count for resource has changed */
		ast_update_use_count();
	  
	} else {
		ast_debug(1, "No call to hangup\n" );
	}
	
	if (gH323Debug)
		ast_verb(0, "+++   ooh323_hangup\n");

  return 0;
}

static int ooh323_answer(struct ast_channel *ast)
{
	struct ooh323_pvt *p = ast->tech_pvt;
	char *callToken = (char *)NULL;

	if (gH323Debug)
		ast_verb(0, "--- ooh323_answer\n");

	if (p) {

		ast_mutex_lock(&p->lock);
		callToken = (p->callToken ? strdup(p->callToken) : NULL);
		if (ast->_state != AST_STATE_UP) {
			ast_channel_lock(ast);
			if (!p->alertsent) {
	    			if (gH323Debug) {
					ast_debug(1, "Sending forced ringback for %s, res = %d\n", 
						callToken, ooManualRingback(callToken));
				} else {
	    				ooManualRingback(callToken);
				}
				p->alertsent = 1;
			}
			ast_setstate(ast, AST_STATE_UP);
      			if (option_debug)
				ast_debug(1, "ooh323_answer(%s)\n", ast_channel_name(ast));
			ast_channel_unlock(ast);
			ooAnswerCall(p->callToken);
		}
		if (callToken) {
			free(callToken);
		}
		ast_mutex_unlock(&p->lock);
	}

	if (gH323Debug)
		ast_verb(0, "+++ ooh323_answer\n");

  return 0;
}

static struct ast_frame *ooh323_read(struct ast_channel *ast)
{
	struct ast_frame *fr;
	static struct ast_frame null_frame = { AST_FRAME_NULL, };
	struct ooh323_pvt *p = ast->tech_pvt;

	if (!p) return &null_frame;

	ast_mutex_lock(&p->lock);
	if (p->rtp)
		fr = ooh323_rtp_read(ast, p);
	else
		fr = &null_frame;
	/* time(&p->lastrtprx); */
	ast_mutex_unlock(&p->lock);
	return fr;
}

static int ooh323_write(struct ast_channel *ast, struct ast_frame *f)
{
	struct ooh323_pvt *p = ast->tech_pvt;
	int res = 0;
	char buf[256];

	if (p) {
		ast_mutex_lock(&p->lock);

		if (f->frametype == AST_FRAME_MODEM) {
			ast_debug(1, "Send UDPTL %d/%d len %d for %s\n",
				f->frametype, f->subclass.integer, f->datalen, ast_channel_name(ast));
			if (p->udptl)
				res = ast_udptl_write(p->udptl, f);
			ast_mutex_unlock(&p->lock);
			return res;
		}

	
		if (f->frametype == AST_FRAME_VOICE) {
/* sending progress for first */
			if (!ast_test_flag(p, H323_OUTGOING) && !p->progsent &&
			 		p->callToken) {
				ooManualProgress(p->callToken);
				p->progsent = 1;
			}


			if (!(ast_format_cap_iscompatible(ast->nativeformats, &f->subclass.format))) {
				if (!(ast_format_cap_is_empty(ast->nativeformats))) {
					ast_log(LOG_WARNING,
							"Asked to transmit frame type %s, while native formats is %s (read/write = %s/%s)\n",
							ast_getformatname(&f->subclass.format),
							ast_getformatname_multiple(buf, sizeof(buf), ast->nativeformats),
							ast_getformatname(&ast->readformat),
							ast_getformatname(&ast->writeformat));

					ast_set_write_format(ast, &f->subclass.format);
				} else {
					/* ast_set_write_format(ast, f->subclass);
					ast->nativeformats = f->subclass; */
				}
			ast_mutex_unlock(&p->lock);
			return 0;
			}

		if (p->rtp)
			res = ast_rtp_instance_write(p->rtp, f);

		ast_mutex_unlock(&p->lock);

		} else if (f->frametype == AST_FRAME_IMAGE) {
			ast_mutex_unlock(&p->lock);
			return 0;
		} else {
			ast_log(LOG_WARNING, "Can't send %d type frames with OOH323 write\n", 
									 f->frametype);
			ast_mutex_unlock(&p->lock);
			return 0;
		}

	}

	return res;
}

static int ooh323_indicate(struct ast_channel *ast, int condition, const void *data, size_t datalen)
{

	struct ooh323_pvt *p = (struct ooh323_pvt *) ast->tech_pvt;
	char *callToken = (char *)NULL;
	int res = -1;

	if (!p) return -1;

	ast_mutex_lock(&p->lock);
	callToken = (p->callToken ? strdup(p->callToken) : NULL);
	ast_mutex_unlock(&p->lock);

	if (!callToken) {
		if (gH323Debug)
			ast_verb(0, "	ooh323_indicate - No callToken\n");
		return -1;
	}

	if (gH323Debug)
		ast_verb(0, "----- ooh323_indicate %d on call %s\n", condition, callToken);
	 
   	ast_mutex_lock(&p->lock);
	switch (condition) {
	case AST_CONTROL_INCOMPLETE:
		/* While h323 does support overlapped dialing, this channel driver does not
		 * at this time.  Treat a response of Incomplete as if it were congestion.
		 */
	case AST_CONTROL_CONGESTION:
		if (!ast_test_flag(p, H323_ALREADYGONE)) {
			ooHangCall(callToken, OO_REASON_LOCAL_CONGESTED, AST_CAUSE_SWITCH_CONGESTION);
			ast_set_flag(p, H323_ALREADYGONE);
		}
		break;
	case AST_CONTROL_BUSY:
		if (!ast_test_flag(p, H323_ALREADYGONE)) {
			ooHangCall(callToken, OO_REASON_LOCAL_BUSY, AST_CAUSE_USER_BUSY);
			ast_set_flag(p, H323_ALREADYGONE);
		}
		break;
	case AST_CONTROL_HOLD:
		ast_moh_start(ast, data, NULL);
		break;
	case AST_CONTROL_UNHOLD:
		ast_moh_stop(ast);
		break;
	case AST_CONTROL_PROGRESS:
		if (ast->_state != AST_STATE_UP) {
	    		if (!p->progsent) {
	     			if (gH323Debug) {
					ast_debug(1, "Sending manual progress for %s, res = %d\n", callToken,
             				ooManualProgress(callToken));	
				} else {
	     				ooManualProgress(callToken);
				}
	     			p->progsent = 1;
	    		}
		}
	    break;
      case AST_CONTROL_RINGING:
		if (ast->_state == AST_STATE_RING || ast->_state == AST_STATE_RINGING) {
			if (!p->alertsent) {
				if (gH323Debug) {
					ast_debug(1, "Sending manual ringback for %s, res = %d\n",
						callToken,
						ooManualRingback(callToken));
				} else {
					ooManualRingback(callToken);
				}
				p->alertsent = 1;
			}
			p->alertsent = 1;
		}
	 break;
	case AST_CONTROL_SRCUPDATE:
		if (p->rtp) {
			ast_rtp_instance_update_source(p->rtp);
		}
		break;
	case AST_CONTROL_SRCCHANGE:
		if (p->rtp) {
			ast_rtp_instance_change_source(p->rtp);
		}
		break;
	case AST_CONTROL_CONNECTED_LINE:
		if (!ast->connected.id.name.valid
			|| ast_strlen_zero(ast->connected.id.name.str)) {
			break;
		}
		if (gH323Debug) {
			ast_debug(1, "Sending connected line info for %s (%s)\n",
				callToken, ast->connected.id.name.str);
		}
		ooSetANI(callToken, ast->connected.id.name.str);
		break;

      case AST_CONTROL_T38_PARAMETERS:
		if (p->t38support != T38_ENABLED) {
			struct ast_control_t38_parameters parameters = { .request_response = 0 };
			parameters.request_response = AST_T38_REFUSED;
			ast_queue_control_data(ast, AST_CONTROL_T38_PARAMETERS,
						 &parameters, sizeof(parameters));
			break;
		}
		if (datalen != sizeof(struct ast_control_t38_parameters)) {
			ast_log(LOG_ERROR, "Invalid datalen for AST_CONTROL_T38. "
					   "Expected %d, got %d\n",
				(int)sizeof(enum ast_control_t38), (int)datalen);
		} else {
			const struct ast_control_t38_parameters *parameters = data;
			struct ast_control_t38_parameters our_parameters;
			enum ast_control_t38 message = parameters->request_response;
			switch (message) {

			case AST_T38_NEGOTIATED:
				if (p->faxmode) {
					res = 0;
					break;
				}
			case AST_T38_REQUEST_NEGOTIATE:

				if (p->faxmode) {
					/* T.38 already negotiated */
					our_parameters.request_response = AST_T38_NEGOTIATED;
					our_parameters.max_ifp = ast_udptl_get_far_max_ifp(p->udptl);
					our_parameters.rate = AST_T38_RATE_14400;
					ast_queue_control_data(p->owner, AST_CONTROL_T38_PARAMETERS, &our_parameters, sizeof(our_parameters));
				} else if (!p->chmodepend) {
					p->chmodepend = 1;
					ooRequestChangeMode(p->callToken, 1);
					res = 0;
				}
				break;

			case AST_T38_REQUEST_TERMINATE:

				if (!p->faxmode) {
					/* T.38 already terminated */
					our_parameters.request_response = AST_T38_TERMINATED;
					ast_queue_control_data(p->owner, AST_CONTROL_T38_PARAMETERS, &our_parameters, sizeof(our_parameters));
				} else if (!p->chmodepend) {
					p->chmodepend = 1;
					ooRequestChangeMode(p->callToken, 0);
					res = 0;
				}
				break;

			case AST_T38_REQUEST_PARMS:
				our_parameters.request_response = AST_T38_REQUEST_PARMS;
				our_parameters.max_ifp = ast_udptl_get_far_max_ifp(p->udptl);
				our_parameters.rate = AST_T38_RATE_14400;
				ast_queue_control_data(p->owner, AST_CONTROL_T38_PARAMETERS, &our_parameters, sizeof(our_parameters));
				res = AST_T38_REQUEST_PARMS;
				break;

			default:
				;

			}

		}
		break;
      case AST_CONTROL_PROCEEDING:
	case -1:
		break;
	default:
		ast_log(LOG_WARNING, "Don't know how to indicate condition %d on %s\n",
									condition, callToken);
	}

   	ast_mutex_unlock(&p->lock);

	if (gH323Debug)
		ast_verb(0, "++++  ooh323_indicate %d on %s\n", condition, callToken);

   	free(callToken);
	return res;
}

static int ooh323_queryoption(struct ast_channel *ast, int option, void *data, int *datalen)
{

	struct ooh323_pvt *p = (struct ooh323_pvt *) ast->tech_pvt;
	int res = -1;
	enum ast_t38_state state = T38_STATE_UNAVAILABLE;
	char* cp;

	if (!p) return -1;

	ast_mutex_lock(&p->lock);

	if (gH323Debug)
		ast_verb(0, "----- ooh323_queryoption %d on channel %s\n", option, ast_channel_name(ast));
	 
	switch (option) {

		case AST_OPTION_T38_STATE:

			if (*datalen != sizeof(enum ast_t38_state)) {
				ast_log(LOG_ERROR, "Invalid datalen for AST_OPTION_T38_STATE option."
				" Expected %d, got %d\n", (int)sizeof(enum ast_t38_state), *datalen);
				break;
			}

			if (p->t38support != T38_DISABLED) {
				if (p->faxmode) {
					state = (p->chmodepend) ? T38_STATE_NEGOTIATING : T38_STATE_NEGOTIATED;
				} else {
					state = T38_STATE_UNKNOWN;
				}
			}

			*((enum ast_t38_state *) data) = state;
			res = 0;
			break;


		case AST_OPTION_DIGIT_DETECT:

			cp = (char *) data;
			*cp = p->vad ? 1 : 0;
			ast_debug(1, "Reporting digit detection %sabled on %s\n",
							 *cp ? "en" : "dis", ast_channel_name(ast));

			res = 0;
			break;

		default:	;

	}

	if (gH323Debug)
		ast_verb(0, "+++++ ooh323_queryoption %d on channel %s\n", option, ast_channel_name(ast));
	 
   	ast_mutex_unlock(&p->lock);

	return res;
}



static int ooh323_fixup(struct ast_channel *oldchan, struct ast_channel *newchan)
{
	struct ooh323_pvt *p = newchan->tech_pvt;

	if (!p) return -1;

	if (gH323Debug)
		ast_verb(0, "--- ooh323c ooh323_fixup\n");

	ast_mutex_lock(&p->lock);
	if (p->owner != oldchan) {
		ast_log(LOG_WARNING, "Old channel wasn't %p but was %p\n", oldchan, p->owner);
		ast_mutex_unlock(&p->lock);
		return -1;
	}

	if (p->owner == oldchan) {
		p->owner = newchan;
	} else {
		p->owner = oldchan;
	}

	ast_mutex_unlock(&p->lock);

	if (gH323Debug)
		ast_verb(0, "+++ ooh323c ooh323_fixup \n");

	return 0;
}


void ooh323_set_write_format(ooCallData *call, struct ast_format *fmt, int txframes)
{
	struct ooh323_pvt *p = NULL;
	char formats[FORMAT_STRING_SIZE];

	if (gH323Debug)
		ast_verb(0, "---   ooh323_update_writeformat %s/%d\n", 
				ast_getformatname(fmt), txframes);
	
	p = find_call(call);
	if (!p) {
		ast_log(LOG_ERROR, "No matching call found for %s\n", call->callToken);
		return;
	}

	ast_mutex_lock(&p->lock);

	ast_format_copy(&(p->writeformat), fmt);

	if (p->owner) {
		while (p->owner && ast_channel_trylock(p->owner)) {
			ast_debug(1,"Failed to grab lock, trying again\n");
			DEADLOCK_AVOIDANCE(&p->lock);
		}
		if (!p->owner) {
			ast_mutex_unlock(&p->lock);
			ast_log(LOG_ERROR, "Channel has no owner\n");
			return;
		}
		if (gH323Debug)
	  		ast_verb(0, "Writeformat before update %s/%s\n", 
			  ast_getformatname(&p->owner->writeformat),
			  ast_getformatname_multiple(formats, sizeof(formats), p->owner->nativeformats));
		if (txframes)
			ast_codec_pref_setsize(&p->prefs, fmt, txframes);
		ast_rtp_codecs_packetization_set(ast_rtp_instance_get_codecs(p->rtp), p->rtp, &p->prefs);
		if (p->dtmfmode & H323_DTMF_RFC2833 && p->dtmfcodec) {
			ast_rtp_codecs_payloads_set_rtpmap_type(ast_rtp_instance_get_codecs(p->rtp),
				 p->rtp, p->dtmfcodec, "audio", "telephone-event", 0);
		}
		if (p->dtmfmode & H323_DTMF_CISCO && p->dtmfcodec) {
			ast_rtp_codecs_payloads_set_rtpmap_type(ast_rtp_instance_get_codecs(p->rtp),
				 p->rtp, p->dtmfcodec, "audio", "cisco-telephone-event", 0);
		}

		ast_format_cap_set(p->owner->nativeformats, fmt);
	  	ast_set_write_format(p->owner, &p->owner->writeformat);
	  	ast_set_read_format(p->owner, &p->owner->readformat);
		ast_channel_unlock(p->owner);
   	} else
		ast_log(LOG_ERROR, "No owner found\n");


	ast_mutex_unlock(&p->lock);

	if (gH323Debug)
		ast_verb(0, "+++   ooh323_update_writeformat\n");
}

void ooh323_set_read_format(ooCallData *call, struct ast_format *fmt)
{
	struct ooh323_pvt *p = NULL;

	if (gH323Debug)
		ast_verb(0, "---   ooh323_update_readformat %s\n", 
				ast_getformatname(fmt));
	
	p = find_call(call);
	if (!p) {
		ast_log(LOG_ERROR, "No matching call found for %s\n", call->callToken);
		return;
	}

	ast_mutex_lock(&p->lock);

	ast_format_copy(&(p->readformat), fmt);

	if (p->owner) {
		while (p->owner && ast_channel_trylock(p->owner)) {
			ast_debug(1,"Failed to grab lock, trying again\n");
			DEADLOCK_AVOIDANCE(&p->lock);
		}
		if (!p->owner) {
			ast_mutex_unlock(&p->lock);
			ast_log(LOG_ERROR, "Channel has no owner\n");
			return;
		}

		if (gH323Debug)
	  		ast_verb(0, "Readformat before update %s\n", 
				  ast_getformatname(&p->owner->readformat));
		ast_format_cap_set(p->owner->nativeformats, fmt);
	  	ast_set_read_format(p->owner, &p->owner->readformat);
		ast_channel_unlock(p->owner);
   	} else
		ast_log(LOG_ERROR, "No owner found\n");

	ast_mutex_unlock(&p->lock);

	if (gH323Debug)
		ast_verb(0, "+++   ooh323_update_readformat\n");
}


int onAlerting(ooCallData *call)
{
	struct ooh323_pvt *p = NULL;
	struct ast_channel *c = NULL;

	if (gH323Debug)
		ast_verb(0, "--- onAlerting %s\n", call->callToken);

   	p = find_call(call);

   	if(!p) {
		ast_log(LOG_ERROR, "No matching call found\n");
		return -1;
	}  
	ast_mutex_lock(&p->lock);
	if (!p->owner) {
		ast_mutex_unlock(&p->lock);
		ast_log(LOG_ERROR, "Channel has no owner\n");
		return 0;
	}
	while (p->owner && ast_channel_trylock(p->owner)) {
		ast_debug(1, "Failed to grab lock, trying again\n");
		DEADLOCK_AVOIDANCE(&p->lock);
	}
	if (!p->owner) {
		ast_mutex_unlock(&p->lock);
		ast_log(LOG_ERROR, "Channel has no owner\n");
		return 0;
	}
	c = p->owner;

	if (call->remoteDisplayName) {
		struct ast_party_connected_line connected;
		struct ast_set_party_connected_line update_connected;

		memset(&update_connected, 0, sizeof(update_connected));
		update_connected.id.name = 1;
		ast_party_connected_line_init(&connected);
		connected.id.name.valid = 1;
		connected.id.name.str = (char *) call->remoteDisplayName;
		connected.source = AST_CONNECTED_LINE_UPDATE_SOURCE_ANSWER;
		ast_channel_queue_connected_line_update(c, &connected, &update_connected);
	}
	if (c->_state != AST_STATE_UP)
		ast_setstate(c, AST_STATE_RINGING);

	ast_queue_control(c, AST_CONTROL_RINGING);
      	ast_channel_unlock(c);
      	ast_mutex_unlock(&p->lock);

	if (gH323Debug)
		ast_verb(0, "+++ onAlerting %s\n", call->callToken);

	return OO_OK;
}

int onProgress(ooCallData *call)
{
	struct ooh323_pvt *p = NULL;
	struct ast_channel *c = NULL;

	if (gH323Debug)
		ast_verb(0, "--- onProgress %s\n", call->callToken);

   	p = find_call(call);

   	if(!p) {
		ast_log(LOG_ERROR, "No matching call found\n");
		return -1;
	}  
	ast_mutex_lock(&p->lock);
	if (!p->owner) {
		ast_mutex_unlock(&p->lock);
		ast_log(LOG_ERROR, "Channel has no owner\n");
		return 0;
	}
	while (p->owner && ast_channel_trylock(p->owner)) {
		ast_debug(1, "Failed to grab lock, trying again\n");
		DEADLOCK_AVOIDANCE(&p->lock);
	}
	if (!p->owner) {
		ast_mutex_unlock(&p->lock);
		ast_log(LOG_ERROR, "Channel has no owner\n");
		return 0;
	}
	c = p->owner;

	if (call->remoteDisplayName) {
		struct ast_party_connected_line connected;
		struct ast_set_party_connected_line update_connected;

		memset(&update_connected, 0, sizeof(update_connected));
		update_connected.id.name = 1;
		ast_party_connected_line_init(&connected);
		connected.id.name.valid = 1;
		connected.id.name.str = (char *) call->remoteDisplayName;
		connected.source = AST_CONNECTED_LINE_UPDATE_SOURCE_ANSWER;
		ast_channel_queue_connected_line_update(c, &connected, &update_connected);
	}
	if (c->_state != AST_STATE_UP)
		ast_setstate(c, AST_STATE_RINGING);

	ast_queue_control(c, AST_CONTROL_PROGRESS);
      	ast_channel_unlock(c);
      	ast_mutex_unlock(&p->lock);

	if (gH323Debug)
		ast_verb(0, "+++ onProgress %s\n", call->callToken);

	return OO_OK;
}

/**
  * Callback for sending digits from H.323 up to asterisk
  *
  */
int ooh323_onReceivedDigit(OOH323CallData *call, const char *digit)
{
	struct ooh323_pvt *p = NULL;
	struct ast_frame f;
	int res;

	ast_debug(1, "Received Digit: %c\n", digit[0]);
	p = find_call(call);
	if (!p) {
		ast_log(LOG_ERROR, "Failed to find a matching call.\n");
		return -1;
	}
	if (!p->owner) {
		ast_log(LOG_ERROR, "Channel has no owner\n");
		return -1;
	}
	ast_mutex_lock(&p->lock);
	memset(&f, 0, sizeof(f));
	f.frametype = AST_FRAME_DTMF;
	f.subclass.integer = digit[0];
	f.datalen = 0;
	f.samples = 800;
	f.offset = 0;
	f.data.ptr = NULL;
	f.mallocd = 0;
	f.src = "SEND_DIGIT";

	while (p->owner && ast_channel_trylock(p->owner)) {
		ast_debug(1, "Failed to grab lock, trying again\n");
		DEADLOCK_AVOIDANCE(&p->lock);
	}
	if (!p->owner) {
		ast_mutex_unlock(&p->lock);
		ast_log(LOG_ERROR, "Channel has no owner\n");
		return 0;
	}
	res = ast_queue_frame(p->owner, &f);
   	ast_channel_unlock(p->owner);
   	ast_mutex_unlock(&p->lock);
	return res;
}

int ooh323_onReceivedSetup(ooCallData *call, Q931Message *pmsg)
{
	struct ooh323_pvt *p = NULL;
	struct ooh323_user *user = NULL;
   	struct ast_channel *c = NULL;
	ooAliases *alias = NULL;
	char *at = NULL;
	char number [OO_MAX_NUMBER_LENGTH];

	if (gH323Debug)
		ast_verb(0, "---   ooh323_onReceivedSetup %s\n", call->callToken);


	if (!(p = ooh323_alloc(call->callReference, call->callToken))) {
		ast_log(LOG_ERROR, "Failed to create a new call.\n");
		return -1;
	}
	ast_mutex_lock(&p->lock);
	ast_clear_flag(p, H323_OUTGOING);
  

	if (call->remoteDisplayName) {
		p->callerid_name = strdup(call->remoteDisplayName);
	}

	if (ooCallGetCallingPartyNumber(call, number, OO_MAX_NUMBER_LENGTH) == OO_OK) {
		p->callerid_num = strdup(number);
	}

	if (call->remoteAliases) {
		for (alias = call->remoteAliases; alias; alias = alias->next) {
			if (alias->type == T_H225AliasAddress_h323_ID) {
				if (!p->callerid_name) {
					p->callerid_name = strdup(alias->value);
				}
				ast_copy_string(p->caller_h323id, alias->value, sizeof(p->caller_h323id));
				}
         else if(alias->type == T_H225AliasAddress_dialedDigits)
         {
            if(!p->callerid_num)
               p->callerid_num = strdup(alias->value);
				ast_copy_string(p->caller_dialedDigits, alias->value, 
															sizeof(p->caller_dialedDigits));
         }
         else if(alias->type == T_H225AliasAddress_email_ID)
         {
				ast_copy_string(p->caller_email, alias->value, sizeof(p->caller_email));
         }
         else if(alias->type == T_H225AliasAddress_url_ID)
         {
				ast_copy_string(p->caller_url, alias->value, sizeof(p->caller_url));
			}
		}
	}

	number[0] = '\0';
   	if(ooCallGetCalledPartyNumber(call, number, OO_MAX_NUMBER_LENGTH)== OO_OK) {
      		strncpy(p->exten, number, sizeof(p->exten)-1);
   	} else {
		update_our_aliases(call, p);
		if (!ast_strlen_zero(p->callee_dialedDigits)) {
         		ast_copy_string(p->exten, p->callee_dialedDigits, sizeof(p->exten));
      		} else if(!ast_strlen_zero(p->callee_h323id)) {
			ast_copy_string(p->exten, p->callee_h323id, sizeof(p->exten));
      		} else if(!ast_strlen_zero(p->callee_email)) {
			ast_copy_string(p->exten, p->callee_email, sizeof(p->exten));
			if ((at = strchr(p->exten, '@'))) {
				*at = '\0';
			}
		}
	}

	/* if no extension found, set to default 's' */
	if (ast_strlen_zero(p->exten)) {
      		p->exten[0]='s';
      		p->exten[1]='\0';
	}

      	user = find_user(p->callerid_name, call->remoteIP);
      	if(user && (user->incominglimit == 0 || user->inUse < user->incominglimit)) {
		ast_mutex_lock(&user->lock);
		p->username = strdup(user->name);
 		p->neighbor.user = user->mUseIP ? ast_strdup(user->mIP) :
						  ast_strdup(user->name);
		ast_copy_string(p->context, user->context, sizeof(p->context));
		ast_copy_string(p->accountcode, user->accountcode, sizeof(p->accountcode));
		p->amaflags = user->amaflags;
		ast_format_cap_copy(p->cap, user->cap);
		p->g729onlyA = user->g729onlyA;
		memcpy(&p->prefs, &user->prefs, sizeof(struct ast_codec_pref));
		p->dtmfmode |= user->dtmfmode;
		p->dtmfcodec = user->dtmfcodec;
		p->faxdetect = user->faxdetect;
		p->t38support = user->t38support;
		p->rtptimeout = user->rtptimeout;
		p->nat = user->nat;
		p->h245tunneling = user->h245tunneling;
		p->faststart = user->faststart;

		if (p->faststart)
         		OO_SETFLAG(call->flags, OO_M_FASTSTART);
		else
			OO_CLRFLAG(call->flags, OO_M_FASTSTART);
		/* if we disable h245tun for this user then we clear flag */
		/* in any other case we don't must touch this */
		/* ie if we receive setup without h245tun but enabled
		   				we can't enable it per call */
		if (!p->h245tunneling)
			OO_CLRFLAG(call->flags, OO_M_TUNNELING);

		if (user->rtpmask && user->rtpmaskstr[0]) {
			p->rtpmask = user->rtpmask;
			ast_copy_string(p->rtpmaskstr, user->rtpmaskstr, 
							 sizeof(p->rtpmaskstr));
		}
		if (user->rtdrcount > 0 && user->rtdrinterval > 0) {
			p->rtdrcount = user->rtdrcount;
			p->rtdrinterval = user->rtdrinterval;
		}
	 	if (user->incominglimit) user->inUse++;
		ast_mutex_unlock(&user->lock);
	} else {
	 if (!OO_TESTFLAG(p->flags,H323_DISABLEGK)) {
		p->username = strdup(call->remoteIP);
	} else {
	  ast_mutex_unlock(&p->lock);
	  ast_log(LOG_ERROR, "Unacceptable ip %s\n", call->remoteIP);
	  if (!user) {
	   ooHangCall(call->callToken, ooh323_convert_hangupcause_asteriskToH323(AST_CAUSE_CALL_REJECTED), AST_CAUSE_CALL_REJECTED);
	   call->callEndReason = OO_REASON_REMOTE_REJECTED;
	  }
	  else {
	   ooHangCall(call->callToken, ooh323_convert_hangupcause_asteriskToH323(AST_CAUSE_NORMAL_CIRCUIT_CONGESTION), AST_CAUSE_NORMAL_CIRCUIT_CONGESTION);
	   call->callEndReason = OO_REASON_REMOTE_REJECTED;
	  }
	  ast_set_flag(p, H323_NEEDDESTROY);
	  return -1;
	 }
	}

	ooh323c_set_capability_for_call(call, &p->prefs, p->cap, p->dtmfmode, p->dtmfcodec,
					 p->t38support, p->g729onlyA);
/* Incoming call */
  	c = ooh323_new(p, AST_STATE_RING, p->username, 0, NULL);
  	if(!c) {
   	ast_mutex_unlock(&p->lock);
   	ast_log(LOG_ERROR, "Could not create ast_channel\n");
         return -1;
  	}
	if (!configure_local_rtp(p, call)) {
		ast_mutex_unlock(&p->lock);
		ast_log(LOG_ERROR, "Couldn't create rtp structure\n");
		return -1;
	}

	ast_mutex_unlock(&p->lock);

	if (gH323Debug)
		ast_verb(0, "+++   ooh323_onReceivedSetup - Determined context %s, "
						"extension %s\n", p->context, p->exten);

	return OO_OK;
}



int onOutgoingCall(ooCallData *call)
{
	struct ooh323_pvt *p = NULL;
	int i = 0;

	if (gH323Debug)
		ast_verb(0, "---   onOutgoingCall %lx: %s\n", (long unsigned int) call, call->callToken);

	if (!strcmp(call->callType, "outgoing")) {
		p = find_call(call);
		if (!p) {
      			ast_log(LOG_ERROR, "Failed to find a matching call.\n");
			return -1;
		}
		ast_mutex_lock(&p->lock);

		if (!ast_strlen_zero(p->callerid_name)) {
			ooCallSetCallerId(call, p->callerid_name);
		}
		if (!ast_strlen_zero(p->callerid_num)) {
			i = 0;
			while (*(p->callerid_num + i) != '\0') {
            			if(!isdigit(*(p->callerid_num+i))) { break; }
				i++;
			}
         		if(*(p->callerid_num+i) == '\0')
				ooCallSetCallingPartyNumber(call, p->callerid_num);
         		else {
            			if(!p->callerid_name)
					ooCallSetCallerId(call, p->callerid_num);
			}
		}
		
		if (!ast_strlen_zero(p->caller_h323id))
			ooCallAddAliasH323ID(call, p->caller_h323id);

		if (!ast_strlen_zero(p->caller_dialedDigits)) {
			if (gH323Debug) {
				ast_verb(0, "Setting dialed digits %s\n", p->caller_dialedDigits);
			}
			ooCallAddAliasDialedDigits(call, p->caller_dialedDigits);
		} else if (!ast_strlen_zero(p->callerid_num)) {
			if (ooIsDailedDigit(p->callerid_num)) {
				if (gH323Debug) {
					ast_verb(0, "setting callid number %s\n", p->callerid_num);
				}
				ooCallAddAliasDialedDigits(call, p->callerid_num);
			} else if (ast_strlen_zero(p->caller_h323id)) {
				ooCallAddAliasH323ID(call, p->callerid_num);
			}
		}
		if (p->rtpmask && p->rtpmaskstr[0]) {
			call->rtpMask = p->rtpmask;
			ast_mutex_lock(&call->rtpMask->lock);
			call->rtpMask->inuse++;
			ast_mutex_unlock(&call->rtpMask->lock);
			ast_copy_string(call->rtpMaskStr, p->rtpmaskstr, sizeof(call->rtpMaskStr));
		}

		if (!configure_local_rtp(p, call)) {
			ast_mutex_unlock(&p->lock);
			return OO_FAILED;
		}

		ast_mutex_unlock(&p->lock);
	}

	if (gH323Debug)
		ast_verb(0, "+++   onOutgoingCall %s\n", call->callToken);
	return OO_OK;
}


int onNewCallCreated(ooCallData *call)
{
	struct ooh323_pvt *p = NULL;
	int i = 0;

	if (gH323Debug)
		ast_verb(0, "---   onNewCallCreated %lx: %s\n", (long unsigned int) call, call->callToken);

   	ast_mutex_lock(&call->Lock);
   	if (ooh323c_start_call_thread(call)) {
    		ast_log(LOG_ERROR,"Failed to create call thread.\n");
    		ast_mutex_unlock(&call->Lock);
    		return -1;
   	}

	if (!strcmp(call->callType, "outgoing")) {
		p = find_call(call);
		if (!p) {
      			ast_log(LOG_ERROR, "Failed to find a matching call.\n");
			ast_mutex_unlock(&call->Lock);
			return -1;
		}
		ast_mutex_lock(&p->lock);

		if (!ast_strlen_zero(p->callerid_name)) {
			ooCallSetCallerId(call, p->callerid_name);
		}
		if (!ast_strlen_zero(p->callerid_num)) {
			i = 0;
			while (*(p->callerid_num + i) != '\0') {
            			if(!isdigit(*(p->callerid_num+i))) { break; }
				i++;
			}
         		if(*(p->callerid_num+i) == '\0')
				ooCallSetCallingPartyNumber(call, p->callerid_num);
         		else {
            			if(ast_strlen_zero(p->callerid_name))
					ooCallSetCallerId(call, p->callerid_num);
			}
		}
		
		if (!ast_strlen_zero(p->caller_h323id))
			ooCallAddAliasH323ID(call, p->caller_h323id);

		if (!ast_strlen_zero(p->caller_dialedDigits)) {
			if (gH323Debug) {
				ast_verb(0, "Setting dialed digits %s\n", p->caller_dialedDigits);
			}
			ooCallAddAliasDialedDigits(call, p->caller_dialedDigits);
		} else if (!ast_strlen_zero(p->callerid_num)) {
			if (ooIsDailedDigit(p->callerid_num)) {
				if (gH323Debug) {
					ast_verb(0, "setting callid number %s\n", p->callerid_num);
				}
				ooCallAddAliasDialedDigits(call, p->callerid_num);
			} else if (ast_strlen_zero(p->caller_h323id)) {
				ooCallAddAliasH323ID(call, p->callerid_num);
			}
		}
  

		if (!ast_strlen_zero(p->exten))  {
			if (ooIsDailedDigit(p->exten)) {
				ooCallSetCalledPartyNumber(call, p->exten);
				ooCallAddRemoteAliasDialedDigits(call, p->exten);
			} else {
			  ooCallAddRemoteAliasH323ID(call, p->exten);
			}
		}

		if (gH323Debug) {
			char prefsBuf[256];
			ast_codec_pref_string(&p->prefs, prefsBuf, sizeof(prefsBuf));
			ast_verb(0, " Outgoing call %s(%s) - Codec prefs - %s\n", 
				p->username?p->username:"NULL", call->callToken, prefsBuf);
		}

      		ooh323c_set_capability_for_call(call, &p->prefs, p->cap,
                                     p->dtmfmode, p->dtmfcodec, p->t38support, p->g729onlyA);

		/* configure_local_rtp(p, call); */
		ast_mutex_unlock(&p->lock);
	}

   	ast_mutex_unlock(&call->Lock);
	if (gH323Debug)
		ast_verb(0, "+++   onNewCallCreated %s\n", call->callToken);
	return OO_OK;
}

int onCallEstablished(ooCallData *call)
{
	struct ooh323_pvt *p = NULL;

	if (gH323Debug)
		ast_verb(0, "---   onCallEstablished %s\n", call->callToken);


	if (!(p = find_call(call))) {
		ast_log(LOG_ERROR, "Failed to find a matching call.\n");
		return -1;
	}

   	if(ast_test_flag(p, H323_OUTGOING)) {
		ast_mutex_lock(&p->lock);
		if (!p->owner) {
			ast_mutex_unlock(&p->lock);
			ast_log(LOG_ERROR, "Channel has no owner\n");
			return -1;
		}
	
		while (p->owner && ast_channel_trylock(p->owner)) {
			ast_debug(1, "Failed to grab lock, trying again\n");
			DEADLOCK_AVOIDANCE(&p->lock);
		}
		if (p->owner) {
			struct ast_channel* c = p->owner;

			if (call->remoteDisplayName) {
				struct ast_party_connected_line connected;
				struct ast_set_party_connected_line update_connected;

				memset(&update_connected, 0, sizeof(update_connected));
				update_connected.id.name = 1;
				ast_party_connected_line_init(&connected);
				connected.id.name.valid = 1;
				connected.id.name.str = (char *) call->remoteDisplayName;
				connected.source = AST_CONNECTED_LINE_UPDATE_SOURCE_ANSWER;
				ast_channel_queue_connected_line_update(c, &connected, &update_connected);
			}

			ast_queue_control(c, AST_CONTROL_ANSWER);
   			ast_channel_unlock(p->owner);
			manager_event(EVENT_FLAG_SYSTEM,"ChannelUpdate","Channel: %s\r\nChanneltype: %s\r\n"
				"CallRef: %d\r\n", ast_channel_name(c), "OOH323", p->call_reference);
		}
		ast_mutex_unlock(&p->lock);

	}

	if (gH323Debug)
		ast_verb(0, "+++   onCallEstablished %s\n", call->callToken);

	return OO_OK;
}

int onCallCleared(ooCallData *call)
{
	struct ooh323_pvt *p = NULL;
	int ownerLock = 0;

	if (gH323Debug)
		ast_verb(0, "---   onCallCleared %s \n", call->callToken);


   if ((p = find_call(call))) {
	ast_mutex_lock(&p->lock);
  
	while (p->owner) {
		if (ast_channel_trylock(p->owner)) {
			ooTrace(OOTRCLVLINFO, "Failed to grab lock, trying again\n");
         		ast_debug(1, "Failed to grab lock, trying again\n");
			DEADLOCK_AVOIDANCE(&p->lock);
		} else {
         		ownerLock = 1; break;
		}
	}

	if (ownerLock) {
		if (!ast_test_flag(p, H323_ALREADYGONE)) { 

			ast_set_flag(p, H323_ALREADYGONE);
			p->owner->hangupcause = call->q931cause;
			p->owner->_softhangup |= AST_SOFTHANGUP_DEV;
			ast_queue_hangup_with_cause(p->owner,call->q931cause);
		}
   	}

   	if(p->owner) {
    		p->owner->tech_pvt = NULL;
		ast_channel_unlock(p->owner);
    		p->owner = NULL;
		ast_module_unref(myself);
	}

	ast_set_flag(p, H323_NEEDDESTROY);

   	ooh323c_stop_call_thread(call);

	ast_mutex_unlock(&p->lock);
   	ast_mutex_lock(&usecnt_lock);
   	usecnt--;
   	ast_mutex_unlock(&usecnt_lock);

    }

	if (gH323Debug)
		ast_verb(0, "+++   onCallCleared\n");

	return OO_OK;
}

/* static void ooh323_delete_user(struct ooh323_user *user)
{
	struct ooh323_user *prev = NULL, *cur = NULL;

	if (gH323Debug)
		ast_verb(0, "---   ooh323_delete_user\n");

	if (user) {	
		cur = userl.users;
		ast_mutex_lock(&userl.lock);
		while (cur) {
			if (cur == user) break;
			prev = cur;
			cur = cur->next;
		}

		if (cur) {
			if (prev)
				prev->next = cur->next;
			else
				userl.users = cur->next;
		}
		ast_mutex_unlock(&userl.lock);

		free(user);
	}  

	if (gH323Debug)
		ast_verb(0, "+++   ooh323_delete_user\n");

} */

void ooh323_delete_peer(struct ooh323_peer *peer)
{
	struct ooh323_peer *prev = NULL, *cur = NULL;

	if (gH323Debug)
		ast_verb(0, "---   ooh323_delete_peer\n");

	if (peer) {	
      cur = peerl.peers;
		ast_mutex_lock(&peerl.lock);
      while(cur) {
         if(cur==peer) break;
         prev = cur;
         cur = cur->next;
		}

		if (cur) {
         if(prev)
				prev->next = cur->next;
         else
				peerl.peers = cur->next;
			}
		ast_mutex_unlock(&peerl.lock);

      if(peer->h323id)   free(peer->h323id);
      if(peer->email)    free(peer->email);
      if(peer->url)      free(peer->url);
      if(peer->e164)     free(peer->e164);

		peer->cap = ast_format_cap_destroy(peer->cap);
		free(peer);
	}  

	if (gH323Debug)
		ast_verb(0, "+++   ooh323_delete_peer\n");

}



static struct ooh323_user *build_user(const char *name, struct ast_variable *v)
{
	struct ooh323_user *user = NULL;

	if (gH323Debug)
		ast_verb(0, "---   build_user\n");

   	user = ast_calloc(1,sizeof(struct ooh323_user));
	if (user) {
		memset(user, 0, sizeof(struct ooh323_user));
		if (!(user->cap = ast_format_cap_alloc())) {
			ast_free(user);
			return NULL;
		}
		ast_mutex_init(&user->lock);
		ast_copy_string(user->name, name, sizeof(user->name));
		ast_format_cap_copy(user->cap, gCap);
		memcpy(&user->prefs, &gPrefs, sizeof(user->prefs));
		user->rtptimeout = gRTPTimeout;
		user->nat = gNat;
		user->dtmfmode = gDTMFMode;
		user->dtmfcodec = gDTMFCodec;
		user->faxdetect = gFAXdetect;
		user->t38support = gT38Support;
		user->faststart = gFastStart;
		user->h245tunneling = gTunneling;
		user->g729onlyA = g729onlyA;
		/* set default context */
		ast_copy_string(user->context, gContext, sizeof(user->context));
		ast_copy_string(user->accountcode, gAccountcode, sizeof(user->accountcode));
		user->amaflags = gAMAFLAGS;

		while (v) {
			if (!strcasecmp(v->name, "context")) {
				ast_copy_string(user->context, v->value, sizeof(user->context));
			} else if (!strcasecmp(v->name, "incominglimit")) {
				user->incominglimit = atoi(v->value);
				if (user->incominglimit < 0)
					user->incominglimit = 0;
			} else if (!strcasecmp(v->name, "accountcode")) {
            			strncpy(user->accountcode, v->value, 
						sizeof(user->accountcode)-1);
			} else if (!strcasecmp(v->name, "roundtrip")) {
				sscanf(v->value, "%d,%d", &user->rtdrcount, &user->rtdrinterval);
			} else if (!strcasecmp(v->name, "faststart")) {
				user->faststart = ast_true(v->value);
			} else if (!strcasecmp(v->name, "h245tunneling")) {
				user->h245tunneling = ast_true(v->value);
			} else if (!strcasecmp(v->name, "g729onlyA")) {
				user->g729onlyA = ast_true(v->value);
			} else if (!strcasecmp(v->name, "nat")) {
				user->nat = ast_true(v->value);
			} else if (!strcasecmp(v->name, "rtptimeout")) {
				user->rtptimeout = atoi(v->value);
				if (user->rtptimeout < 0)
					user->rtptimeout = gRTPTimeout;
			} else if (!strcasecmp(v->name, "rtpmask")) {
				if ((user->rtpmask = ast_calloc(1, sizeof(struct OOH323Regex))) &&
					(regcomp(&user->rtpmask->regex, v->value, REG_EXTENDED) 
											== 0)) {
					ast_mutex_init(&user->rtpmask->lock);
					user->rtpmask->inuse = 1;
					ast_copy_string(user->rtpmaskstr, v->value, 
								sizeof(user->rtpmaskstr));
				} else user->rtpmask = NULL;
			} else if (!strcasecmp(v->name, "disallow")) {
				ast_parse_allow_disallow(&user->prefs, 
					user->cap,  v->value, 0);
			} else if (!strcasecmp(v->name, "allow")) {
				const char* tcodecs = v->value;
				if (!strcasecmp(v->value, "all")) {
					tcodecs = "ulaw,alaw,g729,g723,gsm";
				}
				ast_parse_allow_disallow(&user->prefs,
					 user->cap,  tcodecs, 1);
			} else if (!strcasecmp(v->name, "amaflags")) {
				user->amaflags = ast_cdr_amaflags2int(v->value);
         		} else if (!strcasecmp(v->name, "ip") || !strcasecmp(v->name, "host")) {
				struct ast_sockaddr p;
				if (!ast_parse_arg(v->value, PARSE_ADDR, &p)) {
					ast_copy_string(user->mIP, ast_sockaddr_stringify_addr(&p), sizeof(user->mIP)-1);
				} else {	
            				ast_copy_string(user->mIP, v->value, sizeof(user->mIP)-1);
				}
            			user->mUseIP = 1;
	 		} else if (!strcasecmp(v->name, "dtmfmode")) {
				if (!strcasecmp(v->value, "rfc2833"))
					user->dtmfmode = H323_DTMF_RFC2833;
				if (!strcasecmp(v->value, "cisco"))
					user->dtmfmode = H323_DTMF_CISCO;
				else if (!strcasecmp(v->value, "q931keypad"))
					user->dtmfmode = H323_DTMF_Q931;
				else if (!strcasecmp(v->value, "h245alphanumeric"))
					user->dtmfmode = H323_DTMF_H245ALPHANUMERIC;
				else if (!strcasecmp(v->value, "h245signal"))
					user->dtmfmode = H323_DTMF_H245SIGNAL;
				else if (!strcasecmp(v->value, "inband"))
					user->dtmfmode = H323_DTMF_INBAND;
			} else if (!strcasecmp(v->name, "relaxdtmf")) {
				user->dtmfmode |= ast_true(v->value) ? H323_DTMF_INBANDRELAX : 0;
			} else if (!strcasecmp(v->name, "dtmfcodec") && atoi(v->value)) {
				user->dtmfcodec = atoi(v->value);
			} else if (!strcasecmp(v->name, "faxdetect")) {
				if (ast_true(v->value)) {
					user->faxdetect = FAXDETECT_CNG | FAXDETECT_T38;
				} else if (ast_false(v->value)) {
					user->faxdetect = 0;
				} else {
					char *buf = ast_strdupa(v->value);
					char *word, *next = buf;
					user->faxdetect = 0;
					while ((word = strsep(&next, ","))) {
						if (!strcasecmp(word, "cng")) {
							user->faxdetect |= FAXDETECT_CNG;
						} else if (!strcasecmp(word, "t38")) {
							user->faxdetect |= FAXDETECT_T38;
						} else {
							ast_log(LOG_WARNING, "Unknown faxdetect mode '%s' on line %d.\n", word, v->lineno);
						}
					}

				}
			} else if (!strcasecmp(v->name, "t38support")) {
				if (!strcasecmp(v->value, "disabled"))
					user->t38support = T38_DISABLED;
				if (!strcasecmp(v->value, "no"))
					user->t38support = T38_DISABLED;
				else if (!strcasecmp(v->value, "faxgw"))
					user->t38support = T38_FAXGW;
				else if (!strcasecmp(v->value, "yes"))
					user->t38support = T38_ENABLED;
			}
			v = v->next;
		}
	}

	if (gH323Debug)
		ast_verb(0, "+++   build_user\n");

	return user;
}

static struct ooh323_peer *build_peer(const char *name, struct ast_variable *v, int friend_type)
{
	struct ooh323_peer *peer = NULL;

	if (gH323Debug)
		ast_verb(0, "---   build_peer\n");

	peer = ast_calloc(1, sizeof(*peer));
	if (peer) {
		memset(peer, 0, sizeof(struct ooh323_peer));
		if (!(peer->cap = ast_format_cap_alloc())) {
			ast_free(peer);
			return NULL;
		}
		ast_mutex_init(&peer->lock);
		ast_copy_string(peer->name, name, sizeof(peer->name));
		ast_format_cap_copy(peer->cap, gCap);
      		memcpy(&peer->prefs, &gPrefs, sizeof(peer->prefs));
		peer->rtptimeout = gRTPTimeout;
		peer->nat = gNat;
		ast_copy_string(peer->accountcode, gAccountcode, sizeof(peer->accountcode));
		peer->amaflags = gAMAFLAGS;
		peer->dtmfmode = gDTMFMode;
		peer->dtmfcodec = gDTMFCodec;
		peer->faxdetect = gFAXdetect;
		peer->t38support = gT38Support;
		peer->faststart = gFastStart;
		peer->h245tunneling = gTunneling;
		peer->g729onlyA = g729onlyA;
		peer->port = 1720;
		if (0 == friend_type) {
			peer->mFriend = 1;
		}

		while (v) {
			if (!strcasecmp(v->name, "h323id")) {
	    if (!(peer->h323id = ast_strdup(v->value))) {
					ast_log(LOG_ERROR, "Could not allocate memory for h323id of "
											 "peer %s\n", name);
					ooh323_delete_peer(peer);
					return NULL;
				}
			} else if (!strcasecmp(v->name, "e164")) {
				if (!(peer->e164 = ast_strdup(v->value))) {
					ast_log(LOG_ERROR, "Could not allocate memory for e164 of "
											 "peer %s\n", name);
					ooh323_delete_peer(peer);
					return NULL;
				}
			} else  if (!strcasecmp(v->name, "email")) {
				if (!(peer->email = ast_strdup(v->value))) {
					ast_log(LOG_ERROR, "Could not allocate memory for email of "
											 "peer %s\n", name);
					ooh323_delete_peer(peer);
					return NULL;
				}
			} else if (!strcasecmp(v->name, "url")) {
				if (!(peer->url = ast_strdup(v->value))) {
					ast_log(LOG_ERROR, "Could not allocate memory for h323id of "
											 "peer %s\n", name);
					ooh323_delete_peer(peer);
					return NULL;
				}
			} else if (!strcasecmp(v->name, "port")) {
				peer->port = atoi(v->value);
         		} else if (!strcasecmp(v->name, "host") || !strcasecmp(v->name, "ip")) {
				struct ast_sockaddr p;
				if (!ast_parse_arg(v->value, PARSE_ADDR, &p)) {
					ast_copy_string(peer->ip, ast_sockaddr_stringify_host(&p), sizeof(peer->ip));
				} else {	
            				ast_copy_string(peer->ip, v->value, sizeof(peer->ip));
				}
			
			} else if (!strcasecmp(v->name, "outgoinglimit")) {
            			peer->outgoinglimit = atoi(v->value);
            			if (peer->outgoinglimit < 0)
					peer->outgoinglimit = 0;
			} else if (!strcasecmp(v->name, "accountcode")) {
				ast_copy_string(peer->accountcode, v->value, sizeof(peer->accountcode));
			} else if (!strcasecmp(v->name, "faststart")) {
				peer->faststart = ast_true(v->value);
			} else if (!strcasecmp(v->name, "h245tunneling")) {
				peer->h245tunneling = ast_true(v->value);
			} else if (!strcasecmp(v->name, "g729onlyA")) {
				peer->g729onlyA = ast_true(v->value);
			} else if (!strcasecmp(v->name, "nat")) {
				peer->nat = ast_true(v->value);
			} else if (!strcasecmp(v->name, "rtptimeout")) {
            			peer->rtptimeout = atoi(v->value);
            			if(peer->rtptimeout < 0)
					peer->rtptimeout = gRTPTimeout;
			} else if (!strcasecmp(v->name, "rtpmask")) {
				if ((peer->rtpmask = ast_calloc(1, sizeof(struct OOH323Regex))) &&
					(regcomp(&peer->rtpmask->regex, v->value, REG_EXTENDED) 
											== 0)) {
					ast_mutex_init(&peer->rtpmask->lock);
					peer->rtpmask->inuse = 1;
					ast_copy_string(peer->rtpmaskstr, v->value, 
								sizeof(peer->rtpmaskstr));
				} else peer->rtpmask = NULL;
			} else if (!strcasecmp(v->name, "disallow")) {
				ast_parse_allow_disallow(&peer->prefs, peer->cap, 
												 v->value, 0); 
			} else if (!strcasecmp(v->name, "allow")) {
				const char* tcodecs = v->value;
				if (!strcasecmp(v->value, "all")) {
					tcodecs = "ulaw,alaw,g729,g723,gsm";
				}
				ast_parse_allow_disallow(&peer->prefs, peer->cap, 
												 tcodecs, 1);				 
			} else if (!strcasecmp(v->name,  "amaflags")) {
				peer->amaflags = ast_cdr_amaflags2int(v->value);
			} else if (!strcasecmp(v->name, "roundtrip")) {
				sscanf(v->value, "%d,%d", &peer->rtdrcount, &peer->rtdrinterval);
			} else if (!strcasecmp(v->name, "dtmfmode")) {
				if (!strcasecmp(v->value, "rfc2833"))
					peer->dtmfmode = H323_DTMF_RFC2833;
				if (!strcasecmp(v->value, "cisco"))
					peer->dtmfmode = H323_DTMF_CISCO;
				else if (!strcasecmp(v->value, "q931keypad"))
					peer->dtmfmode = H323_DTMF_Q931;
				else if (!strcasecmp(v->value, "h245alphanumeric"))
					peer->dtmfmode = H323_DTMF_H245ALPHANUMERIC;
				else if (!strcasecmp(v->value, "h245signal"))
					peer->dtmfmode = H323_DTMF_H245SIGNAL;
				else if (!strcasecmp(v->value, "inband"))
					peer->dtmfmode = H323_DTMF_INBAND;
			} else if (!strcasecmp(v->name, "relaxdtmf")) {
				peer->dtmfmode |= ast_true(v->value) ? H323_DTMF_INBANDRELAX : 0;
			} else if (!strcasecmp(v->name, "dtmfcodec") && atoi(v->value)) {
				peer->dtmfcodec = atoi(v->value);
			} else if (!strcasecmp(v->name, "faxdetect")) {
				if (ast_true(v->value)) {
					peer->faxdetect = FAXDETECT_CNG | FAXDETECT_T38;
				} else if (ast_false(v->value)) {
					peer->faxdetect = 0;
				} else {
					char *buf = ast_strdupa(v->value);
					char *word, *next = buf;
					peer->faxdetect = 0;
					while ((word = strsep(&next, ","))) {
						if (!strcasecmp(word, "cng")) {
							peer->faxdetect |= FAXDETECT_CNG;
						} else if (!strcasecmp(word, "t38")) {
							peer->faxdetect |= FAXDETECT_T38;
						} else {
							ast_log(LOG_WARNING, "Unknown faxdetect mode '%s' on line %d.\n", word, v->lineno);
						}
					}

				}
			} else if (!strcasecmp(v->name, "t38support")) {
				if (!strcasecmp(v->value, "disabled"))
					peer->t38support = T38_DISABLED;
				if (!strcasecmp(v->value, "no"))
					peer->t38support = T38_DISABLED;
				else if (!strcasecmp(v->value, "faxgw"))
					peer->t38support = T38_FAXGW;
				else if (!strcasecmp(v->value, "yes"))
					peer->t38support = T38_ENABLED;
			}
			v = v->next;
		}
	}

	if (gH323Debug)
		ast_verb(0, "+++   build_peer\n");

	return peer;
}

static int ooh323_do_reload(void)
{
	if (gH323Debug) {
		ast_verb(0, "---   ooh323_do_reload\n");
	}

   	reload_config(1);

	if (gH323Debug) {
		ast_verb(0, "+++   ooh323_do_reload\n");
	}

	return 0;
}

/*--- h323_reload: Force reload of module from cli ---*/

char *handle_cli_ooh323_reload(struct ast_cli_entry *e, int cmd, struct ast_cli_args *a)
{

       switch (cmd) {
       case CLI_INIT:
               e->command = "ooh323 reload";
               e->usage =
                       "Usage: ooh323 reload\n"
                       "                Reload OOH323 config.\n";
               return NULL;
       case CLI_GENERATE:
               return NULL;
       }

       if (a->argc != 2)
               return CLI_SHOWUSAGE;

	if (gH323Debug)
		ast_verb(0, "---   ooh323_reload\n");

	ast_mutex_lock(&h323_reload_lock);
	if (h323_reloading) {
		ast_verb(0, "Previous OOH323 reload not yet done\n");
   } else {
		h323_reloading = 1;
	}
	ast_mutex_unlock(&h323_reload_lock);
	restart_monitor();

	if (gH323Debug)
		ast_verb(0, "+++   ooh323_reload\n");

	return 0;
}

int reload_config(int reload)
{
	int format;
	struct ooAliases  *pNewAlias = NULL, *cur, *prev;
	struct ast_config *cfg;
	struct ast_variable *v;
	struct ast_flags config_flags = { reload ? CONFIG_FLAG_FILEUNCHANGED : 0 };
	struct ooh323_user *user = NULL;
	struct ooh323_peer *peer = NULL;
	char *cat;
	const char *utype;
	struct ast_format tmpfmt;

	if (gH323Debug)
		ast_verb(0, "---   reload_config\n");

	cfg = ast_config_load((char*)config, config_flags);

	/* We *must* have a config file otherwise stop immediately */
	if (!cfg) {
		ast_log(LOG_NOTICE, "Unable to load config %s, OOH323 disabled\n", config);
		return 1;
	} else if (cfg == CONFIG_STATUS_FILEUNCHANGED)
		return RESULT_SUCCESS;

	if (reload) {
		delete_users();
		delete_peers();
		if (gH323Debug) {
			ast_verb(0, "  reload_config - Freeing up alias list\n");
		}
		cur = gAliasList;
		while (cur) {
			prev = cur;
	  		cur = cur->next;
	  		free(prev->value);
	  		free(prev);
		}
		gAliasList = NULL;
	}

	/* Inintialize everything to default */
	strcpy(gLogFile, DEFAULT_LOGFILE);
	gPort = 1720;
	gIP[0] = '\0';
	strcpy(gCallerID, DEFAULT_H323ID);
	ast_format_cap_set(gCap, ast_format_set(&tmpfmt, AST_FORMAT_ALAW, 0));
	memset(&gPrefs, 0, sizeof(struct ast_codec_pref));
	gDTMFMode = H323_DTMF_RFC2833;
	gDTMFCodec = 101;
	gFAXdetect = FAXDETECT_CNG;
	gT38Support = T38_FAXGW;
	gTRCLVL = OOTRCLVLERR;
	gRasGkMode = RasNoGatekeeper;
	gGatekeeper[0] = '\0';
	gRTPTimeout = 60;
	gNat = FALSE;
	gRTDRInterval = 0;
	gRTDRCount = 0;
	strcpy(gAccountcode, DEFAULT_H323ACCNT);
	gFastStart = 1;
	gTunneling = 1;
	gTOS = 0;
	strcpy(gContext, DEFAULT_CONTEXT);
	gAliasList = NULL;
	gMediaWaitForConnect = 0;
	ooconfig.mTCPPortStart = 12030;
	ooconfig.mTCPPortEnd = 12230;
	memcpy(&global_jbconf, &default_jbconf, sizeof(struct ast_jb_conf));

	v = ast_variable_browse(cfg, "general");
	while (v) {

		if (!ast_jb_read_conf(&global_jbconf, v->name, v->value)) {
			v = v->next;
			continue;
		}
	
		if (!strcasecmp(v->name, "port")) {
			gPort = (int)strtol(v->value, NULL, 10);
		} else if (!strcasecmp(v->name, "bindaddr")) {
			ast_copy_string(gIP, v->value, sizeof(gIP));
			if (ast_parse_arg(v->value, PARSE_ADDR, &bindaddr)) {
				ast_log(LOG_WARNING, "Invalid address: %s\n", v->value);
				return 1;
			}
			if (ast_sockaddr_is_ipv6(&bindaddr)) {
				v6mode = 1;
			}
		} else if (!strcasecmp(v->name, "h225portrange")) {
			char* endlimit = 0;
         		char temp[512];
			ast_copy_string(temp, v->value, sizeof(temp));
			endlimit = strchr(temp, ',');
			if (endlimit) {
				*endlimit = '\0';
				endlimit++;
				ooconfig.mTCPPortStart = atoi(temp);
				ooconfig.mTCPPortEnd = atoi(endlimit);

			} else {
				ast_log(LOG_ERROR, "h225portrange: Invalid format, separate port range with \",\"\n");
			}
		} else if (!strcasecmp(v->name, "gateway")) {
			gIsGateway = ast_true(v->value);
      		} else if (!strcasecmp(v->name, "faststart")) {
			gFastStart = ast_true(v->value);
			if (gFastStart)
				ooH323EpEnableFastStart();
			else
				ooH323EpDisableFastStart();
		} else if (!strcasecmp(v->name, "mediawaitforconnect")) {
			gMediaWaitForConnect = ast_true(v->value);
			if (gMediaWaitForConnect)
				ooH323EpEnableMediaWaitForConnect();
			else 
				ooH323EpDisableMediaWaitForConnect();
		} else if (!strcasecmp(v->name, "h245tunneling")) {
			gTunneling = ast_true(v->value);
			if (gTunneling)
				ooH323EpEnableH245Tunneling();
			else
				ooH323EpDisableH245Tunneling();
		} else if (!strcasecmp(v->name, "g729onlyA")) {
			g729onlyA = ast_true(v->value);
		} else if (!strcasecmp(v->name, "roundtrip")) {
			sscanf(v->value, "%d,%d", &gRTDRCount, &gRTDRInterval);
      		} else if (!strcasecmp(v->name, "trybemaster")) {
			gBeMaster = ast_true(v->value);
			if (gBeMaster)
				ooH323EpTryBeMaster(1);
			else 
				ooH323EpTryBeMaster(0);
		} else if (!strcasecmp(v->name, "h323id")) {
         		pNewAlias = ast_calloc(1, sizeof(struct ooAliases));
			if (!pNewAlias) {
				ast_log(LOG_ERROR, "Failed to allocate memory for h323id alias\n");
				return 1;
			}
	 		if (gAliasList == NULL) { /* first h323id - set as callerid if callerid is not set */
	  			ast_copy_string(gCallerID, v->value, sizeof(gCallerID));
	 		}
			pNewAlias->type =  T_H225AliasAddress_h323_ID;
			pNewAlias->value = strdup(v->value);
			pNewAlias->next = gAliasList;
			gAliasList = pNewAlias;
			pNewAlias = NULL;
		} else if (!strcasecmp(v->name, "e164")) {
         		pNewAlias = ast_calloc(1, sizeof(struct ooAliases));
			if (!pNewAlias) {
				ast_log(LOG_ERROR, "Failed to allocate memory for e164 alias\n");
				return 1;
			}
			pNewAlias->type =  T_H225AliasAddress_dialedDigits;
			pNewAlias->value = strdup(v->value);
			pNewAlias->next = gAliasList;
			gAliasList = pNewAlias;
			pNewAlias = NULL;
		} else if (!strcasecmp(v->name, "email")) {
         		pNewAlias = ast_calloc(1, sizeof(struct ooAliases));
			if (!pNewAlias) {
				ast_log(LOG_ERROR, "Failed to allocate memory for email alias\n");
				return 1;
			}
			pNewAlias->type =  T_H225AliasAddress_email_ID;
			pNewAlias->value = strdup(v->value);
			pNewAlias->next = gAliasList;
			gAliasList = pNewAlias;
			pNewAlias = NULL;
      } else if (!strcasecmp(v->name, "t35country")) {
         t35countrycode = atoi(v->value);
      } else if (!strcasecmp(v->name, "t35extensions")) {
         t35extensions = atoi(v->value);
      } else if (!strcasecmp(v->name, "manufacturer")) {
         manufacturer = atoi(v->value);
      } else if (!strcasecmp(v->name, "vendorid")) {
         ast_copy_string(vendor, v->value, sizeof(vendor));
      } else if (!strcasecmp(v->name, "versionid")) {
         ast_copy_string(version, v->value, sizeof(version));
		} else if (!strcasecmp(v->name, "callerid")) {
			ast_copy_string(gCallerID, v->value, sizeof(gCallerID));
		} else if (!strcasecmp(v->name, "incominglimit")) {
			gIncomingLimit = atoi(v->value);
		} else if (!strcasecmp(v->name, "outgoinglimit")) {
			gOutgoingLimit = atoi(v->value);
		} else if (!strcasecmp(v->name, "gatekeeper")) {
			if (!strcasecmp(v->value, "DISABLE")) {
				gRasGkMode = RasNoGatekeeper;
			} else if (!strcasecmp(v->value, "DISCOVER")) {
				gRasGkMode = RasDiscoverGatekeeper;
			} else {
				gRasGkMode = RasUseSpecificGatekeeper;
            			strncpy(gGatekeeper, v->value, sizeof(gGatekeeper)-1);
			}
		} else if (!strcasecmp(v->name, "logfile")) {
         		strncpy(gLogFile, v->value, sizeof(gLogFile)-1);
		} else if (!strcasecmp(v->name, "context")) {
         		strncpy(gContext, v->value, sizeof(gContext)-1);
         		ast_verb(3, "  == Setting default context to %s\n", gContext);
		} else if (!strcasecmp(v->name, "nat")) {
			gNat = ast_true(v->value);
		} else if (!strcasecmp(v->name, "rtptimeout")) {
			gRTPTimeout = atoi(v->value);
			if (gRTPTimeout <= 0)
				gRTPTimeout = 60;
		} else if (!strcasecmp(v->name, "tos")) {
			if (sscanf(v->value, "%30i", &format) == 1)
				gTOS = format & 0xff;
			else if (!strcasecmp(v->value, "lowdelay"))
				gTOS = IPTOS_LOWDELAY;
			else if (!strcasecmp(v->value, "throughput"))
				gTOS = IPTOS_THROUGHPUT;
			else if (!strcasecmp(v->value, "reliability"))
				gTOS = IPTOS_RELIABILITY;
			else if (!strcasecmp(v->value, "mincost"))
				gTOS = IPTOS_MINCOST;
			else if (!strcasecmp(v->value, "none"))
				gTOS = 0;
			else
				ast_log(LOG_WARNING, "Invalid tos value at line %d, should be "
											"'lowdelay', 'throughput', 'reliability', "
											"'mincost', or 'none'\n", v->lineno);
		} else if (!strcasecmp(v->name, "amaflags")) {
			gAMAFLAGS = ast_cdr_amaflags2int(v->value);
		} else if (!strcasecmp(v->name, "accountcode")) {
         ast_copy_string(gAccountcode, v->value, sizeof(gAccountcode));
		} else if (!strcasecmp(v->name, "disallow")) {
			ast_parse_allow_disallow(&gPrefs, gCap, v->value, 0);
		} else if (!strcasecmp(v->name, "allow")) {
			const char* tcodecs = v->value;
			if (!strcasecmp(v->value, "all")) {
				tcodecs = "ulaw,alaw,g729,g723,gsm";
			}
			ast_parse_allow_disallow(&gPrefs, gCap, tcodecs, 1);
		} else if (!strcasecmp(v->name, "dtmfmode")) {
			if (!strcasecmp(v->value, "inband"))
				gDTMFMode = H323_DTMF_INBAND;
			else if (!strcasecmp(v->value, "rfc2833"))
				gDTMFMode = H323_DTMF_RFC2833;
			else if (!strcasecmp(v->value, "cisco"))
				gDTMFMode = H323_DTMF_CISCO;
			else if (!strcasecmp(v->value, "q931keypad"))
				gDTMFMode = H323_DTMF_Q931;
			else if (!strcasecmp(v->value, "h245alphanumeric"))
				gDTMFMode = H323_DTMF_H245ALPHANUMERIC;
			else if (!strcasecmp(v->value, "h245signal"))
				gDTMFMode = H323_DTMF_H245SIGNAL;
			else {
            ast_log(LOG_WARNING, "Unknown dtmf mode '%s', using rfc2833\n", 
                                                                    v->value);
				gDTMFMode = H323_DTMF_RFC2833;
			}
		} else if (!strcasecmp(v->name, "relaxdtmf")) {
			gDTMFMode |= ast_true(v->value) ? H323_DTMF_INBANDRELAX : 0;
		} else if (!strcasecmp(v->name, "dtmfcodec") && atoi(v->value)) {
			gDTMFCodec = atoi(v->value);
		} else if (!strcasecmp(v->name, "faxdetect")) {
			if (ast_true(v->value)) {
				gFAXdetect = FAXDETECT_CNG | FAXDETECT_T38;
			} else if (ast_false(v->value)) {
				gFAXdetect = 0;
			} else {
				char *buf = ast_strdupa(v->value);
				char *word, *next = buf;
				gFAXdetect = 0;
				while ((word = strsep(&next, ","))) {
					if (!strcasecmp(word, "cng")) {
						gFAXdetect |= FAXDETECT_CNG;
					} else if (!strcasecmp(word, "t38")) {
						gFAXdetect |= FAXDETECT_T38;
					} else {
						ast_log(LOG_WARNING, "Unknown faxdetect mode '%s' on line %d.\n", word, v->lineno);
					}
				}

			}
		} else if (!strcasecmp(v->name, "t38support")) {
			if (!strcasecmp(v->value, "disabled"))
				gT38Support = T38_DISABLED;
			if (!strcasecmp(v->value, "no"))
				gT38Support = T38_DISABLED;
			else if (!strcasecmp(v->value, "faxgw"))
				gT38Support = T38_FAXGW;
			else if (!strcasecmp(v->value, "yes"))
				gT38Support = T38_ENABLED;
		} else if (!strcasecmp(v->name, "tracelevel")) {
			gTRCLVL = atoi(v->value);
			ooH323EpSetTraceLevel(gTRCLVL);
		}
		v = v->next;
	}
	
	for (cat = ast_category_browse(cfg, NULL); cat; cat = ast_category_browse(cfg, cat)) {
		if (strcasecmp(cat, "general")) {
			int friend_type = 0;
			utype = ast_variable_retrieve(cfg, cat, "type");
			if (utype) {
				friend_type = strcasecmp(utype, "friend");
				if (!strcmp(utype, "user") || 0 == friend_type) {
					user = build_user(cat, ast_variable_browse(cfg, cat));
					if (user) {
						ast_mutex_lock(&userl.lock);
						user->next = userl.users;
						userl.users = user;
						ast_mutex_unlock(&userl.lock);
					} else {
						ast_log(LOG_WARNING, "Failed to build user %s\n", cat);
					}
				}
				if (!strcasecmp(utype, "peer") || 0 == friend_type) {
					peer = build_peer(cat, ast_variable_browse(cfg, cat), friend_type);
					if (peer) {
						ast_mutex_lock(&peerl.lock);
						peer->next = peerl.peers;
						peerl.peers = peer;
						ast_mutex_unlock(&peerl.lock);
					} else {
						ast_log(LOG_WARNING, "Failed to build peer %s\n", cat);
					}
				}
			}
		}
	}
	ast_config_destroy(cfg);


	/* Determine ip address if neccessary */
	if (ast_strlen_zero(gIP)) {
		ooGetLocalIPAddress(gIP);
		if (!strcmp(gIP, "127.0.0.1") || !strcmp(gIP, "::1")) {
			ast_log(LOG_NOTICE, "Failed to determine local ip address. Please "
									 "specify it in ooh323.conf. OOH323 Disabled\n");
			return 1;
		}
	}

	if (gH323Debug)
		ast_verb(0, "+++   reload_config\n");

	return 0;

}


static char *handle_cli_ooh323_show_peer(struct ast_cli_entry *e, int cmd, struct ast_cli_args *a)
{
	char ip_port[30];
	struct ooh323_peer *prev = NULL, *peer = NULL;
	
	switch (cmd) {
	case CLI_INIT:
		e->command = "ooh323 show peer";
		e->usage =
			"Usage: ooh323 show peer <name>\n"
			"		 List details of specific OOH323 peer.\n";
		return NULL;
	case CLI_GENERATE:
		return NULL;
	}

	if (a->argc != 4)
		return CLI_SHOWUSAGE;

	ast_mutex_lock(&peerl.lock);
	peer = peerl.peers;
	while (peer) {
		ast_mutex_lock(&peer->lock);
		if (!strcmp(peer->name, a->argv[3])) {
			break;
		} else {
			prev = peer;
			peer = peer->next;
			ast_mutex_unlock(&prev->lock);
		}
	}

	if (peer) {
		sprintf(ip_port, "%s:%d", peer->ip, peer->port);
		ast_cli(a->fd, "%-15.15s%s\n", "Name: ", peer->name);
		ast_cli(a->fd, "%s:%s,%s\n", "FastStart/H.245 Tunneling", peer->faststart?"yes":"no",
					peer->h245tunneling?"yes":"no");
		ast_cli(a->fd, "%-15.15s%s", "Format Prefs: ", "(");
		print_codec_to_cli(a->fd, &peer->prefs);
		ast_cli(a->fd, ")\n");
		ast_cli(a->fd, "%-15.15s", "DTMF Mode: ");
		if (peer->dtmfmode & H323_DTMF_CISCO) {
			ast_cli(a->fd, "%s\n", "cisco");
			ast_cli(a->fd, "%-15.15s%d\n", "DTMF Codec: ", peer->dtmfcodec);
		} else if (peer->dtmfmode & H323_DTMF_RFC2833) {
			ast_cli(a->fd, "%s\n", "rfc2833");
			ast_cli(a->fd, "%-15.15s%d\n", "DTMF Codec: ", peer->dtmfcodec);
		} else if (peer->dtmfmode & H323_DTMF_Q931) {
			ast_cli(a->fd, "%s\n", "q931keypad");
		} else if (peer->dtmfmode & H323_DTMF_H245ALPHANUMERIC) {
			ast_cli(a->fd, "%s\n", "h245alphanumeric");
		} else if (peer->dtmfmode & H323_DTMF_H245SIGNAL) {
			ast_cli(a->fd, "%s\n", "h245signal");
		} else if (peer->dtmfmode & H323_DTMF_INBAND && peer->dtmfmode & H323_DTMF_INBANDRELAX) {
			ast_cli(a->fd, "%s\n", "inband-relaxed");
		} else if (peer->dtmfmode & H323_DTMF_INBAND) {
			ast_cli(a->fd, "%s\n", "inband");
		} else {
			ast_cli(a->fd, "%s\n", "unknown");
		}
		ast_cli(a->fd,"%-15s", "T.38 Mode: ");
		if (peer->t38support == T38_DISABLED) {
			ast_cli(a->fd, "%s\n", "disabled");
		} else if (peer->t38support == T38_FAXGW) {
			ast_cli(a->fd, "%s\n", "faxgw/chan_sip compatible");
		}
		if (peer->faxdetect == (FAXDETECT_CNG | FAXDETECT_T38)) {
			ast_cli(a->fd,"%-20s%s\n", "FAX Detect:", "Yes");
		} else if (peer->faxdetect & FAXDETECT_CNG) {
			ast_cli(a->fd,"%-20s%s\n", "FAX Detect:", "Cng");
		} else if (peer->faxdetect & FAXDETECT_T38) {
			ast_cli(a->fd,"%-20s%s\n", "FAX Detect:", "T.38");
		} else {
			ast_cli(a->fd,"%-20s%s\n", "FAX Detect:", "No");
		}

		ast_cli(a->fd, "%-15.15s%s\n", "AccountCode: ", peer->accountcode);
		ast_cli(a->fd, "%-15.15s%s\n", "AMA flags: ", ast_cdr_flags2str(peer->amaflags));
		ast_cli(a->fd, "%-15.15s%s\n", "IP:Port: ", ip_port);
		ast_cli(a->fd, "%-15.15s%d\n", "OutgoingLimit: ", peer->outgoinglimit);
		ast_cli(a->fd, "%-15.15s%d\n", "rtptimeout: ", peer->rtptimeout);
		ast_cli(a->fd, "%-15.15s%s\n", "nat: ", peer->nat?"yes":"no");
		if (peer->rtpmaskstr[0]) {
			ast_cli(a->fd, "%-15.15s%s\n", "rtpmask: ", peer->rtpmaskstr);
		}
		if (peer->rtdrcount && peer->rtdrinterval) {
			ast_cli(a->fd, "%-15.15s%d,%d\n", "RoundTrip: ", peer->rtdrcount, peer->rtdrinterval);
		}
		ast_mutex_unlock(&peer->lock);
	} else {
		ast_cli(a->fd, "Peer %s not found\n", a->argv[3]);
		ast_cli(a->fd, "\n");
	}
	ast_mutex_unlock(&peerl.lock);

	return CLI_SUCCESS;
}

static char *handle_cli_ooh323_show_peers(struct ast_cli_entry *e, int cmd, struct ast_cli_args *a)
{
	struct ooh323_peer *prev = NULL, *peer = NULL;
   char formats[FORMAT_STRING_SIZE];
   char ip_port[30];
#define FORMAT  "%-15.15s  %-15.15s  %-23.23s  %-s\n"

	switch (cmd) {
	case CLI_INIT:
		e->command = "ooh323 show peers";
		e->usage =
			"Usage: ooh323 show peers\n"
			"		 Lists all known OOH323 peers.\n";
		return NULL;
	case CLI_GENERATE:
		return NULL;
	}

	if (a->argc != 3)
		return CLI_SHOWUSAGE;

   ast_cli(a->fd, FORMAT, "Name", "Accountcode", "ip:port", "Formats");

	ast_mutex_lock(&peerl.lock);
	peer = peerl.peers;
	while (peer) {
		ast_mutex_lock(&peer->lock);
		snprintf(ip_port, sizeof(ip_port), "%s:%d", peer->ip, peer->port);
     ast_cli(a->fd, FORMAT, peer->name, 
					peer->accountcode,
					ip_port,
                 ast_getformatname_multiple(formats,FORMAT_STRING_SIZE,peer->cap));
		prev = peer;
		peer = peer->next;
		ast_mutex_unlock(&prev->lock);

	}
	ast_mutex_unlock(&peerl.lock);
#undef FORMAT
	return CLI_SUCCESS;
}

/*! \brief Print codec list from preference to CLI/manager */
static void print_codec_to_cli(int fd, struct ast_codec_pref *pref)
{
	int x;
	struct ast_format tmpfmt;
	for (x = 0; x < 32; x++) {
		ast_codec_pref_index(pref, x, &tmpfmt);
		if (!tmpfmt.id)
			break;
		ast_cli(fd, "%s", ast_getformatname(&tmpfmt));
		ast_cli(fd, ":%d", pref->framing[x]);
		if (x < 31 && ast_codec_pref_index(pref, x + 1, &tmpfmt))
			ast_cli(fd, ",");
	}
	if (!x)
		ast_cli(fd, "none");
}

static char *handle_cli_ooh323_show_user(struct ast_cli_entry *e, int cmd, struct ast_cli_args *a)
{
	struct ooh323_user *prev = NULL, *user = NULL;

	switch (cmd) {
	case CLI_INIT:
		e->command = "ooh323 show user";
		e->usage =
			"Usage: ooh323 show user <name>\n"
			"		 List details of specific OOH323 user.\n";
		return NULL;
	case CLI_GENERATE:
		return NULL;
	}

	if (a->argc != 4)
		return CLI_SHOWUSAGE;


	ast_mutex_lock(&userl.lock);
	user = userl.users;
	while (user) {
		ast_mutex_lock(&user->lock);
		if (!strcmp(user->name, a->argv[3])) {
			break;
		} else {
			prev = user;
			user = user->next;
			ast_mutex_unlock(&prev->lock);
		}
	}

	if (user) {
		ast_cli(a->fd, "%-15.15s%s\n", "Name: ", user->name);
		ast_cli(a->fd, "%s:%s,%s\n", "FastStart/H.245 Tunneling", user->faststart?"yes":"no",
					user->h245tunneling?"yes":"no");
		ast_cli(a->fd, "%-15.15s%s", "Format Prefs: ", "(");
		print_codec_to_cli(a->fd, &user->prefs);
		ast_cli(a->fd, ")\n");
		ast_cli(a->fd, "%-15.15s", "DTMF Mode: ");
		if (user->dtmfmode & H323_DTMF_CISCO) {
			ast_cli(a->fd, "%s\n", "cisco");
			ast_cli(a->fd, "%-15.15s%d\n", "DTMF Codec: ", user->dtmfcodec);
		} else if (user->dtmfmode & H323_DTMF_RFC2833) {
			ast_cli(a->fd, "%s\n", "rfc2833");
			ast_cli(a->fd, "%-15.15s%d\n", "DTMF Codec: ", user->dtmfcodec);
		} else if (user->dtmfmode & H323_DTMF_Q931) {
			ast_cli(a->fd, "%s\n", "q931keypad");
		} else if (user->dtmfmode & H323_DTMF_H245ALPHANUMERIC) {
			ast_cli(a->fd, "%s\n", "h245alphanumeric");
		} else if (user->dtmfmode & H323_DTMF_H245SIGNAL) {
			ast_cli(a->fd, "%s\n", "h245signal");
		} else if (user->dtmfmode & H323_DTMF_INBAND && user->dtmfmode & H323_DTMF_INBANDRELAX) {
			ast_cli(a->fd, "%s\n", "inband-relaxed");
		} else if (user->dtmfmode & H323_DTMF_INBAND) {
			ast_cli(a->fd, "%s\n", "inband");
		} else {
			ast_cli(a->fd, "%s\n", "unknown");
		}
		ast_cli(a->fd,"%-15s", "T.38 Mode: ");
		if (user->t38support == T38_DISABLED) {
			ast_cli(a->fd, "%s\n", "disabled");
		} else if (user->t38support == T38_FAXGW) {
			ast_cli(a->fd, "%s\n", "faxgw/chan_sip compatible");
		}
		if (user->faxdetect == (FAXDETECT_CNG | FAXDETECT_T38)) {
			ast_cli(a->fd,"%-20s%s\n", "FAX Detect:", "Yes");
		} else if (user->faxdetect & FAXDETECT_CNG) {
			ast_cli(a->fd,"%-20s%s\n", "FAX Detect:", "Cng");
		} else if (user->faxdetect & FAXDETECT_T38) {
			ast_cli(a->fd,"%-20s%s\n", "FAX Detect:", "T.38");
		} else {
			ast_cli(a->fd,"%-20s%s\n", "FAX Detect:", "No");
		}

		ast_cli(a->fd, "%-15.15s%s\n", "AccountCode: ", user->accountcode);
		ast_cli(a->fd, "%-15.15s%s\n", "AMA flags: ", ast_cdr_flags2str(user->amaflags));
		ast_cli(a->fd, "%-15.15s%s\n", "Context: ", user->context);
		ast_cli(a->fd, "%-15.15s%d\n", "IncomingLimit: ", user->incominglimit);
		ast_cli(a->fd, "%-15.15s%d\n", "InUse: ", user->inUse);
		ast_cli(a->fd, "%-15.15s%d\n", "rtptimeout: ", user->rtptimeout);
		ast_cli(a->fd, "%-15.15s%s\n", "nat: ", user->nat?"yes":"no");
		if (user->rtpmaskstr[0]) {
			ast_cli(a->fd, "%-15.15s%s\n", "rtpmask: ", user->rtpmaskstr);
		}
		ast_mutex_unlock(&user->lock);
		if (user->rtdrcount && user->rtdrinterval) {
			ast_cli(a->fd, "%-15.15s%d,%d\n", "RoundTrip: ", user->rtdrcount, user->rtdrinterval);
		}
	} else {
		ast_cli(a->fd, "User %s not found\n", a->argv[3]);
		ast_cli(a->fd, "\n");
	}
	ast_mutex_unlock(&userl.lock);

	return CLI_SUCCESS;
}

static char *handle_cli_ooh323_show_users(struct ast_cli_entry *e, int cmd, struct ast_cli_args *a)
{
	struct ooh323_user *prev = NULL, *user = NULL;
   char formats[FORMAT_STRING_SIZE];
#define FORMAT1  "%-15.15s  %-15.15s  %-15.15s  %-s\n"

	switch (cmd) {
	case CLI_INIT:
		e->command = "ooh323 show users";
		e->usage =
			"Usage: ooh323 show users \n"
			"		 Lists all known OOH323 users.\n";
		return NULL;
	case CLI_GENERATE:
		return NULL;
	}

	if (a->argc != 3)
		return CLI_SHOWUSAGE;


   ast_cli(a->fd, FORMAT1, "Username", "Accountcode", "Context", "Formats");

	ast_mutex_lock(&userl.lock);
	user = userl.users;
   while(user)
   {
		ast_mutex_lock(&user->lock);
     		ast_cli(a->fd, FORMAT1, user->name, 
					user->accountcode, user->context,
					ast_getformatname_multiple(formats, FORMAT_STRING_SIZE, user->cap));
		prev = user;
		user = user->next;
		ast_mutex_unlock(&prev->lock);

	}
	ast_mutex_unlock(&userl.lock);
#undef FORMAT1
   return RESULT_SUCCESS;

}

static char *handle_cli_ooh323_set_debug(struct ast_cli_entry *e, int cmd, struct ast_cli_args *a)
{
	switch (cmd) {
	case CLI_INIT:
		e->command = "ooh323 set debug [off]";
		e->usage =
			"Usage: ooh323 set debug [off]\n"
			"		 Enables/Disables debugging of OOH323 channel driver\n";
		return NULL;
	case CLI_GENERATE:
		return NULL;
	}

	if (a->argc < 3 || a->argc > 4)
		return CLI_SHOWUSAGE;
	if (a->argc == 4 && strcasecmp(a->argv[3], "off"))
		return CLI_SHOWUSAGE;

	gH323Debug = (a->argc == 4) ? FALSE : TRUE;
	ast_cli(a->fd, "OOH323 Debugging %s\n", gH323Debug ? "Enabled" : "Disabled");

	return CLI_SUCCESS;
}

#if 0
static int ooh323_show_channels(int fd, int argc, char *argv[])
{
	return RESULT_SUCCESS;
}
#endif

static char *handle_cli_ooh323_show_config(struct ast_cli_entry *e, int cmd, struct ast_cli_args *a)
{
	char value[FORMAT_STRING_SIZE];
	ooAliases *pAlias = NULL, *pAliasNext = NULL;;

	switch (cmd) {
	case CLI_INIT:
		e->command = "ooh323 show config";
		e->usage =
			"Usage: ooh323 show config\n"
			"		 Shows global configuration of H.323 channel driver\n";
		return NULL;
	case CLI_GENERATE:
		return NULL;
	}

	if (a->argc != 3)
		return CLI_SHOWUSAGE;

	ast_cli(a->fd, "\nObjective Open H.323 Channel Driver's Config:\n");
	snprintf(value, sizeof(value), "%s:%d", gIP, gPort);
	ast_cli(a->fd, "%-20s%s\n", "IP:Port: ", value);
	ast_cli(a->fd, "%-20s%d-%d\n", "H.225 port range: ", ooconfig.mTCPPortStart, ooconfig.mTCPPortEnd);
	ast_cli(a->fd, "%-20s%s\n", "FastStart", gFastStart?"yes":"no");
	ast_cli(a->fd, "%-20s%s\n", "Tunneling", gTunneling?"yes":"no");
	ast_cli(a->fd, "%-20s%s\n", "CallerId", gCallerID);
	ast_cli(a->fd, "%-20s%s\n", "MediaWaitForConnect", gMediaWaitForConnect?"yes":"no");

#if (0)
		extern OOH323EndPoint gH323ep;
	ast_cli(a->fd, "%-20s%s\n", "FASTSTART",
		(OO_TESTFLAG(gH323ep.flags, OO_M_FASTSTART) != 0) ? "yes" : "no");
	ast_cli(a->fd, "%-20s%s\n", "TUNNELING",
		(OO_TESTFLAG(gH323ep.flags, OO_M_TUNNELING) != 0) ? "yes" : "no");
	ast_cli(a->fd, "%-20s%s\n", "MEDIAWAITFORCONN",
		(OO_TESTFLAG(gH323ep.flags, OO_M_MEDIAWAITFORCONN) != 0) ? "yes" : "no");
#endif

	if (gRasGkMode == RasNoGatekeeper) {
		snprintf(value, sizeof(value), "%s", "No Gatekeeper");
	} else if (gRasGkMode == RasDiscoverGatekeeper) {
		snprintf(value, sizeof(value), "%s", "Discover");
	} else {
		snprintf(value, sizeof(value), "%s", gGatekeeper);
	}
	ast_cli(a->fd,  "%-20s%s\n", "Gatekeeper:", value);
	ast_cli(a->fd,  "%-20s%s\n", "H.323 LogFile:", gLogFile);
	ast_cli(a->fd,  "%-20s%s\n", "Context:", gContext);
	ast_cli(a->fd,  "%-20s%s\n", "Capability:",
		ast_getformatname_multiple(value,FORMAT_STRING_SIZE,gCap));
	ast_cli(a->fd, "%-20s", "DTMF Mode: ");
	if (gDTMFMode & H323_DTMF_CISCO) {
		ast_cli(a->fd, "%s\n", "cisco");
		ast_cli(a->fd, "%-20.15s%d\n", "DTMF Codec: ", gDTMFCodec);
	} else if (gDTMFMode & H323_DTMF_RFC2833) {
		ast_cli(a->fd, "%s\n", "rfc2833");
		ast_cli(a->fd, "%-20.15s%d\n", "DTMF Codec: ", gDTMFCodec);
	} else if (gDTMFMode & H323_DTMF_Q931) {
		ast_cli(a->fd, "%s\n", "q931keypad");
	} else if (gDTMFMode & H323_DTMF_H245ALPHANUMERIC) {
		ast_cli(a->fd, "%s\n", "h245alphanumeric");
	} else if (gDTMFMode & H323_DTMF_H245SIGNAL) {
		ast_cli(a->fd, "%s\n", "h245signal");
	} else if (gDTMFMode & H323_DTMF_INBAND && gDTMFMode & H323_DTMF_INBANDRELAX) {
		ast_cli(a->fd, "%s\n", "inband-relaxed");
	} else if (gDTMFMode & H323_DTMF_INBAND) {
		ast_cli(a->fd, "%s\n", "inband");
	} else {
		ast_cli(a->fd, "%s\n", "unknown");
	}

	ast_cli(a->fd,"%-20s", "T.38 Mode: ");
	if (gT38Support == T38_DISABLED) {
		ast_cli(a->fd, "%s\n", "disabled");
	} else if (gT38Support == T38_FAXGW) {
		ast_cli(a->fd, "%s\n", "faxgw/chan_sip compatible");
	}
	if (gFAXdetect == (FAXDETECT_CNG | FAXDETECT_T38)) {
		ast_cli(a->fd,"%-20s%s\n", "FAX Detect:", "Yes");
	} else if (gFAXdetect & FAXDETECT_CNG) {
		ast_cli(a->fd,"%-20s%s\n", "FAX Detect:", "Cng");
	} else if (gFAXdetect & FAXDETECT_T38) {
		ast_cli(a->fd,"%-20s%s\n", "FAX Detect:", "T.38");
	} else {
		ast_cli(a->fd,"%-20s%s\n", "FAX Detect:", "No");
	}

	if (gRTDRCount && gRTDRInterval) {
		ast_cli(a->fd, "%-20.15s%d,%d\n", "RoundTrip: ", gRTDRCount, gRTDRInterval);
	}

	ast_cli(a->fd, "%-20s%ld\n", "Call counter: ", callnumber);
	ast_cli(a->fd, "%-20s%s\n", "AccountCode: ", gAccountcode);
	ast_cli(a->fd, "%-20s%s\n", "AMA flags: ", ast_cdr_flags2str(gAMAFLAGS));

	pAlias = gAliasList;
	if(pAlias) {
		ast_cli(a->fd, "%-20s\n", "Aliases: ");
	}
	while (pAlias) {
		pAliasNext = pAlias->next;
		if (pAliasNext) {
			ast_cli(a->fd,"\t%-30s\t%-30s\n",pAlias->value, pAliasNext->value);
			pAlias = pAliasNext->next;
		} else {
			ast_cli(a->fd,"\t%-30s\n",pAlias->value);
			pAlias = pAlias->next;
		}
	}
	return CLI_SUCCESS;
}

static struct ast_cli_entry cli_ooh323[] = {
	AST_CLI_DEFINE(handle_cli_ooh323_set_debug,	"Enable/Disable OOH323 debugging"),
	AST_CLI_DEFINE(handle_cli_ooh323_show_config, "Show details on global configuration of H.323 channel driver"),
	AST_CLI_DEFINE(handle_cli_ooh323_show_peer,	"Show details on specific OOH323 peer"),
	AST_CLI_DEFINE(handle_cli_ooh323_show_peers,  "Show defined OOH323 peers"),
	AST_CLI_DEFINE(handle_cli_ooh323_show_user,	"Show details on specific OOH323 user"),
	AST_CLI_DEFINE(handle_cli_ooh323_show_users,  "Show defined OOH323 users"),
        AST_CLI_DEFINE(handle_cli_ooh323_reload, "reload ooh323 config")
};

/*! \brief OOH323 Dialplan function - reads ooh323 settings */
static int function_ooh323_read(struct ast_channel *chan, const char *cmd, char *data, char *buf, size_t len)
{
	struct ooh323_pvt *p = chan->tech_pvt;

	ast_channel_lock(chan);
	if (!p) {
		ast_channel_unlock(chan);
		return -1;
	}

	if (strcmp(chan->tech->type, "OOH323")) {
		ast_log(LOG_ERROR, "This function is only supported on OOH323 channels, Channel is %s\n", chan->tech->type);
		ast_channel_unlock(chan);
		return -1;
	}

	ast_mutex_lock(&p->lock);
	if (!strcasecmp(data, "faxdetect")) {
		ast_copy_string(buf, p->faxdetect ? "1" : "0", len);
	} else if (!strcasecmp(data, "t38support")) {
		ast_copy_string(buf, p->t38support ? "1" : "0", len);
	} else if (!strcasecmp(data, "caller_h323id")) {
		ast_copy_string(buf, p->caller_h323id, len);
	} else if (!strcasecmp(data, "caller_dialeddigits")) {
		ast_copy_string(buf, p->caller_dialedDigits, len);
	} else if (!strcasecmp(data, "caller_email")) {
		ast_copy_string(buf, p->caller_email, len);
	} else if (!strcasecmp(data, "h323id_url")) {
		ast_copy_string(buf, p->caller_url, len);
	} else if (!strcasecmp(data, "callee_h323id")) {
		ast_copy_string(buf, p->callee_h323id, len);
	} else if (!strcasecmp(data, "callee_dialeddigits")) {
		ast_copy_string(buf, p->callee_dialedDigits, len);
	} else if (!strcasecmp(data, "callee_email")) {
		ast_copy_string(buf, p->callee_email, len);
	} else if (!strcasecmp(data, "callee_url")) {
		ast_copy_string(buf, p->callee_url, len);
	}
	ast_mutex_unlock(&p->lock);

	ast_channel_unlock(chan);
	return 0;
}

/*! \brief OOH323 Dialplan function - writes ooh323 settings */
static int function_ooh323_write(struct ast_channel *chan, const char *cmd, char *data, const char *value)
{
	struct ooh323_pvt *p = chan->tech_pvt;
	int res = -1;

	ast_channel_lock(chan);
	if (!p) {
		ast_channel_unlock(chan);
		return -1;
	}

	if (strcmp(chan->tech->type, "OOH323")) {
		ast_log(LOG_ERROR, "This function is only supported on OOH323 channels, Channel is %s\n", chan->tech->type);
		ast_channel_unlock(chan);
		return -1;
	}

	ast_mutex_lock(&p->lock);
	if (!strcasecmp(data, "faxdetect")) {
		if (ast_true(value)) {
			p->faxdetect = 1;
			res = 0;
		} else if (ast_false(value)) {
			p->faxdetect = 0;
			res = 0;
		} else {
			char *buf = ast_strdupa(value);
			char *word, *next = buf;
			p->faxdetect = 0;
			res = 0;
			while ((word = strsep(&next, ","))) {
				if (!strcasecmp(word, "cng")) {
					p->faxdetect |= FAXDETECT_CNG;
				} else if (!strcasecmp(word, "t38")) {
					p->faxdetect |= FAXDETECT_T38;
				} else {
					ast_log(LOG_WARNING, "Unknown faxdetect mode '%s'.\n", word);
					res = -1;
				}
			}

		}
	} else if (!strcasecmp(data, "t38support")) {
		if (ast_true(value)) {
			p->t38support = 1;
			res = 0;
		} else {
			p->t38support = 0;
			res = 0;
		}
	}
	ast_mutex_unlock(&p->lock);
	ast_channel_unlock(chan);

	return res;
}

static int load_module(void)
{
	int res;
	struct ooAliases * pNewAlias = NULL;
	struct ooh323_peer *peer = NULL;
	struct ast_format tmpfmt;
	OOH225MsgCallbacks h225Callbacks = {0, 0, 0, 0};

	OOH323CALLBACKS h323Callbacks = {
		.onNewCallCreated = onNewCallCreated,
		.onAlerting = onAlerting,
		.onProgress = onProgress,
		.onIncomingCall = NULL,
		.onOutgoingCall = onOutgoingCall,
		.onCallEstablished = onCallEstablished,
		.onCallCleared = onCallCleared,
		.openLogicalChannels = NULL,
		.onReceivedDTMF = ooh323_onReceivedDigit,
		.onModeChanged = onModeChanged
	};
	if (!(gCap = ast_format_cap_alloc())) {
		return 1; 
	}
	if (!(ooh323_tech.capabilities = ast_format_cap_alloc())) {
		return 1;
	}
	ast_format_cap_add(gCap, ast_format_set(&tmpfmt, AST_FORMAT_ULAW, 0));
	ast_format_cap_add_all(ooh323_tech.capabilities);

	myself = ast_module_info->self;

	h225Callbacks.onReceivedSetup = &ooh323_onReceivedSetup;

	userl.users = NULL;
	ast_mutex_init(&userl.lock);
	peerl.peers = NULL;
	ast_mutex_init(&peerl.lock);
 
#if 0		
	ast_register_atexit(&ast_ooh323c_exit);
#endif

	if (!(sched = ast_sched_context_create())) {
		ast_log(LOG_WARNING, "Unable to create schedule context\n");
	}
	if (!(io = io_context_create())) {
		ast_log(LOG_WARNING, "Unable to create I/O context\n");
	}


	if (!(res = reload_config(0))) {
		/* Make sure we can register our OOH323 channel type */
		if (ast_channel_register(&ooh323_tech)) {
			ast_log(LOG_ERROR, "Unable to register channel class %s\n", type);
			return 0;
		}
		ast_rtp_glue_register(&ooh323_rtp);
		ast_udptl_proto_register(&ooh323_udptl);
		ast_cli_register_multiple(cli_ooh323, sizeof(cli_ooh323) / sizeof(struct ast_cli_entry));

		 /* fire up the H.323 Endpoint */		 
		if (OO_OK != ooH323EpInitialize(OO_CALLMODE_AUDIOCALL, gLogFile)) {
         ast_log(LOG_ERROR, "Failed to initialize OOH323 endpoint-"
                            "OOH323 Disabled\n");
			return 1;
		}

		if (gIsGateway)
			ooH323EpSetAsGateway();

      		ooH323EpSetVersionInfo(t35countrycode, t35extensions, manufacturer,
									 vendor, version);
		ooH323EpDisableAutoAnswer();
		ooH323EpSetH225MsgCallbacks(h225Callbacks);
      		ooH323EpSetTraceLevel(gTRCLVL);
		ooH323EpSetLocalAddress(gIP, gPort);
		if (v6mode) {
			ast_debug(1, "OOH323 channel is in IP6 mode\n");
		}
		ooH323EpSetCallerID(gCallerID);
 
      if(ooH323EpSetTCPPortRange(ooconfig.mTCPPortStart, 
                                 ooconfig.mTCPPortEnd) == OO_FAILED) {
         ast_log(LOG_ERROR, "h225portrange: Failed to set range\n");
      }

		/* Set aliases if any */
		for (pNewAlias = gAliasList; pNewAlias; pNewAlias = pNewAlias->next) {
			switch (pNewAlias->type) {
			case T_H225AliasAddress_h323_ID:
				ooH323EpAddAliasH323ID(pNewAlias->value);
				break;
			case T_H225AliasAddress_dialedDigits:	
				ooH323EpAddAliasDialedDigits(pNewAlias->value);
				break;
			case T_H225AliasAddress_email_ID:	
				ooH323EpAddAliasEmailID(pNewAlias->value);
				break;
         default:
            ;
			}
		}

		ast_mutex_lock(&peerl.lock);
		peer = peerl.peers;
		while (peer) {
         if(peer->h323id) ooH323EpAddAliasH323ID(peer->h323id);
         if(peer->email)  ooH323EpAddAliasEmailID(peer->email);
         if(peer->e164)   ooH323EpAddAliasDialedDigits(peer->e164);
         if(peer->url)    ooH323EpAddAliasURLID(peer->url);
			peer = peer->next;
		}
		ast_mutex_unlock(&peerl.lock);
	

		if (gMediaWaitForConnect)
			ooH323EpEnableMediaWaitForConnect();
		else 
			ooH323EpDisableMediaWaitForConnect();

		/* Fast start and tunneling options */
		if (gFastStart)
			ooH323EpEnableFastStart();
		else
			ooH323EpDisableFastStart();

		if (!gTunneling)
			ooH323EpDisableH245Tunneling();

		if (gBeMaster)
			ooH323EpTryBeMaster(1);

      		ooH323EpEnableManualRingback();

		/* Gatekeeper */
		if (gRasGkMode == RasUseSpecificGatekeeper)
			ooGkClientInit(gRasGkMode, gGatekeeper, 0);
		else if (gRasGkMode == RasDiscoverGatekeeper)
			ooGkClientInit(gRasGkMode, 0, 0);

		/* Register callbacks */
		ooH323EpSetH323Callbacks(h323Callbacks);

		/* Add endpoint capabilities */
		if (ooh323c_set_capability(&gPrefs, gCap, gDTMFMode, gDTMFCodec) < 0) {
			ast_log(LOG_ERROR, "Capabilities failure for OOH323. OOH323 Disabled.\n");
			return 1;
		}
  
		/* Create H.323 listener */
		if (ooCreateH323Listener() != OO_OK) {
         ast_log(LOG_ERROR, "OOH323 Listener Creation failure. "
                            "OOH323 DISABLED\n");
		
			ooH323EpDestroy();
			return 1;
		}

		if (ooh323c_start_stack_thread() < 0) {
         ast_log(LOG_ERROR, "Failed to start OOH323 stack thread. "
                            "OOH323 DISABLED\n");
			ooH323EpDestroy();
			return 1;
		}
		/* And start the monitor for the first time */
		restart_monitor();
	}

	return 0;
}


static void *do_monitor(void *data)
{
	int res;
	int reloading;
	struct ooh323_pvt *h323 = NULL;
	time_t t;

	for (;;) {
		struct ooh323_pvt *h323_next;
		/* Check for a reload request */
		ast_mutex_lock(&h323_reload_lock);
		reloading = h323_reloading;
		h323_reloading = 0;
		ast_mutex_unlock(&h323_reload_lock);
		if (reloading) {
			ast_verb(1, "Reloading H.323\n");
			ooh323_do_reload();
		}

		/* Check for interfaces needing to be killed */
		ast_mutex_lock(&iflock);
		time(&t);
		h323 = iflist;
		while (h323) {
			h323_next = h323->next;

			/* TODO: Need to add rtptimeout keepalive support */
			if (ast_test_flag(h323, H323_NEEDDESTROY)) {
				ooh323_destroy (h323);
         } /* else if (ast_test_flag(h323, H323_NEEDSTART) && h323->owner) {
	  ast_channel_lock(h323->owner);
          if (ast_pbx_start(h323->owner)) {
            ast_log(LOG_WARNING, "Unable to start PBX on %s\n", h323->owner->name);
            ast_channel_unlock(h323->owner);
            ast_hangup(h323->owner);
          }
          ast_channel_unlock(h323->owner);
	  ast_clear_flag(h323, H323_NEEDSTART);
	 } */
			h323 = h323_next;
		}
		ast_mutex_unlock(&iflock);
		pthread_testcancel();

		/* Wait for sched or io */
		res = ast_sched_wait(sched);
		if ((res < 0) || (res > 1000)) {
			res = 1000;
		}
		res = ast_io_wait(io, res);
		pthread_testcancel();
		ast_mutex_lock(&monlock);
		if (res >= 0) {
			ast_sched_runq(sched);
		}
		ast_mutex_unlock(&monlock);
	}
	/* Never reached */
	return NULL;
}

int restart_monitor(void)
{
	pthread_attr_t attr;

	/* If we're supposed to be stopped -- stay stopped */
	if (monitor_thread == AST_PTHREADT_STOP)
		return 0;
	if (ast_mutex_lock(&monlock)) {
		ast_log(LOG_WARNING, "Unable to lock monitor\n");
		return -1;
	}
	if (monitor_thread == pthread_self()) {
		ast_mutex_unlock(&monlock);
		ast_log(LOG_WARNING, "Cannot kill myself\n");
		return -1;
	}
	if (monitor_thread != AST_PTHREADT_NULL) {
		/* Wake up the thread */
		pthread_kill(monitor_thread, SIGURG);
	} else {
		pthread_attr_init(&attr);
		pthread_attr_setdetachstate(&attr, PTHREAD_CREATE_DETACHED);
		/* Start a new monitor */
		if (ast_pthread_create(&monitor_thread, &attr, do_monitor, NULL) < 0) {
			ast_mutex_unlock(&monlock);
			ast_log(LOG_ERROR, "Unable to start monitor thread.\n");
			return -1;
		}
	}
	ast_mutex_unlock(&monlock);
	return 0;
}



int ooh323_destroy(struct ooh323_pvt *p)
{
	/* NOTE: Assumes iflock already acquired */
	struct ooh323_pvt *prev = NULL, *cur = NULL;
	struct ooh323_user *user = NULL;

	if (gH323Debug) {
		ast_verb(0, "---   ooh323_destroy \n");

		if (p)
			ast_verb(0, " Destroying %s\n", p->username);
	}

	cur = iflist;
	while (cur) {
		if (cur == p) { break; }
		prev = cur;
		cur = cur->next;
	}

	if (cur) {
		ast_mutex_lock(&cur->lock);
		if (prev)
			prev->next = cur->next;
		else
			iflist = cur->next;

		if (cur->callToken) {
	 		if (gH323Debug) 
				ast_verb(0, " Destroying %s\n", cur->callToken);
			ast_free(cur->callToken);
			cur->callToken = 0;
		}

		if (cur->username) {
			free(cur->username);
			cur->username = 0;
		}

		if (cur->host) {
			free(cur->host);
			cur->host = 0;
		}

		if (cur->callerid_name) {
			free(cur->callerid_name);
			cur->callerid_name = 0;
		}
		
		if (cur->callerid_num) {
			free(cur->callerid_num);
			cur->callerid_num = 0;
		}

		if (cur->rtp) {
			ast_rtp_instance_destroy(cur->rtp);
			cur->rtp = NULL;
		}

		if (cur->udptl) {
			ast_udptl_destroy(cur->udptl);
			cur->udptl = NULL;
		}
	
		/* Unlink us from the owner if we have one */
		if (cur->owner) {
         		while(ast_channel_trylock(cur->owner)) {
            			ast_debug(1, "Failed to grab lock, trying again\n");
				DEADLOCK_AVOIDANCE(&cur->lock);
         		}           
			ast_debug(1, "Detaching from %s\n", ast_channel_name(cur->owner));
			cur->owner->tech_pvt = NULL;
			ast_channel_unlock(cur->owner);
			cur->owner = NULL;
			ast_module_unref(myself);
		}
  
		if (cur->vad) {
			ast_dsp_free(cur->vad);
			cur->vad = NULL;
		}

/* decrement user/peer count */

      if(!ast_test_flag(cur, H323_OUTGOING)) {
	 if (cur->neighbor.user) {
	  user = find_user(p->callerid_name, cur->neighbor.user);
	  if(user && user->inUse > 0) {
	  	ast_mutex_lock(&user->lock);
	  	user->inUse--;
	  	ast_mutex_unlock(&user->lock);
	  }
	  free(cur->neighbor.user);
	 }
      } else {
/* outgoing limit decrement here !!! */
      }

		ast_mutex_unlock(&cur->lock);
		ast_mutex_destroy(&cur->lock);
		cur->cap = ast_format_cap_destroy(cur->cap);
		ast_free(cur);
	}

	if (gH323Debug)
		ast_verb(0, "+++   ooh323_destroy\n");

	return 0;
}

int delete_peers()
{
	struct ooh323_peer *cur = NULL, *prev = NULL;
	ast_mutex_lock(&peerl.lock);
	cur = peerl.peers;
	while (cur) {
		prev = cur;
		cur = cur->next;

		ast_mutex_destroy(&prev->lock);
      if(prev->h323id)   free(prev->h323id);
      if(prev->email)    free(prev->email);
      if(prev->url)      free(prev->url);
      if(prev->e164)     free(prev->e164);
      if(prev->rtpmask) {
		ast_mutex_lock(&prev->rtpmask->lock);
		prev->rtpmask->inuse--;
		ast_mutex_unlock(&prev->rtpmask->lock);
	 	if (prev->rtpmask->inuse == 0) {
	  		regfree(&prev->rtpmask->regex);
			ast_mutex_destroy(&prev->rtpmask->lock);
	  		free(prev->rtpmask);
      		}
      }
		free(prev);

		if (cur == peerl.peers) {
			break;
		}
	}
	peerl.peers = NULL;
	ast_mutex_unlock(&peerl.lock);
	return 0;
}

int delete_users()
{
	struct ooh323_user *cur = NULL, *prev = NULL;
	ast_mutex_lock(&userl.lock);
	cur = userl.users;
	while (cur) {
		prev = cur;
		cur = cur->next;
		ast_mutex_destroy(&prev->lock);

      		if(prev->rtpmask) {
			ast_mutex_lock(&prev->rtpmask->lock);
			prev->rtpmask->inuse--;
			ast_mutex_unlock(&prev->rtpmask->lock);
	 		if (prev->rtpmask->inuse == 0) {
	  			regfree(&prev->rtpmask->regex);
				ast_mutex_destroy(&prev->rtpmask->lock);
	  			free(prev->rtpmask);
      			}
      		}
		prev->cap = ast_format_cap_destroy(prev->cap);
		free(prev);
		if (cur == userl.users) {
			break;
		}
	}
	userl.users = NULL;
	ast_mutex_unlock(&userl.lock);
	return 0;
}

static int unload_module(void)
{
	struct ooh323_pvt *p;
	struct ooAliases *cur = NULL, *prev = NULL;

	if (gH323Debug) {
		ast_verb(0, "--- ooh323  unload_module \n");
	}
	/* First, take us out of the channel loop */
	ast_cli_unregister_multiple(cli_ooh323, sizeof(cli_ooh323) / sizeof(struct ast_cli_entry));
	ast_rtp_glue_unregister(&ooh323_rtp);
	ast_udptl_proto_unregister(&ooh323_udptl);
	ast_channel_unregister(&ooh323_tech);
#if 0
	ast_unregister_atexit(&ast_ooh323c_exit);
#endif

	if (gH323Debug) {
		ast_verb(0, "  unload_module - hanging up all interfaces\n");
	}
	if (!ast_mutex_lock(&iflock)) {
		/* Hangup all interfaces if they have an owner */
		p = iflist;
		while (p) {
			if (p->owner) {
				ast_softhangup(p->owner, AST_SOFTHANGUP_APPUNLOAD);
			}
			p = p->next;
		}
		iflist = NULL;
		ast_mutex_unlock(&iflock);
	} else {
		ast_log(LOG_WARNING, "Unable to lock the interface list\n");
		return -1;
	}


	if (gH323Debug) {
		ast_verb(0, "  unload_module - stopping monitor thread\n");
	}  
	if (monitor_thread != AST_PTHREADT_NULL) {
		if (!ast_mutex_lock(&monlock)) {
			if (monitor_thread && (monitor_thread != AST_PTHREADT_STOP)) {
				pthread_cancel(monitor_thread);
				pthread_kill(monitor_thread, SIGURG);
				pthread_join(monitor_thread, NULL);
			}
			monitor_thread = AST_PTHREADT_STOP;
			ast_mutex_unlock(&monlock);
		} else {
			ast_log(LOG_WARNING, "Unable to lock the monitor\n");
			return -1;
		}
	}


	if (gH323Debug) {
		ast_verb(0, "   unload_module - stopping stack thread\n");
	}
	ooh323c_stop_stack_thread();


	if (gH323Debug) {
		ast_verb(0, "   unload_module - freeing up memory used by interfaces\n");
	}
	if (!ast_mutex_lock(&iflock)) {
		struct ooh323_pvt *pl;

		/* Destroy all the interfaces and free their memory */
		p = iflist;
		while (p) {
			pl = p;
			p = p->next;
			/* Free associated memory */
			ooh323_destroy(pl);
		}
		iflist = NULL;
		ast_mutex_unlock(&iflock);
	} else {
		ast_log(LOG_WARNING, "Unable to lock the interface list\n");
		return -1;
	}
 

	if (gH323Debug) {
		ast_verb(0, "  unload_module - deleting users\n");
	}
	delete_users();


	if (gH323Debug) {
		ast_verb(0, "  unload_module - deleting peers\n");
	}
	delete_peers();


	if (gH323Debug) {
		ast_verb(0, "  unload_module - Freeing up alias list\n");
	}
	cur = gAliasList;
	while (cur) {
	  prev = cur;
	  cur = cur->next;
	  free(prev->value);
	  free(prev);
	}
	gAliasList = NULL;


	if (gH323Debug) {
		ast_verb(0, "	unload_module- destroying OOH323 endpoint \n");
	}
	ooH323EpDestroy();

	if (gH323Debug) {
		ast_verb(0, "+++ ooh323  unload_module \n");
	}

	gCap = ast_format_cap_destroy(gCap);
	ooh323_tech.capabilities = ast_format_cap_destroy(ooh323_tech.capabilities);
	return 0;
}



static enum ast_rtp_glue_result ooh323_get_rtp_peer(struct ast_channel *chan, struct ast_rtp_instance **rtp)
{
	struct ooh323_pvt *p = NULL;
	enum ast_rtp_glue_result res = AST_RTP_GLUE_RESULT_LOCAL;

	if (!(p = (struct ooh323_pvt *) chan->tech_pvt))
		return AST_RTP_GLUE_RESULT_FORBID;

	if (!(p->rtp)) {
		return AST_RTP_GLUE_RESULT_FORBID;
	}

	*rtp = p->rtp ? ao2_ref(p->rtp, +1), p->rtp : NULL;

	res = AST_RTP_GLUE_RESULT_LOCAL;

	if (ast_test_flag(&global_jbconf, AST_JB_FORCED)) {
		res = AST_RTP_GLUE_RESULT_FORBID;
	}

	return res;
}

static enum ast_rtp_glue_result ooh323_get_vrtp_peer(struct ast_channel *chan, struct ast_rtp_instance **rtp)
{
	struct ooh323_pvt *p = NULL;
	enum ast_rtp_glue_result res = AST_RTP_GLUE_RESULT_LOCAL;

	if (!(p = (struct ooh323_pvt *) chan->tech_pvt))
		return AST_RTP_GLUE_RESULT_FORBID;

	if (!(p->rtp)) {
		return AST_RTP_GLUE_RESULT_FORBID;
	}

	*rtp = p->vrtp ? ao2_ref(p->vrtp, +1), p->vrtp : NULL;
	res = AST_RTP_GLUE_RESULT_LOCAL;

	return res;
}


int ooh323_update_capPrefsOrderForCall
	(ooCallData *call, struct ast_codec_pref *prefs)
{
	int i = 0;
	struct ast_format tmpfmt;

	ast_codec_pref_index(prefs, i, &tmpfmt);

	ooResetCapPrefs(call);
	while (tmpfmt.id) {
		ooAppendCapToCapPrefs(call, ooh323_convertAsteriskCapToH323Cap(&tmpfmt));
		ast_codec_pref_index(prefs, ++i, &tmpfmt);
	}

	return 0;
}


int ooh323_convertAsteriskCapToH323Cap(struct ast_format *format)
{
	switch (format->id) {
	case AST_FORMAT_ULAW:
		return OO_G711ULAW64K;
	case AST_FORMAT_ALAW:
		return OO_G711ALAW64K;
	case AST_FORMAT_GSM:
		return OO_GSMFULLRATE;

#ifdef AST_FORMAT_AMRNB
	case AST_FORMAT_AMRNB:
		return OO_AMRNB;
#endif
#ifdef AST_FORMAT_SPEEX
	case AST_FORMAT_SPEEX:
		return OO_SPEEX;
#endif

	case AST_FORMAT_G729A:
		return OO_G729A;
	case AST_FORMAT_G726:
		return OO_G726;
	case AST_FORMAT_G726_AAL2:
		return OO_G726AAL2;
	case AST_FORMAT_G723_1:
		return OO_G7231;
	case AST_FORMAT_H263:
		return OO_H263VIDEO;
	default:
		ast_log(LOG_NOTICE, "Don't know how to deal with mode %s\n", ast_getformatname(format));
		return -1;
	}
}

static int ooh323_set_rtp_peer(struct ast_channel *chan, struct ast_rtp_instance *rtp,
	 struct ast_rtp_instance *vrtp, struct ast_rtp_instance *trtp, const struct ast_format_cap *cap, int nat_active)
{
	/* XXX Deal with Video */
	struct ooh323_pvt *p;
	struct ast_sockaddr tmp;
	int mode;

	if (gH323Debug)
		ast_verb(0, "---   ooh323_set_peer - %s\n", ast_channel_name(chan));

	if (!rtp) {
		return 0;
	}

	mode = ooh323_convertAsteriskCapToH323Cap(&chan->writeformat); 
	p = (struct ooh323_pvt *) chan->tech_pvt;
	if (!p) {
		ast_log(LOG_ERROR, "No Private Structure, this is bad\n");
		return -1;
	}
	ast_rtp_instance_get_remote_address(rtp, &tmp);
	ast_rtp_instance_get_local_address(rtp, &tmp);
	return 0;

/* 	May 20101003 */
/*	What we should to do here? */


}




int configure_local_rtp(struct ooh323_pvt *p, ooCallData *call)
{
	char lhost[INET6_ADDRSTRLEN], *lport=NULL;
	struct ast_sockaddr tmp;
	ooMediaInfo mediaInfo;
	int x;
	struct ast_format tmpfmt;

	ast_format_clear(&tmpfmt);

	if (gH323Debug)
		ast_verb(0, "---   configure_local_rtp\n");


	if (ast_parse_arg(call->localIP, PARSE_ADDR, &tmp)) {
		ast_sockaddr_copy(&tmp, &bindaddr);
	}
	if (!(p->rtp = ast_rtp_instance_new("asterisk", sched, &tmp, NULL))) {
		ast_log(LOG_WARNING, "Unable to create RTP session: %s\n",
			strerror(errno));
		return 0;
	}

	ast_rtp_instance_set_qos(p->rtp, gTOS, 0, "ooh323-rtp");

	if (!(p->udptl = ast_udptl_new_with_bindaddr(sched, io, 0, &tmp))) {
		ast_log(LOG_WARNING, "Unable to create UDPTL session: %s\n",
			strerror(errno));
		return 0;
	}
	ast_udptl_set_far_max_datagram(p->udptl, 144);

	if (p->owner) {
		while (p->owner && ast_channel_trylock(p->owner)) {
			ast_debug(1,"Failed to grab lock, trying again\n");
			DEADLOCK_AVOIDANCE(&p->lock);
		}
		if (!p->owner) {
			ast_mutex_unlock(&p->lock);
			ast_log(LOG_ERROR, "Channel has no owner\n");
			return 0;
		}
	} else {
		ast_log(LOG_ERROR, "Channel has no owner\n");
		return 0;
	}

	ast_channel_set_fd(p->owner, 0, ast_rtp_instance_fd(p->rtp, 0));
	ast_channel_set_fd(p->owner, 1, ast_rtp_instance_fd(p->rtp, 1));
	ast_channel_set_fd(p->owner, 5, ast_udptl_fd(p->udptl));

	ast_channel_unlock(p->owner);

	if (p->rtp) {
		ast_rtp_codecs_packetization_set(ast_rtp_instance_get_codecs(p->rtp), p->rtp, &p->prefs);
		if (p->nat) {
			ast_rtp_instance_set_prop(p->rtp, AST_RTP_PROPERTY_NAT, 1);
		}
		if (p->dtmfmode & H323_DTMF_RFC2833 && p->dtmfcodec) {
			ast_rtp_instance_set_prop(p->rtp, AST_RTP_PROPERTY_DTMF, 1);
			ast_rtp_codecs_payloads_set_rtpmap_type(ast_rtp_instance_get_codecs(p->rtp),
				 p->rtp, p->dtmfcodec, "audio", "telephone-event", 0);
		}
		if (p->dtmfmode & H323_DTMF_CISCO && p->dtmfcodec) {
			ast_rtp_instance_set_prop(p->rtp, AST_RTP_PROPERTY_DTMF, 1);
			ast_rtp_codecs_payloads_set_rtpmap_type(ast_rtp_instance_get_codecs(p->rtp),
				 p->rtp, p->dtmfcodec, "audio", "cisco-telephone-event", 0);
		}
		/* figure out our local RTP port and tell the H.323 stack about it*/
		ast_rtp_instance_get_local_address(p->rtp, &tmp);
		strncpy(lhost, ast_sockaddr_stringify_addr(&tmp), sizeof(lhost));
		lport = ast_sockaddr_stringify_port(&tmp);

		if (p->rtptimeout) {
			ast_rtp_instance_set_timeout(p->rtp, p->rtptimeout);
		}
		ast_rtp_instance_set_prop(p->rtp, AST_RTP_PROPERTY_RTCP, 1);
		
	}

	if (p->rtdrcount) {
		if (gH323Debug)
			ast_verb(0, "Setup RTDR info: %d, %d\n", p->rtdrinterval, p->rtdrcount);
		call->rtdrInterval = p->rtdrinterval;
		call->rtdrCount = p->rtdrcount;
	}


	ast_copy_string(mediaInfo.lMediaIP, lhost, sizeof(mediaInfo.lMediaIP));
	mediaInfo.lMediaPort = atoi(lport);
	mediaInfo.lMediaCntrlPort = mediaInfo.lMediaPort +1;
	for (x = 0; ast_codec_pref_index(&p->prefs, x, &tmpfmt); x++) {
		strcpy(mediaInfo.dir, "transmit");
		mediaInfo.cap = ooh323_convertAsteriskCapToH323Cap(&tmpfmt);
		ooAddMediaInfo(call, mediaInfo);
		strcpy(mediaInfo.dir, "receive");
		ooAddMediaInfo(call, mediaInfo);
		if (mediaInfo.cap == OO_G729A) {
			strcpy(mediaInfo.dir, "transmit");
			mediaInfo.cap = OO_G729;
			ooAddMediaInfo(call, mediaInfo);
			strcpy(mediaInfo.dir, "receive");
			ooAddMediaInfo(call, mediaInfo);

			strcpy(mediaInfo.dir, "transmit");
			mediaInfo.cap = OO_G729B;
			ooAddMediaInfo(call, mediaInfo);
			strcpy(mediaInfo.dir, "receive");
			ooAddMediaInfo(call, mediaInfo);
		}
	}

	if (p->udptl) {
		ast_udptl_get_us(p->udptl, &tmp);
		strncpy(lhost, ast_sockaddr_stringify_addr(&tmp), sizeof(lhost));
		lport = ast_sockaddr_stringify_port(&tmp);
		ast_copy_string(mediaInfo.lMediaIP, lhost, sizeof(mediaInfo.lMediaIP));
		mediaInfo.lMediaPort = atoi(lport);
		mediaInfo.lMediaCntrlPort = mediaInfo.lMediaPort +1;
		mediaInfo.cap = OO_T38;
		strcpy(mediaInfo.dir, "transmit");
		ooAddMediaInfo(call, mediaInfo);
		strcpy(mediaInfo.dir, "receive");
		ooAddMediaInfo(call, mediaInfo);
	}

	if (gH323Debug)
		ast_verb(0, "+++   configure_local_rtp\n");

	return 1;
}

void setup_rtp_connection(ooCallData *call, const char *remoteIp, 
								  int remotePort)
{
	struct ooh323_pvt *p = NULL;
	struct ast_sockaddr tmp;

	if (gH323Debug)
		ast_verb(0, "---   setup_rtp_connection %s:%d\n", remoteIp, remotePort);

	/* Find the call or allocate a private structure if call not found */
	p = find_call(call); 

	if (!p) {
		ast_log(LOG_ERROR, "Something is wrong: rtp\n");
		return;
	}

	ast_parse_arg(remoteIp, PARSE_ADDR, &tmp);
	ast_sockaddr_set_port(&tmp, remotePort);
	ast_rtp_instance_set_remote_address(p->rtp, &tmp);

	if (p->writeformat.id == AST_FORMAT_G726_AAL2) 
                ast_rtp_codecs_payloads_set_rtpmap_type(ast_rtp_instance_get_codecs(p->rtp), p->rtp, 2,
							"audio", "G726-32", AST_RTP_OPT_G726_NONSTANDARD);

	if(gH323Debug)
		ast_verb(0, "+++   setup_rtp_connection\n");

	return;
}

void close_rtp_connection(ooCallData *call)
{
	struct ooh323_pvt *p = NULL;

   if(gH323Debug)
		ast_verb(0, "---   close_rtp_connection\n");

	p = find_call(call);
	if (!p) {
      ast_log(LOG_ERROR, "Couldn't find matching call to close rtp "
                         "connection\n");
		return;
	}
	ast_mutex_lock(&p->lock);
	if (p->rtp) {
		ast_rtp_instance_stop(p->rtp);
	}
	ast_mutex_unlock(&p->lock);

   if(gH323Debug)
		ast_verb(0, "+++   close_rtp_connection\n");

	return;
}

/*
 udptl handling functions
 */

static struct ast_udptl *ooh323_get_udptl_peer(struct ast_channel *chan)
{
	struct ooh323_pvt *p;
	struct ast_udptl *udptl = NULL;

	p = chan->tech_pvt;
	if (!p)
		return NULL;

	ast_mutex_lock(&p->lock);
	if (p->udptl)
		udptl = p->udptl;
	ast_mutex_unlock(&p->lock);
	return udptl;
}

static int ooh323_set_udptl_peer(struct ast_channel *chan, struct ast_udptl *udptl)
{
	struct ooh323_pvt *p;

	p = chan->tech_pvt;
	if (!p)
		return -1;
	ast_mutex_lock(&p->lock);

	if (udptl) {
		ast_udptl_get_peer(udptl, &p->udptlredirip);
	} else
		memset(&p->udptlredirip, 0, sizeof(p->udptlredirip));

	ast_mutex_unlock(&p->lock);
	/* free(callToken); */
	return 0;
}

void setup_udptl_connection(ooCallData *call, const char *remoteIp, 
								  int remotePort)
{
	struct ooh323_pvt *p = NULL;
	struct ast_sockaddr them;

	if (gH323Debug)
		ast_verb(0, "---   setup_udptl_connection\n");

	/* Find the call or allocate a private structure if call not found */
	p = find_call(call); 

	if (!p) {
		ast_log(LOG_ERROR, "Something is wrong: rtp\n");
		return;
	}

	ast_mutex_lock(&p->lock);
	if (p->owner) {
		while (p->owner && ast_channel_trylock(p->owner)) {
			ast_debug(1, "Failed to grab lock, trying again\n");
			DEADLOCK_AVOIDANCE(&p->lock);
		}
		if (!p->owner) {
			ast_mutex_unlock(&p->lock);
			ast_log(LOG_ERROR, "Channel has no owner\n");
			return;
		}
	} else {
		ast_mutex_unlock(&p->lock);
		ast_log(LOG_ERROR, "Channel has no owner\n");
		return;
	}

	ast_parse_arg(remoteIp, PARSE_ADDR, &them);
	ast_sockaddr_set_port(&them, remotePort);

	ast_udptl_set_peer(p->udptl, &them);
	ast_udptl_set_tag(p->udptl, "%s", ast_channel_name(p->owner));
	p->t38_tx_enable = 1;
	p->lastTxT38 = time(NULL);
	if (p->t38support == T38_ENABLED) {
		struct ast_control_t38_parameters parameters = { .request_response = 0 };
		parameters.request_response = AST_T38_NEGOTIATED;
		parameters.max_ifp = ast_udptl_get_far_max_ifp(p->udptl);
		parameters.rate = AST_T38_RATE_14400;
		ast_queue_control_data(p->owner, AST_CONTROL_T38_PARAMETERS, &parameters, sizeof(parameters));
	}
	if (gH323Debug)
		ast_debug(1, "Receiving UDPTL  %s:%s\n", ast_sockaddr_stringify_host(&them),
							ast_sockaddr_stringify_port(&them));

	ast_channel_unlock(p->owner);
	ast_mutex_unlock(&p->lock);

	if(gH323Debug)
		ast_verb(0, "+++   setup_udptl_connection\n");

	return;
}

void close_udptl_connection(ooCallData *call)
{
	struct ooh323_pvt *p = NULL;

   	if(gH323Debug)
		ast_verb(0, "---   close_udptl_connection\n");

	p = find_call(call);
	if (!p) {
      		ast_log(LOG_ERROR, "Couldn't find matching call to close udptl "
                         "connection\n");
		return;
	}
	ast_mutex_lock(&p->lock);
	if (p->owner) {
		while (p->owner && ast_channel_trylock(p->owner)) {
			ast_debug(1, "Failed to grab lock, trying again\n");
			DEADLOCK_AVOIDANCE(&p->lock);
		}
		if (!p->owner) {
			ast_mutex_unlock(&p->lock);
			ast_log(LOG_ERROR, "Channel has no owner\n");
			return;
		}
	} else {
		ast_mutex_unlock(&p->lock);
		ast_log(LOG_ERROR, "Channel has no owner\n");
		return;
	}

	p->t38_tx_enable = 0;
	if (p->t38support == T38_ENABLED) {
		struct ast_control_t38_parameters parameters = { .request_response = 0 };
		parameters.request_response = AST_T38_TERMINATED;
		ast_queue_control_data(p->owner, AST_CONTROL_T38_PARAMETERS, &parameters, sizeof(parameters));
	}

	ast_channel_unlock(p->owner);
	ast_mutex_unlock(&p->lock);

   	if(gH323Debug)
		ast_verb(0, "+++   close_udptl_connection\n");

	return;
}

/* end of udptl handling */

int update_our_aliases(ooCallData *call, struct ooh323_pvt *p)
{
	int updated = -1;
	ooAliases *psAlias = NULL;
	
	if (!call->ourAliases)
		return updated;
	for (psAlias = call->ourAliases; psAlias; psAlias = psAlias->next) {
		if (psAlias->type == T_H225AliasAddress_h323_ID) {
			ast_copy_string(p->callee_h323id, psAlias->value, sizeof(p->callee_h323id));
			updated = 1;
		}
		if (psAlias->type == T_H225AliasAddress_dialedDigits) {
         ast_copy_string(p->callee_dialedDigits, psAlias->value, 
                                        sizeof(p->callee_dialedDigits));
			updated = 1;
		}
		if (psAlias->type == T_H225AliasAddress_url_ID) {
			ast_copy_string(p->callee_url, psAlias->value, sizeof(p->callee_url));
			updated = 1;
		}
		if (psAlias->type == T_H225AliasAddress_email_ID) {
			ast_copy_string(p->callee_email, psAlias->value, sizeof(p->callee_email));
			updated = 1;
		}
	}
	return updated;
}

struct ast_frame *ooh323_rtp_read(struct ast_channel *ast, struct ooh323_pvt *p)
{
	/* Retrieve audio/etc from channel.  Assumes p->lock is already held. */
	struct ast_frame *f;
	struct ast_frame *dfr = NULL;
	static struct ast_frame null_frame = { AST_FRAME_NULL, };
	switch (ast->fdno) {
	case 0:
		f = ast_rtp_instance_read(p->rtp, 0);	/* RTP Audio */
		break;
	case 1:
		f = ast_rtp_instance_read(p->rtp, 1);	/* RTCP Control Channel */
		break;
	case 2:
		f = ast_rtp_instance_read(p->vrtp, 0);	/* RTP Video */
		break;
	case 3:
		f = ast_rtp_instance_read(p->vrtp, 1);	/* RTCP Control Channel for video */
		break;
	case 5:
		f = ast_udptl_read(p->udptl);		/* UDPTL t.38 data */
		if (gH323Debug) {
			 ast_debug(1, "Got UDPTL %d/%d len %d for %s\n",
				f->frametype, f->subclass.integer, f->datalen, ast_channel_name(ast));
		}
		break;

	default:
		f = &null_frame;
	}

	if (f && p->owner && !p->faxmode && (f->frametype == AST_FRAME_VOICE)) {
		/* We already hold the channel lock */
		if (!(ast_format_cap_iscompatible(p->owner->nativeformats, &f->subclass.format))) {
			ast_debug(1, "Oooh, voice format changed to %s\n", ast_getformatname(&f->subclass.format));
			ast_format_cap_set(p->owner->nativeformats, &f->subclass.format);
			ast_set_read_format(p->owner, &p->owner->readformat);
			ast_set_write_format(p->owner, &p->owner->writeformat);
		}
		if (((p->dtmfmode & H323_DTMF_INBAND) || (p->faxdetect & FAXDETECT_CNG)) && p->vad &&
		    (f->subclass.format.id == AST_FORMAT_SLINEAR || f->subclass.format.id == AST_FORMAT_ALAW ||
		     f->subclass.format.id == AST_FORMAT_ULAW)) {
			dfr = ast_frdup(f);
			dfr = ast_dsp_process(p->owner, p->vad, dfr);
		}
	} else {
		return f;
	}

	/* process INBAND DTMF*/
	if (dfr && (dfr->frametype == AST_FRAME_DTMF) && ((dfr->subclass.integer == 'f') || (dfr->subclass.integer == 'e'))) {
		ast_debug(1, "* Detected FAX Tone %s\n", (dfr->subclass.integer == 'e') ? "CED" : "CNG");
		/* Switch to T.38 ON CED*/
		if (!p->faxmode && !p->chmodepend && (dfr->subclass.integer == 'e') && (p->t38support != T38_DISABLED)) {
			if (gH323Debug)
				ast_verb(0, "request to change %s to t.38 because fax ced\n", p->callToken);
			p->chmodepend = 1;
			p->faxdetected = 1;
			ooRequestChangeMode(p->callToken, 1);
		} else if ((dfr->subclass.integer == 'f') && !p->faxdetected) {
			const char *target_context = S_OR(p->owner->macrocontext, p->owner->context);
			if ((strcmp(p->owner->exten, "fax")) &&
			    (ast_exists_extension(p->owner, target_context, "fax", 1,
		            S_COR(p->owner->caller.id.number.valid, p->owner->caller.id.number.str, NULL)))) {
				ast_verb(2, "Redirecting '%s' to fax extension due to CNG detection\n", ast_channel_name(p->owner));
				pbx_builtin_setvar_helper(p->owner, "FAXEXTEN", p->owner->exten);
				if (ast_async_goto(p->owner, target_context, "fax", 1)) {
					ast_log(LOG_NOTICE, "Failed to async goto '%s' into fax of '%s'\n", ast_channel_name(p->owner),target_context);
				}
				p->faxdetected = 1;
				if (dfr) {
					ast_frfree(dfr);
				}
				return &ast_null_frame;
			}
		}
	} else if (dfr && dfr->frametype == AST_FRAME_DTMF) {
		ast_debug(1, "* Detected inband DTMF '%c'\n", f->subclass.integer);
		ast_frfree(f);
		return dfr;
	}

	if (dfr) {
		ast_frfree(dfr);
	}
	return f;
}

void onModeChanged(ooCallData *call, int t38mode) {
        struct ooh323_pvt *p;

	p = find_call(call);
	if (!p) {
		ast_log(LOG_ERROR, "No matching call found for %s\n", call->callToken);
		return;
	}

	ast_mutex_lock(&p->lock);

	if (gH323Debug)
       		ast_debug(1, "change mode to %d for %s\n", t38mode, call->callToken);

	if (t38mode == p->faxmode) {
		if (gH323Debug)
			ast_debug(1, "mode for %s is already %d\n", call->callToken,
					t38mode);
		p->chmodepend = 0;
		ast_mutex_unlock(&p->lock);
		return;
	}

	if (p->owner) {
		while (p->owner && ast_channel_trylock(p->owner)) {
			ast_debug(1,"Failed to grab lock, trying again\n");
			DEADLOCK_AVOIDANCE(&p->lock);
		}
		if (!p->owner) {
			p->chmodepend = 0;
			ast_mutex_unlock(&p->lock);
			ast_log(LOG_ERROR, "Channel has no owner\n");
			return;
		}
	} else {
		p->chmodepend = 0;
		ast_mutex_unlock(&p->lock);
		ast_log(LOG_ERROR, "Channel has no owner\n");
		return;
	}

	if (t38mode) {


		if (p->t38support == T38_ENABLED) {
			struct ast_control_t38_parameters parameters = { .request_response = 0 };

			if ((p->faxdetect & FAXDETECT_T38) && !p->faxdetected) {
                       		const char *target_context;
				ast_debug(1, "* Detected T.38 Request\n");
				target_context = S_OR(p->owner->macrocontext, p->owner->context);
                        	if ((strcmp(p->owner->exten, "fax")) &&
                            		(ast_exists_extension(p->owner, target_context, "fax", 1,
                            		S_COR(p->owner->caller.id.number.valid, p->owner->caller.id.number.str, NULL)))) {
                                	ast_verb(2, "Redirecting '%s' to fax extension due to CNG detection\n", ast_channel_name(p->owner));
                                	pbx_builtin_setvar_helper(p->owner, "FAXEXTEN", p->owner->exten);
                                	if (ast_async_goto(p->owner, target_context, "fax", 1)) {
                                        	ast_log(LOG_NOTICE, "Failed to async goto '%s' into fax of '%s'\n", ast_channel_name(p->owner),target_context);
					}
                                }
                                p->faxdetected = 1;
			}

/* AST_T38_CONTROL mode */

			parameters.request_response = AST_T38_REQUEST_NEGOTIATE;
			if (call->T38FarMaxDatagram) {
				ast_udptl_set_far_max_datagram(p->udptl, call->T38FarMaxDatagram);
			} else {
				ast_udptl_set_far_max_datagram(p->udptl, 144);
			}
			if (call->T38Version) {
				parameters.version = call->T38Version;
			}
			parameters.max_ifp = ast_udptl_get_far_max_ifp(p->udptl);
			parameters.rate = AST_T38_RATE_14400;
			ast_queue_control_data(p->owner, AST_CONTROL_T38_PARAMETERS, 
							&parameters, sizeof(parameters));
			p->faxmode = 1;


		}
	} else {
		if (p->t38support == T38_ENABLED) {
			struct ast_control_t38_parameters parameters = { .request_response = 0 };
			parameters.request_response = AST_T38_REQUEST_TERMINATE;
			parameters.max_ifp = ast_udptl_get_far_max_ifp(p->udptl);
			parameters.rate = AST_T38_RATE_14400;
			ast_queue_control_data(p->owner, AST_CONTROL_T38_PARAMETERS, 
							&parameters, sizeof(parameters));
		}
		p->faxmode = 0;
		p->faxdetected = 0;
		p->t38_init = 0;
	}

	p->chmodepend = 0;
	ast_channel_unlock(p->owner);
	ast_mutex_unlock(&p->lock);
}



int ooh323_convert_hangupcause_asteriskToH323(int cause)
{
	switch (cause) {
	case AST_CAUSE_CALL_REJECTED:
		return OO_REASON_REMOTE_REJECTED;
	case AST_CAUSE_UNALLOCATED:
		return OO_REASON_NOUSER;
	case AST_CAUSE_BUSY:
		return OO_REASON_REMOTE_BUSY;
	case AST_CAUSE_BEARERCAPABILITY_NOTAVAIL:
		return OO_REASON_NOCOMMON_CAPABILITIES;
	case AST_CAUSE_CONGESTION:
		return OO_REASON_REMOTE_BUSY;
	case AST_CAUSE_NO_ANSWER:
		return OO_REASON_REMOTE_NOANSWER;
	case AST_CAUSE_NORMAL:
		return OO_REASON_REMOTE_CLEARED;
	case AST_CAUSE_FAILURE:
	default:
		return OO_REASON_UNKNOWN;
	}

	return 0;


}

int ooh323_convert_hangupcause_h323ToAsterisk(int cause)
{
	switch (cause) {
	case OO_REASON_REMOTE_REJECTED:
		return AST_CAUSE_CALL_REJECTED;
	case OO_REASON_NOUSER: 
		return AST_CAUSE_UNALLOCATED;
	case OO_REASON_REMOTE_BUSY:
	case OO_REASON_LOCAL_BUSY:
		return AST_CAUSE_BUSY;
	case OO_REASON_NOCOMMON_CAPABILITIES:	/* No codecs approved */
		return AST_CAUSE_BEARERCAPABILITY_NOTAVAIL;
	case OO_REASON_REMOTE_CONGESTED:
	case OO_REASON_LOCAL_CONGESTED:
		return AST_CAUSE_CONGESTION;
	case OO_REASON_REMOTE_NOANSWER:
		return AST_CAUSE_NO_ANSWER;
	case OO_REASON_UNKNOWN: 
	case OO_REASON_INVALIDMESSAGE:
	case OO_REASON_TRANSPORTFAILURE:
		return AST_CAUSE_FAILURE;
	case OO_REASON_REMOTE_CLEARED:
		return AST_CAUSE_NORMAL;
	default:
		return AST_CAUSE_NORMAL;
	}
	/* Never reached */
	return 0;
}

#if 0
void ast_ooh323c_exit()
{
	ooGkClientDestroy();
}
#endif

AST_MODULE_INFO_STANDARD(ASTERISK_GPL_KEY, "Objective Systems H323 Channel");<|MERGE_RESOLUTION|>--- conflicted
+++ resolved
@@ -881,15 +881,10 @@
 		res = -1; // tell Asterisk to generate inband indications
 	}
 	ast_mutex_unlock(&p->lock);
-<<<<<<< HEAD
-	if (gH323Debug)
-		ast_verb(0, "+++   ooh323_digit_begin\n");
-=======
+
 	if (gH323Debug) {
-		ast_verbose("+++   ooh323_digit_begin %d\n", res);
-	}
->>>>>>> 81ed6905
-
+		ast_verb(0, "+++   ooh323_digit_begin %d\n", res);
+	}
 	return res;
 }
 
@@ -913,14 +908,10 @@
 	}
 
 	ast_mutex_unlock(&p->lock);
-<<<<<<< HEAD
-	if (gH323Debug)
-		ast_verb(0, "+++   ooh323_digit_end\n");
-=======
+
 	if (gH323Debug) {
-		ast_verbose("+++   ooh323_digit_end, res = %d\n", res);
-	}
->>>>>>> 81ed6905
+		ast_verb(0, "+++   ooh323_digit_end, res = %d\n", res);
+	}
 
 	return res;
 }
