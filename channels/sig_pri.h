--- conflicted
+++ resolved
@@ -293,14 +293,11 @@
 	/*! \brief Keypad digits that came in with the SETUP message. */
 	char keypad_digits[AST_MAX_EXTENSION];
 #endif	/* defined(HAVE_PRI_SETUP_KEYPAD) */
-<<<<<<< HEAD
+	/*! 'w' deferred dialing digits. */
+	char deferred_digits[AST_MAX_EXTENSION];
 	/*! Music class suggested with AST_CONTROL_HOLD. */
 	char moh_suggested[MAX_MUSICCLASS];
 	enum sig_pri_moh_state moh_state;
-=======
-	/*! 'w' deferred dialing digits. */
-	char deferred_digits[AST_MAX_EXTENSION];
->>>>>>> 7eac51dd
 
 #if defined(HAVE_PRI_AOC_EVENTS)
 	struct pri_subcmd_aoc_e aoc_e;
