--- conflicted
+++ resolved
@@ -1194,11 +1194,7 @@
 static int send_command_immediate(struct chan_iax2_pvt *, char, int, unsigned int, const unsigned char *, int, int);
 static int send_command_locked(unsigned short callno, char, int, unsigned int, const unsigned char *, int, int);
 static int send_command_transfer(struct chan_iax2_pvt *, char, int, unsigned int, const unsigned char *, int);
-<<<<<<< HEAD
 static struct ast_channel *iax2_request(const char *type, struct ast_format_cap *cap, const struct ast_channel *requestor, const char *data, int *cause);
-=======
-static struct ast_channel *iax2_request(const char *type, struct ast_format_cap *cap, const struct ast_channel *requestor, void *data, int *cause);
->>>>>>> 8846d3ba
 static struct ast_frame *iax2_read(struct ast_channel *c);
 static struct iax2_peer *build_peer(const char *name, struct ast_variable *v, struct ast_variable *alt, int temponly);
 static struct iax2_user *build_user(const char *name, struct ast_variable *v, struct ast_variable *alt, int temponly);
@@ -4582,19 +4578,11 @@
 		memcpy(&ourprefs, &prefs, sizeof(ourprefs));
 		if (c) {
 			struct ast_format tmpfmt;
-<<<<<<< HEAD
 			ast_format_cap_iter_start(ast_channel_nativeformats(c));
 			while (!(ast_format_cap_iter_next(ast_channel_nativeformats(c), &tmpfmt))) {
 				ast_codec_pref_prepend(&ourprefs, &tmpfmt, 1);
 			}
 			ast_format_cap_iter_end(ast_channel_nativeformats(c));
-=======
-			ast_format_cap_iter_start(c->nativeformats);
-			while (!(ast_format_cap_iter_next(c->nativeformats, &tmpfmt))) {
-				ast_codec_pref_prepend(&ourprefs, &tmpfmt, 1);
-			}
-			ast_format_cap_iter_end(c->nativeformats);
->>>>>>> 8846d3ba
 		}
 		ast_codec_pref_convert(&ourprefs, cai->prefs, sizeof(cai->prefs), 1);
 		return 0;
@@ -4623,21 +4611,12 @@
 	/* Move the calling channel's native codec to the top of the preference list */
 	if (c) {
 		struct ast_format tmpfmt;
-<<<<<<< HEAD
 		ast_format_cap_iter_start(ast_channel_nativeformats(c));
 		while (!(ast_format_cap_iter_next(ast_channel_nativeformats(c), &tmpfmt))) {
 			ast_debug(1, "prepending %s to prefs\n", ast_getformatname(&tmpfmt));
 			ast_codec_pref_prepend(&ourprefs, &tmpfmt, 1);
 		}
 		ast_format_cap_iter_end(ast_channel_nativeformats(c));
-=======
-		ast_format_cap_iter_start(c->nativeformats);
-		while (!(ast_format_cap_iter_next(c->nativeformats, &tmpfmt))) {
-			ast_debug(1, "prepending %s to prefs\n", ast_getformatname(&tmpfmt));
-			ast_codec_pref_prepend(&ourprefs, &tmpfmt, 1);
-		}
-		ast_format_cap_iter_end(c->nativeformats);
->>>>>>> 8846d3ba
 	}
 	ast_codec_pref_convert(&ourprefs, cai->prefs, sizeof(cai->prefs), 1);
 	ast_copy_string(cai->context, peer->context, sizeof(cai->context));
@@ -5177,11 +5156,7 @@
 	if (pds.password)
 		ast_string_field_set(iaxs[callno], secret, pds.password);
 
-<<<<<<< HEAD
 	iax2_tmpfmt = ast_format_cap_to_old_bitfield(ast_channel_nativeformats(c));
-=======
-	iax2_tmpfmt = ast_format_cap_to_old_bitfield(c->nativeformats);
->>>>>>> 8846d3ba
 	iax_ie_append_int(&ied, IAX_IE_FORMAT, (int) iax2_tmpfmt);
 	iax_ie_append_versioned_uint64(&ied, IAX_IE_FORMAT2, 0, iax2_tmpfmt);
 
@@ -5251,11 +5226,7 @@
 
 static int iax2_hangup(struct ast_channel *c)
 {
-<<<<<<< HEAD
 	unsigned short callno = PTR_TO_CALLNO(ast_channel_tech_pvt(c));
-=======
-	unsigned short callno = PTR_TO_CALLNO(c->tech_pvt);
->>>>>>> 8846d3ba
 	struct iax_ie_data ied;
 	int alreadygone;
 	memset(&ied, 0, sizeof(ied));
@@ -5264,11 +5235,7 @@
 		ast_debug(1, "We're hanging up %s now...\n", ast_channel_name(c));
 		alreadygone = ast_test_flag64(iaxs[callno], IAX_ALREADYGONE);
 		/* Send the hangup unless we have had a transmission error or are already gone */
-<<<<<<< HEAD
 		iax_ie_append_byte(&ied, IAX_IE_CAUSECODE, (unsigned char)ast_channel_hangupcause(c));
-=======
-		iax_ie_append_byte(&ied, IAX_IE_CAUSECODE, (unsigned char)c->hangupcause);
->>>>>>> 8846d3ba
 		if (!iaxs[callno]->error && !alreadygone) {
 			if (send_command_final(iaxs[callno], AST_FRAME_IAX, IAX_COMMAND_HANGUP, 0, ied.buf, ied.pos, -1)) {
 				ast_log(LOG_WARNING, "No final packet could be sent for callno %d\n", callno);
@@ -5551,11 +5518,7 @@
 			}
 			return AST_BRIDGE_FAILED_NOWARN;
 		}
-<<<<<<< HEAD
 		if (!(ast_format_cap_identical(ast_channel_nativeformats(c0), ast_channel_nativeformats(c1)))) {
-=======
-		if (!(ast_format_cap_identical(c0->nativeformats, c1->nativeformats))) {
->>>>>>> 8846d3ba
 			char buf0[256];
 			char buf1[256];
 			ast_getformatname_multiple(buf0, sizeof(buf0), ast_channel_nativeformats(c0));
@@ -5790,7 +5753,6 @@
 		return NULL;
 	ast_channel_tech_set(tmp, &iax2_tech);
 	/* We can support any format by default, until we get restricted */
-<<<<<<< HEAD
 	ast_format_cap_from_old_bitfield(ast_channel_nativeformats(tmp), capability);
 	ast_best_codec(ast_channel_nativeformats(tmp), &tmpfmt);
 
@@ -5800,17 +5762,6 @@
 	ast_format_copy(ast_channel_rawwriteformat(tmp), &tmpfmt);
 
 	ast_channel_tech_pvt_set(tmp, CALLNO_TO_PTR(i->callno));
-=======
-	ast_format_cap_from_old_bitfield(tmp->nativeformats, capability);
-	ast_best_codec(tmp->nativeformats, &tmpfmt);
-
-	ast_format_copy(&tmp->readformat, &tmpfmt);
-	ast_format_copy(&tmp->rawreadformat, &tmpfmt);
-	ast_format_copy(&tmp->writeformat, &tmpfmt);
-	ast_format_copy(&tmp->rawwriteformat, &tmpfmt);
-
-	tmp->tech_pvt = CALLNO_TO_PTR(i->callno);
->>>>>>> 8846d3ba
 
 	if (!ast_strlen_zero(i->parkinglot))
 		ast_channel_parkinglot_set(tmp, i->parkinglot);
@@ -8812,11 +8763,7 @@
 			ast_db_put("IAX/Registry", p->name, data);
 			ast_verb(3, "Registered IAX2 '%s' (%s) at %s:%d\n", p->name,
 					    ast_test_flag(&iaxs[callno]->state, IAX_STATE_AUTHENTICATED) ? "AUTHENTICATED" : "UNAUTHENTICATED", ast_inet_ntoa(sin->sin_addr), ntohs(sin->sin_port));
-<<<<<<< HEAD
-			manager_event(EVENT_FLAG_SYSTEM, "PeerStatus", "ChannelType: IAX2\r\nPeer: IAX2/%s\r\nPeerStatus: Registered\r\nAddress: %s\r\nPost: %d\r\n", p->name, ast_inet_ntoa(sin->sin_addr), ntohs(sin->sin_port));
-=======
-			manager_event(EVENT_FLAG_SYSTEM, "PeerStatus", "ChannelType: IAX2\r\nPeer: IAX2/%s\r\nPeerStatus: Registered\r\nAddress: %s\r\nPost: %d\r\nPort: %d\r\n", p->name, ast_inet_ntoa(sin->sin_addr), ntohs(sin->sin_port), ntohs(sin->sin_port));
->>>>>>> 8846d3ba
+			manager_event(EVENT_FLAG_SYSTEM, "PeerStatus", "ChannelType: IAX2\r\nPeer: IAX2/%s\r\nPeerStatus: Registered\r\nAddress: %s\r\nPort: %d\r\n", p->name, ast_inet_ntoa(sin->sin_addr), ntohs(sin->sin_port));
 			register_peer_exten(p, 1);
 			ast_devstate_changed(AST_DEVICE_UNKNOWN, "IAX2/%s", p->name); /* Activate notification */
 		} else if (!ast_test_flag64(p, IAX_TEMPONLY)) {
@@ -10415,21 +10362,12 @@
 						iax2_lock_owner(fr->callno);
 						if (iaxs[fr->callno]) {
 							if (iaxs[fr->callno]->owner) {
-<<<<<<< HEAD
 								struct ast_format_cap *orignative = ast_format_cap_dup(ast_channel_nativeformats(iaxs[fr->callno]->owner));
 								struct ast_format_cap *native = ast_channel_nativeformats(iaxs[fr->callno]->owner);
 								if (orignative) {
 									ast_format_cap_set(native, &f.subclass.format);
 									if (ast_channel_readformat(iaxs[fr->callno]->owner)->id) {
 										ast_set_read_format(iaxs[fr->callno]->owner, ast_channel_readformat(iaxs[fr->callno]->owner));
-=======
-								struct ast_format_cap *orignative = ast_format_cap_dup(iaxs[fr->callno]->owner->nativeformats);
-								struct ast_format_cap *native = iaxs[fr->callno]->owner->nativeformats;
-								if (orignative) {
-									ast_format_cap_set(native, &f.subclass.format);
-									if (iaxs[fr->callno]->owner->readformat.id) {
-										ast_set_read_format(iaxs[fr->callno]->owner, &iaxs[fr->callno]->owner->readformat);
->>>>>>> 8846d3ba
 									}
 									ast_format_cap_copy(native, orignative);
 									ast_channel_unlock(iaxs[fr->callno]->owner);
@@ -10904,11 +10842,7 @@
 					iaxs[fr->callno]->peerformat = ies.format;
 				} else {
 					if (iaxs[fr->callno]->owner)
-<<<<<<< HEAD
 						iaxs[fr->callno]->peerformat = ast_format_cap_to_old_bitfield(ast_channel_nativeformats(iaxs[fr->callno]->owner));
-=======
-						iaxs[fr->callno]->peerformat = ast_format_cap_to_old_bitfield(iaxs[fr->callno]->owner->nativeformats);
->>>>>>> 8846d3ba
 					else
 						iaxs[fr->callno]->peerformat = iaxs[fr->callno]->capability;
 				}
@@ -10934,7 +10868,6 @@
 					if (iaxs[fr->callno] && iaxs[fr->callno]->owner) {
 						char tmp[256];
 						/* Switch us to use a compatible format */
-<<<<<<< HEAD
 						ast_format_cap_from_old_bitfield(ast_channel_nativeformats(iaxs[fr->callno]->owner), iaxs[fr->callno]->peerformat);
 						ast_verb(3, "Format for call is %s\n", ast_getformatname_multiple(tmp, sizeof(tmp), ast_channel_nativeformats(iaxs[fr->callno]->owner)));
 
@@ -10943,16 +10876,6 @@
 							ast_set_write_format(iaxs[fr->callno]->owner, ast_channel_writeformat(iaxs[fr->callno]->owner));
 						if (ast_channel_readformat(iaxs[fr->callno]->owner)->id)
 							ast_set_read_format(iaxs[fr->callno]->owner, ast_channel_readformat(iaxs[fr->callno]->owner));
-=======
-						ast_format_cap_from_old_bitfield(iaxs[fr->callno]->owner->nativeformats, iaxs[fr->callno]->peerformat);
-						ast_verb(3, "Format for call is %s\n", ast_getformatname_multiple(tmp, sizeof(tmp), iaxs[fr->callno]->owner->nativeformats));
-
-						/* Setup read/write formats properly. */
-						if (iaxs[fr->callno]->owner->writeformat.id)
-							ast_set_write_format(iaxs[fr->callno]->owner, &iaxs[fr->callno]->owner->writeformat);
-						if (iaxs[fr->callno]->owner->readformat.id)
-							ast_set_read_format(iaxs[fr->callno]->owner, &iaxs[fr->callno]->owner->readformat);
->>>>>>> 8846d3ba
 						ast_channel_unlock(iaxs[fr->callno]->owner);
 					}
 				}
@@ -12183,11 +12106,7 @@
 	}
 }
 
-<<<<<<< HEAD
 static struct ast_channel *iax2_request(const char *type, struct ast_format_cap *cap, const struct ast_channel *requestor, const char *data, int *cause)
-=======
-static struct ast_channel *iax2_request(const char *type, struct ast_format_cap *cap, const struct ast_channel *requestor, void *data, int *cause)
->>>>>>> 8846d3ba
 {
 	int callno;
 	int res;
@@ -12245,27 +12164,17 @@
 		struct ast_format_cap *joint;
 
 		/* Choose a format we can live with */
-<<<<<<< HEAD
 		if ((joint = ast_format_cap_joint(ast_channel_nativeformats(c), cap))) {
 			ast_format_cap_copy(ast_channel_nativeformats(c), joint);
-=======
-		if ((joint = ast_format_cap_joint(c->nativeformats, cap))) {
-			ast_format_cap_copy(c->nativeformats, joint);
->>>>>>> 8846d3ba
 			joint = ast_format_cap_destroy(joint);
 		} else {
 			struct ast_format best_fmt_cap;
 			struct ast_format best_fmt_native;
-<<<<<<< HEAD
 			res = ast_translator_best_choice(cap, ast_channel_nativeformats(c), &best_fmt_cap, &best_fmt_native);
-=======
-			res = ast_translator_best_choice(cap, c->nativeformats, &best_fmt_cap, &best_fmt_native);
->>>>>>> 8846d3ba
 			if (res < 0) {
 				char tmp[256];
 				char tmp2[256];
 				ast_log(LOG_WARNING, "Unable to create translator path for %s to %s on %s\n",
-<<<<<<< HEAD
 					ast_getformatname_multiple(tmp, sizeof(tmp), ast_channel_nativeformats(c)), ast_getformatname_multiple(tmp2, sizeof(tmp2), cap), ast_channel_name(c));
 				ast_hangup(c);
 				return NULL;
@@ -12274,16 +12183,6 @@
 		}
 		ast_best_codec(ast_channel_nativeformats(c), ast_channel_readformat(c));
 		ast_format_copy(ast_channel_writeformat(c), ast_channel_readformat(c));
-=======
-					ast_getformatname_multiple(tmp, sizeof(tmp), c->nativeformats), ast_getformatname_multiple(tmp2, sizeof(tmp2), cap), c->name);
-				ast_hangup(c);
-				return NULL;
-			}
-			ast_format_cap_set(c->nativeformats, &best_fmt_native);
-		}
-		ast_best_codec(c->nativeformats, &c->readformat);
-		ast_format_copy(&c->writeformat, &c->readformat);
->>>>>>> 8846d3ba
 	}
 
 	return c;
@@ -12369,14 +12268,8 @@
 static int check_srcaddr(struct ast_sockaddr *addr)
 {
 	int sd;
-<<<<<<< HEAD
 
 	sd = socket(addr->ss.ss_family, SOCK_DGRAM, 0);
-=======
-	int res;
-
-	sd = socket(AF_INET, SOCK_DGRAM, 0);
->>>>>>> 8846d3ba
 	if (sd < 0) {
 		ast_log(LOG_ERROR, "Socket: %s\n", strerror(errno));
 		return -1;
@@ -14102,11 +13995,7 @@
 }
 
 /*! \brief Part of the device state notification system ---*/
-<<<<<<< HEAD
 static int iax2_devicestate(const char *data)
-=======
-static int iax2_devicestate(void *data)
->>>>>>> 8846d3ba
 {
 	struct parsed_dial_string pds;
 	char *tmp = ast_strdupa(data);
