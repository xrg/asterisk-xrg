--- conflicted
+++ resolved
@@ -13941,15 +13941,10 @@
 		iax2_getformatname_multiple(buf, len -1, peer->capability);
 	} else  if (!strncasecmp(colname, "codec[", 6)) {
 		char *codecnum, *ptr;
-<<<<<<< HEAD
 		struct ast_format tmpfmt;
-		codecnum = strchr(colname, '[');
-=======
-		int codec = 0;
 
 		/* skip over "codec" to the '[' */
 		codecnum = colname + 5;
->>>>>>> e0b733fd
 		*codecnum = '\0';
 		codecnum++;
 		if ((ptr = strchr(codecnum, ']'))) {
