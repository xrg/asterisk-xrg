/*
 * Asterisk -- An open source telephony toolkit.
 *
 * Copyright (C) 1999 - 2006, Digium, Inc.
 *
 * Mark Spencer <markster@digium.com>
 *
 * See http://www.asterisk.org for more information about
 * the Asterisk project. Please do not directly contact
 * any of the maintainers of this project for assistance;
 * the project provides a web site, mailing lists and IRC
 * channels for your use.
 *
 * This program is free software, distributed under the terms of
 * the GNU General Public License Version 2. See the LICENSE file
 * at the top of the source tree.
 */

/*! \file
 *
 * \brief Implementation of Inter-Asterisk eXchange Version 2
 *        as specified in RFC 5456
 *
 * \author Mark Spencer <markster@digium.com>
 *
 * \par See also
 * \arg \ref Config_iax
 *
 * \ingroup channel_drivers
 * 
 * \todo Implement musicclass settings for IAX2 devices
 */

/*** MODULEINFO
	<use>crypto</use>
 ***/

#include "asterisk.h"

ASTERISK_FILE_VERSION(__FILE__, "$Revision$")

#include <sys/mman.h>
#include <dirent.h>
#include <sys/socket.h>
#include <netinet/in.h>
#include <arpa/inet.h>
#include <netinet/in_systm.h>
#include <netinet/ip.h>
#include <sys/time.h>
#include <sys/signal.h>
#include <signal.h>
#include <strings.h>
#include <netdb.h>
#include <fcntl.h>
#include <sys/stat.h>
#include <regex.h>

#include "asterisk/paths.h"	/* need ast_config_AST_DATA_DIR for firmware */

#include "asterisk/lock.h"
#include "asterisk/frame.h" 
#include "asterisk/channel.h"
#include "asterisk/module.h"
#include "asterisk/pbx.h"
#include "asterisk/sched.h"
#include "asterisk/io.h"
#include "asterisk/config.h"
#include "asterisk/cli.h"
#include "asterisk/translate.h"
#include "asterisk/md5.h"
#include "asterisk/cdr.h"
#include "asterisk/crypto.h"
#include "asterisk/acl.h"
#include "asterisk/manager.h"
#include "asterisk/callerid.h"
#include "asterisk/app.h"
#include "asterisk/astdb.h"
#include "asterisk/musiconhold.h"
#include "asterisk/features.h"
#include "asterisk/utils.h"
#include "asterisk/causes.h"
#include "asterisk/localtime.h"
#include "asterisk/dnsmgr.h"
#include "asterisk/devicestate.h"
#include "asterisk/netsock.h"
#include "asterisk/stringfields.h"
#include "asterisk/linkedlists.h"
#include "asterisk/event.h"
#include "asterisk/astobj2.h"
#include "asterisk/timing.h"
#include "asterisk/taskprocessor.h"
#include "asterisk/test.h"
#include "asterisk/data.h"
#include "asterisk/netsock2.h"

#include "iax2.h"
#include "iax2-parser.h"
#include "iax2-provision.h"
#include "jitterbuf.h"

/*** DOCUMENTATION
	<application name="IAX2Provision" language="en_US">
		<synopsis>
			Provision a calling IAXy with a given template.
		</synopsis>
		<syntax>
			<parameter name="template">
				<para>If not specified, defaults to <literal>default</literal>.</para>
			</parameter>
		</syntax>
		<description>
			<para>Provisions the calling IAXy (assuming the calling entity is in fact an IAXy) with the
			given <replaceable>template</replaceable>. Returns <literal>-1</literal> on error
			or <literal>0</literal> on success.</para>
		</description>
	</application>
	<function name="IAXPEER" language="en_US">
		<synopsis>
			Gets IAX peer information.
		</synopsis>
		<syntax>
			<parameter name="peername" required="true">
				<enumlist>
					<enum name="CURRENTCHANNEL">
						<para>If <replaceable>peername</replaceable> is specified to this value, return the IP address of the
						endpoint of the current channel</para>
					</enum>
				</enumlist>
			</parameter>
			<parameter name="item">
				<para>If <replaceable>peername</replaceable> is specified, valid items are:</para>
				<enumlist>
					<enum name="ip">
						<para>(default) The IP address.</para>
					</enum>
					<enum name="status">
						<para>The peer's status (if <literal>qualify=yes</literal>)</para>
					</enum>
					<enum name="mailbox">
						<para>The configured mailbox.</para>
					</enum>
					<enum name="context">
						<para>The configured context.</para>
					</enum>
					<enum name="expire">
						<para>The epoch time of the next expire.</para>
					</enum>
					<enum name="dynamic">
						<para>Is it dynamic? (yes/no).</para>
					</enum>
					<enum name="callerid_name">
						<para>The configured Caller ID name.</para>
					</enum>
					<enum name="callerid_num">
						<para>The configured Caller ID number.</para>
					</enum>
					<enum name="codecs">
						<para>The configured codecs.</para>
					</enum>
					<enum name="codec[x]">
						<para>Preferred codec index number <replaceable>x</replaceable> (beginning
						with <literal>0</literal>)</para>
					</enum>
				</enumlist>
			</parameter>
		</syntax>
		<description></description>
		<see-also>
			<ref type="function">SIPPEER</ref>
		</see-also>
	</function>
	<function name="IAXVAR" language="en_US">
		<synopsis>
			Sets or retrieves a remote variable.
		</synopsis>
		<syntax>
			<parameter name="varname" required="true" />
		</syntax>
		<description></description>
	</function>
	<manager name="IAXpeers" language="en_US">
		<synopsis>
			List IAX peers.
		</synopsis>
		<syntax>
			<xi:include xpointer="xpointer(/docs/manager[@name='Login']/syntax/parameter[@name='ActionID'])" />
		</syntax>
		<description>
		</description>
	</manager>
	<manager name="IAXpeerlist" language="en_US">
		<synopsis>
			List IAX Peers.
		</synopsis>
		<syntax>
			<xi:include xpointer="xpointer(/docs/manager[@name='Login']/syntax/parameter[@name='ActionID'])" />
		</syntax>
		<description>
			<para>List all the IAX peers.</para>
		</description>
	</manager>
	<manager name="IAXnetstats" language="en_US">
		<synopsis>
			Show IAX Netstats.
		</synopsis>
		<syntax />
		<description>
			<para>Show IAX channels network statistics.</para>
		</description>
	</manager>
	<manager name="IAXregistry" language="en_US">
		<synopsis>
			Show IAX registrations.
		</synopsis>
		<syntax>
			<xi:include xpointer="xpointer(/docs/manager[@name='Login']/syntax/parameter[@name='ActionID'])" />
		</syntax>
		<description>
			<para>Show IAX registrations.</para>
		</description>
	</manager>
 ***/

/* Define SCHED_MULTITHREADED to run the scheduler in a special
   multithreaded mode. */
#define SCHED_MULTITHREADED

/* Define DEBUG_SCHED_MULTITHREADED to keep track of where each
   thread is actually doing. */
#define DEBUG_SCHED_MULTITHREAD


#ifdef SO_NO_CHECK
static int nochecksums = 0;
#endif

#define PTR_TO_CALLNO(a) ((unsigned short)(unsigned long)(a))
#define CALLNO_TO_PTR(a) ((void *)(unsigned long)(a))

#define DEFAULT_THREAD_COUNT 10
#define DEFAULT_MAX_THREAD_COUNT 100
#define DEFAULT_RETRY_TIME 1000
#define MEMORY_SIZE 100
#define DEFAULT_DROP 3

#define DEBUG_SUPPORT

#define MIN_REUSE_TIME		60	/* Don't reuse a call number within 60 seconds */

/* Sample over last 100 units to determine historic jitter */
#define GAMMA (0.01)

static struct ast_codec_pref prefs;

static const char tdesc[] = "Inter Asterisk eXchange Driver (Ver 2)";


/*! \brief Maximum transmission unit for the UDP packet in the trunk not to be
    fragmented. This is based on 1516 - ethernet - ip - udp - iax minus one g711 frame = 1240 */
#define MAX_TRUNK_MTU 1240

static int global_max_trunk_mtu;	/*!< Maximum MTU, 0 if not used */
static int trunk_timed, trunk_untimed, trunk_maxmtu, trunk_nmaxmtu ;	/*!< Trunk MTU statistics */

#define DEFAULT_CONTEXT "default"

static char default_parkinglot[AST_MAX_CONTEXT];

static char language[MAX_LANGUAGE] = "";
static char regcontext[AST_MAX_CONTEXT] = "";

static struct ast_event_sub *network_change_event_subscription; /*!< subscription id for network change events */
static int network_change_event_sched_id = -1;

static int maxauthreq = 3;
static int max_retries = 4;
static int ping_time = 21;
static int lagrq_time = 10;
static int maxjitterbuffer=1000;
static int resyncthreshold=1000;
static int maxjitterinterps=10;
static int jittertargetextra = 40; /* number of milliseconds the new jitter buffer adds on to its size */

#define MAX_TRUNKDATA           640 * 200       /*!< 40ms, uncompressed linear * 200 channels */

static int trunkfreq = 20;
static int trunkmaxsize = MAX_TRUNKDATA;

static int authdebug = 1;
static int autokill = 0;
static int iaxcompat = 0;
static int last_authmethod = 0;

static int iaxdefaultdpcache=10 * 60;	/* Cache dialplan entries for 10 minutes by default */

static int iaxdefaulttimeout = 5;		/* Default to wait no more than 5 seconds for a reply to come back */

static struct {
	unsigned int tos;
	unsigned int cos;
} qos = { 0, 0 };

static int min_reg_expire;
static int max_reg_expire;

static int srvlookup = 0;

static struct ast_timer *timer;				/* Timer for trunking */

static struct ast_netsock_list *netsock;
static struct ast_netsock_list *outsock;		/*!< used if sourceaddress specified and bindaddr == INADDR_ANY */
static int defaultsockfd = -1;

static int (*iax2_regfunk)(const char *username, int onoff) = NULL;

/* Ethernet, etc */
#define IAX_CAPABILITY_FULLBANDWIDTH	0xFFFF
/* T1, maybe ISDN */
#define IAX_CAPABILITY_MEDBANDWIDTH (IAX_CAPABILITY_FULLBANDWIDTH & \
                     ~AST_FORMAT_SLINEAR &      \
                     ~AST_FORMAT_SLINEAR16 &    \
                     ~AST_FORMAT_SIREN7 &       \
                     ~AST_FORMAT_SIREN14 &      \
                     ~AST_FORMAT_G719 &         \
                     ~AST_FORMAT_ULAW &         \
                     ~AST_FORMAT_ALAW &         \
                     ~AST_FORMAT_G722)
/* A modem */
#define IAX_CAPABILITY_LOWBANDWIDTH (IAX_CAPABILITY_MEDBANDWIDTH & \
                     ~AST_FORMAT_G726 &         \
                     ~AST_FORMAT_G726_AAL2 &    \
                     ~AST_FORMAT_ADPCM)

#define IAX_CAPABILITY_LOWFREE      (IAX_CAPABILITY_LOWBANDWIDTH & \
                     ~AST_FORMAT_G723_1)


#define DEFAULT_MAXMS		2000		/* Must be faster than 2 seconds by default */
#define DEFAULT_FREQ_OK		60 * 1000	/* How often to check for the host to be up */
#define DEFAULT_FREQ_NOTOK	10 * 1000	/* How often to check, if the host is down... */

/* if a pvt has encryption setup done and is running on the call */
#define IAX_CALLENCRYPTED(pvt) \
	(ast_test_flag64(pvt, IAX_ENCRYPTED) && ast_test_flag64(pvt, IAX_KEYPOPULATED))

#define IAX_DEBUGDIGEST(msg, key) do { \
		int idx; \
		char digest[33] = ""; \
		\
		if (!iaxdebug) \
			break; \
		\
		for (idx = 0; idx < 16; idx++) \
			sprintf(digest + (idx << 1), "%2.2x", (unsigned char) key[idx]); \
		\
		ast_log(LOG_NOTICE, msg " IAX_COMMAND_RTKEY to rotate key to '%s'\n", digest); \
	} while(0)

static struct io_context *io;
static struct ast_sched_context *sched;

#define DONT_RESCHEDULE -2

static format_t iax2_capability = IAX_CAPABILITY_FULLBANDWIDTH;

static int iaxdebug = 0;

static int iaxtrunkdebug = 0;

static int test_losspct = 0;
#ifdef IAXTESTS
static int test_late = 0;
static int test_resync = 0;
static int test_jit = 0;
static int test_jitpct = 0;
#endif /* IAXTESTS */

static char accountcode[AST_MAX_ACCOUNT_CODE];
static char mohinterpret[MAX_MUSICCLASS];
static char mohsuggest[MAX_MUSICCLASS];
static int amaflags = 0;
static int adsi = 0;
static int delayreject = 0;
static int iax2_encryption = 0;

static struct ast_flags64 globalflags = { 0 };

static pthread_t netthreadid = AST_PTHREADT_NULL;

enum iax2_state {
	IAX_STATE_STARTED =			(1 << 0),
	IAX_STATE_AUTHENTICATED =	(1 << 1),
	IAX_STATE_TBD =				(1 << 2),
};

struct iax2_context {
	char context[AST_MAX_CONTEXT];
	struct iax2_context *next;
};


#define	IAX_HASCALLERID         (uint64_t)(1 << 0)    /*!< CallerID has been specified */
#define IAX_DELME               (uint64_t)(1 << 1)    /*!< Needs to be deleted */
#define IAX_TEMPONLY            (uint64_t)(1 << 2)    /*!< Temporary (realtime) */
#define IAX_TRUNK               (uint64_t)(1 << 3)    /*!< Treat as a trunk */
#define IAX_NOTRANSFER          (uint64_t)(1 << 4)    /*!< Don't native bridge */
#define IAX_USEJITTERBUF        (uint64_t)(1 << 5)    /*!< Use jitter buffer */
#define IAX_DYNAMIC             (uint64_t)(1 << 6)    /*!< dynamic peer */
#define IAX_SENDANI             (uint64_t)(1 << 7)    /*!< Send ANI along with CallerID */
#define IAX_RTSAVE_SYSNAME      (uint64_t)(1 << 8)    /*!< Save Systname on Realtime Updates */
#define IAX_ALREADYGONE         (uint64_t)(1 << 9)    /*!< Already disconnected */
#define IAX_PROVISION           (uint64_t)(1 << 10)   /*!< This is a provisioning request */
#define IAX_QUELCH              (uint64_t)(1 << 11)   /*!< Whether or not we quelch audio */
#define IAX_ENCRYPTED           (uint64_t)(1 << 12)   /*!< Whether we should assume encrypted tx/rx */
#define IAX_KEYPOPULATED        (uint64_t)(1 << 13)   /*!< Whether we have a key populated */
#define IAX_CODEC_USER_FIRST    (uint64_t)(1 << 14)   /*!< are we willing to let the other guy choose the codec? */
#define IAX_CODEC_NOPREFS       (uint64_t)(1 << 15)   /*!< Force old behaviour by turning off prefs */
#define IAX_CODEC_NOCAP         (uint64_t)(1 << 16)   /*!< only consider requested format and ignore capabilities*/
#define IAX_RTCACHEFRIENDS      (uint64_t)(1 << 17)   /*!< let realtime stay till your reload */
#define IAX_RTUPDATE            (uint64_t)(1 << 18)   /*!< Send a realtime update */
#define IAX_RTAUTOCLEAR         (uint64_t)(1 << 19)   /*!< erase me on expire */
#define IAX_FORCEJITTERBUF      (uint64_t)(1 << 20)   /*!< Force jitterbuffer, even when bridged to a channel that can take jitter */
#define IAX_RTIGNOREREGEXPIRE   (uint64_t)(1 << 21)   /*!< When using realtime, ignore registration expiration */
#define IAX_TRUNKTIMESTAMPS     (uint64_t)(1 << 22)   /*!< Send trunk timestamps */
#define IAX_TRANSFERMEDIA       (uint64_t)(1 << 23)   /*!< When doing IAX2 transfers, transfer media only */
#define IAX_MAXAUTHREQ          (uint64_t)(1 << 24)   /*!< Maximum outstanding AUTHREQ restriction is in place */
#define IAX_DELAYPBXSTART       (uint64_t)(1 << 25)   /*!< Don't start a PBX on the channel until the peer sends us a response, so that we've achieved a three-way handshake with them before sending voice or anything else */
#define IAX_ALLOWFWDOWNLOAD     (uint64_t)(1 << 26)   /*!< Allow the FWDOWNL command? */
#define IAX_IMMEDIATE           (uint64_t)(1 << 27)   /*!< Allow immediate off-hook to extension s */
#define IAX_SENDCONNECTEDLINE   (uint64_t)(1 << 28)   /*!< Allow sending of connected line updates */
#define IAX_RECVCONNECTEDLINE   (uint64_t)(1 << 29)   /*!< Allow receiving of connected line updates */
#define IAX_FORCE_ENCRYPT       (uint64_t)(1 << 30)   /*!< Forces call encryption, if encryption not possible hangup */
#define IAX_SHRINKCALLERID      (uint64_t)(1 << 31)   /*!< Turn on and off caller id shrinking */
static int global_rtautoclear = 120;

static int reload_config(void);

/*!
 * \brief Call token validation settings.
 */
enum calltoken_peer_enum {
	/*! \brief Default calltoken required unless the ip is in the ignorelist */
	CALLTOKEN_DEFAULT = 0,
	/*! \brief Require call token validation. */
	CALLTOKEN_YES = 1,
	/*! \brief Require call token validation after a successful registration
	 *         using call token validation occurs. */
	CALLTOKEN_AUTO = 2,
	/*! \brief Do not require call token validation. */
	CALLTOKEN_NO = 3,
};

struct iax2_user {
	AST_DECLARE_STRING_FIELDS(
		AST_STRING_FIELD(name);
		AST_STRING_FIELD(secret);
		AST_STRING_FIELD(dbsecret);
		AST_STRING_FIELD(accountcode);
		AST_STRING_FIELD(mohinterpret);
		AST_STRING_FIELD(mohsuggest);
		AST_STRING_FIELD(inkeys);               /*!< Key(s) this user can use to authenticate to us */
		AST_STRING_FIELD(language);
		AST_STRING_FIELD(cid_num);
		AST_STRING_FIELD(cid_name);
		AST_STRING_FIELD(parkinglot);           /*!< Default parkinglot for device */
	);

	int authmethods;
	int encmethods;
	int amaflags;
	int adsi;
	uint64_t flags;
	format_t capability;
	int maxauthreq; /*!< Maximum allowed outstanding AUTHREQs */
	int curauthreq; /*!< Current number of outstanding AUTHREQs */
	struct ast_codec_pref prefs;
	struct ast_ha *ha;
	struct iax2_context *contexts;
	struct ast_variable *vars;
	enum calltoken_peer_enum calltoken_required;        /*!< Is calltoken validation required or not, can be YES, NO, or AUTO */
};

struct iax2_peer {
	AST_DECLARE_STRING_FIELDS(
		AST_STRING_FIELD(name);
		AST_STRING_FIELD(username);
		AST_STRING_FIELD(secret);
		AST_STRING_FIELD(dbsecret);
		AST_STRING_FIELD(outkey);	    /*!< What key we use to talk to this peer */

		AST_STRING_FIELD(regexten);     /*!< Extension to register (if regcontext is used) */
		AST_STRING_FIELD(context);      /*!< For transfers only */
		AST_STRING_FIELD(peercontext);  /*!< Context to pass to peer */
		AST_STRING_FIELD(mailbox);	    /*!< Mailbox */
		AST_STRING_FIELD(mohinterpret);
		AST_STRING_FIELD(mohsuggest);
		AST_STRING_FIELD(inkeys);		/*!< Key(s) this peer can use to authenticate to us */
		/* Suggested caller id if registering */
		AST_STRING_FIELD(cid_num);		/*!< Default context (for transfer really) */
		AST_STRING_FIELD(cid_name);		/*!< Default context (for transfer really) */
		AST_STRING_FIELD(zonetag);		/*!< Time Zone */
		AST_STRING_FIELD(parkinglot);   /*!< Default parkinglot for device */
	);
	struct ast_codec_pref prefs;
	struct ast_dnsmgr_entry *dnsmgr;		/*!< DNS refresh manager */
	struct ast_sockaddr addr;
	int formats;
	int sockfd;					/*!< Socket to use for transmission */
	struct in_addr mask;
	int adsi;
	uint64_t flags;

	/* Dynamic Registration fields */
	struct sockaddr_in defaddr;			/*!< Default address if there is one */
	int authmethods;				/*!< Authentication methods (IAX_AUTH_*) */
	int encmethods;					/*!< Encryption methods (IAX_ENCRYPT_*) */

	int expire;					/*!< Schedule entry for expiry */
	int expiry;					/*!< How soon to expire */
	format_t capability;        /*!< Capability */

	/* Qualification */
	int callno;					/*!< Call number of POKE request */
	int pokeexpire;					/*!< Scheduled qualification-related task (ie iax2_poke_peer_s or iax2_poke_noanswer) */
	int lastms;					/*!< How long last response took (in ms), or -1 for no response */
	int maxms;					/*!< Max ms we will accept for the host to be up, 0 to not monitor */

	int pokefreqok;					/*!< How often to check if the host is up */
	int pokefreqnotok;				/*!< How often to check when the host has been determined to be down */
	int historicms;					/*!< How long recent average responses took */
	int smoothing;					/*!< Sample over how many units to determine historic ms */
	uint16_t maxcallno;					/*!< Max call number limit for this peer.  Set on registration */

	struct ast_event_sub *mwi_event_sub;

	struct ast_ha *ha;
	enum calltoken_peer_enum calltoken_required;        /*!< Is calltoken validation required or not, can be YES, NO, or AUTO */
};

#define IAX2_TRUNK_PREFACE (sizeof(struct iax_frame) + sizeof(struct ast_iax2_meta_hdr) + sizeof(struct ast_iax2_meta_trunk_hdr))

struct iax2_trunk_peer {
	ast_mutex_t lock;
	int sockfd;
	struct sockaddr_in addr;
	struct timeval txtrunktime;		/*!< Transmit trunktime */
	struct timeval rxtrunktime;		/*!< Receive trunktime */
	struct timeval lasttxtime;		/*!< Last transmitted trunktime */
	struct timeval trunkact;		/*!< Last trunk activity */
	unsigned int lastsent;			/*!< Last sent time */
	/* Trunk data and length */
	unsigned char *trunkdata;
	unsigned int trunkdatalen;
	unsigned int trunkdataalloc;
	int trunkmaxmtu;
	int trunkerror;
	int calls;
	AST_LIST_ENTRY(iax2_trunk_peer) list;
};

static AST_LIST_HEAD_STATIC(tpeers, iax2_trunk_peer);

struct iax_firmware {
	AST_LIST_ENTRY(iax_firmware) list;
	int fd;
	int mmaplen;
	int dead;
	struct ast_iax2_firmware_header *fwh;
	unsigned char *buf;
};

enum iax_reg_state {
	REG_STATE_UNREGISTERED = 0,
	REG_STATE_REGSENT,
	REG_STATE_AUTHSENT,
	REG_STATE_REGISTERED,
	REG_STATE_REJECTED,
	REG_STATE_TIMEOUT,
	REG_STATE_NOAUTH
};

enum iax_transfer_state {
	TRANSFER_NONE = 0,
	TRANSFER_BEGIN,
	TRANSFER_READY,
	TRANSFER_RELEASED,
	TRANSFER_PASSTHROUGH,
	TRANSFER_MBEGIN,
	TRANSFER_MREADY,
	TRANSFER_MRELEASED,
	TRANSFER_MPASSTHROUGH,
	TRANSFER_MEDIA,
	TRANSFER_MEDIAPASS
};

struct iax2_registry {
	struct ast_sockaddr addr;		/*!< Who we connect to for registration purposes */
	char username[80];
	char secret[80];			/*!< Password or key name in []'s */
	int expire;				/*!< Sched ID of expiration */
	int refresh;				/*!< How often to refresh */
	enum iax_reg_state regstate;
	int messages;				/*!< Message count, low 8 bits = new, high 8 bits = old */
	int callno;				/*!< Associated call number if applicable */
	struct sockaddr_in us;			/*!< Who the server thinks we are */
	struct ast_dnsmgr_entry *dnsmgr;	/*!< DNS refresh manager */
	AST_LIST_ENTRY(iax2_registry) entry;
};

static AST_LIST_HEAD_STATIC(registrations, iax2_registry);

/* Don't retry more frequently than every 10 ms, or less frequently than every 5 seconds */
#define MIN_RETRY_TIME		100
#define MAX_RETRY_TIME		10000

#define MAX_JITTER_BUFFER	50
#define MIN_JITTER_BUFFER	10

#define DEFAULT_TRUNKDATA	640 * 10	/*!< 40ms, uncompressed linear * 10 channels */

#define MAX_TIMESTAMP_SKEW	160		/*!< maximum difference between actual and predicted ts for sending */

/* If consecutive voice frame timestamps jump by more than this many milliseconds, then jitter buffer will resync */
#define TS_GAP_FOR_JB_RESYNC	5000

/* used for first_iax_message and last_iax_message.  If this bit is set it was TX, else RX */
#define MARK_IAX_SUBCLASS_TX	0x8000

static int iaxthreadcount = DEFAULT_THREAD_COUNT;
static int iaxmaxthreadcount = DEFAULT_MAX_THREAD_COUNT;
static int iaxdynamicthreadcount = 0;
static int iaxdynamicthreadnum = 0;
static int iaxactivethreadcount = 0;

struct iax_rr {
	int jitter;
	int losspct;
	int losscnt;
	int packets;
	int delay;
	int dropped;
	int ooo;
};

struct iax2_pvt_ref;

struct chan_iax2_pvt {
	/*! Socket to send/receive on for this call */
	int sockfd;
	/*! Last received voice format */
	format_t voiceformat;
	/*! Last received video format */
	format_t videoformat;
	/*! Last sent voice format */
	format_t svoiceformat;
	/*! Last sent video format */
	format_t svideoformat;
	/*! What we are capable of sending */
	format_t capability;
	/*! Last received timestamp */
	unsigned int last;
	/*! Last sent timestamp - never send the same timestamp twice in a single call */
	unsigned int lastsent;
	/*! Timestamp of the last video frame sent */
	unsigned int lastvsent;
	/*! Next outgoing timestamp if everything is good */
	unsigned int nextpred;
	/*! iax frame subclass that began iax2_pvt entry. 0x8000 bit is set on TX */
	int first_iax_message;
	/*! Last iax frame subclass sent or received for a iax2_pvt. 0x8000 bit is set on TX */
	int last_iax_message;
	/*! True if the last voice we transmitted was not silence/CNG */
	unsigned int notsilenttx:1;
	/*! Ping time */
	unsigned int pingtime;
	/*! Max time for initial response */
	int maxtime;
	/*! Peer Address */
	struct sockaddr_in addr;
	/*! Actual used codec preferences */
	struct ast_codec_pref prefs;
	/*! Requested codec preferences */
	struct ast_codec_pref rprefs;
	/*! Our call number */
	unsigned short callno;
	/*! Our callno_entry entry */
	struct callno_entry *callno_entry;
	/*! Peer callno */
	unsigned short peercallno;
	/*! Negotiated format, this is only used to remember what format was
	    chosen for an unauthenticated call so that the channel can get
	    created later using the right format */
	format_t chosenformat;
	/*! Peer selected format */
	format_t peerformat;
	/*! Peer capability */
	format_t peercapability;
	/*! timeval that we base our transmission on */
	struct timeval offset;
	/*! timeval that we base our delivery on */
	struct timeval rxcore;
	/*! The jitterbuffer */
	jitterbuf *jb;
	/*! active jb read scheduler id */
	int jbid;
	/*! LAG */
	int lag;
	/*! Error, as discovered by the manager */
	int error;
	/*! Owner if we have one */
	struct ast_channel *owner;
	/*! What's our state? */
	struct ast_flags state;
	/*! Expiry (optional) */
	int expiry;
	/*! Next outgoing sequence number */
	unsigned char oseqno;
	/*! Next sequence number they have not yet acknowledged */
	unsigned char rseqno;
	/*! Next incoming sequence number */
	unsigned char iseqno;
	/*! Last incoming sequence number we have acknowledged */
	unsigned char aseqno;

	AST_DECLARE_STRING_FIELDS(
		/*! Peer name */
		AST_STRING_FIELD(peer);
		/*! Default Context */
		AST_STRING_FIELD(context);
		/*! Caller ID if available */
		AST_STRING_FIELD(cid_num);
		AST_STRING_FIELD(cid_name);
		/*! Hidden Caller ID (i.e. ANI) if appropriate */
		AST_STRING_FIELD(ani);
		/*! DNID */
		AST_STRING_FIELD(dnid);
		/*! RDNIS */
		AST_STRING_FIELD(rdnis);
		/*! Requested Extension */
		AST_STRING_FIELD(exten);
		/*! Expected Username */
		AST_STRING_FIELD(username);
		/*! Expected Secret */
		AST_STRING_FIELD(secret);
		/*! MD5 challenge */
		AST_STRING_FIELD(challenge);
		/*! Public keys permitted keys for incoming authentication */
		AST_STRING_FIELD(inkeys);
		/*! Private key for outgoing authentication */
		AST_STRING_FIELD(outkey);
		/*! Preferred language */
		AST_STRING_FIELD(language);
		/*! Hostname/peername for naming purposes */
		AST_STRING_FIELD(host);

		AST_STRING_FIELD(dproot);
		AST_STRING_FIELD(accountcode);
		AST_STRING_FIELD(mohinterpret);
		AST_STRING_FIELD(mohsuggest);
		/*! received OSP token */
		AST_STRING_FIELD(osptoken);
		/*! Default parkinglot */
		AST_STRING_FIELD(parkinglot);
	);
	/*! AUTHREJ all AUTHREP frames */
	int authrej;
	/*! permitted authentication methods */
	int authmethods;
	/*! permitted encryption methods */
	int encmethods;
	/*! Encryption AES-128 Key */
	ast_aes_encrypt_key ecx;
	/*! Decryption AES-128 Key corresponding to ecx */
	ast_aes_decrypt_key mydcx;
	/*! Decryption AES-128 Key used to decrypt peer frames */
	ast_aes_decrypt_key dcx;
	/*! scheduler id associated with iax_key_rotate 
	 * for encrypted calls*/
	int keyrotateid;
	/*! 32 bytes of semi-random data */
	unsigned char semirand[32];
	/*! Associated registry */
	struct iax2_registry *reg;
	/*! Associated peer for poking */
	struct iax2_peer *peerpoke;
	/*! IAX_ flags */
	uint64_t flags;
	int adsi;

	/*! Transferring status */
	enum iax_transfer_state transferring;
	/*! Transfer identifier */
	int transferid;
	/*! Who we are IAX transferring to */
	struct sockaddr_in transfer;
	/*! What's the new call number for the transfer */
	unsigned short transfercallno;
	/*! Transfer encrypt AES-128 Key */
	ast_aes_encrypt_key tdcx;

	/*! Status of knowledge of peer ADSI capability */
	int peeradsicpe;

	/*! Who we are bridged to */
	unsigned short bridgecallno;

	int pingid;			/*!< Transmit PING request */
	int lagid;			/*!< Retransmit lag request */
	int autoid;			/*!< Auto hangup for Dialplan requestor */
	int authid;			/*!< Authentication rejection ID */
	int authfail;			/*!< Reason to report failure */
	int initid;			/*!< Initial peer auto-congest ID (based on qualified peers) */
	int calling_ton;
	int calling_tns;
	int calling_pres;
	int amaflags;
	AST_LIST_HEAD_NOLOCK(, iax2_dpcache) dpentries;
	/*! variables inherited from the user definition */
	struct ast_variable *vars;
	/*! variables transmitted in a NEW packet */
	struct ast_variable *iaxvars;
	/*! last received remote rr */
	struct iax_rr remote_rr;
	/*! Current base time: (just for stats) */
	int min;
	/*! Dropped frame count: (just for stats) */
	int frames_dropped;
	/*! received frame count: (just for stats) */
	int frames_received;
	/*! num bytes used for calltoken ie, even an empty ie should contain 2 */
	unsigned char calltoken_ie_len;
	/*! hold all signaling frames from the pbx thread until we have a destination callno */
	char hold_signaling;
	/*! frame queue for signaling frames from pbx thread waiting for destination callno */
	AST_LIST_HEAD_NOLOCK(signaling_queue, signaling_queue_entry) signaling_queue;
};

struct signaling_queue_entry {
	struct ast_frame f;
	AST_LIST_ENTRY(signaling_queue_entry) next;
};

/*! table of available call numbers */
static struct ao2_container *callno_pool;

/*! table of available trunk call numbers */
static struct ao2_container *callno_pool_trunk;

static const unsigned int CALLNO_POOL_BUCKETS = 2699;

/*!
 * \brief a list of frames that may need to be retransmitted
 *
 * \note The contents of this list do not need to be explicitly destroyed
 * on module unload.  This is because all active calls are destroyed, and
 * all frames in this queue will get destroyed as a part of that process.
 *
 * \note Contents protected by the iaxsl[] locks
 */
static AST_LIST_HEAD_NOLOCK(, iax_frame) frame_queue[IAX_MAX_CALLS + 1];

static struct ast_taskprocessor *transmit_processor;

static int randomcalltokendata;

static const time_t MAX_CALLTOKEN_DELAY = 10;

/*!
 * This module will get much higher performance when doing a lot of
 * user and peer lookups if the number of buckets is increased from 1.
 * However, to maintain old behavior for Asterisk 1.4, these are set to
 * 1 by default.  When using multiple buckets, search order through these
 * containers is considered random, so you will not be able to depend on
 * the order the entires are specified in iax.conf for matching order. */
#ifdef LOW_MEMORY
#define MAX_PEER_BUCKETS 17
#else
#define MAX_PEER_BUCKETS 563
#endif
static struct ao2_container *peers;

#define MAX_USER_BUCKETS MAX_PEER_BUCKETS
static struct ao2_container *users;

/*! Table containing peercnt objects for every ip address consuming a callno */
static struct ao2_container *peercnts;

/*! Table containing custom callno limit rules for a range of ip addresses. */
static struct ao2_container *callno_limits;

/*! Table containing ip addresses not requiring calltoken validation */
static struct ao2_container *calltoken_ignores;

static uint16_t DEFAULT_MAXCALLNO_LIMIT = 2048;

static uint16_t DEFAULT_MAXCALLNO_LIMIT_NONVAL = 8192;

static uint16_t global_maxcallno;

/*! Total num of call numbers allowed to be allocated without calltoken validation */
static uint16_t global_maxcallno_nonval;

static uint16_t total_nonval_callno_used = 0;

/*! peer connection private, keeps track of all the call numbers
 *  consumed by a single ip address */
struct peercnt {
	/*! ip address consuming call numbers */
	unsigned long addr;
	/*! Number of call numbers currently used by this ip address */
	uint16_t cur;
	/*! Max call numbers allowed for this ip address */
	uint16_t limit;
	/*! Specifies whether limit is set by a registration or not, if so normal
	 *  limit setting rules do not apply to this address. */
	unsigned char reg;
};

/*! used by both callno_limits and calltoken_ignores containers */
struct addr_range {
	/*! ip address range for custom callno limit rule */
	struct ast_ha ha;
	/*! callno limit for this ip address range, only used in callno_limits container */
	uint16_t limit;
	/*! delete me marker for reloads */
	unsigned char delme;
};

struct callno_entry {
	/*! callno used for this entry */
	uint16_t callno;
	/*! was this callno calltoken validated or not */
	unsigned char validated;
};

static AST_LIST_HEAD_STATIC(firmwares, iax_firmware);

enum {
	/*! Extension exists */
	CACHE_FLAG_EXISTS      = (1 << 0),
	/*! Extension is nonexistent */
	CACHE_FLAG_NONEXISTENT = (1 << 1),
	/*! Extension can exist */
	CACHE_FLAG_CANEXIST    = (1 << 2),
	/*! Waiting to hear back response */
	CACHE_FLAG_PENDING     = (1 << 3),
	/*! Timed out */
	CACHE_FLAG_TIMEOUT     = (1 << 4),
	/*! Request transmitted */
	CACHE_FLAG_TRANSMITTED = (1 << 5),
	/*! Timeout */
	CACHE_FLAG_UNKNOWN     = (1 << 6),
	/*! Matchmore */
	CACHE_FLAG_MATCHMORE   = (1 << 7),
};

struct iax2_dpcache {
	char peercontext[AST_MAX_CONTEXT];
	char exten[AST_MAX_EXTENSION];
	struct timeval orig;
	struct timeval expiry;
	int flags;
	unsigned short callno;
	int waiters[256];
	AST_LIST_ENTRY(iax2_dpcache) cache_list;
	AST_LIST_ENTRY(iax2_dpcache) peer_list;
};

static AST_LIST_HEAD_STATIC(dpcache, iax2_dpcache);

static void reg_source_db(struct iax2_peer *p);
static struct iax2_peer *realtime_peer(const char *peername, struct sockaddr_in *sin);
static struct iax2_user *realtime_user(const char *username, struct sockaddr_in *sin);

static int ast_cli_netstats(struct mansession *s, int fd, int limit_fmt);
static char *complete_iax2_peers(const char *line, const char *word, int pos, int state, uint64_t flags);
static char *complete_iax2_unregister(const char *line, const char *word, int pos, int state);

enum iax2_thread_iostate {
	IAX_IOSTATE_IDLE,
	IAX_IOSTATE_READY,
	IAX_IOSTATE_PROCESSING,
	IAX_IOSTATE_SCHEDREADY,
};

enum iax2_thread_type {
	IAX_THREAD_TYPE_POOL,
	IAX_THREAD_TYPE_DYNAMIC,
};

struct iax2_pkt_buf {
	AST_LIST_ENTRY(iax2_pkt_buf) entry;
	size_t len;
	unsigned char buf[1];
};

struct iax2_thread {
	AST_LIST_ENTRY(iax2_thread) list;
	enum iax2_thread_type type;
	enum iax2_thread_iostate iostate;
#ifdef SCHED_MULTITHREADED
	void (*schedfunc)(const void *);
	const void *scheddata;
#endif
#ifdef DEBUG_SCHED_MULTITHREAD
	char curfunc[80];
#endif	
	int actions;
	pthread_t threadid;
	int threadnum;
	struct sockaddr_in iosin;
	unsigned char readbuf[4096]; 
	unsigned char *buf;
	ssize_t buf_len;
	size_t buf_size;
	int iofd;
	time_t checktime;
	ast_mutex_t lock;
	ast_cond_t cond;
	ast_mutex_t init_lock;
	ast_cond_t init_cond;
	/*! if this thread is processing a full frame,
	  some information about that frame will be stored
	  here, so we can avoid dispatching any more full
	  frames for that callno to other threads */
	struct {
		unsigned short callno;
		struct sockaddr_in sin;
		unsigned char type;
		unsigned char csub;
	} ffinfo;
	/*! Queued up full frames for processing.  If more full frames arrive for
	 *  a call which this thread is already processing a full frame for, they
	 *  are queued up here. */
	AST_LIST_HEAD_NOLOCK(, iax2_pkt_buf) full_frames;
	unsigned char stop;
};

/* Thread lists */
static AST_LIST_HEAD_STATIC(idle_list, iax2_thread);
static AST_LIST_HEAD_STATIC(active_list, iax2_thread);
static AST_LIST_HEAD_STATIC(dynamic_list, iax2_thread);

static void *iax2_process_thread(void *data);
static void iax2_destroy(int callno);

static void signal_condition(ast_mutex_t *lock, ast_cond_t *cond)
{
	ast_mutex_lock(lock);
	ast_cond_signal(cond);
	ast_mutex_unlock(lock);
}

/*!
 * \brief an array of iax2 pvt structures
 *
 * The container for active chan_iax2_pvt structures is implemented as an
 * array for extremely quick direct access to the correct pvt structure
 * based on the local call number.  The local call number is used as the
 * index into the array where the associated pvt structure is stored.
 */
static struct chan_iax2_pvt *iaxs[IAX_MAX_CALLS + 1];

/*!
 * \brief Another container of iax2_pvt structures
 *
 * Active IAX2 pvt structs are also stored in this container, if they are a part
 * of an active call where we know the remote side's call number.  The reason
 * for this is that incoming media frames do not contain our call number.  So,
 * instead of having to iterate the entire iaxs array, we use this container to
 * look up calls where the remote side is using a given call number.
 */
static struct ao2_container *iax_peercallno_pvts;

/*!
 * \brief chan_iax2_pvt structure locks
 *
 * These locks are used when accessing a pvt structure in the iaxs array.
 * The index used here is the same as used in the iaxs array.  It is the
 * local call number for the associated pvt struct.
 */
static ast_mutex_t iaxsl[ARRAY_LEN(iaxs)];

/*!
 *  * \brief Another container of iax2_pvt structures
 *  
 *  Active IAX2 pvt stucts used during transfering a call are stored here.  
 */
static struct ao2_container *iax_transfercallno_pvts;

/* Flag to use with trunk calls, keeping these calls high up.  It halves our effective use
   but keeps the division between trunked and non-trunked better. */
#define TRUNK_CALL_START	IAX_MAX_CALLS / 2

/* Debug routines... */
static struct sockaddr_in debugaddr;

static void iax_outputframe(struct iax_frame *f, struct ast_iax2_full_hdr *fhi, int rx, struct sockaddr_in *sin, int datalen)
{
	if (iaxdebug ||
	    (sin && debugaddr.sin_addr.s_addr && 
	     (!ntohs(debugaddr.sin_port) ||
	      debugaddr.sin_port == sin->sin_port) &&
	     debugaddr.sin_addr.s_addr == sin->sin_addr.s_addr)) {
		if (iaxdebug) {
			iax_showframe(f, fhi, rx, sin, datalen);
		} else {
			iaxdebug = 1;
			iax_showframe(f, fhi, rx, sin, datalen);
			iaxdebug = 0;
		}
	}
}

static void iax_debug_output(const char *data)
{
	if (iaxdebug)
		ast_verbose("%s", data);
}

static void iax_error_output(const char *data)
{
	ast_log(LOG_WARNING, "%s", data);
}

static void __attribute__((format(printf, 1, 2))) jb_error_output(const char *fmt, ...)
{
	va_list args;
	char buf[1024];

	va_start(args, fmt);
	vsnprintf(buf, sizeof(buf), fmt, args);
	va_end(args);

	ast_log(LOG_ERROR, "%s", buf);
}

static void __attribute__((format(printf, 1, 2))) jb_warning_output(const char *fmt, ...)
{
	va_list args;
	char buf[1024];

	va_start(args, fmt);
	vsnprintf(buf, sizeof(buf), fmt, args);
	va_end(args);

	ast_log(LOG_WARNING, "%s", buf);
}

static void __attribute__((format(printf, 1, 2))) jb_debug_output(const char *fmt, ...)
{
	va_list args;
	char buf[1024];

	va_start(args, fmt);
	vsnprintf(buf, sizeof(buf), fmt, args);
	va_end(args);

	ast_verbose("%s", buf);
}

static int maxtrunkcall = TRUNK_CALL_START;
static int maxnontrunkcall = 1;

static enum ast_bridge_result iax2_bridge(struct ast_channel *c0, struct ast_channel *c1, int flags, struct ast_frame **fo, struct ast_channel **rc, int timeoutms);
static int expire_registry(const void *data);
static int iax2_answer(struct ast_channel *c);
static int iax2_call(struct ast_channel *c, char *dest, int timeout);
static int iax2_devicestate(void *data);
static int iax2_digit_begin(struct ast_channel *c, char digit);
static int iax2_digit_end(struct ast_channel *c, char digit, unsigned int duration);
static int iax2_do_register(struct iax2_registry *reg);
static int iax2_fixup(struct ast_channel *oldchannel, struct ast_channel *newchan);
static int iax2_hangup(struct ast_channel *c);
static int iax2_indicate(struct ast_channel *c, int condition, const void *data, size_t datalen);
static int iax2_poke_peer(struct iax2_peer *peer, int heldcall);
static int iax2_provision(struct sockaddr_in *end, int sockfd, const char *dest, const char *template, int force);
static int iax2_send(struct chan_iax2_pvt *pvt, struct ast_frame *f, unsigned int ts, int seqno, int now, int transfer, int final);
static int iax2_sendhtml(struct ast_channel *c, int subclass, const char *data, int datalen);
static int iax2_sendimage(struct ast_channel *c, struct ast_frame *img);
static int iax2_sendtext(struct ast_channel *c, const char *text);
static int iax2_setoption(struct ast_channel *c, int option, void *data, int datalen);
static int iax2_queryoption(struct ast_channel *c, int option, void *data, int *datalen);
static int iax2_transfer(struct ast_channel *c, const char *dest);
static int iax2_write(struct ast_channel *c, struct ast_frame *f);
static int iax2_sched_add(struct ast_sched_context *sched, int when, ast_sched_cb callback, const void *data);

static int send_trunk(struct iax2_trunk_peer *tpeer, struct timeval *now);
static int send_command(struct chan_iax2_pvt *, char, int, unsigned int, const unsigned char *, int, int);
static int send_command_final(struct chan_iax2_pvt *, char, int, unsigned int, const unsigned char *, int, int);
static int send_command_immediate(struct chan_iax2_pvt *, char, int, unsigned int, const unsigned char *, int, int);
static int send_command_locked(unsigned short callno, char, int, unsigned int, const unsigned char *, int, int);
static int send_command_transfer(struct chan_iax2_pvt *, char, int, unsigned int, const unsigned char *, int);
static struct ast_channel *iax2_request(const char *type, format_t format, const struct ast_channel *requestor, void *data, int *cause);
static struct ast_frame *iax2_read(struct ast_channel *c);
static struct iax2_peer *build_peer(const char *name, struct ast_variable *v, struct ast_variable *alt, int temponly);
static struct iax2_user *build_user(const char *name, struct ast_variable *v, struct ast_variable *alt, int temponly);
static void realtime_update_peer(const char *peername, struct ast_sockaddr *sockaddr, time_t regtime);
static void *iax2_dup_variable_datastore(void *);
static void prune_peers(void);
static void prune_users(void);
static void iax2_free_variable_datastore(void *);

static int acf_channel_read(struct ast_channel *chan, const char *funcname, char *preparse, char *buf, size_t buflen);
static int decode_frame(ast_aes_decrypt_key *dcx, struct ast_iax2_full_hdr *fh, struct ast_frame *f, int *datalen);
static int encrypt_frame(ast_aes_encrypt_key *ecx, struct ast_iax2_full_hdr *fh, unsigned char *poo, int *datalen);
static void build_ecx_key(const unsigned char *digest, struct chan_iax2_pvt *pvt);
static void build_rand_pad(unsigned char *buf, ssize_t len);
static struct callno_entry *get_unused_callno(int trunk, int validated);
static int replace_callno(const void *obj);
static void sched_delay_remove(struct sockaddr_in *sin, struct callno_entry *callno_entry);
static void network_change_event_cb(const struct ast_event *, void *);

static const struct ast_channel_tech iax2_tech = {
	.type = "IAX2",
	.description = tdesc,
	.capabilities = IAX_CAPABILITY_FULLBANDWIDTH,
	.properties = AST_CHAN_TP_WANTSJITTER,
	.requester = iax2_request,
	.devicestate = iax2_devicestate,
	.send_digit_begin = iax2_digit_begin,
	.send_digit_end = iax2_digit_end,
	.send_text = iax2_sendtext,
	.send_image = iax2_sendimage,
	.send_html = iax2_sendhtml,
	.call = iax2_call,
	.hangup = iax2_hangup,
	.answer = iax2_answer,
	.read = iax2_read,
	.write = iax2_write,
	.write_video = iax2_write,
	.indicate = iax2_indicate,
	.setoption = iax2_setoption,
	.queryoption = iax2_queryoption,
	.bridge = iax2_bridge,
	.transfer = iax2_transfer,
	.fixup = iax2_fixup,
	.func_channel_read = acf_channel_read,
};

/*!
 * \internal
 * \brief Obtain the owner channel lock if the owner exists.
 *
 * \param callno IAX2 call id.
 *
 * \note Assumes the iaxsl[callno] lock is already obtained.
 *
 * \note
 * IMPORTANT NOTE!!!  Any time this function is used, even if
 * iaxs[callno] was valid before calling it, it may no longer be
 * valid after calling it.  This function may unlock and lock
 * the mutex associated with this callno, meaning that another
 * thread may grab it and destroy the call.
 *
 * \return Nothing
 */
static void iax2_lock_owner(int callno)
{
	for (;;) {
		if (!iaxs[callno] || !iaxs[callno]->owner) {
			/* There is no owner lock to get. */
			break;
		}
		if (!ast_channel_trylock(iaxs[callno]->owner)) {
			/* We got the lock */
			break;
		}
		/* Avoid deadlock by pausing and trying again */
		DEADLOCK_AVOIDANCE(&iaxsl[callno]);
	}
}

static void mwi_event_cb(const struct ast_event *event, void *userdata)
{
	/* The MWI subscriptions exist just so the core knows we care about those
	 * mailboxes.  However, we just grab the events out of the cache when it
	 * is time to send MWI, since it is only sent with a REGACK. */
}

static void network_change_event_subscribe(void)
{
	if (!network_change_event_subscription) {
		network_change_event_subscription = ast_event_subscribe(AST_EVENT_NETWORK_CHANGE,
			network_change_event_cb,
			"SIP Network Change ",
			NULL,
			AST_EVENT_IE_END);
	}
}

static void network_change_event_unsubscribe(void)
{
	if (network_change_event_subscription) {
		network_change_event_subscription = ast_event_unsubscribe(network_change_event_subscription);
	}
}

static int network_change_event_sched_cb(const void *data)
{
	struct iax2_registry *reg;
	network_change_event_sched_id = -1;
	AST_LIST_LOCK(&registrations);
	AST_LIST_TRAVERSE(&registrations, reg, entry) {
		iax2_do_register(reg);
	}
	AST_LIST_UNLOCK(&registrations);

	return 0;
}

static void network_change_event_cb(const struct ast_event *event, void *userdata)
{
	ast_debug(1, "IAX, got a network change event, renewing all IAX registrations.\n");
	if (network_change_event_sched_id == -1) {
		network_change_event_sched_id = iax2_sched_add(sched, 1000, network_change_event_sched_cb, NULL);
	}

}


/*! \brief Send manager event at call setup to link between Asterisk channel name
	and IAX2 call identifiers */
static void iax2_ami_channelupdate(struct chan_iax2_pvt *pvt) 
{
	manager_event(EVENT_FLAG_SYSTEM, "ChannelUpdate",
		"Channel: %s\r\nChanneltype: IAX2\r\nIAX2-callno-local: %d\r\nIAX2-callno-remote: %d\r\nIAX2-peer: %s\r\n",
		pvt->owner ? pvt->owner->name : "",
		pvt->callno, pvt->peercallno, pvt->peer ? pvt->peer : "");
}

static struct ast_datastore_info iax2_variable_datastore_info = {
	.type = "IAX2_VARIABLE",
	.duplicate = iax2_dup_variable_datastore,
	.destroy = iax2_free_variable_datastore,
};

static void *iax2_dup_variable_datastore(void *old)
{
	AST_LIST_HEAD(, ast_var_t) *oldlist = old, *newlist;
	struct ast_var_t *oldvar, *newvar;

	newlist = ast_calloc(sizeof(*newlist), 1);
	if (!newlist) {
		ast_log(LOG_ERROR, "Unable to duplicate iax2 variables\n");
		return NULL;
	}

	AST_LIST_HEAD_INIT(newlist);
	AST_LIST_LOCK(oldlist);
	AST_LIST_TRAVERSE(oldlist, oldvar, entries) {
		newvar = ast_var_assign(ast_var_name(oldvar), ast_var_value(oldvar));
		if (newvar)
			AST_LIST_INSERT_TAIL(newlist, newvar, entries);
		else
			ast_log(LOG_ERROR, "Unable to duplicate iax2 variable '%s'\n", ast_var_name(oldvar));
	}
	AST_LIST_UNLOCK(oldlist);
	return newlist;
}

static void iax2_free_variable_datastore(void *old)
{
	AST_LIST_HEAD(, ast_var_t) *oldlist = old;
	struct ast_var_t *oldvar;

	AST_LIST_LOCK(oldlist);
	while ((oldvar = AST_LIST_REMOVE_HEAD(oldlist, entries))) {
		ast_free(oldvar);
	}
	AST_LIST_UNLOCK(oldlist);
	AST_LIST_HEAD_DESTROY(oldlist);
	ast_free(oldlist);
}


/* WARNING: insert_idle_thread should only ever be called within the
 * context of an iax2_process_thread() thread.
 */
static void insert_idle_thread(struct iax2_thread *thread)
{
	if (thread->type == IAX_THREAD_TYPE_DYNAMIC) {
		AST_LIST_LOCK(&dynamic_list);
		AST_LIST_INSERT_TAIL(&dynamic_list, thread, list);
		AST_LIST_UNLOCK(&dynamic_list);
	} else {
		AST_LIST_LOCK(&idle_list);
		AST_LIST_INSERT_TAIL(&idle_list, thread, list);
		AST_LIST_UNLOCK(&idle_list);
	}

	return;
}

static struct iax2_thread *find_idle_thread(void)
{
	struct iax2_thread *thread = NULL;

	/* Pop the head of the idle list off */
	AST_LIST_LOCK(&idle_list);
	thread = AST_LIST_REMOVE_HEAD(&idle_list, list);
	AST_LIST_UNLOCK(&idle_list);

	/* If we popped a thread off the idle list, just return it */
	if (thread) {
		memset(&thread->ffinfo, 0, sizeof(thread->ffinfo));
		return thread;
	}

	/* Pop the head of the dynamic list off */
	AST_LIST_LOCK(&dynamic_list);
	thread = AST_LIST_REMOVE_HEAD(&dynamic_list, list);
	AST_LIST_UNLOCK(&dynamic_list);

	/* If we popped a thread off the dynamic list, just return it */
	if (thread) {
		memset(&thread->ffinfo, 0, sizeof(thread->ffinfo));
		return thread;
	}

	/* If we can't create a new dynamic thread for any reason, return no thread at all */
	if (iaxdynamicthreadcount >= iaxmaxthreadcount || !(thread = ast_calloc(1, sizeof(*thread))))
		return NULL;

	/* Set default values */
	ast_atomic_fetchadd_int(&iaxdynamicthreadcount, 1);
	thread->threadnum = ast_atomic_fetchadd_int(&iaxdynamicthreadnum, 1);
	thread->type = IAX_THREAD_TYPE_DYNAMIC;

	/* Initialize lock and condition */
	ast_mutex_init(&thread->lock);
	ast_cond_init(&thread->cond, NULL);
	ast_mutex_init(&thread->init_lock);
	ast_cond_init(&thread->init_cond, NULL);
	ast_mutex_lock(&thread->init_lock);

	/* Create thread and send it on it's way */
	if (ast_pthread_create_background(&thread->threadid, NULL, iax2_process_thread, thread)) {
		ast_cond_destroy(&thread->cond);
		ast_mutex_destroy(&thread->lock);
		ast_mutex_unlock(&thread->init_lock);
		ast_cond_destroy(&thread->init_cond);
		ast_mutex_destroy(&thread->init_lock);
		ast_free(thread);
		return NULL;
	}

	/* this thread is not processing a full frame (since it is idle),
	   so ensure that the field for the full frame call number is empty */
	memset(&thread->ffinfo, 0, sizeof(thread->ffinfo));

	/* Wait for the thread to be ready before returning it to the caller */
	ast_cond_wait(&thread->init_cond, &thread->init_lock);

	/* Done with init_lock */
	ast_mutex_unlock(&thread->init_lock);

	return thread;
}

#ifdef SCHED_MULTITHREADED
static int __schedule_action(void (*func)(const void *data), const void *data, const char *funcname)
{
	struct iax2_thread *thread = NULL;
	static time_t lasterror;
	static time_t t;

	thread = find_idle_thread();

	if (thread != NULL) {
		thread->schedfunc = func;
		thread->scheddata = data;
		thread->iostate = IAX_IOSTATE_SCHEDREADY;
#ifdef DEBUG_SCHED_MULTITHREAD
		ast_copy_string(thread->curfunc, funcname, sizeof(thread->curfunc));
#endif
		signal_condition(&thread->lock, &thread->cond);
		return 0;
	}
	time(&t);
	if (t != lasterror) 
		ast_debug(1, "Out of idle IAX2 threads for scheduling!\n");
	lasterror = t;

	return -1;
}
#define schedule_action(func, data) __schedule_action(func, data, __PRETTY_FUNCTION__)
#endif

static int iax2_sched_replace(int id, struct ast_sched_context *con, int when,
		ast_sched_cb callback, const void *data)
{
	return ast_sched_replace(id, con, when, callback, data);
}

static int iax2_sched_add(struct ast_sched_context *con, int when,
		ast_sched_cb callback, const void *data)
{
	return ast_sched_add(con, when, callback, data);
}

static int send_ping(const void *data);

static void __send_ping(const void *data)
{
	int callno = (long) data;

	ast_mutex_lock(&iaxsl[callno]);

	if (iaxs[callno]) {
		if (iaxs[callno]->peercallno) {
			send_command(iaxs[callno], AST_FRAME_IAX, IAX_COMMAND_PING, 0, NULL, 0, -1);
			if (iaxs[callno]->pingid != DONT_RESCHEDULE) {
				iaxs[callno]->pingid = iax2_sched_add(sched, ping_time * 1000, send_ping, data);
			}
		}
	} else {
		ast_debug(1, "I was supposed to send a PING with callno %d, but no such call exists.\n", callno);
	}

	ast_mutex_unlock(&iaxsl[callno]);
}

static int send_ping(const void *data)
{
	int callno = (long) data;
	ast_mutex_lock(&iaxsl[callno]);
	if (iaxs[callno] && iaxs[callno]->pingid != DONT_RESCHEDULE) {
		iaxs[callno]->pingid = -1;
	}
	ast_mutex_unlock(&iaxsl[callno]);

#ifdef SCHED_MULTITHREADED
	if (schedule_action(__send_ping, data))
#endif
		__send_ping(data);

	return 0;
}

static void encmethods_to_str(int e, struct ast_str *buf)
{
	ast_str_set(&buf, 0, "(");
	if (e & IAX_ENCRYPT_AES128) {
		ast_str_append(&buf, 0, "aes128");
	}
	if (e & IAX_ENCRYPT_KEYROTATE) {
		ast_str_append(&buf, 0, ",keyrotate");
	}
	if (ast_str_strlen(buf) > 1) {
		ast_str_append(&buf, 0, ")");
	} else {
		ast_str_set(&buf, 0, "No");
	}
}

static int get_encrypt_methods(const char *s)
{
	int e;
	if (!strcasecmp(s, "aes128"))
		e = IAX_ENCRYPT_AES128 | IAX_ENCRYPT_KEYROTATE;
	else if (ast_true(s))
		e = IAX_ENCRYPT_AES128 | IAX_ENCRYPT_KEYROTATE;
	else
		e = 0;
	return e;
}

static int send_lagrq(const void *data);

static void __send_lagrq(const void *data)
{
	int callno = (long) data;

	ast_mutex_lock(&iaxsl[callno]);

	if (iaxs[callno]) {
		if (iaxs[callno]->peercallno) {
			send_command(iaxs[callno], AST_FRAME_IAX, IAX_COMMAND_LAGRQ, 0, NULL, 0, -1);
			if (iaxs[callno]->lagid != DONT_RESCHEDULE) {
				iaxs[callno]->lagid = iax2_sched_add(sched, lagrq_time * 1000, send_lagrq, data);
			}
		}
	} else {
		ast_debug(1, "I was supposed to send a LAGRQ with callno %d, but no such call exists.\n", callno);
	}

	ast_mutex_unlock(&iaxsl[callno]);
}

static int send_lagrq(const void *data)
{
	int callno = (long) data;
	ast_mutex_lock(&iaxsl[callno]);
	if (iaxs[callno] && iaxs[callno]->lagid != DONT_RESCHEDULE) {
		iaxs[callno]->lagid = -1;
	}
	ast_mutex_unlock(&iaxsl[callno]);

#ifdef SCHED_MULTITHREADED
	if (schedule_action(__send_lagrq, data))
#endif
		__send_lagrq(data);
	return 0;
}

static unsigned char compress_subclass(format_t subclass)
{
	int x;
	int power=-1;
	/* If it's 64 or smaller, just return it */
	if (subclass < IAX_FLAG_SC_LOG)
		return subclass;
	/* Otherwise find its power */
	for (x = 0; x < IAX_MAX_SHIFT; x++) {
		if (subclass & (1LL << x)) {
			if (power > -1) {
				ast_log(LOG_WARNING, "Can't compress subclass %lld\n", (long long) subclass);
				return 0;
			} else
				power = x;
		}
	}
	return power | IAX_FLAG_SC_LOG;
}

static format_t uncompress_subclass(unsigned char csub)
{
	/* If the SC_LOG flag is set, return 2^csub otherwise csub */
	if (csub & IAX_FLAG_SC_LOG) {
		/* special case for 'compressed' -1 */
		if (csub == 0xff)
			return -1;
		else
			return 1LL << (csub & ~IAX_FLAG_SC_LOG & IAX_MAX_SHIFT);
	}
	else
		return csub;
}

/*!
 * \note The only member of the peer passed here guaranteed to be set is the name field
 */
static int peer_hash_cb(const void *obj, const int flags)
{
	const struct iax2_peer *peer = obj;

	return ast_str_hash(peer->name);
}

/*!
 * \note The only member of the peer passed here guaranteed to be set is the name field
 */
static int peer_cmp_cb(void *obj, void *arg, int flags)
{
	struct iax2_peer *peer = obj, *peer2 = arg;

	return !strcmp(peer->name, peer2->name) ? CMP_MATCH | CMP_STOP : 0;
}

/*!
 * \note The only member of the user passed here guaranteed to be set is the name field
 */
static int user_hash_cb(const void *obj, const int flags)
{
	const struct iax2_user *user = obj;

	return ast_str_hash(user->name);
}

/*!
 * \note The only member of the user passed here guaranteed to be set is the name field
 */
static int user_cmp_cb(void *obj, void *arg, int flags)
{
	struct iax2_user *user = obj, *user2 = arg;

	return !strcmp(user->name, user2->name) ? CMP_MATCH | CMP_STOP : 0;
}

/*!
 * \note This funtion calls realtime_peer -> reg_source_db -> iax2_poke_peer -> find_callno,
 *       so do not call it with a pvt lock held.
 */
static struct iax2_peer *find_peer(const char *name, int realtime) 
{
	struct iax2_peer *peer = NULL;
	struct iax2_peer tmp_peer = {
		.name = name,
	};

	peer = ao2_find(peers, &tmp_peer, OBJ_POINTER);

	/* Now go for realtime if applicable */
	if(!peer && realtime)
		peer = realtime_peer(name, NULL);

	return peer;
}

static struct iax2_peer *peer_ref(struct iax2_peer *peer)
{
	ao2_ref(peer, +1);
	return peer;
}

static inline struct iax2_peer *peer_unref(struct iax2_peer *peer)
{
	ao2_ref(peer, -1);
	return NULL;
}

static struct iax2_user *find_user(const char *name)
{
	struct iax2_user tmp_user = {
		.name = name,
	};

	return ao2_find(users, &tmp_user, OBJ_POINTER);
}
static inline struct iax2_user *user_ref(struct iax2_user *user)
{
	ao2_ref(user, +1);
	return user;
}

static inline struct iax2_user *user_unref(struct iax2_user *user)
{
	ao2_ref(user, -1);
	return NULL;
}

static int iax2_getpeername(struct sockaddr_in sin, char *host, int len)
{
	struct iax2_peer *peer = NULL;
	int res = 0;
	struct ao2_iterator i;

	i = ao2_iterator_init(peers, 0);
	while ((peer = ao2_iterator_next(&i))) {
		struct sockaddr_in peer_addr;

		ast_sockaddr_to_sin(&peer->addr, &peer_addr);

		if ((peer_addr.sin_addr.s_addr == sin.sin_addr.s_addr) &&
		    (peer_addr.sin_port == sin.sin_port)) {
			ast_copy_string(host, peer->name, len);
			peer_unref(peer);
			res = 1;
			break;
		}
		peer_unref(peer);
	}
	ao2_iterator_destroy(&i);

	if (!peer) {
		peer = realtime_peer(NULL, &sin);
		if (peer) {
			ast_copy_string(host, peer->name, len);
			peer_unref(peer);
			res = 1;
		}
	}

	return res;
}

/*!\note Assumes the lock on the pvt is already held, when
 * iax2_destroy_helper() is called. */
static void iax2_destroy_helper(struct chan_iax2_pvt *pvt)
{
	/* Decrement AUTHREQ count if needed */
	if (ast_test_flag64(pvt, IAX_MAXAUTHREQ)) {
		struct iax2_user *user;
		struct iax2_user tmp_user = {
			.name = pvt->username,
		};

		user = ao2_find(users, &tmp_user, OBJ_POINTER);
		if (user) {
			ast_atomic_fetchadd_int(&user->curauthreq, -1);
			user_unref(user);
		}

		ast_clear_flag64(pvt, IAX_MAXAUTHREQ);
	}
	/* No more pings or lagrq's */
	AST_SCHED_DEL_SPINLOCK(sched, pvt->pingid, &iaxsl[pvt->callno]);
	pvt->pingid = DONT_RESCHEDULE;
	AST_SCHED_DEL_SPINLOCK(sched, pvt->lagid, &iaxsl[pvt->callno]);
	pvt->lagid = DONT_RESCHEDULE;
	AST_SCHED_DEL(sched, pvt->autoid);
	AST_SCHED_DEL(sched, pvt->authid);
	AST_SCHED_DEL(sched, pvt->initid);
	AST_SCHED_DEL(sched, pvt->jbid);
	AST_SCHED_DEL(sched, pvt->keyrotateid);
}

static void iax2_frame_free(struct iax_frame *fr)
{
	AST_SCHED_DEL(sched, fr->retrans);
	iax_frame_free(fr);
}

static int scheduled_destroy(const void *vid)
{
	unsigned short callno = PTR_TO_CALLNO(vid);
	ast_mutex_lock(&iaxsl[callno]);
	if (iaxs[callno]) {
		if (option_debug) {
			ast_log(LOG_DEBUG, "Really destroying %d now...\n", callno);
		}
		iax2_destroy(callno);
	}
	ast_mutex_unlock(&iaxsl[callno]);
	return 0;
}

static void free_signaling_queue_entry(struct signaling_queue_entry *s)
{
	ast_free(s->f.data.ptr);
	ast_free(s);
}

/*! \brief This function must be called once we are sure the other side has
 *  given us a call number.  All signaling is held here until that point. */
static void send_signaling(struct chan_iax2_pvt *pvt)
{
	struct signaling_queue_entry *s = NULL;

	while ((s = AST_LIST_REMOVE_HEAD(&pvt->signaling_queue, next))) {
		iax2_send(pvt, &s->f, 0, -1, 0, 0, 0);
		free_signaling_queue_entry(s);
	}
	pvt->hold_signaling = 0;
}

/*! \brief All frames other than that of type AST_FRAME_IAX must be held until
 *  we have received a destination call number. */
static int queue_signalling(struct chan_iax2_pvt *pvt, struct ast_frame *f)
{
	struct signaling_queue_entry *new;

	if (f->frametype == AST_FRAME_IAX || !pvt->hold_signaling) {
		return 1; /* do not queue this frame */
	} else if (!(new = ast_calloc(1, sizeof(struct signaling_queue_entry)))) {
		return -1;  /* out of memory */
	}

	memcpy(&new->f, f, sizeof(new->f)); /* copy ast_frame into our queue entry */

	if (new->f.datalen) { /* if there is data in this frame copy it over as well */
		if (!(new->f.data.ptr = ast_calloc(1, new->f.datalen))) {
			free_signaling_queue_entry(new);
			return -1;
		}
		memcpy(new->f.data.ptr, f->data.ptr, sizeof(*new->f.data.ptr));
	}
	AST_LIST_INSERT_TAIL(&pvt->signaling_queue, new, next);

	return 0;
}

static void pvt_destructor(void *obj)
{
	struct chan_iax2_pvt *pvt = obj;
	struct iax_frame *cur = NULL;
	struct signaling_queue_entry *s = NULL;

	ast_mutex_lock(&iaxsl[pvt->callno]);

	iax2_destroy_helper(pvt);

	sched_delay_remove(&pvt->addr, pvt->callno_entry);
	pvt->callno_entry = NULL;

	/* Already gone */
	ast_set_flag64(pvt, IAX_ALREADYGONE);

	AST_LIST_TRAVERSE(&frame_queue[pvt->callno], cur, list) {
		/* Cancel any pending transmissions */
		cur->retries = -1;
	}

	ast_mutex_unlock(&iaxsl[pvt->callno]);

	while ((s = AST_LIST_REMOVE_HEAD(&pvt->signaling_queue, next))) {
		free_signaling_queue_entry(s);
	}

	if (pvt->reg) {
		pvt->reg->callno = 0;
	}

	if (!pvt->owner) {
		jb_frame frame;
		if (pvt->vars) {
		    ast_variables_destroy(pvt->vars);
		    pvt->vars = NULL;
		}

		while (jb_getall(pvt->jb, &frame) == JB_OK) {
			iax2_frame_free(frame.data);
		}

		jb_destroy(pvt->jb);
		ast_string_field_free_memory(pvt);
	}
}

static struct chan_iax2_pvt *new_iax(struct sockaddr_in *sin, const char *host)
{
	struct chan_iax2_pvt *tmp;
	jb_conf jbconf;

	if (!(tmp = ao2_alloc(sizeof(*tmp), pvt_destructor))) {
		return NULL;
	}

	if (ast_string_field_init(tmp, 32)) {
		ao2_ref(tmp, -1);
		tmp = NULL;
		return NULL;
	}
		
	tmp->prefs = prefs;
	tmp->pingid = -1;
	tmp->lagid = -1;
	tmp->autoid = -1;
	tmp->authid = -1;
	tmp->initid = -1;
	tmp->keyrotateid = -1;

	ast_string_field_set(tmp,exten, "s");
	ast_string_field_set(tmp,host, host);

	tmp->jb = jb_new();
	tmp->jbid = -1;
	jbconf.max_jitterbuf = maxjitterbuffer;
	jbconf.resync_threshold = resyncthreshold;
	jbconf.max_contig_interp = maxjitterinterps;
	jbconf.target_extra = jittertargetextra;
	jb_setconf(tmp->jb,&jbconf);

	AST_LIST_HEAD_INIT_NOLOCK(&tmp->dpentries);

	tmp->hold_signaling = 1;
	AST_LIST_HEAD_INIT_NOLOCK(&tmp->signaling_queue);

	return tmp;
}

static struct iax_frame *iaxfrdup2(struct iax_frame *fr)
{
	struct iax_frame *new = iax_frame_new(DIRECTION_INGRESS, fr->af.datalen, fr->cacheable);
	if (new) {
		size_t afdatalen = new->afdatalen;
		memcpy(new, fr, sizeof(*new));
		iax_frame_wrap(new, &fr->af);
		new->afdatalen = afdatalen;
		new->data = NULL;
		new->datalen = 0;
		new->direction = DIRECTION_INGRESS;
		new->retrans = -1;
	}
	return new;
}
/* keep these defined in this order.  They are used in find_callno to
 * determine whether or not a new call number should be allowed. */
enum {
	/* do not allow a new call number, only search ones in use for match */
	NEW_PREVENT = 0,
	/* search for match first, then allow a new one to be allocated */
	NEW_ALLOW = 1,
	/* do not search for match, force a new call number */
	NEW_FORCE = 2,
	/* do not search for match, force a new call number.  Signifies call number
	 * has been calltoken validated */
	NEW_ALLOW_CALLTOKEN_VALIDATED = 3,
};

static int match(struct sockaddr_in *sin, unsigned short callno, unsigned short dcallno, const struct chan_iax2_pvt *cur, int check_dcallno)
{
	if ((cur->addr.sin_addr.s_addr == sin->sin_addr.s_addr) &&
		(cur->addr.sin_port == sin->sin_port)) {
		/* This is the main host */
		if ( (cur->peercallno == 0 || cur->peercallno == callno) &&
			 (check_dcallno ? dcallno == cur->callno : 1) ) {
			/* That's us.  Be sure we keep track of the peer call number */
			return 1;
		}
	}
	if ((cur->transfer.sin_addr.s_addr == sin->sin_addr.s_addr) &&
	    (cur->transfer.sin_port == sin->sin_port) && (cur->transferring)) {
		/* We're transferring */
		if ((dcallno == cur->callno) || (cur->transferring == TRANSFER_MEDIAPASS && cur->transfercallno == callno))
			return 1;
	}
	return 0;
}

static void update_max_trunk(void)
{
	int max = TRUNK_CALL_START;
	int x;

	/* XXX Prolly don't need locks here XXX */
	for (x = TRUNK_CALL_START; x < ARRAY_LEN(iaxs) - 1; x++) {
		if (iaxs[x]) {
			max = x + 1;
		}
	}

	maxtrunkcall = max;
	if (iaxdebug)
		ast_debug(1, "New max trunk callno is %d\n", max);
}

static void update_max_nontrunk(void)
{
	int max = 1;
	int x;
	/* XXX Prolly don't need locks here XXX */
	for (x=1;x<TRUNK_CALL_START - 1; x++) {
		if (iaxs[x])
			max = x + 1;
	}
	maxnontrunkcall = max;
	if (iaxdebug)
		ast_debug(1, "New max nontrunk callno is %d\n", max);
}

static int make_trunk(unsigned short callno, int locked)
{
	int x;
	int res= 0;
	struct callno_entry *callno_entry;
	if (iaxs[callno]->oseqno) {
		ast_log(LOG_WARNING, "Can't make trunk once a call has started!\n");
		return -1;
	}
	if (callno & TRUNK_CALL_START) {
		ast_log(LOG_WARNING, "Call %d is already a trunk\n", callno);
		return -1;
	}

	if (!(callno_entry = get_unused_callno(1, iaxs[callno]->callno_entry->validated))) {
		ast_log(LOG_WARNING, "Unable to trunk call: Insufficient space\n");
		return -1;
	}

	x = callno_entry->callno;
	ast_mutex_lock(&iaxsl[x]);

	/*!
	 * \note We delete these before switching the slot, because if
	 * they fire in the meantime, they will generate a warning.
	 */
	AST_SCHED_DEL(sched, iaxs[callno]->pingid);
	AST_SCHED_DEL(sched, iaxs[callno]->lagid);
	iaxs[callno]->lagid = iaxs[callno]->pingid = -1;
	iaxs[x] = iaxs[callno];
	iaxs[x]->callno = x;

	/* since we copied over the pvt from a different callno, make sure the old entry is replaced
	 * before assigning the new one */
	if (iaxs[x]->callno_entry) {
		iax2_sched_add(sched, MIN_REUSE_TIME * 1000, replace_callno, iaxs[x]->callno_entry);
	}
	iaxs[x]->callno_entry = callno_entry;

	iaxs[callno] = NULL;
	/* Update the two timers that should have been started */
	iaxs[x]->pingid = iax2_sched_add(sched, 
		ping_time * 1000, send_ping, (void *)(long)x);
	iaxs[x]->lagid = iax2_sched_add(sched, 
		lagrq_time * 1000, send_lagrq, (void *)(long)x);

	if (locked)
		ast_mutex_unlock(&iaxsl[callno]);
	res = x;
	if (!locked)
		ast_mutex_unlock(&iaxsl[x]);

	ast_debug(1, "Made call %d into trunk call %d\n", callno, x);
	/* We move this call from a non-trunked to a trunked call */
	update_max_trunk();
	update_max_nontrunk();
	return res;
}

static void store_by_transfercallno(struct chan_iax2_pvt *pvt)
{
	if (!pvt->transfercallno) {
		ast_log(LOG_ERROR, "This should not be called without a transfer call number.\n");
		return;
	}

	ao2_link(iax_transfercallno_pvts, pvt);
}

static void remove_by_transfercallno(struct chan_iax2_pvt *pvt)
{
	if (!pvt->transfercallno) {
		ast_log(LOG_ERROR, "This should not be called without a transfer call number.\n");
		return;
	}

	ao2_unlink(iax_transfercallno_pvts, pvt);
}
static void store_by_peercallno(struct chan_iax2_pvt *pvt)
{
	if (!pvt->peercallno) {
		ast_log(LOG_ERROR, "This should not be called without a peer call number.\n");
		return;
	}

	ao2_link(iax_peercallno_pvts, pvt);
}

static void remove_by_peercallno(struct chan_iax2_pvt *pvt)
{
	if (!pvt->peercallno) {
		ast_log(LOG_ERROR, "This should not be called without a peer call number.\n");
		return;
	}

	ao2_unlink(iax_peercallno_pvts, pvt);
}

static int addr_range_delme_cb(void *obj, void *arg, int flags)
{
	struct addr_range *lim = obj;
	lim->delme = 1;
	return 0;
}

static int addr_range_hash_cb(const void *obj, const int flags)
{
	const struct addr_range *lim = obj;
	struct sockaddr_in sin;
	ast_sockaddr_to_sin(&lim->ha.addr, &sin);
	return abs((int) sin.sin_addr.s_addr);
}

static int addr_range_cmp_cb(void *obj, void *arg, int flags)
{
	struct addr_range *lim1 = obj, *lim2 = arg;
	return (!(ast_sockaddr_cmp_addr(&lim1->ha.addr, &lim2->ha.addr)) &&
			!(ast_sockaddr_cmp_addr(&lim1->ha.netmask, &lim2->ha.netmask))) ?
			CMP_MATCH | CMP_STOP : 0;
}

static int peercnt_hash_cb(const void *obj, const int flags)
{
	const struct peercnt *peercnt = obj;
	return abs((int) peercnt->addr);
}

static int peercnt_cmp_cb(void *obj, void *arg, int flags)
{
	struct peercnt *peercnt1 = obj, *peercnt2 = arg;
	return (peercnt1->addr == peercnt2->addr) ? CMP_MATCH | CMP_STOP : 0;
}

static int addr_range_match_address_cb(void *obj, void *arg, int flags)
{
	struct addr_range *addr_range = obj;
	struct sockaddr_in *sin = arg;
	struct sockaddr_in ha_netmask_sin;
	struct sockaddr_in ha_addr_sin;

	ast_sockaddr_to_sin(&addr_range->ha.netmask, &ha_netmask_sin);
	ast_sockaddr_to_sin(&addr_range->ha.addr, &ha_addr_sin);

	if ((sin->sin_addr.s_addr & ha_netmask_sin.sin_addr.s_addr) == ha_addr_sin.sin_addr.s_addr) {
		return CMP_MATCH | CMP_STOP;
	}
	return 0;
}

/*! 
 * \internal
 *
 * \brief compares sin to calltoken_ignores table to determine if validation is required.
 */
static int calltoken_required(struct sockaddr_in *sin, const char *name, int subclass)
{
	struct addr_range *addr_range;
	struct iax2_peer *peer = NULL;
	struct iax2_user *user = NULL;
	/* if no username is given, check for guest accounts */
	const char *find = S_OR(name, "guest");
	int res = 1;  /* required by default */
	int optional = 0;
	enum calltoken_peer_enum calltoken_required = CALLTOKEN_DEFAULT;
	/* There are only two cases in which calltoken validation is not required.
	 * Case 1. sin falls within the list of address ranges specified in the calltoken optional table and
	 *         the peer definition has not set the requirecalltoken option.
	 * Case 2. Username is a valid peer/user, and that peer has requirecalltoken set either auto or no.
	 */

	/* ----- Case 1 ----- */
	if ((addr_range = ao2_callback(calltoken_ignores, 0, addr_range_match_address_cb, sin))) {
		ao2_ref(addr_range, -1);
		optional = 1;
	}

	/* ----- Case 2 ----- */
	if ((subclass == IAX_COMMAND_NEW) && (user = find_user(find))) {
		calltoken_required = user->calltoken_required;
	} else if ((subclass == IAX_COMMAND_NEW) && (user = realtime_user(find, sin))) {
		calltoken_required = user->calltoken_required;
	} else if ((subclass != IAX_COMMAND_NEW) && (peer = find_peer(find, 0))) {
		calltoken_required = peer->calltoken_required;
	} else if ((subclass != IAX_COMMAND_NEW) && (peer = realtime_peer(find, sin))) {
		calltoken_required = peer->calltoken_required;
	}

	if (peer) {
		peer_unref(peer);
	}
	if (user) {
		user_unref(user);
	}

	ast_debug(1, "Determining if address %s with username %s requires calltoken validation.  Optional = %d  calltoken_required = %d \n", ast_inet_ntoa(sin->sin_addr), name, optional, calltoken_required);
	if (((calltoken_required == CALLTOKEN_NO) || (calltoken_required == CALLTOKEN_AUTO)) ||
		(optional && (calltoken_required == CALLTOKEN_DEFAULT))) {
		res = 0;
	}

	return res;
}

/*! 
 * \internal
 *
 * \brief set peercnt callno limit.
 *
 * \details 
 * First looks in custom definitions. If not found, global limit
 * is used.  Entries marked as reg already have
 * a custom limit set by a registration and are not modified.
 */
static void set_peercnt_limit(struct peercnt *peercnt)
{
	uint16_t limit = global_maxcallno;
	struct addr_range *addr_range;
	struct sockaddr_in sin = {
		.sin_addr.s_addr = peercnt->addr,
	};


	if (peercnt->reg && peercnt->limit) {
		return; /* this peercnt has a custom limit set by a registration */
	}

	if ((addr_range = ao2_callback(callno_limits, 0, addr_range_match_address_cb, &sin))) {
		limit = addr_range->limit;
		ast_debug(1, "custom addr_range %d found for %s\n", limit, ast_inet_ntoa(sin.sin_addr));
		ao2_ref(addr_range, -1);
	}

	peercnt->limit = limit;
}

/*! 
 * \internal
 * \brief sets limits for all peercnts in table. done on reload to reflect changes in conf.
 */
static int set_peercnt_limit_all_cb(void *obj, void *arg, int flags)
{
	struct peercnt *peercnt = obj;

	set_peercnt_limit(peercnt);
	ast_debug(1, "Reset limits for peercnts table\n");

	return 0;
}

/*! 
 * \internal
 * \brief returns match if delme is set. 
 */
static int prune_addr_range_cb(void *obj, void *arg, int flags)
{
	struct addr_range *addr_range = obj;

	return addr_range->delme ? CMP_MATCH : 0;
}

/*! 
 * \internal
 * \brief modifies peercnt entry in peercnts table. Used to set custom limit or mark a registered ip
 */
static void peercnt_modify(unsigned char reg, uint16_t limit, struct ast_sockaddr *sockaddr)
{
	/* this function turns off and on custom callno limits set by peer registration */
	struct peercnt *peercnt;
	struct peercnt tmp = {
		.addr = 0,
	};
	struct sockaddr_in sin;

	ast_sockaddr_to_sin(sockaddr, &sin);

	tmp.addr = sin.sin_addr.s_addr;

	if ((peercnt = ao2_find(peercnts, &tmp, OBJ_POINTER))) {
		peercnt->reg = reg;
		if (limit) {
			peercnt->limit = limit;
		} else {
			set_peercnt_limit(peercnt);
		}
		ast_debug(1, "peercnt entry %s modified limit:%d registered:%d", ast_inet_ntoa(sin.sin_addr), peercnt->limit, peercnt->reg);
		ao2_ref(peercnt, -1); /* decrement ref from find */
	}
}

/*! 
 * \internal
 * \brief adds an ip to the peercnts table, increments connection count if it already exists
 *
 * \details First searches for the address in the peercnts table.  If found
 * the current count is incremented.  If not found a new peercnt is allocated
 * and linked into the peercnts table with a call number count of 1.
 */
static int peercnt_add(struct sockaddr_in *sin)
{
	struct peercnt *peercnt;
	unsigned long addr = sin->sin_addr.s_addr;
	int res = 0;
	struct peercnt tmp = {
		.addr = addr,
	};

	/* Reasoning for peercnts container lock:  Two identical ip addresses
	 * could be added by different threads at the "same time". Without the container
	 * lock, both threads could alloc space for the same object and attempt
	 * to link to table.  With the lock, one would create the object and link
	 * to table while the other would find the already created peercnt object
	 * rather than creating a new one. */
	ao2_lock(peercnts);
	if ((peercnt = ao2_find(peercnts, &tmp, OBJ_POINTER))) {
		ao2_lock(peercnt);
	} else if ((peercnt = ao2_alloc(sizeof(*peercnt), NULL))) {
		ao2_lock(peercnt);
		/* create and set defaults */
		peercnt->addr = addr;
		set_peercnt_limit(peercnt);
		/* guarantees it does not go away after unlocking table
		 * ao2_find automatically adds this */
		ao2_link(peercnts, peercnt);
	} else {
		ao2_unlock(peercnts);
		return -1;
	}

	/* check to see if the address has hit its callno limit.  If not increment cur. */
	if (peercnt->limit > peercnt->cur) {
		peercnt->cur++;
		ast_debug(1, "ip callno count incremented to %d for %s\n", peercnt->cur, ast_inet_ntoa(sin->sin_addr));
	} else { /* max num call numbers for this peer has been reached! */
		ast_log(LOG_ERROR, "maxcallnumber limit of %d for %s has been reached!\n", peercnt->limit, ast_inet_ntoa(sin->sin_addr));
		res = -1;
	}

	/* clean up locks and ref count */
	ao2_unlock(peercnt);
	ao2_unlock(peercnts);
	ao2_ref(peercnt, -1); /* decrement ref from find/alloc, only the container ref remains. */

	return res;
}

/*! 
 * \internal
 * \brief decrements a peercnts table entry
 */
static void peercnt_remove(struct peercnt *peercnt)
{
	struct sockaddr_in sin = {
		.sin_addr.s_addr = peercnt->addr,
	};

	if (peercnt) {
		/* Container locked here since peercnt may be unlinked from list.  If left unlocked,
		 * peercnt_add could try and grab this entry from the table and modify it at the
		 * "same time" this thread attemps to unlink it.*/
		ao2_lock(peercnts);
		peercnt->cur--;
		ast_debug(1, "ip callno count decremented to %d for %s\n", peercnt->cur, ast_inet_ntoa(sin.sin_addr));
		/* if this was the last connection from the peer remove it from table */
		if (peercnt->cur == 0) {
			ao2_unlink(peercnts, peercnt);/* decrements ref from table, last ref is left to scheduler */
		}
		ao2_unlock(peercnts);
	}
}

/*! 
 * \internal
 * \brief called by scheduler to decrement object
 */
static int peercnt_remove_cb(const void *obj)
{
	struct peercnt *peercnt = (struct peercnt *) obj;

	peercnt_remove(peercnt);
	ao2_ref(peercnt, -1); /* decrement ref from scheduler */

	return 0;
}

/*! 
 * \internal
 * \brief decrements peercnts connection count, finds by addr
 */
static int peercnt_remove_by_addr(struct sockaddr_in *sin)
{
	struct peercnt *peercnt;
	struct peercnt tmp = {
		.addr = sin->sin_addr.s_addr,
	};

	if ((peercnt = ao2_find(peercnts, &tmp, OBJ_POINTER))) {
		peercnt_remove(peercnt);
		ao2_ref(peercnt, -1); /* decrement ref from find */
	}
	return 0;
}

/*! 
 * \internal
 * \brief Create callno_limit entry based on configuration
 */
static void build_callno_limits(struct ast_variable *v)
{
	struct addr_range *addr_range = NULL;
	struct addr_range tmp;
	struct ast_ha *ha;
	int limit;
	int error;
	int found;

	for (; v; v = v->next) {
		limit = -1;
		error = 0;
		found = 0;
		ha = ast_append_ha("permit", v->name, NULL, &error);

		/* check for valid config information */
		if (error) {
			ast_log(LOG_ERROR, "Call number limit for %s could not be added, Invalid address range\n.", v->name);
			continue;
		} else if ((sscanf(v->value, "%d", &limit) != 1) || (limit < 0)) {
			ast_log(LOG_ERROR, "Call number limit for %s could not be added. Invalid limit %s\n.", v->name, v->value);
			ast_free_ha(ha);
			continue;
		}

		ast_copy_ha(ha, &tmp.ha);
		/* find or create the addr_range */
		if ((addr_range = ao2_find(callno_limits, &tmp, OBJ_POINTER))) {
			ao2_lock(addr_range);
			found = 1;
		} else if (!(addr_range = ao2_alloc(sizeof(*addr_range), NULL))) {
			ast_free_ha(ha);
			return; /* out of memory */
		}

		/* copy over config data into addr_range object */
		ast_copy_ha(ha, &addr_range->ha); /* this is safe because only one ha is possible for each limit */
		ast_free_ha(ha); /* cleanup the tmp ha */
		addr_range->limit = limit;
		addr_range->delme = 0;

		/* cleanup */
		if (found) {
			ao2_unlock(addr_range);
		} else {
			ao2_link(callno_limits, addr_range);
		}
		ao2_ref(addr_range, -1); /* decrement ref from ao2_find and ao2_alloc, only container ref remains */
	}
}

/*! 
 * \internal
 * \brief Create calltoken_ignores entry based on configuration
 */
static int add_calltoken_ignore(const char *addr)
{
	struct addr_range tmp;
	struct addr_range *addr_range = NULL;
	struct ast_ha *ha = NULL;
	int error = 0;

	if (ast_strlen_zero(addr)) {
		ast_log(LOG_WARNING, "invalid calltokenoptional %s\n", addr);
		return -1;
	}

	ha = ast_append_ha("permit", addr, NULL, &error);

	/* check for valid config information */
	if (error) {
		ast_log(LOG_WARNING, "Error %d creating calltokenoptional entry %s\n", error, addr);
		return -1;
	}

	ast_copy_ha(ha, &tmp.ha);
	/* find or create the addr_range */
	if ((addr_range = ao2_find(calltoken_ignores, &tmp, OBJ_POINTER))) {
		ao2_lock(addr_range);
		addr_range->delme = 0;
		ao2_unlock(addr_range);
	} else if ((addr_range = ao2_alloc(sizeof(*addr_range), NULL))) {
		/* copy over config data into addr_range object */
		ast_copy_ha(ha, &addr_range->ha); /* this is safe because only one ha is possible */
		ao2_link(calltoken_ignores, addr_range);
	} else {
		ast_free_ha(ha);
		return -1;
	}

	ast_free_ha(ha);
	ao2_ref(addr_range, -1); /* decrement ref from ao2_find and ao2_alloc, only container ref remains */

	return 0;
}

static char *handle_cli_iax2_show_callno_limits(struct ast_cli_entry *e, int cmd, struct ast_cli_args *a)
{
	struct ao2_iterator i;
	struct peercnt *peercnt;
	struct sockaddr_in sin;
	int found = 0;

	switch (cmd) {
	case CLI_INIT:
		e->command = "iax2 show callnumber usage";
		e->usage =
			"Usage: iax2 show callnumber usage [IP address]\n"
			"       Shows current IP addresses which are consuming iax2 call numbers\n";
		return NULL;
	case CLI_GENERATE:
		return NULL;
	case CLI_HANDLER:
		if (a->argc < 4 || a->argc > 5)
			return CLI_SHOWUSAGE;

		ast_cli(a->fd, "%-15s %-12s %-12s\n", "Address", "Callno Usage", "Callno Limit");
		i = ao2_iterator_init(peercnts, 0);
		while ((peercnt = ao2_iterator_next(&i))) {
			sin.sin_addr.s_addr = peercnt->addr;
			if (a->argc == 5 && (!strcasecmp(a->argv[4], ast_inet_ntoa(sin.sin_addr)))) {
					ast_cli(a->fd, "%-15s %-12d %-12d\n", ast_inet_ntoa(sin.sin_addr), peercnt->cur, peercnt->limit);
					found = 1;
					break;
			} else {
				ast_cli(a->fd, "%-15s %-12d %-12d\n", ast_inet_ntoa(sin.sin_addr), peercnt->cur, peercnt->limit);
			}
			ao2_ref(peercnt, -1);
		}
		ao2_iterator_destroy(&i);

		if (a->argc == 4) {
			ast_cli(a->fd, "\nNon-CallToken Validation Callno Limit: %d\n"
			                 "Non-CallToken Validated Callno Used:   %d\n",
				global_maxcallno_nonval,
				total_nonval_callno_used);

			ast_cli(a->fd,   "Total Available Callno:                %d\n"
			                 "Regular Callno Available:              %d\n"
			                 "Trunk Callno Available:                %d\n",
				ao2_container_count(callno_pool) + ao2_container_count(callno_pool_trunk),
				ao2_container_count(callno_pool),
				ao2_container_count(callno_pool_trunk));
		} else if (a->argc == 5 && !found) {
			ast_cli(a->fd, "No callnumber table entries for %s found\n", a->argv[4] );
		}


		return CLI_SUCCESS;
	default:
		return NULL;
	}
}

static struct callno_entry *get_unused_callno(int trunk, int validated)
{
	struct callno_entry *callno_entry = NULL;
	if ((!ao2_container_count(callno_pool) && !trunk) || (!ao2_container_count(callno_pool_trunk) && trunk)) {
		ast_log(LOG_WARNING, "Out of CallNumbers\n");
		/* Minor optimization for the extreme case. */
		return NULL;
	}

	/* the callno_pool container is locked here primarily to ensure thread
	 * safety of the total_nonval_callno_used check and increment */
	ao2_lock(callno_pool);

	/* only a certain number of nonvalidated call numbers should be allocated.
	 * If there ever is an attack, this separates the calltoken validating
	 * users from the non calltoken validating users. */
	if (!validated && (total_nonval_callno_used >= global_maxcallno_nonval)) {
		ast_log(LOG_WARNING, "NON-CallToken callnumber limit is reached. Current:%d Max:%d\n", total_nonval_callno_used, global_maxcallno_nonval);
		ao2_unlock(callno_pool);
		return NULL;
	}

	/* unlink the object from the container, taking over ownership
	 * of the reference the container had to the object */
	callno_entry = ao2_find((trunk ? callno_pool_trunk : callno_pool), NULL, OBJ_POINTER | OBJ_UNLINK | OBJ_CONTINUE);

	if (callno_entry) {
		callno_entry->validated = validated;
		if (!validated) {
			total_nonval_callno_used++;
		}
	}

	ao2_unlock(callno_pool);
	return callno_entry;
}

static int replace_callno(const void *obj)
{
	struct callno_entry *callno_entry = (struct callno_entry *) obj;

	/* the callno_pool container is locked here primarily to ensure thread
	 * safety of the total_nonval_callno_used check and decrement */
	ao2_lock(callno_pool);

	if (!callno_entry->validated && (total_nonval_callno_used != 0)) {
		total_nonval_callno_used--;
	} else if (!callno_entry->validated && (total_nonval_callno_used == 0)) {
		ast_log(LOG_ERROR, "Attempted to decrement total non calltoken validated callnumbers below zero... Callno is:%d \n", callno_entry->callno);
	}

	if (callno_entry->callno < TRUNK_CALL_START) {
		ao2_link(callno_pool, callno_entry);
	} else {
		ao2_link(callno_pool_trunk, callno_entry);
	}
	ao2_ref(callno_entry, -1); /* only container ref remains */

	ao2_unlock(callno_pool);
	return 0;
}

static int callno_hash(const void *obj, const int flags)
{
	return abs(ast_random());
}

static int create_callno_pools(void)
{
	uint16_t i;

	if (!(callno_pool = ao2_container_alloc(CALLNO_POOL_BUCKETS, callno_hash, NULL))) {
		return -1;
	}

	if (!(callno_pool_trunk = ao2_container_alloc(CALLNO_POOL_BUCKETS, callno_hash, NULL))) {
		return -1;
	}

	/* start at 2, 0 and 1 are reserved */
	for (i = 2; i <= IAX_MAX_CALLS; i++) {
		struct callno_entry *callno_entry;

		if (!(callno_entry = ao2_alloc(sizeof(*callno_entry), NULL))) {
			return -1;
		}

		callno_entry->callno = i;

		if (i < TRUNK_CALL_START) {
			ao2_link(callno_pool, callno_entry);
		} else {
			ao2_link(callno_pool_trunk, callno_entry);
		}

		ao2_ref(callno_entry, -1);
	}

	return 0;
}

/*!
 * \internal
 * \brief Schedules delayed removal of iax2_pvt call number data
 *
 * \note After MIN_REUSE_TIME has passed for a destroyed iax2_pvt, the callno is
 * avaliable again, and the address from the previous connection must be decremented
 * from the peercnts table.  This function schedules these operations to take place.
 */
static void sched_delay_remove(struct sockaddr_in *sin, struct callno_entry *callno_entry)
{
	int i;
	struct peercnt *peercnt;
	struct peercnt tmp = {
		.addr = sin->sin_addr.s_addr,
	};

	if ((peercnt = ao2_find(peercnts, &tmp, OBJ_POINTER))) {
		/* refcount is incremented with ao2_find.  keep that ref for the scheduler */
		ast_debug(1, "schedule decrement of callno used for %s in %d seconds\n", ast_inet_ntoa(sin->sin_addr), MIN_REUSE_TIME);
		i = iax2_sched_add(sched, MIN_REUSE_TIME * 1000, peercnt_remove_cb, peercnt);
		if (i == -1) {
			ao2_ref(peercnt, -1);
		}
	}

	iax2_sched_add(sched, MIN_REUSE_TIME * 1000, replace_callno, callno_entry);
}

/*! 
 * \internal
 * \brief returns whether or not a frame is capable of starting a new IAX2 dialog. 
 *
 * \note For this implementation, inbound pokes should _NOT_ be capable of allocating
 * a new callno.
 */
static inline int attribute_pure iax2_allow_new(int frametype, int subclass, int inbound)
{
	if (frametype != AST_FRAME_IAX) {
		return 0;
	}
	switch (subclass) {
	case IAX_COMMAND_NEW:
	case IAX_COMMAND_REGREQ:
	case IAX_COMMAND_FWDOWNL:
	case IAX_COMMAND_REGREL:
		return 1;
	case IAX_COMMAND_POKE:
		if (!inbound) {
			return 1;
		}
		break;
	}
	return 0;
}

/*
 * \note Calling this function while holding another pvt lock can cause a deadlock.
 */
static int __find_callno(unsigned short callno, unsigned short dcallno, struct sockaddr_in *sin, int new, int sockfd, int return_locked, int check_dcallno)
{
	int res = 0;
	int x;
	/* this call is calltoken validated as long as it is either NEW_FORCE
	 * or NEW_ALLOW_CALLTOKEN_VALIDATED */
	int validated = (new > NEW_ALLOW) ? 1 : 0;
	char host[80];

	if (new <= NEW_ALLOW) {
		if (callno) {
			struct chan_iax2_pvt *pvt;
			struct chan_iax2_pvt tmp_pvt = {
				.callno = dcallno,
				.peercallno = callno,
				.transfercallno = callno,
				/* hack!! */
				.frames_received = check_dcallno,
			};

			memcpy(&tmp_pvt.addr, sin, sizeof(tmp_pvt.addr));
			/* this works for finding normal call numbers not involving transfering */ 
			if ((pvt = ao2_find(iax_peercallno_pvts, &tmp_pvt, OBJ_POINTER))) {
				if (return_locked) {
					ast_mutex_lock(&iaxsl[pvt->callno]);
				}
				res = pvt->callno;
				ao2_ref(pvt, -1);
				pvt = NULL;
				return res;
			}
			/* this searches for transfer call numbers that might not get caught otherwise */
			memset(&tmp_pvt.addr, 0, sizeof(tmp_pvt.addr));
			memcpy(&tmp_pvt.transfer, sin, sizeof(tmp_pvt.transfer));
			if ((pvt = ao2_find(iax_transfercallno_pvts, &tmp_pvt, OBJ_POINTER))) {
				if (return_locked) {
					ast_mutex_lock(&iaxsl[pvt->callno]);
				}
				res = pvt->callno;
				ao2_ref(pvt, -1);
				pvt = NULL;
				return res;
			}
		}
			/* This will occur on the first response to a message that we initiated,
		 * such as a PING. */
		if (dcallno) {
			ast_mutex_lock(&iaxsl[dcallno]);
		}
		if (callno && dcallno && iaxs[dcallno] && !iaxs[dcallno]->peercallno && match(sin, callno, dcallno, iaxs[dcallno], check_dcallno)) {
			iaxs[dcallno]->peercallno = callno;
			res = dcallno;
			store_by_peercallno(iaxs[dcallno]);
			if (!res || !return_locked) {
				ast_mutex_unlock(&iaxsl[dcallno]);
			}
			return res;
		}
		if (dcallno) {
			ast_mutex_unlock(&iaxsl[dcallno]);
		}
#ifdef IAX_OLD_FIND
		/* If we get here, we SHOULD NOT find a call structure for this
		   callno; if we do, it means that there is a call structure that
		   has a peer callno but did NOT get entered into the hash table,
		   which is bad.

		   If we find a call structure using this old, slow method, output a log
		   message so we'll know about it. After a few months of leaving this in
		   place, if we don't hear about people seeing these messages, we can
		   remove this code for good.
		*/

		for (x = 1; !res && x < maxnontrunkcall; x++) {
			ast_mutex_lock(&iaxsl[x]);
			if (iaxs[x]) {
				/* Look for an exact match */
				if (match(sin, callno, dcallno, iaxs[x], check_dcallno)) {
					res = x;
				}
			}
			if (!res || !return_locked)
				ast_mutex_unlock(&iaxsl[x]);
		}
		for (x = TRUNK_CALL_START; !res && x < maxtrunkcall; x++) {
			ast_mutex_lock(&iaxsl[x]);
			if (iaxs[x]) {
				/* Look for an exact match */
				if (match(sin, callno, dcallno, iaxs[x], check_dcallno)) {
					res = x;
				}
			}
			if (!res || !return_locked)
				ast_mutex_unlock(&iaxsl[x]);
		}
#endif
	}
	if (!res && (new >= NEW_ALLOW)) {
		struct callno_entry *callno_entry;
		/* It may seem odd that we look through the peer list for a name for
		 * this *incoming* call.  Well, it is weird.  However, users don't
		 * have an IP address/port number that we can match against.  So,
		 * this is just checking for a peer that has that IP/port and
		 * assuming that we have a user of the same name.  This isn't always
		 * correct, but it will be changed if needed after authentication. */
		if (!iax2_getpeername(*sin, host, sizeof(host)))
			snprintf(host, sizeof(host), "%s:%d", ast_inet_ntoa(sin->sin_addr), ntohs(sin->sin_port));

		if (peercnt_add(sin)) {
			/* This address has hit its callnumber limit.  When the limit
			 * is reached, the connection is not added to the peercnts table.*/
			return 0;
		}

		if (!(callno_entry = get_unused_callno(0, validated))) {
			/* since we ran out of space, remove the peercnt
			 * entry we added earlier */
			peercnt_remove_by_addr(sin);
			ast_log(LOG_WARNING, "No more space\n");
			return 0;
		}
		x = callno_entry->callno;
		ast_mutex_lock(&iaxsl[x]);

		iaxs[x] = new_iax(sin, host);
		update_max_nontrunk();
		if (iaxs[x]) {
			if (iaxdebug)
				ast_debug(1, "Creating new call structure %d\n", x);
			iaxs[x]->callno_entry = callno_entry;
			iaxs[x]->sockfd = sockfd;
			iaxs[x]->addr.sin_port = sin->sin_port;
			iaxs[x]->addr.sin_family = sin->sin_family;
			iaxs[x]->addr.sin_addr.s_addr = sin->sin_addr.s_addr;
			iaxs[x]->peercallno = callno;
			iaxs[x]->callno = x;
			iaxs[x]->pingtime = DEFAULT_RETRY_TIME;
			iaxs[x]->expiry = min_reg_expire;
			iaxs[x]->pingid = iax2_sched_add(sched, ping_time * 1000, send_ping, (void *)(long)x);
			iaxs[x]->lagid = iax2_sched_add(sched, lagrq_time * 1000, send_lagrq, (void *)(long)x);
			iaxs[x]->amaflags = amaflags;
			ast_copy_flags64(iaxs[x], &globalflags, IAX_NOTRANSFER | IAX_TRANSFERMEDIA | IAX_USEJITTERBUF | IAX_FORCEJITTERBUF | IAX_SENDCONNECTEDLINE | IAX_RECVCONNECTEDLINE | IAX_FORCE_ENCRYPT);
			ast_string_field_set(iaxs[x], accountcode, accountcode);
			ast_string_field_set(iaxs[x], mohinterpret, mohinterpret);
			ast_string_field_set(iaxs[x], mohsuggest, mohsuggest);
			ast_string_field_set(iaxs[x], parkinglot, default_parkinglot);

			if (iaxs[x]->peercallno) {
				store_by_peercallno(iaxs[x]);
			}
		} else {
			ast_log(LOG_WARNING, "Out of resources\n");
			ast_mutex_unlock(&iaxsl[x]);
			replace_callno(callno_entry);
			return 0;
		}
		if (!return_locked)
			ast_mutex_unlock(&iaxsl[x]);
		res = x;
	}
	return res;
}

static int find_callno(unsigned short callno, unsigned short dcallno, struct sockaddr_in *sin, int new, int sockfd, int full_frame) { 
	return __find_callno(callno, dcallno, sin, new, sockfd, 0, full_frame);
}

static int find_callno_locked(unsigned short callno, unsigned short dcallno, struct sockaddr_in *sin, int new, int sockfd, int full_frame) {

	return __find_callno(callno, dcallno, sin, new, sockfd, 1, full_frame);
}

/*!
 * \brief Queue a frame to a call's owning asterisk channel
 *
 * \pre This function assumes that iaxsl[callno] is locked when called.
 *
 * \note IMPORTANT NOTE!!! Any time this function is used, even if iaxs[callno]
 * was valid before calling it, it may no longer be valid after calling it.
 * This function may unlock and lock the mutex associated with this callno,
 * meaning that another thread may grab it and destroy the call.
 */
static int iax2_queue_frame(int callno, struct ast_frame *f)
{
<<<<<<< HEAD
	for (;;) {
		if (iaxs[callno] && iaxs[callno]->owner) {
			if (ast_channel_trylock(iaxs[callno]->owner)) {
				/* Avoid deadlock by pausing and trying again */
				DEADLOCK_AVOIDANCE2(&iaxsl[callno],100);
			} else {
				ast_queue_frame(iaxs[callno]->owner, f);
				ast_channel_unlock(iaxs[callno]->owner);
				break;
			}
		} else
			break;
=======
	iax2_lock_owner(callno);
	if (iaxs[callno] && iaxs[callno]->owner) {
		ast_queue_frame(iaxs[callno]->owner, f);
		ast_channel_unlock(iaxs[callno]->owner);
>>>>>>> cd9024b8
	}
	return 0;
}

/*!
 * \brief Queue a hangup frame on the ast_channel owner
 *
 * This function queues a hangup frame on the owner of the IAX2 pvt struct that
 * is active for the given call number.
 *
 * \pre Assumes lock for callno is already held.
 *
 * \note IMPORTANT NOTE!!! Any time this function is used, even if iaxs[callno]
 * was valid before calling it, it may no longer be valid after calling it.
 * This function may unlock and lock the mutex associated with this callno,
 * meaning that another thread may grab it and destroy the call.
 */
static int iax2_queue_hangup(int callno)
{
	iax2_lock_owner(callno);
	if (iaxs[callno] && iaxs[callno]->owner) {
		ast_queue_hangup(iaxs[callno]->owner);
		ast_channel_unlock(iaxs[callno]->owner);
	}
	return 0;
}

/*!
 * \brief Queue a control frame on the ast_channel owner
 *
 * This function queues a control frame on the owner of the IAX2 pvt struct that
 * is active for the given call number.
 *
 * \pre Assumes lock for callno is already held.
 *
 * \note IMPORTANT NOTE!!! Any time this function is used, even if iaxs[callno]
 * was valid before calling it, it may no longer be valid after calling it.
 * This function may unlock and lock the mutex associated with this callno,
 * meaning that another thread may grab it and destroy the call.
 */
static int iax2_queue_control_data(int callno, 
	enum ast_control_frame_type control, const void *data, size_t datalen)
{
	iax2_lock_owner(callno);
	if (iaxs[callno] && iaxs[callno]->owner) {
		ast_queue_control_data(iaxs[callno]->owner, control, data, datalen);
		ast_channel_unlock(iaxs[callno]->owner);
	}
	return 0;
}
static void destroy_firmware(struct iax_firmware *cur)
{
	/* Close firmware */
	if (cur->fwh) {
		munmap((void*)cur->fwh, ntohl(cur->fwh->datalen) + sizeof(*(cur->fwh)));
	}
	close(cur->fd);
	ast_free(cur);
}

static int try_firmware(char *s)
{
	struct stat stbuf;
	struct iax_firmware *cur = NULL;
	int ifd, fd, res, len, chunk;
	struct ast_iax2_firmware_header *fwh, fwh2;
	struct MD5Context md5;
	unsigned char sum[16], buf[1024];
	char *s2, *last;

	if (!(s2 = alloca(strlen(s) + 100))) {
		ast_log(LOG_WARNING, "Alloca failed!\n");
		return -1;
	}

	last = strrchr(s, '/');
	if (last)
		last++;
	else
		last = s;

	snprintf(s2, strlen(s) + 100, "/var/tmp/%s-%ld", last, (unsigned long)ast_random());

	if ((res = stat(s, &stbuf) < 0)) {
		ast_log(LOG_WARNING, "Failed to stat '%s': %s\n", s, strerror(errno));
		return -1;
	}

	/* Make sure it's not a directory */
	if (S_ISDIR(stbuf.st_mode))
		return -1;
	ifd = open(s, O_RDONLY);
	if (ifd < 0) {
		ast_log(LOG_WARNING, "Cannot open '%s': %s\n", s, strerror(errno));
		return -1;
	}
	fd = open(s2, O_RDWR | O_CREAT | O_EXCL, AST_FILE_MODE);
	if (fd < 0) {
		ast_log(LOG_WARNING, "Cannot open '%s' for writing: %s\n", s2, strerror(errno));
		close(ifd);
		return -1;
	}
	/* Unlink our newly created file */
	unlink(s2);
	
	/* Now copy the firmware into it */
	len = stbuf.st_size;
	while(len) {
		chunk = len;
		if (chunk > sizeof(buf))
			chunk = sizeof(buf);
		res = read(ifd, buf, chunk);
		if (res != chunk) {
			ast_log(LOG_WARNING, "Only read %d of %d bytes of data :(: %s\n", res, chunk, strerror(errno));
			close(ifd);
			close(fd);
			return -1;
		}
		res = write(fd, buf, chunk);
		if (res != chunk) {
			ast_log(LOG_WARNING, "Only write %d of %d bytes of data :(: %s\n", res, chunk, strerror(errno));
			close(ifd);
			close(fd);
			return -1;
		}
		len -= chunk;
	}
	close(ifd);
	/* Return to the beginning */
	lseek(fd, 0, SEEK_SET);
	if ((res = read(fd, &fwh2, sizeof(fwh2))) != sizeof(fwh2)) {
		ast_log(LOG_WARNING, "Unable to read firmware header in '%s'\n", s);
		close(fd);
		return -1;
	}
	if (ntohl(fwh2.magic) != IAX_FIRMWARE_MAGIC) {
		ast_log(LOG_WARNING, "'%s' is not a valid firmware file\n", s);
		close(fd);
		return -1;
	}
	if (ntohl(fwh2.datalen) != (stbuf.st_size - sizeof(fwh2))) {
		ast_log(LOG_WARNING, "Invalid data length in firmware '%s'\n", s);
		close(fd);
		return -1;
	}
	if (fwh2.devname[sizeof(fwh2.devname) - 1] || ast_strlen_zero((char *)fwh2.devname)) {
		ast_log(LOG_WARNING, "No or invalid device type specified for '%s'\n", s);
		close(fd);
		return -1;
	}
	fwh = (struct ast_iax2_firmware_header*)mmap(NULL, stbuf.st_size, PROT_READ, MAP_PRIVATE, fd, 0); 
	if (fwh == MAP_FAILED) {
		ast_log(LOG_WARNING, "mmap failed: %s\n", strerror(errno));
		close(fd);
		return -1;
	}
	MD5Init(&md5);
	MD5Update(&md5, fwh->data, ntohl(fwh->datalen));
	MD5Final(sum, &md5);
	if (memcmp(sum, fwh->chksum, sizeof(sum))) {
		ast_log(LOG_WARNING, "Firmware file '%s' fails checksum\n", s);
		munmap((void*)fwh, stbuf.st_size);
		close(fd);
		return -1;
	}

	AST_LIST_TRAVERSE(&firmwares, cur, list) {
		if (!strcmp((char *)cur->fwh->devname, (char *)fwh->devname)) {
			/* Found a candidate */
			if (cur->dead || (ntohs(cur->fwh->version) < ntohs(fwh->version)))
				/* The version we have on loaded is older, load this one instead */
				break;
			/* This version is no newer than what we have.  Don't worry about it.
			   We'll consider it a proper load anyhow though */
			munmap((void*)fwh, stbuf.st_size);
			close(fd);
			return 0;
		}
	}
	
	if (!cur && ((cur = ast_calloc(1, sizeof(*cur))))) {
		cur->fd = -1;
		AST_LIST_INSERT_TAIL(&firmwares, cur, list);
	}
	
	if (cur) {
		if (cur->fwh)
			munmap((void*)cur->fwh, cur->mmaplen);
		if (cur->fd > -1)
			close(cur->fd);
		cur->fwh = fwh;
		cur->fd = fd;
		cur->mmaplen = stbuf.st_size;
		cur->dead = 0;
	}
	
	return 0;
}

static int iax_check_version(char *dev)
{
	int res = 0;
	struct iax_firmware *cur = NULL;

	if (ast_strlen_zero(dev))
		return 0;

	AST_LIST_LOCK(&firmwares);
	AST_LIST_TRAVERSE(&firmwares, cur, list) {
		if (!strcmp(dev, (char *)cur->fwh->devname)) {
			res = ntohs(cur->fwh->version);
			break;
		}
	}
	AST_LIST_UNLOCK(&firmwares);

	return res;
}

static int iax_firmware_append(struct iax_ie_data *ied, const unsigned char *dev, unsigned int desc)
{
	int res = -1;
	unsigned int bs = desc & 0xff;
	unsigned int start = (desc >> 8) & 0xffffff;
	unsigned int bytes;
	struct iax_firmware *cur;

	if (ast_strlen_zero((char *)dev) || !bs)
		return -1;

	start *= bs;
	
	AST_LIST_LOCK(&firmwares);
	AST_LIST_TRAVERSE(&firmwares, cur, list) {
		if (strcmp((char *)dev, (char *)cur->fwh->devname))
			continue;
		iax_ie_append_int(ied, IAX_IE_FWBLOCKDESC, desc);
		if (start < ntohl(cur->fwh->datalen)) {
			bytes = ntohl(cur->fwh->datalen) - start;
			if (bytes > bs)
				bytes = bs;
			iax_ie_append_raw(ied, IAX_IE_FWBLOCKDATA, cur->fwh->data + start, bytes);
		} else {
			bytes = 0;
			iax_ie_append(ied, IAX_IE_FWBLOCKDATA);
		}
		if (bytes == bs)
			res = 0;
		else
			res = 1;
		break;
	}
	AST_LIST_UNLOCK(&firmwares);

	return res;
}


static void reload_firmware(int unload)
{
	struct iax_firmware *cur = NULL;
	DIR *fwd;
	struct dirent *de;
	char dir[256], fn[256];

	AST_LIST_LOCK(&firmwares);

	/* Mark all as dead */
	AST_LIST_TRAVERSE(&firmwares, cur, list)
		cur->dead = 1;

	/* Now that we have marked them dead... load new ones */
	if (!unload) {
		snprintf(dir, sizeof(dir), "%s/firmware/iax", ast_config_AST_DATA_DIR);
		fwd = opendir(dir);
		if (fwd) {
			while((de = readdir(fwd))) {
				if (de->d_name[0] != '.') {
					snprintf(fn, sizeof(fn), "%s/%s", dir, de->d_name);
					if (!try_firmware(fn)) {
						ast_verb(2, "Loaded firmware '%s'\n", de->d_name);
					}
				}
			}
			closedir(fwd);
		} else 
			ast_log(LOG_WARNING, "Error opening firmware directory '%s': %s\n", dir, strerror(errno));
	}

	/* Clean up leftovers */
	AST_LIST_TRAVERSE_SAFE_BEGIN(&firmwares, cur, list) {
		if (!cur->dead)
			continue;
		AST_LIST_REMOVE_CURRENT(list);
		destroy_firmware(cur);
	}
	AST_LIST_TRAVERSE_SAFE_END;

	AST_LIST_UNLOCK(&firmwares);
}

/*!
 * \note This function assumes that iaxsl[callno] is locked when called.
 *
 * \note IMPORTANT NOTE!!! Any time this function is used, even if iaxs[callno]
 * was valid before calling it, it may no longer be valid after calling it.
 * This function calls iax2_queue_frame(), which may unlock and lock the mutex 
 * associated with this callno, meaning that another thread may grab it and destroy the call.
 */
static int __do_deliver(void *data)
{
	/* Just deliver the packet by using queueing.  This is called by
	  the IAX thread with the iaxsl lock held. */
	struct iax_frame *fr = data;
	fr->retrans = -1;
	ast_clear_flag(&fr->af, AST_FRFLAG_HAS_TIMING_INFO);
	if (iaxs[fr->callno] && !ast_test_flag64(iaxs[fr->callno], IAX_ALREADYGONE))
		iax2_queue_frame(fr->callno, &fr->af);
	/* Free our iax frame */
	iax2_frame_free(fr);
	/* And don't run again */
	return 0;
}

static int handle_error(void)
{
	/* XXX Ideally we should figure out why an error occurred and then abort those
	   rather than continuing to try.  Unfortunately, the published interface does
	   not seem to work XXX */
#if 0
	struct sockaddr_in *sin;
	int res;
	struct msghdr m;
	struct sock_extended_err e;
	m.msg_name = NULL;
	m.msg_namelen = 0;
	m.msg_iov = NULL;
	m.msg_control = &e;
	m.msg_controllen = sizeof(e);
	m.msg_flags = 0;
	res = recvmsg(netsocket, &m, MSG_ERRQUEUE);
	if (res < 0)
		ast_log(LOG_WARNING, "Error detected, but unable to read error: %s\n", strerror(errno));
	else {
		if (m.msg_controllen) {
			sin = (struct sockaddr_in *)SO_EE_OFFENDER(&e);
			if (sin) 
				ast_log(LOG_WARNING, "Receive error from %s\n", ast_inet_ntoa(sin->sin_addr));
			else
				ast_log(LOG_WARNING, "No address detected??\n");
		} else {
			ast_log(LOG_WARNING, "Local error: %s\n", strerror(e.ee_errno));
		}
	}
#endif
	return 0;
}

static int transmit_trunk(struct iax_frame *f, struct sockaddr_in *sin, int sockfd)
{
	int res;
	res = sendto(sockfd, f->data, f->datalen, 0,(struct sockaddr *)sin,
					sizeof(*sin));
	if (res < 0) {
		ast_debug(1, "Received error: %s\n", strerror(errno));
		handle_error();
	} else
		res = 0;
	return res;
}

static int send_packet(struct iax_frame *f)
{
	int res;
	int callno = f->callno;

	/* Don't send if there was an error, but return error instead */
	if (!callno || !iaxs[callno] || iaxs[callno]->error)
	    return -1;
	
	/* Called with iaxsl held */
	if (iaxdebug)
		ast_debug(3, "Sending %d on %d/%d to %s:%d\n", f->ts, callno, iaxs[callno]->peercallno, ast_inet_ntoa(iaxs[callno]->addr.sin_addr), ntohs(iaxs[callno]->addr.sin_port));
	
	if (f->transfer) {
		if (iaxdebug)
			iax_showframe(f, NULL, 0, &iaxs[callno]->transfer, f->datalen - sizeof(struct ast_iax2_full_hdr));
		res = sendto(iaxs[callno]->sockfd, f->data, f->datalen, 0,(struct sockaddr *)&iaxs[callno]->transfer, sizeof(iaxs[callno]->transfer));
	} else {
		if (iaxdebug)
			iax_showframe(f, NULL, 0, &iaxs[callno]->addr, f->datalen - sizeof(struct ast_iax2_full_hdr));
		res = sendto(iaxs[callno]->sockfd, f->data, f->datalen, 0,(struct sockaddr *)&iaxs[callno]->addr, sizeof(iaxs[callno]->addr));
	}
	if (res < 0) {
		if (iaxdebug)
			ast_debug(1, "Received error: %s\n", strerror(errno));
		handle_error();
	} else
		res = 0;

	return res;
}

/*!
 * \note Since this function calls iax2_queue_hangup(), the pvt struct
 *       for the given call number may disappear during its execution.
 */
static int iax2_predestroy(int callno)
{
	struct ast_channel *c = NULL;
	struct chan_iax2_pvt *pvt = iaxs[callno];

	if (!pvt)
		return -1;

	if (!ast_test_flag64(pvt, IAX_ALREADYGONE)) {
		iax2_destroy_helper(pvt);
		ast_set_flag64(pvt, IAX_ALREADYGONE);
	}

	if ((c = pvt->owner)) {
		c->tech_pvt = NULL;
		iax2_queue_hangup(callno);
		pvt->owner = NULL;
		ast_module_unref(ast_module_info->self);
	}

	return 0;
}

static void iax2_destroy(int callno)
{
	struct chan_iax2_pvt *pvt = NULL;
	struct ast_channel *owner = NULL;

retry:
	if ((pvt = iaxs[callno])) {
#if 0
		/* iax2_destroy_helper gets called from this function later on.  When
		 * called twice, we get the (previously) familiar FRACK! errors in
		 * devmode, from the scheduler.  An alternative to this approach is to
		 * reset the scheduler entries to -1 when they're deleted in
		 * iax2_destroy_helper().  That approach was previously decided to be
		 * "wrong" because "the memory is going to be deallocated anyway.  Why
		 * should we be resetting those values?" */
		iax2_destroy_helper(pvt);
#endif
	}

	owner = pvt ? pvt->owner : NULL;

	if (owner) {
		if (ast_channel_trylock(owner)) {
			ast_debug(3, "Avoiding IAX destroy deadlock\n");
			DEADLOCK_AVOIDANCE(&iaxsl[callno]);
			goto retry;
		}
	}

	if (!owner) {
		iaxs[callno] = NULL;
	}

	if (pvt) {
		if (!owner) {
			pvt->owner = NULL;
		} else {
			/* If there's an owner, prod it to give up */
			/* It is ok to use ast_queue_hangup() here instead of iax2_queue_hangup()
			 * because we already hold the owner channel lock. */
			ast_queue_hangup(owner);
		}

		if (pvt->peercallno) {
			remove_by_peercallno(pvt);
		}

		if (pvt->transfercallno) {
			remove_by_transfercallno(pvt);
		}

		if (!owner) {
			ao2_ref(pvt, -1);
			pvt = NULL;
		}
	}

	if (owner) {
		ast_channel_unlock(owner);
	}

	if (callno & 0x4000) {
		update_max_trunk();
	}
}

static int update_packet(struct iax_frame *f)
{
	/* Called with iaxsl lock held, and iaxs[callno] non-NULL */
	struct ast_iax2_full_hdr *fh = f->data;
	struct ast_frame af;

	/* if frame is encrypted. decrypt before updating it. */
	if (f->encmethods) {
		decode_frame(&f->mydcx, fh, &af, &f->datalen);
	}
	/* Mark this as a retransmission */
	fh->dcallno = ntohs(IAX_FLAG_RETRANS | f->dcallno);
	/* Update iseqno */
	f->iseqno = iaxs[f->callno]->iseqno;
	fh->iseqno = f->iseqno;

	/* Now re-encrypt the frame */
	if (f->encmethods) {
	/* since this is a retransmit frame, create a new random padding
	 * before re-encrypting. */
		build_rand_pad(f->semirand, sizeof(f->semirand));
		encrypt_frame(&f->ecx, fh, f->semirand, &f->datalen);
	}
	return 0;
}

static int attempt_transmit(const void *data);
static void __attempt_transmit(const void *data)
{
	/* Attempt to transmit the frame to the remote peer...
	   Called without iaxsl held. */
	struct iax_frame *f = (struct iax_frame *)data;
	int freeme = 0;
	int callno = f->callno;
	/* Make sure this call is still active */
	if (callno) 
		ast_mutex_lock(&iaxsl[callno]);
	if (callno && iaxs[callno]) {
		if ((f->retries < 0) /* Already ACK'd */ ||
		    (f->retries >= max_retries) /* Too many attempts */) {
				/* Record an error if we've transmitted too many times */
				if (f->retries >= max_retries) {
					if (f->transfer) {
						/* Transfer timeout */
						send_command(iaxs[callno], AST_FRAME_IAX, IAX_COMMAND_TXREJ, 0, NULL, 0, -1);
					} else if (f->final) {
						iax2_destroy(callno);
					} else {
						if (iaxs[callno]->owner)
							ast_log(LOG_WARNING, "Max retries exceeded to host %s on %s (type = %d, subclass = %u, ts=%d, seqno=%d)\n", ast_inet_ntoa(iaxs[f->callno]->addr.sin_addr),iaxs[f->callno]->owner->name , f->af.frametype, f->af.subclass.integer, f->ts, f->oseqno);
						iaxs[callno]->error = ETIMEDOUT;
						if (iaxs[callno]->owner) {
							struct ast_frame fr = { AST_FRAME_CONTROL, { AST_CONTROL_HANGUP }, .data.uint32 = AST_CAUSE_DESTINATION_OUT_OF_ORDER };
							/* Hangup the fd */
							iax2_queue_frame(callno, &fr); /* XXX */
							/* Remember, owner could disappear */
							if (iaxs[callno] && iaxs[callno]->owner)
								iaxs[callno]->owner->hangupcause = AST_CAUSE_DESTINATION_OUT_OF_ORDER;
						} else {
							if (iaxs[callno]->reg) {
								memset(&iaxs[callno]->reg->us, 0, sizeof(iaxs[callno]->reg->us));
								iaxs[callno]->reg->regstate = REG_STATE_TIMEOUT;
								iaxs[callno]->reg->refresh = IAX_DEFAULT_REG_EXPIRE;
							}
							iax2_destroy(callno);
						}
					}

				}
				freeme = 1;
		} else {
			/* Update it if it needs it */
			update_packet(f);
			/* Attempt transmission */
			send_packet(f);
			f->retries++;
			/* Try again later after 10 times as long */
			f->retrytime *= 10;
			if (f->retrytime > MAX_RETRY_TIME)
				f->retrytime = MAX_RETRY_TIME;
			/* Transfer messages max out at one second */
			if (f->transfer && (f->retrytime > 1000))
				f->retrytime = 1000;
			f->retrans = iax2_sched_add(sched, f->retrytime, attempt_transmit, f);
		}
	} else {
		/* Make sure it gets freed */
		f->retries = -1;
		freeme = 1;
	}

	if (freeme) {
		/* Don't attempt delivery, just remove it from the queue */
		AST_LIST_REMOVE(&frame_queue[callno], f, list);
		ast_mutex_unlock(&iaxsl[callno]);
		f->retrans = -1; /* this is safe because this is the scheduled function */
		/* Free the IAX frame */
		iax2_frame_free(f);
	} else if (callno) {
		ast_mutex_unlock(&iaxsl[callno]);
	}
}

static int attempt_transmit(const void *data)
{
#ifdef SCHED_MULTITHREADED
	if (schedule_action(__attempt_transmit, data))
#endif		
		__attempt_transmit(data);
	return 0;
}

static char *handle_cli_iax2_prune_realtime(struct ast_cli_entry *e, int cmd, struct ast_cli_args *a)
{
	struct iax2_peer *peer = NULL;
	struct iax2_user *user = NULL;
	static const char * const choices[] = { "all", NULL };
	char *cmplt;

	switch (cmd) {
	case CLI_INIT:
		e->command = "iax2 prune realtime";
		e->usage =
			"Usage: iax2 prune realtime [<peername>|all]\n"
			"       Prunes object(s) from the cache\n";
		return NULL;
	case CLI_GENERATE:
		if (a->pos == 3) {
			cmplt = ast_cli_complete(a->word, choices, a->n);
			if (!cmplt)
				cmplt = complete_iax2_peers(a->line, a->word, a->pos, a->n - sizeof(choices), IAX_RTCACHEFRIENDS);
			return cmplt;
		}
		return NULL;
	}
	if (a->argc != 4)
		return CLI_SHOWUSAGE;
	if (!strcmp(a->argv[3], "all")) {
		prune_users();
		prune_peers();
		ast_cli(a->fd, "Cache flushed successfully.\n");
		return CLI_SUCCESS;
	}
	peer = find_peer(a->argv[3], 0);
	user = find_user(a->argv[3]);
	if (peer || user) {
		if (peer) {
			if (ast_test_flag64(peer, IAX_RTCACHEFRIENDS)) {
				ast_set_flag64(peer, IAX_RTAUTOCLEAR);
				expire_registry(peer_ref(peer));
				ast_cli(a->fd, "Peer %s was removed from the cache.\n", a->argv[3]);
			} else {
				ast_cli(a->fd, "Peer %s is not eligible for this operation.\n", a->argv[3]);
			}
			peer_unref(peer);
		}
		if (user) {
			if (ast_test_flag64(user, IAX_RTCACHEFRIENDS)) {
				ast_set_flag64(user, IAX_RTAUTOCLEAR);
				ast_cli(a->fd, "User %s was removed from the cache.\n", a->argv[3]);
			} else {
				ast_cli(a->fd, "User %s is not eligible for this operation.\n", a->argv[3]);
			}
			ao2_unlink(users,user);
			user_unref(user);
		}
	} else {
		ast_cli(a->fd, "%s was not found in the cache.\n", a->argv[3]);
	}

	return CLI_SUCCESS;
}

static char *handle_cli_iax2_test_losspct(struct ast_cli_entry *e, int cmd, struct ast_cli_args *a)
{
	switch (cmd) {
	case CLI_INIT:
		e->command = "iax2 test losspct";
		e->usage =
			"Usage: iax2 test losspct <percentage>\n"
			"       For testing, throws away <percentage> percent of incoming packets\n";
		return NULL;
	case CLI_GENERATE:
		return NULL;
	}
	if (a->argc != 4)
		return CLI_SHOWUSAGE;

	test_losspct = atoi(a->argv[3]);

	return CLI_SUCCESS;
}

#ifdef IAXTESTS
static char *handle_cli_iax2_test_late(struct ast_cli_entry *e, int cmd, struct ast_cli_args *a)
{
	switch (cmd) {
	case CLI_INIT:
		e->command = "iax2 test late";
		e->usage =
			"Usage: iax2 test late <ms>\n"
			"       For testing, count the next frame as <ms> ms late\n";
		return NULL;
	case CLI_GENERATE:
		return NULL;
	}

	if (a->argc != 4)
		return CLI_SHOWUSAGE;

	test_late = atoi(a->argv[3]);

	return CLI_SUCCESS;
}

static char *handle_cli_iax2_test_resync(struct ast_cli_entry *e, int cmd, struct ast_cli_args *a)
{
	switch (cmd) {
	case CLI_INIT:
		e->command = "iax2 test resync";
		e->usage =
			"Usage: iax2 test resync <ms>\n"
			"       For testing, adjust all future frames by <ms> ms\n";
		return NULL;
	case CLI_GENERATE:
		return NULL;
	}

	if (a->argc != 4)
		return CLI_SHOWUSAGE;

	test_resync = atoi(a->argv[3]);

	return CLI_SUCCESS;
}

static char *handle_cli_iax2_test_jitter(struct ast_cli_entry *e, int cmd, struct ast_cli_args *a)
{
	switch (cmd) {
	case CLI_INIT:
		e->command = "iax2 test jitter";
		e->usage =
			"Usage: iax2 test jitter <ms> <pct>\n"
			"       For testing, simulate maximum jitter of +/- <ms> on <pct>\n"
			"       percentage of packets. If <pct> is not specified, adds\n"
			"       jitter to all packets.\n";
		return NULL;
	case CLI_GENERATE:
		return NULL;
	}

	if (a->argc < 4 || a->argc > 5)
		return CLI_SHOWUSAGE;

	test_jit = atoi(a->argv[3]);
	if (a->argc == 5)
		test_jitpct = atoi(a->argv[4]);

	return CLI_SUCCESS;
}
#endif /* IAXTESTS */

/*! \brief  peer_status: Report Peer status in character string */
/* 	returns 1 if peer is online, -1 if unmonitored */
static int peer_status(struct iax2_peer *peer, char *status, int statuslen)
{
	int res = 0;
	if (peer->maxms) {
		if (peer->lastms < 0) {
			ast_copy_string(status, "UNREACHABLE", statuslen);
		} else if (peer->lastms > peer->maxms) {
			snprintf(status, statuslen, "LAGGED (%d ms)", peer->lastms);
			res = 1;
		} else if (peer->lastms) {
			snprintf(status, statuslen, "OK (%d ms)", peer->lastms);
			res = 1;
		} else {
			ast_copy_string(status, "UNKNOWN", statuslen);
		}
	} else { 
		ast_copy_string(status, "Unmonitored", statuslen);
		res = -1;
	}
	return res;
}

/*! \brief Show one peer in detail */
static char *handle_cli_iax2_show_peer(struct ast_cli_entry *e, int cmd, struct ast_cli_args *a)
{
	char status[30];
	char cbuf[256];
	struct iax2_peer *peer;
	char codec_buf[512];
	struct ast_str *encmethods = ast_str_alloca(256);
	int x = 0, codec = 0, load_realtime = 0;

	switch (cmd) {
	case CLI_INIT:
		e->command = "iax2 show peer";
		e->usage =
			"Usage: iax2 show peer <name>\n"
			"       Display details on specific IAX peer\n";
		return NULL;
	case CLI_GENERATE:
		if (a->pos == 3)
			return complete_iax2_peers(a->line, a->word, a->pos, a->n, 0);
		return NULL;
	}

	if (a->argc < 4)
		return CLI_SHOWUSAGE;

	load_realtime = (a->argc == 5 && !strcmp(a->argv[4], "load")) ? 1 : 0;

	peer = find_peer(a->argv[3], load_realtime);
	if (peer) {
		struct sockaddr_in peer_addr;

		ast_sockaddr_to_sin(&peer->addr, &peer_addr);

		encmethods_to_str(peer->encmethods, encmethods);
		ast_cli(a->fd, "\n\n");
		ast_cli(a->fd, "  * Name       : %s\n", peer->name);
		ast_cli(a->fd, "  Secret       : %s\n", ast_strlen_zero(peer->secret) ? "<Not set>" : "<Set>");
		ast_cli(a->fd, "  Context      : %s\n", peer->context);
 		ast_cli(a->fd, "  Parking lot  : %s\n", peer->parkinglot);
		ast_cli(a->fd, "  Mailbox      : %s\n", peer->mailbox);
		ast_cli(a->fd, "  Dynamic      : %s\n", ast_test_flag64(peer, IAX_DYNAMIC) ? "Yes" : "No");
		ast_cli(a->fd, "  Callnum limit: %d\n", peer->maxcallno);
		ast_cli(a->fd, "  Calltoken req: %s\n", (peer->calltoken_required == CALLTOKEN_YES) ? "Yes" : ((peer->calltoken_required == CALLTOKEN_AUTO) ? "Auto" : "No"));
		ast_cli(a->fd, "  Trunk        : %s\n", ast_test_flag64(peer, IAX_TRUNK) ? "Yes" : "No");
		ast_cli(a->fd, "  Encryption   : %s\n", peer->encmethods ? ast_str_buffer(encmethods) : "No");
		ast_cli(a->fd, "  Callerid     : %s\n", ast_callerid_merge(cbuf, sizeof(cbuf), peer->cid_name, peer->cid_num, "<unspecified>"));
		ast_cli(a->fd, "  Expire       : %d\n", peer->expire);
		ast_cli(a->fd, "  ACL          : %s\n", (peer->ha ? "Yes" : "No"));
		ast_cli(a->fd, "  Addr->IP     : %s Port %d\n",  peer_addr.sin_addr.s_addr ? ast_inet_ntoa(peer_addr.sin_addr) : "(Unspecified)", ntohs(peer_addr.sin_port));
		ast_cli(a->fd, "  Defaddr->IP  : %s Port %d\n", ast_inet_ntoa(peer->defaddr.sin_addr), ntohs(peer->defaddr.sin_port));
		ast_cli(a->fd, "  Username     : %s\n", peer->username);
		ast_cli(a->fd, "  Codecs       : ");
		ast_getformatname_multiple(codec_buf, sizeof(codec_buf) -1, peer->capability);
		ast_cli(a->fd, "%s\n", codec_buf);

		ast_cli(a->fd, "  Codec Order  : (");
		for(x = 0; x < 32 ; x++) {
			codec = ast_codec_pref_index(&peer->prefs,x);
			if(!codec)
				break;
			ast_cli(a->fd, "%s", ast_getformatname(codec));
			if(x < 31 && ast_codec_pref_index(&peer->prefs,x+1))
				ast_cli(a->fd, "|");
		}

		if (!x)
			ast_cli(a->fd, "none");
		ast_cli(a->fd, ")\n");

		ast_cli(a->fd, "  Status       : ");
		peer_status(peer, status, sizeof(status));	
		ast_cli(a->fd, "%s\n",status);
		ast_cli(a->fd, "  Qualify      : every %dms when OK, every %dms when UNREACHABLE (sample smoothing %s)\n", peer->pokefreqok, peer->pokefreqnotok, peer->smoothing ? "On" : "Off");
		ast_cli(a->fd, "\n");
		peer_unref(peer);
	} else {
		ast_cli(a->fd, "Peer %s not found.\n", a->argv[3]);
		ast_cli(a->fd, "\n");
	}

	return CLI_SUCCESS;
}

static char *complete_iax2_peers(const char *line, const char *word, int pos, int state, uint64_t flags)
{
	int which = 0;
	struct iax2_peer *peer;
	char *res = NULL;
	int wordlen = strlen(word);
	struct ao2_iterator i;

	i = ao2_iterator_init(peers, 0);
	while ((peer = ao2_iterator_next(&i))) {
		if (!strncasecmp(peer->name, word, wordlen) && ++which > state
			&& (!flags || ast_test_flag64(peer, flags))) {
			res = ast_strdup(peer->name);
			peer_unref(peer);
			break;
		}
		peer_unref(peer);
	}
	ao2_iterator_destroy(&i);

	return res;
}

static char *handle_cli_iax2_show_stats(struct ast_cli_entry *e, int cmd, struct ast_cli_args *a)
{
	struct iax_frame *cur;
	int cnt = 0, dead = 0, final = 0, i = 0;

	switch (cmd) {
	case CLI_INIT:
		e->command = "iax2 show stats";
		e->usage =
			"Usage: iax2 show stats\n"
			"       Display statistics on IAX channel driver.\n";
		return NULL;
	case CLI_GENERATE:
		return NULL;
	}

	if (a->argc != 3)
		return CLI_SHOWUSAGE;

	for (i = 0; i < ARRAY_LEN(frame_queue); i++) {
		ast_mutex_lock(&iaxsl[i]);
		AST_LIST_TRAVERSE(&frame_queue[i], cur, list) {
			if (cur->retries < 0)
				dead++;
			if (cur->final)
				final++;
			cnt++;
		}
		ast_mutex_unlock(&iaxsl[i]);
	}

	ast_cli(a->fd, "    IAX Statistics\n");
	ast_cli(a->fd, "---------------------\n");
	ast_cli(a->fd, "Outstanding frames: %d (%d ingress, %d egress)\n", iax_get_frames(), iax_get_iframes(), iax_get_oframes());
	ast_cli(a->fd, "%d timed and %d untimed transmits; MTU %d/%d/%d\n", trunk_timed, trunk_untimed,
		trunk_maxmtu, trunk_nmaxmtu, global_max_trunk_mtu);
	ast_cli(a->fd, "Packets in transmit queue: %d dead, %d final, %d total\n\n", dead, final, cnt);

	trunk_timed = trunk_untimed = 0;
	if (trunk_maxmtu > trunk_nmaxmtu)
		trunk_nmaxmtu = trunk_maxmtu;

	return CLI_SUCCESS;
}

/*! \brief Set trunk MTU from CLI */
static char *handle_cli_iax2_set_mtu(struct ast_cli_entry *e, int cmd, struct ast_cli_args *a)
{
	int mtuv;

	switch (cmd) {
	case CLI_INIT:
		e->command = "iax2 set mtu";
		e->usage =
			"Usage: iax2 set mtu <value>\n"
			"       Set the system-wide IAX IP mtu to <value> bytes net or\n"
			"       zero to disable. Disabling means that the operating system\n"
			"       must handle fragmentation of UDP packets when the IAX2 trunk\n"
			"       packet exceeds the UDP payload size. This is substantially\n"
			"       below the IP mtu. Try 1240 on ethernets. Must be 172 or\n"
			"       greater for G.711 samples.\n";
		return NULL;
	case CLI_GENERATE:
		return NULL;
	}

	if (a->argc != 4)
		return CLI_SHOWUSAGE; 
	if (strncasecmp(a->argv[3], "default", strlen(a->argv[3])) == 0)
		mtuv = MAX_TRUNK_MTU;
	else
		mtuv = atoi(a->argv[3]);

	if (mtuv == 0) {
		ast_cli(a->fd, "Trunk MTU control disabled (mtu was %d)\n", global_max_trunk_mtu); 
		global_max_trunk_mtu = 0; 
		return CLI_SUCCESS; 
	}
	if (mtuv < 172 || mtuv > 4000) {
		ast_cli(a->fd, "Trunk MTU must be between 172 and 4000\n"); 
		return CLI_SHOWUSAGE; 
	}
	ast_cli(a->fd, "Trunk MTU changed from %d to %d\n", global_max_trunk_mtu, mtuv); 
	global_max_trunk_mtu = mtuv; 
	return CLI_SUCCESS;
}

static char *handle_cli_iax2_show_cache(struct ast_cli_entry *e, int cmd, struct ast_cli_args *a)
{
	struct iax2_dpcache *dp = NULL;
	char tmp[1024], *pc = NULL;
	int s, x, y;
	struct timeval now = ast_tvnow();

	switch (cmd) {
	case CLI_INIT:
		e->command = "iax2 show cache";
		e->usage =
			"Usage: iax2 show cache\n"
			"       Display currently cached IAX Dialplan results.\n";
		return NULL;
	case CLI_GENERATE:
		return NULL;
	}

	AST_LIST_LOCK(&dpcache);

	ast_cli(a->fd, "%-20.20s %-12.12s %-9.9s %-8.8s %s\n", "Peer/Context", "Exten", "Exp.", "Wait.", "Flags");

	AST_LIST_TRAVERSE(&dpcache, dp, cache_list) {
		s = dp->expiry.tv_sec - now.tv_sec;
		tmp[0] = '\0';
		if (dp->flags & CACHE_FLAG_EXISTS)
			strncat(tmp, "EXISTS|", sizeof(tmp) - strlen(tmp) - 1);
		if (dp->flags & CACHE_FLAG_NONEXISTENT)
			strncat(tmp, "NONEXISTENT|", sizeof(tmp) - strlen(tmp) - 1);
		if (dp->flags & CACHE_FLAG_CANEXIST)
			strncat(tmp, "CANEXIST|", sizeof(tmp) - strlen(tmp) - 1);
		if (dp->flags & CACHE_FLAG_PENDING)
			strncat(tmp, "PENDING|", sizeof(tmp) - strlen(tmp) - 1);
		if (dp->flags & CACHE_FLAG_TIMEOUT)
			strncat(tmp, "TIMEOUT|", sizeof(tmp) - strlen(tmp) - 1);
		if (dp->flags & CACHE_FLAG_TRANSMITTED)
			strncat(tmp, "TRANSMITTED|", sizeof(tmp) - strlen(tmp) - 1);
		if (dp->flags & CACHE_FLAG_MATCHMORE)
			strncat(tmp, "MATCHMORE|", sizeof(tmp) - strlen(tmp) - 1);
		if (dp->flags & CACHE_FLAG_UNKNOWN)
			strncat(tmp, "UNKNOWN|", sizeof(tmp) - strlen(tmp) - 1);
		/* Trim trailing pipe */
		if (!ast_strlen_zero(tmp)) {
			tmp[strlen(tmp) - 1] = '\0';
		} else {
			ast_copy_string(tmp, "(none)", sizeof(tmp));
		}
		y = 0;
		pc = strchr(dp->peercontext, '@');
		if (!pc) {
			pc = dp->peercontext;
		} else {
			pc++;
		}
		for (x = 0; x < ARRAY_LEN(dp->waiters); x++) {
			if (dp->waiters[x] > -1)
				y++;
		}
		if (s > 0) {
			ast_cli(a->fd, "%-20.20s %-12.12s %-9d %-8d %s\n", pc, dp->exten, s, y, tmp);
		} else {
			ast_cli(a->fd, "%-20.20s %-12.12s %-9.9s %-8d %s\n", pc, dp->exten, "(expired)", y, tmp);
		}
	}

	AST_LIST_UNLOCK(&dpcache);

	return CLI_SUCCESS;
}

static unsigned int calc_rxstamp(struct chan_iax2_pvt *p, unsigned int offset);

static void unwrap_timestamp(struct iax_frame *fr)
{
	/* Video mini frames only encode the lower 15 bits of the session
	 * timestamp, but other frame types (e.g. audio) encode 16 bits. */
	const int ts_shift = (fr->af.frametype == AST_FRAME_VIDEO) ? 15 : 16;
	const int lower_mask = (1 << ts_shift) - 1;
	const int upper_mask = ~lower_mask;
	const int last_upper = iaxs[fr->callno]->last & upper_mask;

	if ( (fr->ts & upper_mask) == last_upper ) {
		const int x = fr->ts - iaxs[fr->callno]->last;
		const int threshold = (ts_shift == 15) ? 25000 : 50000;

		if (x < -threshold) {
			/* Sudden big jump backwards in timestamp:
			   What likely happened here is that miniframe timestamp has circled but we haven't
			   gotten the update from the main packet.  We'll just pretend that we did, and
			   update the timestamp appropriately. */
			fr->ts = (last_upper + (1 << ts_shift)) | (fr->ts & lower_mask);
			if (iaxdebug)
				ast_debug(1, "schedule_delivery: pushed forward timestamp\n");
		} else if (x > threshold) {
			/* Sudden apparent big jump forwards in timestamp:
			   What's likely happened is this is an old miniframe belonging to the previous
			   top 15 or 16-bit timestamp that has turned up out of order.
			   Adjust the timestamp appropriately. */
			fr->ts = (last_upper - (1 << ts_shift)) | (fr->ts & lower_mask);
			if (iaxdebug)
				ast_debug(1, "schedule_delivery: pushed back timestamp\n");
		}
	}
}

static int get_from_jb(const void *p);

static void update_jbsched(struct chan_iax2_pvt *pvt)
{
	int when;
	
	when = ast_tvdiff_ms(ast_tvnow(), pvt->rxcore);
	
	when = jb_next(pvt->jb) - when;

	if (when <= 0) {
		/* XXX should really just empty until when > 0.. */
		when = 1;
	}
	
	pvt->jbid = iax2_sched_replace(pvt->jbid, sched, when, get_from_jb, 
		CALLNO_TO_PTR(pvt->callno));
}

static void __get_from_jb(const void *p) 
{
	int callno = PTR_TO_CALLNO(p);
	struct chan_iax2_pvt *pvt = NULL;
	struct iax_frame *fr;
	jb_frame frame;
	int ret;
	long ms;
	long next;
	struct timeval now = ast_tvnow();
	
	/* Make sure we have a valid private structure before going on */
	ast_mutex_lock(&iaxsl[callno]);
	pvt = iaxs[callno];
	if (!pvt) {
		/* No go! */
		ast_mutex_unlock(&iaxsl[callno]);
		return;
	}

	pvt->jbid = -1;
	
	/* round up a millisecond since ast_sched_runq does; */
	/* prevents us from spinning while waiting for our now */
	/* to catch up with runq's now */
	now.tv_usec += 1000;
	
	ms = ast_tvdiff_ms(now, pvt->rxcore);
	
	if(ms >= (next = jb_next(pvt->jb))) {
		ret = jb_get(pvt->jb,&frame,ms,ast_codec_interp_len(pvt->voiceformat));
		switch(ret) {
		case JB_OK:
			fr = frame.data;
			__do_deliver(fr);
			/* __do_deliver() can cause the call to disappear */
			pvt = iaxs[callno];
			break;
		case JB_INTERP:
		{
			struct ast_frame af = { 0, };
			
			/* create an interpolation frame */
			af.frametype = AST_FRAME_VOICE;
			af.subclass.codec = pvt->voiceformat;
			af.samples  = frame.ms * (ast_format_rate(pvt->voiceformat) / 1000);
			af.src  = "IAX2 JB interpolation";
			af.delivery = ast_tvadd(pvt->rxcore, ast_samp2tv(next, 1000));
			af.offset = AST_FRIENDLY_OFFSET;
			
			/* queue the frame:  For consistency, we would call __do_deliver here, but __do_deliver wants an iax_frame,
			 * which we'd need to malloc, and then it would free it.  That seems like a drag */
			if (!ast_test_flag64(iaxs[callno], IAX_ALREADYGONE)) {
				iax2_queue_frame(callno, &af);
				/* iax2_queue_frame() could cause the call to disappear */
				pvt = iaxs[callno];
			}
		}
			break;
		case JB_DROP:
			iax2_frame_free(frame.data);
			break;
		case JB_NOFRAME:
		case JB_EMPTY:
			/* do nothing */
			break;
		default:
			/* shouldn't happen */
			break;
		}
	}
	if (pvt)
		update_jbsched(pvt);
	ast_mutex_unlock(&iaxsl[callno]);
}

static int get_from_jb(const void *data)
{
#ifdef SCHED_MULTITHREADED
	if (schedule_action(__get_from_jb, data))
#endif		
		__get_from_jb(data);
	return 0;
}

/*!
 * \note This function assumes fr->callno is locked
 *
 * \note IMPORTANT NOTE!!! Any time this function is used, even if iaxs[callno]
 * was valid before calling it, it may no longer be valid after calling it.
 */
static int schedule_delivery(struct iax_frame *fr, int updatehistory, int fromtrunk, unsigned int *tsout)
{
	int type, len;
	int ret;
	int needfree = 0;
	struct ast_channel *owner = NULL;
	struct ast_channel *bridge = NULL;
	
	/* Attempt to recover wrapped timestamps */
	unwrap_timestamp(fr);

	/* delivery time is sender's sent timestamp converted back into absolute time according to our clock */
	if ( !fromtrunk && !ast_tvzero(iaxs[fr->callno]->rxcore))
		fr->af.delivery = ast_tvadd(iaxs[fr->callno]->rxcore, ast_samp2tv(fr->ts, 1000));
	else {
#if 0
		ast_debug(1, "schedule_delivery: set delivery to 0 as we don't have an rxcore yet, or frame is from trunk.\n");
#endif
		fr->af.delivery = ast_tv(0,0);
	}

	type = JB_TYPE_CONTROL;
	len = 0;

	if(fr->af.frametype == AST_FRAME_VOICE) {
		type = JB_TYPE_VOICE;
		len = ast_codec_get_samples(&fr->af) / (ast_format_rate(fr->af.subclass.codec) / 1000);
	} else if(fr->af.frametype == AST_FRAME_CNG) {
		type = JB_TYPE_SILENCE;
	}

	if ( (!ast_test_flag64(iaxs[fr->callno], IAX_USEJITTERBUF)) ) {
		if (tsout)
			*tsout = fr->ts;
		__do_deliver(fr);
		return -1;
	}

	iax2_lock_owner(fr->callno);
	if (!iaxs[fr->callno]) {
		/* The call dissappeared so discard this frame that we could not send. */
		iax2_frame_free(fr);
		return -1;
	}
	if ((owner = iaxs[fr->callno]->owner))
		bridge = ast_bridged_channel(owner);

	/* if the user hasn't requested we force the use of the jitterbuffer, and we're bridged to
	 * a channel that can accept jitter, then flush and suspend the jb, and send this frame straight through */
	if ( (!ast_test_flag64(iaxs[fr->callno], IAX_FORCEJITTERBUF)) && owner && bridge && (bridge->tech->properties & AST_CHAN_TP_WANTSJITTER) ) {
		jb_frame frame;

		ast_channel_unlock(owner);

		/* deliver any frames in the jb */
		while (jb_getall(iaxs[fr->callno]->jb, &frame) == JB_OK) {
			__do_deliver(frame.data);
			/* __do_deliver() can make the call disappear */
			if (!iaxs[fr->callno])
				return -1;
		}

		jb_reset(iaxs[fr->callno]->jb);

		AST_SCHED_DEL(sched, iaxs[fr->callno]->jbid);

		/* deliver this frame now */
		if (tsout)
			*tsout = fr->ts;
		__do_deliver(fr);
		return -1;
	}
	if (owner) {
		ast_channel_unlock(owner);
	}

	/* insert into jitterbuffer */
	/* TODO: Perhaps we could act immediately if it's not droppable and late */
	ret = jb_put(iaxs[fr->callno]->jb, fr, type, len, fr->ts,
			calc_rxstamp(iaxs[fr->callno],fr->ts));
	if (ret == JB_DROP) {
		needfree++;
	} else if (ret == JB_SCHED) {
		update_jbsched(iaxs[fr->callno]);
	}
	if (tsout)
		*tsout = fr->ts;
	if (needfree) {
		/* Free our iax frame */
		iax2_frame_free(fr);
		return -1;
	}
	return 0;
}

static int transmit_frame(void *data)
{
	struct iax_frame *fr = data;

	ast_mutex_lock(&iaxsl[fr->callno]);

	fr->sentyet = 1;

	if (iaxs[fr->callno]) {
		send_packet(fr);
	}

	if (fr->retries < 0) {
		ast_mutex_unlock(&iaxsl[fr->callno]);
		/* No retransmit requested */
		iax_frame_free(fr);
	} else {
		/* We need reliable delivery.  Schedule a retransmission */
		AST_LIST_INSERT_TAIL(&frame_queue[fr->callno], fr, list);
		fr->retries++;
		fr->retrans = iax2_sched_add(sched, fr->retrytime, attempt_transmit, fr);
		ast_mutex_unlock(&iaxsl[fr->callno]);
	}

	return 0;
}

static int iax2_transmit(struct iax_frame *fr)
{
	fr->sentyet = 0;

	return ast_taskprocessor_push(transmit_processor, transmit_frame, fr);
}

static int iax2_digit_begin(struct ast_channel *c, char digit)
{
	return send_command_locked(PTR_TO_CALLNO(c->tech_pvt), AST_FRAME_DTMF_BEGIN, digit, 0, NULL, 0, -1);
}

static int iax2_digit_end(struct ast_channel *c, char digit, unsigned int duration)
{
	return send_command_locked(PTR_TO_CALLNO(c->tech_pvt), AST_FRAME_DTMF_END, digit, 0, NULL, 0, -1);
}

static int iax2_sendtext(struct ast_channel *c, const char *text)
{
	
	return send_command_locked(PTR_TO_CALLNO(c->tech_pvt), AST_FRAME_TEXT,
		0, 0, (unsigned char *)text, strlen(text) + 1, -1);
}

static int iax2_sendimage(struct ast_channel *c, struct ast_frame *img)
{
	return send_command_locked(PTR_TO_CALLNO(c->tech_pvt), AST_FRAME_IMAGE, img->subclass.integer, 0, img->data.ptr, img->datalen, -1);
}

static int iax2_sendhtml(struct ast_channel *c, int subclass, const char *data, int datalen)
{
	return send_command_locked(PTR_TO_CALLNO(c->tech_pvt), AST_FRAME_HTML, subclass, 0, (unsigned char *)data, datalen, -1);
}

static int iax2_fixup(struct ast_channel *oldchannel, struct ast_channel *newchan)
{
	unsigned short callno = PTR_TO_CALLNO(newchan->tech_pvt);
	ast_mutex_lock(&iaxsl[callno]);
	if (iaxs[callno])
		iaxs[callno]->owner = newchan;
	else
		ast_log(LOG_WARNING, "Uh, this isn't a good sign...\n");
	ast_mutex_unlock(&iaxsl[callno]);
	return 0;
}

/*!
 * \note This function calls reg_source_db -> iax2_poke_peer -> find_callno,
 *       so do not call this with a pvt lock held.
 */
static struct iax2_peer *realtime_peer(const char *peername, struct sockaddr_in *sin)
{
	struct ast_variable *var = NULL;
	struct ast_variable *tmp;
	struct iax2_peer *peer=NULL;
	time_t regseconds = 0, nowtime;
	int dynamic=0;

	if (peername) {
		var = ast_load_realtime("iaxpeers", "name", peername, "host", "dynamic", SENTINEL);
		if (!var && sin)
			var = ast_load_realtime("iaxpeers", "name", peername, "host", ast_inet_ntoa(sin->sin_addr), SENTINEL);
	} else if (sin) {
		char porta[25];
		sprintf(porta, "%d", ntohs(sin->sin_port));
		var = ast_load_realtime("iaxpeers", "ipaddr", ast_inet_ntoa(sin->sin_addr), "port", porta, SENTINEL);
		if (var) {
			/* We'll need the peer name in order to build the structure! */
			for (tmp = var; tmp; tmp = tmp->next) {
				if (!strcasecmp(tmp->name, "name"))
					peername = tmp->value;
			}
		}
	}
	if (!var && peername) { /* Last ditch effort */
		var = ast_load_realtime("iaxpeers", "name", peername, SENTINEL);
		/*!\note
		 * If this one loaded something, then we need to ensure that the host
		 * field matched.  The only reason why we can't have this as a criteria
		 * is because we only have the IP address and the host field might be
		 * set as a name (and the reverse PTR might not match).
		 */
		if (var && sin) {
			for (tmp = var; tmp; tmp = tmp->next) {
				if (!strcasecmp(tmp->name, "host")) {
					struct ast_hostent ahp;
					struct hostent *hp;
					if (!(hp = ast_gethostbyname(tmp->value, &ahp)) || (memcmp(hp->h_addr, &sin->sin_addr, sizeof(hp->h_addr)))) {
						/* No match */
						ast_variables_destroy(var);
						var = NULL;
					}
					break;
				}
			}
		}
	}
	if (!var)
		return NULL;

	peer = build_peer(peername, var, NULL, ast_test_flag64((&globalflags), IAX_RTCACHEFRIENDS) ? 0 : 1);

	if (!peer) {
		ast_variables_destroy(var);
		return NULL;
	}

	for (tmp = var; tmp; tmp = tmp->next) {
		/* Make sure it's not a user only... */
		if (!strcasecmp(tmp->name, "type")) {
			if (strcasecmp(tmp->value, "friend") &&
			    strcasecmp(tmp->value, "peer")) {
				/* Whoops, we weren't supposed to exist! */
				peer = peer_unref(peer);
				break;
			} 
		} else if (!strcasecmp(tmp->name, "regseconds")) {
			ast_get_time_t(tmp->value, &regseconds, 0, NULL);
		} else if (!strcasecmp(tmp->name, "ipaddr")) {
			ast_sockaddr_parse(&peer->addr, tmp->value, PARSE_PORT_IGNORE);
		} else if (!strcasecmp(tmp->name, "port")) {
			ast_sockaddr_set_port(&peer->addr, atoi(tmp->value));
		} else if (!strcasecmp(tmp->name, "host")) {
			if (!strcasecmp(tmp->value, "dynamic"))
				dynamic = 1;
		}
	}

	ast_variables_destroy(var);

	if (!peer)
		return NULL;

	if (ast_test_flag64((&globalflags), IAX_RTCACHEFRIENDS)) {
		ast_copy_flags64(peer, &globalflags, IAX_RTAUTOCLEAR|IAX_RTCACHEFRIENDS);
		if (ast_test_flag64(peer, IAX_RTAUTOCLEAR)) {
			if (peer->expire > -1) {
				if (!AST_SCHED_DEL(sched, peer->expire)) {
					peer->expire = -1;
					peer_unref(peer);
				}
			}
			peer->expire = iax2_sched_add(sched, (global_rtautoclear) * 1000, expire_registry, peer_ref(peer));
			if (peer->expire == -1)
				peer_unref(peer);
		}
		ao2_link(peers, peer);
		if (ast_test_flag64(peer, IAX_DYNAMIC))
			reg_source_db(peer);
	} else {
		ast_set_flag64(peer, IAX_TEMPONLY);
	}

	if (!ast_test_flag64(&globalflags, IAX_RTIGNOREREGEXPIRE) && dynamic) {
		time(&nowtime);
		if ((nowtime - regseconds) > IAX_DEFAULT_REG_EXPIRE) {
			memset(&peer->addr, 0, sizeof(peer->addr));
			realtime_update_peer(peer->name, &peer->addr, 0);
			ast_debug(1, "realtime_peer: Bah, '%s' is expired (%d/%d/%d)!\n",
				peername, (int)(nowtime - regseconds), (int)regseconds, (int)nowtime);
		}
		else {
			ast_debug(1, "realtime_peer: Registration for '%s' still active (%d/%d/%d)!\n",
				peername, (int)(nowtime - regseconds), (int)regseconds, (int)nowtime);
		}
	}

	return peer;
}

static struct iax2_user *realtime_user(const char *username, struct sockaddr_in *sin)
{
	struct ast_variable *var;
	struct ast_variable *tmp;
	struct iax2_user *user=NULL;

	var = ast_load_realtime("iaxusers", "name", username, "host", "dynamic", SENTINEL);
	if (!var)
		var = ast_load_realtime("iaxusers", "name", username, "host", ast_inet_ntoa(sin->sin_addr), SENTINEL);
	if (!var && sin) {
		char porta[6];
		snprintf(porta, sizeof(porta), "%d", ntohs(sin->sin_port));
		var = ast_load_realtime("iaxusers", "name", username, "ipaddr", ast_inet_ntoa(sin->sin_addr), "port", porta, SENTINEL);
		if (!var)
			var = ast_load_realtime("iaxusers", "ipaddr", ast_inet_ntoa(sin->sin_addr), "port", porta, SENTINEL);
	}
	if (!var) { /* Last ditch effort */
		var = ast_load_realtime("iaxusers", "name", username, SENTINEL);
		/*!\note
		 * If this one loaded something, then we need to ensure that the host
		 * field matched.  The only reason why we can't have this as a criteria
		 * is because we only have the IP address and the host field might be
		 * set as a name (and the reverse PTR might not match).
		 */
		if (var) {
			for (tmp = var; tmp; tmp = tmp->next) {
				if (!strcasecmp(tmp->name, "host")) {
					struct ast_hostent ahp;
					struct hostent *hp;
					if (!(hp = ast_gethostbyname(tmp->value, &ahp)) || (memcmp(hp->h_addr, &sin->sin_addr, sizeof(hp->h_addr)))) {
						/* No match */
						ast_variables_destroy(var);
						var = NULL;
					}
					break;
				}
			}
		}
	}
	if (!var)
		return NULL;

	tmp = var;
	while(tmp) {
		/* Make sure it's not a peer only... */
		if (!strcasecmp(tmp->name, "type")) {
			if (strcasecmp(tmp->value, "friend") &&
			    strcasecmp(tmp->value, "user")) {
				return NULL;
			} 
		}
		tmp = tmp->next;
	}

	user = build_user(username, var, NULL, !ast_test_flag64((&globalflags), IAX_RTCACHEFRIENDS));

	ast_variables_destroy(var);

	if (!user)
		return NULL;

	if (ast_test_flag64((&globalflags), IAX_RTCACHEFRIENDS)) {
		ast_set_flag64(user, IAX_RTCACHEFRIENDS);
		ao2_link(users, user);
	} else {
		ast_set_flag64(user, IAX_TEMPONLY);
	}

	return user;
}

static void realtime_update_peer(const char *peername, struct ast_sockaddr *sockaddr, time_t regtime)
{
	char port[10];
	char regseconds[20];
	const char *sysname = ast_config_AST_SYSTEM_NAME;
	char *syslabel = NULL;

	if (ast_strlen_zero(sysname))	/* No system name, disable this */
		sysname = NULL;
	else if (ast_test_flag64(&globalflags, IAX_RTSAVE_SYSNAME))
		syslabel = "regserver";

	snprintf(regseconds, sizeof(regseconds), "%d", (int)regtime);
	snprintf(port, sizeof(port), "%d", ast_sockaddr_port(sockaddr));
	ast_update_realtime("iaxpeers", "name", peername, 
		"ipaddr", ast_sockaddr_stringify_addr(sockaddr), "port", port, 
		"regseconds", regseconds, syslabel, sysname, SENTINEL); /* note syslable can be NULL */
}

struct create_addr_info {
	format_t capability;
	uint64_t flags;
	int maxtime;
	int encmethods;
	int found;
	int sockfd;
	int adsi;
	char username[80];
	char secret[80];
	char outkey[80];
	char timezone[80];
	char prefs[32];
	char cid_num[80];
	char cid_name[80];
	char context[AST_MAX_CONTEXT];
	char peercontext[AST_MAX_CONTEXT];
	char mohinterpret[MAX_MUSICCLASS];
	char mohsuggest[MAX_MUSICCLASS];
};

static int create_addr(const char *peername, struct ast_channel *c, struct sockaddr_in *sin, struct create_addr_info *cai)
{
	struct iax2_peer *peer;
	int res = -1;
	struct ast_codec_pref ourprefs;
	struct sockaddr_in peer_addr;

	ast_clear_flag64(cai, IAX_SENDANI | IAX_TRUNK);
	cai->sockfd = defaultsockfd;
	cai->maxtime = 0;
	sin->sin_family = AF_INET;

	if (!(peer = find_peer(peername, 1))) {
		struct ast_sockaddr sin_tmp;

		cai->found = 0;
		sin_tmp.ss.ss_family = AF_INET;
		if (ast_get_ip_or_srv(&sin_tmp, peername, srvlookup ? "_iax._udp" : NULL)) {
			ast_log(LOG_WARNING, "No such host: %s\n", peername);
			return -1;
		}
		ast_sockaddr_to_sin(&sin_tmp, sin);
		sin->sin_port = htons(IAX_DEFAULT_PORTNO);
		/* use global iax prefs for unknown peer/user */
		/* But move the calling channel's native codec to the top of the preference list */
		memcpy(&ourprefs, &prefs, sizeof(ourprefs));
		if (c)
			ast_codec_pref_prepend(&ourprefs, c->nativeformats, 1);
		ast_codec_pref_convert(&ourprefs, cai->prefs, sizeof(cai->prefs), 1);
		return 0;
	}

	cai->found = 1;

	ast_sockaddr_to_sin(&peer->addr, &peer_addr);

	/* if the peer has no address (current or default), return failure */
	if (!(peer_addr.sin_addr.s_addr || peer->defaddr.sin_addr.s_addr)) {
		goto return_unref;
	}

	/* if the peer is being monitored and is currently unreachable, return failure */
	if (peer->maxms && ((peer->lastms > peer->maxms) || (peer->lastms < 0)))
		goto return_unref;

	ast_copy_flags64(cai, peer, IAX_SENDANI | IAX_TRUNK | IAX_NOTRANSFER | IAX_TRANSFERMEDIA | IAX_USEJITTERBUF | IAX_FORCEJITTERBUF | IAX_SENDCONNECTEDLINE | IAX_RECVCONNECTEDLINE | IAX_FORCE_ENCRYPT);
	cai->maxtime = peer->maxms;
	cai->capability = peer->capability;
	cai->encmethods = peer->encmethods;
	cai->sockfd = peer->sockfd;
	cai->adsi = peer->adsi;
	memcpy(&ourprefs, &peer->prefs, sizeof(ourprefs));
	/* Move the calling channel's native codec to the top of the preference list */
	if (c) {
		ast_debug(1, "prepending %llx to prefs\n", (unsigned long long) c->nativeformats);
		ast_codec_pref_prepend(&ourprefs, c->nativeformats, 1);
	}
	ast_codec_pref_convert(&ourprefs, cai->prefs, sizeof(cai->prefs), 1);
	ast_copy_string(cai->context, peer->context, sizeof(cai->context));
	ast_copy_string(cai->peercontext, peer->peercontext, sizeof(cai->peercontext));
	ast_copy_string(cai->username, peer->username, sizeof(cai->username));
	ast_copy_string(cai->timezone, peer->zonetag, sizeof(cai->timezone));
	ast_copy_string(cai->outkey, peer->outkey, sizeof(cai->outkey));
	ast_copy_string(cai->cid_num, peer->cid_num, sizeof(cai->cid_num));
	ast_copy_string(cai->cid_name, peer->cid_name, sizeof(cai->cid_name));
	ast_copy_string(cai->mohinterpret, peer->mohinterpret, sizeof(cai->mohinterpret));
	ast_copy_string(cai->mohsuggest, peer->mohsuggest, sizeof(cai->mohsuggest));
	if (ast_strlen_zero(peer->dbsecret)) {
		ast_copy_string(cai->secret, peer->secret, sizeof(cai->secret));
	} else {
		char *family;
		char *key = NULL;

		family = ast_strdupa(peer->dbsecret);
		key = strchr(family, '/');
		if (key)
			*key++ = '\0';
		if (!key || ast_db_get(family, key, cai->secret, sizeof(cai->secret))) {
			ast_log(LOG_WARNING, "Unable to retrieve database password for family/key '%s'!\n", peer->dbsecret);
			goto return_unref;
		}
	}

	if (peer_addr.sin_addr.s_addr) {
		sin->sin_addr = peer_addr.sin_addr;
		sin->sin_port = peer_addr.sin_port;
	} else {
		sin->sin_addr = peer->defaddr.sin_addr;
		sin->sin_port = peer->defaddr.sin_port;
	}

	res = 0;

return_unref:
	peer_unref(peer);

	return res;
}

static void __auto_congest(const void *nothing)
{
	int callno = PTR_TO_CALLNO(nothing);
	struct ast_frame f = { AST_FRAME_CONTROL, { AST_CONTROL_CONGESTION } };
	ast_mutex_lock(&iaxsl[callno]);
	if (iaxs[callno]) {
		iaxs[callno]->initid = -1;
		iax2_queue_frame(callno, &f);
		ast_log(LOG_NOTICE, "Auto-congesting call due to slow response\n");
	}
	ast_mutex_unlock(&iaxsl[callno]);
}

static int auto_congest(const void *data)
{
#ifdef SCHED_MULTITHREADED
	if (schedule_action(__auto_congest, data))
#endif		
		__auto_congest(data);
	return 0;
}

static unsigned int iax2_datetime(const char *tz)
{
	struct timeval t = ast_tvnow();
	struct ast_tm tm;
	unsigned int tmp;
	ast_localtime(&t, &tm, ast_strlen_zero(tz) ? NULL : tz);
	tmp  = (tm.tm_sec >> 1) & 0x1f;			/* 5 bits of seconds */
	tmp |= (tm.tm_min & 0x3f) << 5;			/* 6 bits of minutes */
	tmp |= (tm.tm_hour & 0x1f) << 11;		/* 5 bits of hours */
	tmp |= (tm.tm_mday & 0x1f) << 16;		/* 5 bits of day of month */
	tmp |= ((tm.tm_mon + 1) & 0xf) << 21;		/* 4 bits of month */
	tmp |= ((tm.tm_year - 100) & 0x7f) << 25;	/* 7 bits of year */
	return tmp;
}

struct parsed_dial_string {
	char *username;
	char *password;
	char *key;
	char *peer;
	char *port;
	char *exten;
	char *context;
	char *options;
};

static int send_apathetic_reply(unsigned short callno, unsigned short dcallno,
		struct sockaddr_in *sin, int command, int ts, unsigned char seqno,
		int sockfd, struct iax_ie_data *ied)
{
	struct {
		struct ast_iax2_full_hdr f;
		struct iax_ie_data ied;
	} data;
	size_t size = sizeof(struct ast_iax2_full_hdr);

	if (ied) {
		size += ied->pos;
		memcpy(&data.ied, ied->buf, ied->pos);
	}

	data.f.scallno = htons(0x8000 | callno);
	data.f.dcallno = htons(dcallno);
	data.f.ts = htonl(ts);
	data.f.iseqno = seqno;
	data.f.oseqno = 0;
	data.f.type = AST_FRAME_IAX;
	data.f.csub = compress_subclass(command);

	return sendto(sockfd, &data, size, 0, (struct sockaddr *)sin, sizeof(*sin));
}

static void add_empty_calltoken_ie(struct chan_iax2_pvt *pvt, struct iax_ie_data *ied)
{
	/* first make sure their are two empty bytes left in ied->buf */
	if (pvt && ied && (2 < ((int) sizeof(ied->buf) - ied->pos))) {
		ied->buf[ied->pos++] = IAX_IE_CALLTOKEN;  /* type */
		ied->buf[ied->pos++] = 0;   /* data size,  ZERO in this case */
		pvt->calltoken_ie_len = 2;
	}
}

static void resend_with_token(int callno, struct iax_frame *f, const char *newtoken)
{
	struct chan_iax2_pvt *pvt = iaxs[callno];
	int frametype = f->af.frametype;
	int subclass = f->af.subclass.integer;
	struct {
		struct ast_iax2_full_hdr fh;
		struct iax_ie_data ied;
	} data = {
		.ied.buf = { 0 },
		.ied.pos = 0,
	};
	/* total len - header len gives us the frame's IE len */
	int ie_data_pos = f->datalen - sizeof(struct ast_iax2_full_hdr);

	if (!pvt) {
		return;  /* this should not be possible if called from socket_process() */
	}

	/* 
	 * Check to make sure last frame sent is valid for call token resend
	 * 1. Frame should _NOT_ be encrypted since it starts the IAX dialog 
	 * 2. Frame should _NOT_ already have a destination callno
	 * 3. Frame must be a valid iax_frame subclass capable of starting dialog
	 * 4. Pvt must have a calltoken_ie_len which represents the number of
	 *    bytes at the end of the frame used for the previous calltoken ie.
	 * 5. Pvt's calltoken_ie_len must be _LESS_ than the total IE length
	 * 6. Total length of f->data must be _LESS_ than size of our data struct
	 *    because f->data must be able to fit within data. 
	 */
	if (f->encmethods || f->dcallno || !iax2_allow_new(frametype, subclass, 0)
		|| !pvt->calltoken_ie_len || (pvt->calltoken_ie_len > ie_data_pos) ||
		(f->datalen > sizeof(data))) {

		return;  /* ignore resend, token was not valid for the dialog */
	}

	/* token is valid
	 * 1. Copy frame data over
	 * 2. Redo calltoken IE, it will always be the last ie in the frame.
	 *    NOTE: Having the ie always be last is not protocol specified,
	 *    it is only an implementation choice.  Since we only expect the ie to
	 *    be last for frames we have sent, this can no way be affected by
	 *    another end point.
	 * 3. Remove frame from queue
	 * 4. Free old frame
	 * 5. Clear previous seqnos
	 * 6. Resend with CALLTOKEN ie.
	 */

	/* ---1.--- */
	memcpy(&data, f->data, f->datalen);
	data.ied.pos = ie_data_pos;

	/* ---2.--- */
	/* move to the beginning of the calltoken ie so we can write over it */
	data.ied.pos -= pvt->calltoken_ie_len;
	iax_ie_append_str(&data.ied, IAX_IE_CALLTOKEN, newtoken);

	/* make sure to update token length incase it ever has to be stripped off again */
	pvt->calltoken_ie_len = data.ied.pos - ie_data_pos; /* new pos minus old pos tells how big token ie is */

	/* ---3.--- */
	AST_LIST_REMOVE(&frame_queue[callno], f, list);

	/* ---4.--- */
	iax2_frame_free(f);

	/* ---5.--- */
	pvt->oseqno = 0;
	pvt->rseqno = 0;
	pvt->iseqno = 0;
	pvt->aseqno = 0;
	if (pvt->peercallno) {
		remove_by_peercallno(pvt);
		pvt->peercallno = 0;
	}

	/* ---6.--- */
	send_command(pvt, AST_FRAME_IAX, subclass, 0, data.ied.buf, data.ied.pos, -1);
}

static void requirecalltoken_mark_auto(const char *name, int subclass)
{
	struct iax2_user *user = NULL;
	struct iax2_peer *peer = NULL;

	if (ast_strlen_zero(name)) {
		return; /* no username given */
	}

	if ((subclass == IAX_COMMAND_NEW) && (user = find_user(name)) && (user->calltoken_required == CALLTOKEN_AUTO)) {
		user->calltoken_required = CALLTOKEN_YES;
	} else if ((subclass != IAX_COMMAND_NEW) && (peer = find_peer(name, 1)) && (peer->calltoken_required == CALLTOKEN_AUTO)) {
		peer->calltoken_required = CALLTOKEN_YES;
	}

	if (peer) {
		peer_unref(peer);
	}
	if (user) {
		user_unref(user);
	}
}

/*!
 * \internal
 *
 * \brief handles calltoken logic for a received iax_frame.
 * 
 * \note frametype must be AST_FRAME_IAX.
 * 
 * \note
 * Three different cases are possible here.
 * Case 1. An empty calltoken is provided. This means the client supports
 *         calltokens but has not yet received one from us.  In this case
 *         a full calltoken IE is created and sent in a calltoken fullframe.
 * Case 2. A full calltoken is received and must be checked for validity.
 * Case 3. No calltoken is received indicating that the client does not
 *         support calltokens.  In this case it is up to the configuration
 *         to decide how this should be handled (reject or permit without calltoken)
 */
static int handle_call_token(struct ast_iax2_full_hdr *fh, struct iax_ies *ies,
		struct sockaddr_in *sin, int fd)
{
#define CALLTOKEN_HASH_FORMAT "%s%d%u%d"  /* address + port + ts + randomcalldata */
#define CALLTOKEN_IE_FORMAT   "%u?%s"     /* time + ? + (40 char hash) */
	struct ast_str *buf = ast_str_alloca(256);
	time_t t = time(NULL);
	char hash[41]; /* 40 char sha1 hash */
	int subclass = uncompress_subclass(fh->csub);

	/* ----- Case 1 ----- */
	if (ies->calltoken && !ies->calltokendata) {  /* empty calltoken is provided, client supports calltokens */
		struct iax_ie_data ied = {
			.buf = { 0 },
			.pos = 0,
		};

		/* create the hash with their address data and our timestamp */
		ast_str_set(&buf, 0, CALLTOKEN_HASH_FORMAT, ast_inet_ntoa(sin->sin_addr), sin->sin_port, (unsigned int) t, randomcalltokendata);
		ast_sha1_hash(hash, ast_str_buffer(buf));

		ast_str_set(&buf, 0, CALLTOKEN_IE_FORMAT, (unsigned int) t, hash);
		iax_ie_append_str(&ied, IAX_IE_CALLTOKEN, ast_str_buffer(buf));
		send_apathetic_reply(1, ntohs(fh->scallno), sin, IAX_COMMAND_CALLTOKEN, ntohl(fh->ts), fh->iseqno + 1, fd, &ied);

		return 1;

	/* ----- Case 2 ----- */
	} else if (ies->calltoken && ies->calltokendata) { /* calltoken received, check to see if it is valid */
		char *rec_hash = NULL;    /* the received hash, make sure it matches with ours. */
		char *rec_ts = NULL;      /* received timestamp */
		unsigned int rec_time;  /* received time_t */

		/* split the timestamp from the hash data */
		rec_hash = strchr((char *) ies->calltokendata, '?');
		if (rec_hash) {
			*rec_hash++ = '\0';
			rec_ts = (char *) ies->calltokendata;
		}

		/* check that we have valid data before we do any comparisons */
		if (!rec_hash || !rec_ts) {
			goto reject;
		} else if (sscanf(rec_ts, "%u", &rec_time) != 1) {
			goto reject;
		}

		/* create a hash with their address and the _TOKEN'S_ timestamp */
		ast_str_set(&buf, 0, CALLTOKEN_HASH_FORMAT, ast_inet_ntoa(sin->sin_addr), sin->sin_port, (unsigned int) rec_time, randomcalltokendata);
		ast_sha1_hash(hash, ast_str_buffer(buf));

		/* compare hashes and then check timestamp delay */
		if (strcmp(hash, rec_hash)) {
			ast_log(LOG_WARNING, "Address %s failed CallToken hash inspection\n", ast_inet_ntoa(sin->sin_addr));
			goto reject; /* received hash does not match ours, reject */
		} else if ((t < rec_time) || ((t - rec_time) >= MAX_CALLTOKEN_DELAY)) {
			ast_log(LOG_WARNING, "Too much delay in IAX2 calltoken timestamp from address %s\n", ast_inet_ntoa(sin->sin_addr));
			goto reject; /* too much delay, reject */
		}

		/* at this point the call token is valid, returning 0 
		 * will allow socket_process to continue as usual */
		requirecalltoken_mark_auto(ies->username, subclass);
		return 0;

	/* ----- Case 3 ----- */
	} else { /* calltokens are not supported for this client, how do we respond? */
		if (calltoken_required(sin, ies->username, subclass)) {
			ast_log(LOG_ERROR, "Call rejected, CallToken Support required. If unexpected, resolve by placing address %s in the calltokenoptional list or setting user %s requirecalltoken=no\n", ast_inet_ntoa(sin->sin_addr), S_OR(ies->username, "guest"));
			goto reject;
		}
		return 0; /* calltoken is not required for this addr, so permit it. */
	}

reject:
	/* received frame has failed calltoken inspection, send apathetic reject messages */
	if (subclass == IAX_COMMAND_REGREQ || subclass == IAX_COMMAND_REGREL) {
		send_apathetic_reply(1, ntohs(fh->scallno), sin, IAX_COMMAND_REGREJ, ntohl(fh->ts), fh->iseqno + 1, fd, NULL);
	} else {
		send_apathetic_reply(1, ntohs(fh->scallno), sin, IAX_COMMAND_REJECT, ntohl(fh->ts), fh->iseqno + 1, fd, NULL);
	}

	return 1;
}

/*!
 * \brief Parses an IAX dial string into its component parts.
 * \param data the string to be parsed
 * \param pds pointer to a \c struct \c parsed_dial_string to be filled in
 * \return nothing
 *
 * This function parses the string and fills the structure
 * with pointers to its component parts. The input string
 * will be modified.
 *
 * \note This function supports both plaintext passwords and RSA
 * key names; if the password string is formatted as '[keyname]',
 * then the keyname will be placed into the key field, and the
 * password field will be set to NULL.
 *
 * \note The dial string format is:
 *       [username[:password]@]peer[:port][/exten[@@context]][/options]
 */
static void parse_dial_string(char *data, struct parsed_dial_string *pds)
{
	if (ast_strlen_zero(data))
		return;

	pds->peer = strsep(&data, "/");
	pds->exten = strsep(&data, "/");
	pds->options = data;

	if (pds->exten) {
		data = pds->exten;
		pds->exten = strsep(&data, "@");
		pds->context = data;
	}

	if (strchr(pds->peer, '@')) {
		data = pds->peer;
		pds->username = strsep(&data, "@");
		pds->peer = data;
	}

	if (pds->username) {
		data = pds->username;
		pds->username = strsep(&data, ":");
		pds->password = data;
	}

	data = pds->peer;
	pds->peer = strsep(&data, ":");
	pds->port = data;

	/* check for a key name wrapped in [] in the secret position, if found,
	   move it to the key field instead
	*/
	if (pds->password && (pds->password[0] == '[')) {
		pds->key = ast_strip_quoted(pds->password, "[", "]");
		pds->password = NULL;
	}
}

static int iax2_call(struct ast_channel *c, char *dest, int timeout)
{
	struct sockaddr_in sin;
	char *l=NULL, *n=NULL, *tmpstr;
	struct iax_ie_data ied;
	char *defaultrdest = "s";
	unsigned short callno = PTR_TO_CALLNO(c->tech_pvt);
	struct parsed_dial_string pds;
	struct create_addr_info cai;
	struct ast_var_t *var;
	struct ast_datastore *variablestore = ast_channel_datastore_find(c, &iax2_variable_datastore_info, NULL);
	const char* osp_token_ptr;
	unsigned int osp_token_length;
	unsigned char osp_block_index;
	unsigned int osp_block_length;
	unsigned char osp_buffer[256];

	if ((c->_state != AST_STATE_DOWN) && (c->_state != AST_STATE_RESERVED)) {
		ast_log(LOG_WARNING, "Channel is already in use (%s)?\n", c->name);
		return -1;
	}

	memset(&cai, 0, sizeof(cai));
	cai.encmethods = iax2_encryption;

	memset(&pds, 0, sizeof(pds));
	tmpstr = ast_strdupa(dest);
	parse_dial_string(tmpstr, &pds);

	if (ast_strlen_zero(pds.peer)) {
		ast_log(LOG_WARNING, "No peer provided in the IAX2 dial string '%s'\n", dest);
		return -1;
	}
	if (!pds.exten) {
		pds.exten = defaultrdest;
	}
	if (create_addr(pds.peer, c, &sin, &cai)) {
		ast_log(LOG_WARNING, "No address associated with '%s'\n", pds.peer);
		return -1;
	}
	if (ast_test_flag64(iaxs[callno], IAX_FORCE_ENCRYPT) && !cai.encmethods) {
		ast_log(LOG_WARNING, "Encryption forced for call, but not enabled\n");
		c->hangupcause = AST_CAUSE_BEARERCAPABILITY_NOTAVAIL;
		return -1;
	}
	if (ast_strlen_zero(cai.secret) && ast_test_flag64(iaxs[callno], IAX_FORCE_ENCRYPT)) {
		ast_log(LOG_WARNING, "Call terminated. No secret given and force encrypt enabled\n");
		return -1;
	}
	if (!pds.username && !ast_strlen_zero(cai.username))
		pds.username = cai.username;
	if (!pds.password && !ast_strlen_zero(cai.secret))
		pds.password = cai.secret;
	if (!pds.key && !ast_strlen_zero(cai.outkey))
		pds.key = cai.outkey;
	if (!pds.context && !ast_strlen_zero(cai.peercontext))
		pds.context = cai.peercontext;

	/* Keep track of the context for outgoing calls too */
	ast_copy_string(c->context, cai.context, sizeof(c->context));

	if (pds.port)
		sin.sin_port = htons(atoi(pds.port));

	l = c->connected.id.number.valid ? c->connected.id.number.str : NULL;
	n = c->connected.id.name.valid ? c->connected.id.name.str : NULL;

	/* Now build request */	
	memset(&ied, 0, sizeof(ied));

	/* On new call, first IE MUST be IAX version of caller */
	iax_ie_append_short(&ied, IAX_IE_VERSION, IAX_PROTO_VERSION);
	iax_ie_append_str(&ied, IAX_IE_CALLED_NUMBER, pds.exten);
	if (pds.options && strchr(pds.options, 'a')) {
		/* Request auto answer */
		iax_ie_append(&ied, IAX_IE_AUTOANSWER);
	}

	/* WARNING: this breaks down at 190 bits! */
	iax_ie_append_str(&ied, IAX_IE_CODEC_PREFS, cai.prefs);

	if (l) {
		iax_ie_append_str(&ied, IAX_IE_CALLING_NUMBER, l);
		iax_ie_append_byte(&ied, IAX_IE_CALLINGPRES,
			ast_party_id_presentation(&c->connected.id));
	} else if (n) {
		iax_ie_append_byte(&ied, IAX_IE_CALLINGPRES,
			ast_party_id_presentation(&c->connected.id));
	} else {
		iax_ie_append_byte(&ied, IAX_IE_CALLINGPRES, AST_PRES_NUMBER_NOT_AVAILABLE);
	}

	iax_ie_append_byte(&ied, IAX_IE_CALLINGTON, c->connected.id.number.plan);
	iax_ie_append_short(&ied, IAX_IE_CALLINGTNS, c->dialed.transit_network_select);

	if (n)
		iax_ie_append_str(&ied, IAX_IE_CALLING_NAME, n);
	if (ast_test_flag64(iaxs[callno], IAX_SENDANI)
		&& c->connected.ani.number.valid
		&& c->connected.ani.number.str) {
		iax_ie_append_str(&ied, IAX_IE_CALLING_ANI, c->connected.ani.number.str);
	}

	if (!ast_strlen_zero(c->language))
		iax_ie_append_str(&ied, IAX_IE_LANGUAGE, c->language);
	if (!ast_strlen_zero(c->dialed.number.str)) {
		iax_ie_append_str(&ied, IAX_IE_DNID, c->dialed.number.str);
	}
	if (c->redirecting.from.number.valid
		&& !ast_strlen_zero(c->redirecting.from.number.str)) {
		iax_ie_append_str(&ied, IAX_IE_RDNIS, c->redirecting.from.number.str);
	}

	if (pds.context)
		iax_ie_append_str(&ied, IAX_IE_CALLED_CONTEXT, pds.context);

	if (pds.username)
		iax_ie_append_str(&ied, IAX_IE_USERNAME, pds.username);

	if (cai.encmethods)
		iax_ie_append_short(&ied, IAX_IE_ENCRYPTION, cai.encmethods);

	ast_mutex_lock(&iaxsl[callno]);

	if (!ast_strlen_zero(c->context))
		ast_string_field_set(iaxs[callno], context, c->context);

	if (pds.username)
		ast_string_field_set(iaxs[callno], username, pds.username);

	iaxs[callno]->encmethods = cai.encmethods;

	iaxs[callno]->adsi = cai.adsi;
	
	ast_string_field_set(iaxs[callno], mohinterpret, cai.mohinterpret);
	ast_string_field_set(iaxs[callno], mohsuggest, cai.mohsuggest);

	if (pds.key)
		ast_string_field_set(iaxs[callno], outkey, pds.key);
	if (pds.password)
		ast_string_field_set(iaxs[callno], secret, pds.password);

	iax_ie_append_int(&ied, IAX_IE_FORMAT, (int) c->nativeformats);
	iax_ie_append_versioned_uint64(&ied, IAX_IE_FORMAT2, 0, c->nativeformats);
	iax_ie_append_int(&ied, IAX_IE_CAPABILITY, (int) iaxs[callno]->capability);
	iax_ie_append_versioned_uint64(&ied, IAX_IE_CAPABILITY2, 0, iaxs[callno]->capability);
	iax_ie_append_short(&ied, IAX_IE_ADSICPE, c->adsicpe);
	iax_ie_append_int(&ied, IAX_IE_DATETIME, iax2_datetime(cai.timezone));

	if (iaxs[callno]->maxtime) {
		/* Initialize pingtime and auto-congest time */
		iaxs[callno]->pingtime = iaxs[callno]->maxtime / 2;
		iaxs[callno]->initid = iax2_sched_add(sched, iaxs[callno]->maxtime * 2, auto_congest, CALLNO_TO_PTR(callno));
	} else if (autokill) {
		iaxs[callno]->pingtime = autokill / 2;
		iaxs[callno]->initid = iax2_sched_add(sched, autokill * 2, auto_congest, CALLNO_TO_PTR(callno));
	}

	/* Check if there is an OSP token */
	osp_token_ptr = pbx_builtin_getvar_helper(c, "IAX2OSPTOKEN");
	if (!ast_strlen_zero(osp_token_ptr)) {
		if ((osp_token_length = strlen(osp_token_ptr)) <= IAX_MAX_OSPTOKEN_SIZE) {
			osp_block_index = 0;
			while (osp_token_length > 0) {
				osp_block_length = IAX_MAX_OSPBLOCK_SIZE < osp_token_length ? IAX_MAX_OSPBLOCK_SIZE : osp_token_length;
				osp_buffer[0] = osp_block_index;
				memcpy(osp_buffer + 1, osp_token_ptr, osp_block_length);
				iax_ie_append_raw(&ied, IAX_IE_OSPTOKEN, osp_buffer, osp_block_length + 1);
				osp_block_index++;
				osp_token_ptr += osp_block_length;
				osp_token_length -= osp_block_length;
			} 
		} else
			ast_log(LOG_WARNING, "OSP token is too long\n");
	} else if (iaxdebug)
		ast_debug(1, "OSP token is undefined\n");

	/* send the command using the appropriate socket for this peer */
	iaxs[callno]->sockfd = cai.sockfd;

	/* Add remote vars */
	if (variablestore) {
		AST_LIST_HEAD(, ast_var_t) *variablelist = variablestore->data;
		ast_debug(1, "Found an IAX variable store on this channel\n");
		AST_LIST_LOCK(variablelist);
		AST_LIST_TRAVERSE(variablelist, var, entries) {
			char tmp[256];
			int i;
			ast_debug(1, "Found IAXVAR '%s' with value '%s' (to transmit)\n", ast_var_name(var), ast_var_value(var));
			/* Automatically divide the value up into sized chunks */
			for (i = 0; i < strlen(ast_var_value(var)); i += 255 - (strlen(ast_var_name(var)) + 1)) {
				snprintf(tmp, sizeof(tmp), "%s=%s", ast_var_name(var), ast_var_value(var) + i);
				iax_ie_append_str(&ied, IAX_IE_VARIABLE, tmp);
			}
		}
		AST_LIST_UNLOCK(variablelist);
	}

	/* Transmit the string in a "NEW" request */
	add_empty_calltoken_ie(iaxs[callno], &ied); /* this _MUST_ be the last ie added */
	send_command(iaxs[callno], AST_FRAME_IAX, IAX_COMMAND_NEW, 0, ied.buf, ied.pos, -1);

	ast_mutex_unlock(&iaxsl[callno]);
	ast_setstate(c, AST_STATE_RINGING);

	return 0;
}

static int iax2_hangup(struct ast_channel *c) 
{
	unsigned short callno = PTR_TO_CALLNO(c->tech_pvt);
 	struct iax_ie_data ied;
	int alreadygone;
 	memset(&ied, 0, sizeof(ied));
	ast_mutex_lock(&iaxsl[callno]);
	if (callno && iaxs[callno]) {
		ast_debug(1, "We're hanging up %s now...\n", c->name);
		alreadygone = ast_test_flag64(iaxs[callno], IAX_ALREADYGONE);
		/* Send the hangup unless we have had a transmission error or are already gone */
 		iax_ie_append_byte(&ied, IAX_IE_CAUSECODE, (unsigned char)c->hangupcause);
		if (!iaxs[callno]->error && !alreadygone) {
 			if (send_command_final(iaxs[callno], AST_FRAME_IAX, IAX_COMMAND_HANGUP, 0, ied.buf, ied.pos, -1)) {
				ast_log(LOG_WARNING, "No final packet could be sent for callno %d\n", callno);
			}
			if (!iaxs[callno]) {
				ast_mutex_unlock(&iaxsl[callno]);
				return 0;
			}
		}
		/* Explicitly predestroy it */
		iax2_predestroy(callno);
		/* If we were already gone to begin with, destroy us now */
		if (iaxs[callno] && alreadygone) {
			ast_debug(1, "Really destroying %s now...\n", c->name);
			iax2_destroy(callno);
		} else if (iaxs[callno]) {
			if (ast_sched_add(sched, 10000, scheduled_destroy, CALLNO_TO_PTR(callno)) < 0) {
				ast_log(LOG_ERROR, "Unable to schedule iax2 callno %d destruction?!!  Destroying immediately.\n", callno);
				iax2_destroy(callno);
			}
		}
	} else if (c->tech_pvt) {
		/* If this call no longer exists, but the channel still
		 * references it we need to set the channel's tech_pvt to null
		 * to avoid ast_channel_free() trying to free it.
		 */
		c->tech_pvt = NULL;
	}
	ast_mutex_unlock(&iaxsl[callno]);
	ast_verb(3, "Hungup '%s'\n", c->name);
	return 0;
}

/*!
 * \note expects the pvt to be locked
 */
static int wait_for_peercallno(struct chan_iax2_pvt *pvt)
{
	unsigned short callno = pvt->callno;

	if (!pvt->peercallno) {
		/* We don't know the remote side's call number, yet.  :( */
		int count = 10;
		while (count-- && pvt && !pvt->peercallno) {
			DEADLOCK_AVOIDANCE(&iaxsl[callno]);
			pvt = iaxs[callno];
		}
		if (!pvt->peercallno) {
			return -1;
		}
	}

	return 0;
}

static int iax2_setoption(struct ast_channel *c, int option, void *data, int datalen)
{
	struct ast_option_header *h;
	int res;

	switch (option) {
	case AST_OPTION_TXGAIN:
	case AST_OPTION_RXGAIN:
		/* these two cannot be sent, because they require a result */
		errno = ENOSYS;
		return -1;
	case AST_OPTION_FORMAT_READ:
	case AST_OPTION_FORMAT_WRITE:
	case AST_OPTION_MAKE_COMPATIBLE:
		return -1;
	case AST_OPTION_OPRMODE:
		errno = EINVAL;
		return -1;
	case AST_OPTION_SECURE_SIGNALING:
	case AST_OPTION_SECURE_MEDIA:
	{
		unsigned short callno = PTR_TO_CALLNO(c->tech_pvt);
		ast_mutex_lock(&iaxsl[callno]);
		if ((*(int *) data)) {
			ast_set_flag64(iaxs[callno], IAX_FORCE_ENCRYPT);
		} else {
			ast_clear_flag64(iaxs[callno], IAX_FORCE_ENCRYPT);
		}
		ast_mutex_unlock(&iaxsl[callno]);
		return 0;
	}
	default:
	{
		unsigned short callno = PTR_TO_CALLNO(c->tech_pvt);
		struct chan_iax2_pvt *pvt;

		ast_mutex_lock(&iaxsl[callno]);
		pvt = iaxs[callno];

		if (wait_for_peercallno(pvt)) {
			ast_mutex_unlock(&iaxsl[callno]);
			return -1;
		}

		ast_mutex_unlock(&iaxsl[callno]);

		if (!(h = ast_malloc(datalen + sizeof(*h)))) {
			return -1;
		}

		h->flag = AST_OPTION_FLAG_REQUEST;
		h->option = htons(option);
		memcpy(h->data, data, datalen);
		res = send_command_locked(PTR_TO_CALLNO(c->tech_pvt), AST_FRAME_CONTROL,
					  AST_CONTROL_OPTION, 0, (unsigned char *) h,
					  datalen + sizeof(*h), -1);
		ast_free(h);
		return res;
	}
	}
}

static int iax2_queryoption(struct ast_channel *c, int option, void *data, int *datalen)
{
	switch (option) {
	case AST_OPTION_SECURE_SIGNALING:
	case AST_OPTION_SECURE_MEDIA:
	{
		unsigned short callno = PTR_TO_CALLNO(c->tech_pvt);
		ast_mutex_lock(&iaxsl[callno]);
		*((int *) data) = ast_test_flag64(iaxs[callno], IAX_FORCE_ENCRYPT) ? 1 : 0;
		ast_mutex_unlock(&iaxsl[callno]);
		return 0;
	}
	default:
		return -1;
	}
}

static struct ast_frame *iax2_read(struct ast_channel *c) 
{
	ast_log(LOG_NOTICE, "I should never be called!\n");
	return &ast_null_frame;
}

static int iax2_key_rotate(const void *vpvt)
{
	int res = 0;
	struct chan_iax2_pvt *pvt = (void *) vpvt;
	struct MD5Context md5;
	char key[17] = "";
	struct iax_ie_data ied = {
		.pos = 0,
	};

	ast_mutex_lock(&iaxsl[pvt->callno]);
	pvt->keyrotateid = ast_sched_add(sched, 120000 + (ast_random() % 180001), iax2_key_rotate, vpvt);

	snprintf(key, sizeof(key), "%lX", ast_random());

	MD5Init(&md5);
	MD5Update(&md5, (unsigned char *) key, strlen(key));
	MD5Final((unsigned char *) key, &md5);

	IAX_DEBUGDIGEST("Sending", key);

	iax_ie_append_raw(&ied, IAX_IE_CHALLENGE, key, 16);

	res = send_command(pvt, AST_FRAME_IAX, IAX_COMMAND_RTKEY, 0, ied.buf, ied.pos, -1);

	build_ecx_key((unsigned char *) key, pvt);

	ast_mutex_unlock(&iaxsl[pvt->callno]);

	return res;
}

static int iax2_start_transfer(unsigned short callno0, unsigned short callno1, int mediaonly)
{
	int res;
	struct iax_ie_data ied0;
	struct iax_ie_data ied1;
	unsigned int transferid = (unsigned int)ast_random();

	if (IAX_CALLENCRYPTED(iaxs[callno0]) || IAX_CALLENCRYPTED(iaxs[callno1])) {
		ast_debug(1, "transfers are not supported for encrypted calls at this time");
		ast_set_flag64(iaxs[callno0], IAX_NOTRANSFER);
		ast_set_flag64(iaxs[callno1], IAX_NOTRANSFER);
		return 0;
	}

	memset(&ied0, 0, sizeof(ied0));
	iax_ie_append_addr(&ied0, IAX_IE_APPARENT_ADDR, &iaxs[callno1]->addr);
	iax_ie_append_short(&ied0, IAX_IE_CALLNO, iaxs[callno1]->peercallno);
	iax_ie_append_int(&ied0, IAX_IE_TRANSFERID, transferid);

	memset(&ied1, 0, sizeof(ied1));
	iax_ie_append_addr(&ied1, IAX_IE_APPARENT_ADDR, &iaxs[callno0]->addr);
	iax_ie_append_short(&ied1, IAX_IE_CALLNO, iaxs[callno0]->peercallno);
	iax_ie_append_int(&ied1, IAX_IE_TRANSFERID, transferid);
	
	res = send_command(iaxs[callno0], AST_FRAME_IAX, IAX_COMMAND_TXREQ, 0, ied0.buf, ied0.pos, -1);
	if (res)
		return -1;
	res = send_command(iaxs[callno1], AST_FRAME_IAX, IAX_COMMAND_TXREQ, 0, ied1.buf, ied1.pos, -1);
	if (res)
		return -1;
	iaxs[callno0]->transferring = mediaonly ? TRANSFER_MBEGIN : TRANSFER_BEGIN;
	iaxs[callno1]->transferring = mediaonly ? TRANSFER_MBEGIN : TRANSFER_BEGIN;
	return 0;
}

static void lock_both(unsigned short callno0, unsigned short callno1)
{
	ast_mutex_lock(&iaxsl[callno0]);
	while (ast_mutex_trylock(&iaxsl[callno1])) {
		DEADLOCK_AVOIDANCE(&iaxsl[callno0]);
	}
}

static void unlock_both(unsigned short callno0, unsigned short callno1)
{
	ast_mutex_unlock(&iaxsl[callno1]);
	ast_mutex_unlock(&iaxsl[callno0]);
}

static enum ast_bridge_result iax2_bridge(struct ast_channel *c0, struct ast_channel *c1, int flags, struct ast_frame **fo, struct ast_channel **rc, int timeoutms)
{
	struct ast_channel *cs[3];
	struct ast_channel *who, *other;
	int to = -1;
	int res = -1;
	int transferstarted=0;
	struct ast_frame *f;
	unsigned short callno0 = PTR_TO_CALLNO(c0->tech_pvt);
	unsigned short callno1 = PTR_TO_CALLNO(c1->tech_pvt);
	struct timeval waittimer = {0, 0};

	/* We currently do not support native bridging if a timeoutms value has been provided */
	if (timeoutms > 0) {
		return AST_BRIDGE_FAILED;
	}

	timeoutms = -1;

	lock_both(callno0, callno1);
	if (!iaxs[callno0] || !iaxs[callno1]) {
		unlock_both(callno0, callno1);
		return AST_BRIDGE_FAILED;
	}
	/* Put them in native bridge mode */
	if (!(flags & (AST_BRIDGE_DTMF_CHANNEL_0 | AST_BRIDGE_DTMF_CHANNEL_1))) {
		iaxs[callno0]->bridgecallno = callno1;
		iaxs[callno1]->bridgecallno = callno0;
	}
	unlock_both(callno0, callno1);

	/* If not, try to bridge until we can execute a transfer, if we can */
	cs[0] = c0;
	cs[1] = c1;
	for (/* ever */;;) {
		/* Check in case we got masqueraded into */
		if ((c0->tech != &iax2_tech) || (c1->tech != &iax2_tech)) {
			ast_verb(3, "Can't masquerade, we're different...\n");
			/* Remove from native mode */
			if (c0->tech == &iax2_tech) {
				ast_mutex_lock(&iaxsl[callno0]);
				iaxs[callno0]->bridgecallno = 0;
				ast_mutex_unlock(&iaxsl[callno0]);
			}
			if (c1->tech == &iax2_tech) {
				ast_mutex_lock(&iaxsl[callno1]);
				iaxs[callno1]->bridgecallno = 0;
				ast_mutex_unlock(&iaxsl[callno1]);
			}
			return AST_BRIDGE_FAILED_NOWARN;
		}
		if (c0->nativeformats != c1->nativeformats) {
			char buf0[256];
			char buf1[256];
			ast_getformatname_multiple(buf0, sizeof(buf0), c0->nativeformats);
			ast_getformatname_multiple(buf1, sizeof(buf1), c1->nativeformats);
			ast_verb(3, "Operating with different codecs [%s] [%s] , can't native bridge...\n", buf0, buf1);
			/* Remove from native mode */
			lock_both(callno0, callno1);
			if (iaxs[callno0])
				iaxs[callno0]->bridgecallno = 0;
			if (iaxs[callno1])
				iaxs[callno1]->bridgecallno = 0;
			unlock_both(callno0, callno1);
			return AST_BRIDGE_FAILED_NOWARN;
		}
		/* check if transfered and if we really want native bridging */
		if (!transferstarted && !ast_test_flag64(iaxs[callno0], IAX_NOTRANSFER) && !ast_test_flag64(iaxs[callno1], IAX_NOTRANSFER)) {
			/* Try the transfer */
			if (iax2_start_transfer(callno0, callno1, (flags & (AST_BRIDGE_DTMF_CHANNEL_0 | AST_BRIDGE_DTMF_CHANNEL_1)) ||
							ast_test_flag64(iaxs[callno0], IAX_TRANSFERMEDIA) | ast_test_flag64(iaxs[callno1], IAX_TRANSFERMEDIA)))
				ast_log(LOG_WARNING, "Unable to start the transfer\n");
			transferstarted = 1;
		}
		if ((iaxs[callno0]->transferring == TRANSFER_RELEASED) && (iaxs[callno1]->transferring == TRANSFER_RELEASED)) {
			/* Call has been transferred.  We're no longer involved */
			struct timeval now = ast_tvnow();
			if (ast_tvzero(waittimer)) {
				waittimer = now;
			} else if (now.tv_sec - waittimer.tv_sec > IAX_LINGER_TIMEOUT) {
				c0->_softhangup |= AST_SOFTHANGUP_DEV;
				c1->_softhangup |= AST_SOFTHANGUP_DEV;
				*fo = NULL;
				*rc = c0;
				res = AST_BRIDGE_COMPLETE;
				break;
			}
		}
		to = 1000;
		who = ast_waitfor_n(cs, 2, &to);
		if (timeoutms > -1) {
			timeoutms -= (1000 - to);
			if (timeoutms < 0)
				timeoutms = 0;
		}
		if (!who) {
			if (!timeoutms) {
				res = AST_BRIDGE_RETRY;
				break;
			}
			if (ast_check_hangup(c0) || ast_check_hangup(c1)) {
				res = AST_BRIDGE_FAILED;
				break;
			}
			continue;
		}
		f = ast_read(who);
		if (!f) {
			*fo = NULL;
			*rc = who;
			res = AST_BRIDGE_COMPLETE;
			break;
		}
		if ((f->frametype == AST_FRAME_CONTROL) && !(flags & AST_BRIDGE_IGNORE_SIGS) && (f->subclass.integer != AST_CONTROL_SRCUPDATE)) {
			*fo = f;
			*rc = who;
			res =  AST_BRIDGE_COMPLETE;
			break;
		}
		other = (who == c0) ? c1 : c0;  /* the 'other' channel */
		if ((f->frametype == AST_FRAME_VOICE) ||
			(f->frametype == AST_FRAME_TEXT) ||
			(f->frametype == AST_FRAME_VIDEO) || 
			(f->frametype == AST_FRAME_IMAGE) ||
			(f->frametype == AST_FRAME_DTMF) ||
			(f->frametype == AST_FRAME_CONTROL)) {
			/* monitored dtmf take out of the bridge.
			 * check if we monitor the specific source.
			 */
			int monitored_source = (who == c0) ? AST_BRIDGE_DTMF_CHANNEL_0 : AST_BRIDGE_DTMF_CHANNEL_1;
			if (f->frametype == AST_FRAME_DTMF && (flags & monitored_source)) {
				*rc = who;
				*fo = f;
				res = AST_BRIDGE_COMPLETE;
				/* Remove from native mode */
				break;
			}
			/* everything else goes to the other side */
			ast_write(other, f);
		}
		ast_frfree(f);
		/* Swap who gets priority */
		cs[2] = cs[0];
		cs[0] = cs[1];
		cs[1] = cs[2];
	}
	lock_both(callno0, callno1);
	if(iaxs[callno0])
		iaxs[callno0]->bridgecallno = 0;
	if(iaxs[callno1])
		iaxs[callno1]->bridgecallno = 0;
	unlock_both(callno0, callno1);
	return res;
}

static int iax2_answer(struct ast_channel *c)
{
	unsigned short callno = PTR_TO_CALLNO(c->tech_pvt);
	ast_debug(1, "Answering IAX2 call\n");
	ast_mutex_lock(&iaxsl[callno]);
	if (iaxs[callno])
		iax2_ami_channelupdate(iaxs[callno]);
	ast_mutex_unlock(&iaxsl[callno]);
	return send_command_locked(callno, AST_FRAME_CONTROL, AST_CONTROL_ANSWER, 0, NULL, 0, -1);
}

static int iax2_indicate(struct ast_channel *c, int condition, const void *data, size_t datalen)
{
	unsigned short callno = PTR_TO_CALLNO(c->tech_pvt);
	struct chan_iax2_pvt *pvt;
	int res = 0;

	if (iaxdebug)
		ast_debug(1, "Indicating condition %d\n", condition);

	ast_mutex_lock(&iaxsl[callno]);
	pvt = iaxs[callno];

	if (wait_for_peercallno(pvt)) {
		res = -1;
		goto done;
	}

	switch (condition) {
	case AST_CONTROL_HOLD:
		if (strcasecmp(pvt->mohinterpret, "passthrough")) {
			ast_moh_start(c, data, pvt->mohinterpret);
			goto done;
		}
		break;
	case AST_CONTROL_UNHOLD:
		if (strcasecmp(pvt->mohinterpret, "passthrough")) {
			ast_moh_stop(c);
			goto done;
		}
		break;
	case AST_CONTROL_CONNECTED_LINE:
		if (!ast_test_flag64(pvt, IAX_SENDCONNECTEDLINE))
			goto done;
		break;
	}

	res = send_command(pvt, AST_FRAME_CONTROL, condition, 0, data, datalen, -1);

done:
	ast_mutex_unlock(&iaxsl[callno]);

	return res;
}
	
static int iax2_transfer(struct ast_channel *c, const char *dest)
{
	unsigned short callno = PTR_TO_CALLNO(c->tech_pvt);
	struct iax_ie_data ied = { "", };
	char tmp[256], *context;
	enum ast_control_transfer message = AST_TRANSFER_SUCCESS;
	ast_copy_string(tmp, dest, sizeof(tmp));
	context = strchr(tmp, '@');
	if (context) {
		*context = '\0';
		context++;
	}
	iax_ie_append_str(&ied, IAX_IE_CALLED_NUMBER, tmp);
	if (context)
		iax_ie_append_str(&ied, IAX_IE_CALLED_CONTEXT, context);
	ast_debug(1, "Transferring '%s' to '%s'\n", c->name, dest);
	ast_queue_control_data(c, AST_CONTROL_TRANSFER, &message, sizeof(message));
	return send_command_locked(callno, AST_FRAME_IAX, IAX_COMMAND_TRANSFER, 0, ied.buf, ied.pos, -1);
}
	
static int iax2_getpeertrunk(struct sockaddr_in sin)
{
	struct iax2_peer *peer;
	int res = 0;
	struct ao2_iterator i;

	i = ao2_iterator_init(peers, 0);
	while ((peer = ao2_iterator_next(&i))) {
		struct sockaddr_in peer_addr;

		ast_sockaddr_to_sin(&peer->addr, &peer_addr);

		if ((peer_addr.sin_addr.s_addr == sin.sin_addr.s_addr) &&
		    (peer_addr.sin_port == sin.sin_port)) {
			res = ast_test_flag64(peer, IAX_TRUNK);
			peer_unref(peer);
			break;
		}
		peer_unref(peer);
	}
	ao2_iterator_destroy(&i);

	return res;
}

/*! \brief  Create new call, interface with the PBX core */
static struct ast_channel *ast_iax2_new(int callno, int state, format_t capability, const char *linkedid)
{
	struct ast_channel *tmp;
	struct chan_iax2_pvt *i;
	struct ast_variable *v = NULL;

	if (!(i = iaxs[callno])) {
		ast_log(LOG_WARNING, "No IAX2 pvt found for callno '%d' !\n", callno);
		return NULL;
	}

	/* Don't hold call lock */
	ast_mutex_unlock(&iaxsl[callno]);
	tmp = ast_channel_alloc(1, state, i->cid_num, i->cid_name, i->accountcode, i->exten, i->context, linkedid, i->amaflags, "IAX2/%s-%d", i->host, i->callno);
	ast_mutex_lock(&iaxsl[callno]);
	if (i != iaxs[callno]) {
		if (tmp) {
			/* unlock and relock iaxsl[callno] to preserve locking order */
			ast_mutex_unlock(&iaxsl[callno]);
			tmp = ast_channel_release(tmp);
			ast_mutex_lock(&iaxsl[callno]);
		}
		return NULL;
	}
	iax2_ami_channelupdate(i);
	if (!tmp)
		return NULL;
	tmp->tech = &iax2_tech;
	/* We can support any format by default, until we get restricted */
	tmp->nativeformats = capability;
	tmp->readformat = tmp->rawreadformat = ast_best_codec(capability);
	tmp->writeformat = tmp->rawwriteformat = ast_best_codec(capability);
	tmp->tech_pvt = CALLNO_TO_PTR(i->callno);

	if (!ast_strlen_zero(i->parkinglot))
		ast_string_field_set(tmp, parkinglot, i->parkinglot);
	/* Don't use ast_set_callerid() here because it will
	 * generate a NewCallerID event before the NewChannel event */
	if (!ast_strlen_zero(i->ani)) {
		tmp->caller.ani.number.valid = 1;
		tmp->caller.ani.number.str = ast_strdup(i->ani);
	} else if (!ast_strlen_zero(i->cid_num)) {
		tmp->caller.ani.number.valid = 1;
		tmp->caller.ani.number.str = ast_strdup(i->cid_num);
	}
	tmp->dialed.number.str = ast_strdup(i->dnid);
	tmp->redirecting.from.number.valid = 1;
	tmp->redirecting.from.number.str = ast_strdup(i->rdnis);
	tmp->caller.id.name.presentation = i->calling_pres;
	tmp->caller.id.number.presentation = i->calling_pres;
	tmp->caller.id.number.plan = i->calling_ton;
	tmp->dialed.transit_network_select = i->calling_tns;
	if (!ast_strlen_zero(i->language))
		ast_string_field_set(tmp, language, i->language);
	if (!ast_strlen_zero(i->accountcode))
		ast_string_field_set(tmp, accountcode, i->accountcode);
	if (i->amaflags)
		tmp->amaflags = i->amaflags;
	ast_copy_string(tmp->context, i->context, sizeof(tmp->context));
	ast_copy_string(tmp->exten, i->exten, sizeof(tmp->exten));
	if (i->adsi)
		tmp->adsicpe = i->peeradsicpe;
	else
		tmp->adsicpe = AST_ADSI_UNAVAILABLE;
	i->owner = tmp;
	i->capability = capability;

	/* Set inherited variables */
	if (i->vars) {
		for (v = i->vars ; v ; v = v->next)
			pbx_builtin_setvar_helper(tmp, v->name, v->value);
	}
	if (i->iaxvars) {
		struct ast_datastore *variablestore;
		struct ast_variable *var, *prev = NULL;
		AST_LIST_HEAD(, ast_var_t) *varlist;
		ast_debug(1, "Loading up the channel with IAXVARs\n");
		varlist = ast_calloc(1, sizeof(*varlist));
		variablestore = ast_datastore_alloc(&iax2_variable_datastore_info, NULL);
		if (variablestore && varlist) {
			variablestore->data = varlist;
			variablestore->inheritance = DATASTORE_INHERIT_FOREVER;
			AST_LIST_HEAD_INIT(varlist);
			for (var = i->iaxvars; var; var = var->next) {
				struct ast_var_t *newvar = ast_var_assign(var->name, var->value);
				if (prev)
					ast_free(prev);
				prev = var;
				if (!newvar) {
					/* Don't abort list traversal, as this would leave i->iaxvars in an inconsistent state. */
					ast_log(LOG_ERROR, "Memory allocation error while processing IAX2 variables\n");
				} else {
					AST_LIST_INSERT_TAIL(varlist, newvar, entries);
				}
			}
			if (prev)
				ast_free(prev);
			i->iaxvars = NULL;
			ast_channel_datastore_add(i->owner, variablestore);
		} else {
			if (variablestore) {
				ast_datastore_free(variablestore);
			}
			if (varlist) {
				ast_free(varlist);
			}
		}
	}

	if (state != AST_STATE_DOWN) {
		if (ast_pbx_start(tmp)) {
			ast_log(LOG_WARNING, "Unable to start PBX on %s\n", tmp->name);
			ast_hangup(tmp);
			i->owner = NULL;
			return NULL;
		}
	}

	ast_module_ref(ast_module_info->self);
	return tmp;
}

static unsigned int calc_txpeerstamp(struct iax2_trunk_peer *tpeer, int sampms, struct timeval *now)
{
	unsigned long int mssincetx; /* unsigned to handle overflows */
	long int ms, pred;

	tpeer->trunkact = *now;
	mssincetx = ast_tvdiff_ms(*now, tpeer->lasttxtime);
	if (mssincetx > 5000 || ast_tvzero(tpeer->txtrunktime)) {
		/* If it's been at least 5 seconds since the last time we transmitted on this trunk, reset our timers */
		tpeer->txtrunktime = *now;
		tpeer->lastsent = 999999;
	}
	/* Update last transmit time now */
	tpeer->lasttxtime = *now;
	
	/* Calculate ms offset */
	ms = ast_tvdiff_ms(*now, tpeer->txtrunktime);
	/* Predict from last value */
	pred = tpeer->lastsent + sampms;
	if (abs(ms - pred) < MAX_TIMESTAMP_SKEW)
		ms = pred;
	
	/* We never send the same timestamp twice, so fudge a little if we must */
	if (ms == tpeer->lastsent)
		ms = tpeer->lastsent + 1;
	tpeer->lastsent = ms;
	return ms;
}

static unsigned int fix_peerts(struct timeval *rxtrunktime, int callno, unsigned int ts)
{
	long ms;	/* NOT unsigned */
	if (ast_tvzero(iaxs[callno]->rxcore)) {
		/* Initialize rxcore time if appropriate */
		iaxs[callno]->rxcore = ast_tvnow();
		/* Round to nearest 20ms so traces look pretty */
		iaxs[callno]->rxcore.tv_usec -= iaxs[callno]->rxcore.tv_usec % 20000;
	}
	/* Calculate difference between trunk and channel */
	ms = ast_tvdiff_ms(*rxtrunktime, iaxs[callno]->rxcore);
	/* Return as the sum of trunk time and the difference between trunk and real time */
	return ms + ts;
}

static unsigned int calc_timestamp(struct chan_iax2_pvt *p, unsigned int ts, struct ast_frame *f)
{
	int ms;
	int voice = 0;
	int genuine = 0;
	int adjust;
	int rate = ast_format_rate(f->subclass.codec) / 1000;
	struct timeval *delivery = NULL;


	/* What sort of frame do we have?: voice is self-explanatory
	   "genuine" means an IAX frame - things like LAGRQ/RP, PING/PONG, ACK
	   non-genuine frames are CONTROL frames [ringing etc], DTMF
	   The "genuine" distinction is needed because genuine frames must get a clock-based timestamp,
	   the others need a timestamp slaved to the voice frames so that they go in sequence
	*/
	if (f) {
		if (f->frametype == AST_FRAME_VOICE) {
			voice = 1;
			delivery = &f->delivery;
		} else if (f->frametype == AST_FRAME_IAX) {
			genuine = 1;
		} else if (f->frametype == AST_FRAME_CNG) {
			p->notsilenttx = 0;	
		}
	}
	if (ast_tvzero(p->offset)) {
		p->offset = ast_tvnow();
		/* Round to nearest 20ms for nice looking traces */
		p->offset.tv_usec -= p->offset.tv_usec % 20000;
	}
	/* If the timestamp is specified, just send it as is */
	if (ts)
		return ts;
	/* If we have a time that the frame arrived, always use it to make our timestamp */
	if (delivery && !ast_tvzero(*delivery)) {
		ms = ast_tvdiff_ms(*delivery, p->offset);
		if (ms < 0) {
			ms = 0;
		}
		if (iaxdebug)
			ast_debug(3, "calc_timestamp: call %d/%d: Timestamp slaved to delivery time\n", p->callno, iaxs[p->callno]->peercallno);
	} else {
		ms = ast_tvdiff_ms(ast_tvnow(), p->offset);
		if (ms < 0)
			ms = 0;
		if (voice) {
			/* On a voice frame, use predicted values if appropriate */
			if (p->notsilenttx && abs(ms - p->nextpred) <= MAX_TIMESTAMP_SKEW) {
				/* Adjust our txcore, keeping voice and non-voice synchronized */
				/* AN EXPLANATION:
				   When we send voice, we usually send "calculated" timestamps worked out
			 	   on the basis of the number of samples sent. When we send other frames,
				   we usually send timestamps worked out from the real clock.
				   The problem is that they can tend to drift out of step because the 
			    	   source channel's clock and our clock may not be exactly at the same rate.
				   We fix this by continuously "tweaking" p->offset.  p->offset is "time zero"
				   for this call.  Moving it adjusts timestamps for non-voice frames.
				   We make the adjustment in the style of a moving average.  Each time we
				   adjust p->offset by 10% of the difference between our clock-derived
				   timestamp and the predicted timestamp.  That's why you see "10000"
				   below even though IAX2 timestamps are in milliseconds.
				   The use of a moving average avoids offset moving too radically.
				   Generally, "adjust" roams back and forth around 0, with offset hardly
				   changing at all.  But if a consistent different starts to develop it
				   will be eliminated over the course of 10 frames (200-300msecs) 
				*/
				adjust = (ms - p->nextpred);
				if (adjust < 0)
					p->offset = ast_tvsub(p->offset, ast_samp2tv(abs(adjust), 10000));
				else if (adjust > 0)
					p->offset = ast_tvadd(p->offset, ast_samp2tv(adjust, 10000));

				if (!p->nextpred) {
					p->nextpred = ms; /*f->samples / rate;*/
					if (p->nextpred <= p->lastsent)
						p->nextpred = p->lastsent + 3;
				}
				ms = p->nextpred;
			} else {
			       /* in this case, just use the actual
				* time, since we're either way off
				* (shouldn't happen), or we're  ending a
				* silent period -- and seed the next
				* predicted time.  Also, round ms to the
				* next multiple of frame size (so our
				* silent periods are multiples of
				* frame size too) */

				if (iaxdebug && abs(ms - p->nextpred) > MAX_TIMESTAMP_SKEW )
					ast_debug(1, "predicted timestamp skew (%u) > max (%u), using real ts instead.\n",
						abs(ms - p->nextpred), MAX_TIMESTAMP_SKEW);

				if (f->samples >= rate) /* check to make sure we don't core dump */
				{
					int diff = ms % (f->samples / rate);
					if (diff)
					    ms += f->samples/rate - diff;
				}

				p->nextpred = ms;
				p->notsilenttx = 1;
			}
		} else if ( f->frametype == AST_FRAME_VIDEO ) {
			/*
			* IAX2 draft 03 says that timestamps MUST be in order.
			* It does not say anything about several frames having the same timestamp
			* When transporting video, we can have a frame that spans multiple iax packets
			* (so called slices), so it would make sense to use the same timestamp for all of
			* them
			* We do want to make sure that frames don't go backwards though
			*/
			if ( (unsigned int)ms < p->lastsent )
				ms = p->lastsent;
		} else {
			/* On a dataframe, use last value + 3 (to accomodate jitter buffer shrinking) if appropriate unless
			   it's a genuine frame */
			if (genuine) {
				/* genuine (IAX LAGRQ etc) must keep their clock-based stamps */
				if (ms <= p->lastsent)
					ms = p->lastsent + 3;
			} else if (abs(ms - p->lastsent) <= MAX_TIMESTAMP_SKEW) {
				/* non-genuine frames (!?) (DTMF, CONTROL) should be pulled into the predicted stream stamps */
				ms = p->lastsent + 3;
			}
		}
	}
	p->lastsent = ms;
	if (voice)
		p->nextpred = p->nextpred + f->samples / rate;
	return ms;
}

static unsigned int calc_rxstamp(struct chan_iax2_pvt *p, unsigned int offset)
{
	/* Returns where in "receive time" we are.  That is, how many ms
	   since we received (or would have received) the frame with timestamp 0 */
	int ms;
#ifdef IAXTESTS
	int jit;
#endif /* IAXTESTS */
	/* Setup rxcore if necessary */
	if (ast_tvzero(p->rxcore)) {
		p->rxcore = ast_tvnow();
		if (iaxdebug)
			ast_debug(1, "calc_rxstamp: call=%d: rxcore set to %d.%6.6d - %dms\n",
					p->callno, (int)(p->rxcore.tv_sec), (int)(p->rxcore.tv_usec), offset);
		p->rxcore = ast_tvsub(p->rxcore, ast_samp2tv(offset, 1000));
#if 1
		if (iaxdebug)
			ast_debug(1, "calc_rxstamp: call=%d: works out as %d.%6.6d\n",
					p->callno, (int)(p->rxcore.tv_sec),(int)( p->rxcore.tv_usec));
#endif
	}

	ms = ast_tvdiff_ms(ast_tvnow(), p->rxcore);
#ifdef IAXTESTS
	if (test_jit) {
		if (!test_jitpct || ((100.0 * ast_random() / (RAND_MAX + 1.0)) < test_jitpct)) {
			jit = (int)((float)test_jit * ast_random() / (RAND_MAX + 1.0));
			if ((int)(2.0 * ast_random() / (RAND_MAX + 1.0)))
				jit = -jit;
			ms += jit;
		}
	}
	if (test_late) {
		ms += test_late;
		test_late = 0;
	}
#endif /* IAXTESTS */
	return ms;
}

static struct iax2_trunk_peer *find_tpeer(struct sockaddr_in *sin, int fd)
{
	struct iax2_trunk_peer *tpeer = NULL;
	
	/* Finds and locks trunk peer */
	AST_LIST_LOCK(&tpeers);

	AST_LIST_TRAVERSE(&tpeers, tpeer, list) {
		if (!inaddrcmp(&tpeer->addr, sin)) {
			ast_mutex_lock(&tpeer->lock);
			break;
		}
	}

	if (!tpeer) {
		if ((tpeer = ast_calloc(1, sizeof(*tpeer)))) {
			ast_mutex_init(&tpeer->lock);
			tpeer->lastsent = 9999;
			memcpy(&tpeer->addr, sin, sizeof(tpeer->addr));
			tpeer->trunkact = ast_tvnow();
			ast_mutex_lock(&tpeer->lock);
			tpeer->sockfd = fd;
#ifdef SO_NO_CHECK
			setsockopt(tpeer->sockfd, SOL_SOCKET, SO_NO_CHECK, &nochecksums, sizeof(nochecksums));
#endif
			ast_debug(1, "Created trunk peer for '%s:%d'\n", ast_inet_ntoa(tpeer->addr.sin_addr), ntohs(tpeer->addr.sin_port));
			AST_LIST_INSERT_TAIL(&tpeers, tpeer, list);
		}
	}

	AST_LIST_UNLOCK(&tpeers);

	return tpeer;
}

static int iax2_trunk_queue(struct chan_iax2_pvt *pvt, struct iax_frame *fr)
{
	struct ast_frame *f;
	struct iax2_trunk_peer *tpeer;
	void *tmp, *ptr;
	struct timeval now;
	int res; 
	struct ast_iax2_meta_trunk_entry *met;
	struct ast_iax2_meta_trunk_mini *mtm;

	f = &fr->af;
	tpeer = find_tpeer(&pvt->addr, pvt->sockfd);
	if (tpeer) {
		if (tpeer->trunkdatalen + f->datalen + 4 >= tpeer->trunkdataalloc) {
			/* Need to reallocate space */
			if (tpeer->trunkdataalloc < trunkmaxsize) {
				if (!(tmp = ast_realloc(tpeer->trunkdata, tpeer->trunkdataalloc + DEFAULT_TRUNKDATA + IAX2_TRUNK_PREFACE))) {
					ast_mutex_unlock(&tpeer->lock);
					return -1;
				}
				
				tpeer->trunkdataalloc += DEFAULT_TRUNKDATA;
				tpeer->trunkdata = tmp;
				ast_debug(1, "Expanded trunk '%s:%d' to %d bytes\n", ast_inet_ntoa(tpeer->addr.sin_addr), ntohs(tpeer->addr.sin_port), tpeer->trunkdataalloc);
			} else {
				ast_log(LOG_WARNING, "Maximum trunk data space exceeded to %s:%d\n", ast_inet_ntoa(tpeer->addr.sin_addr), ntohs(tpeer->addr.sin_port));
				ast_mutex_unlock(&tpeer->lock);
				return -1;
			}
		}

		/* Append to meta frame */
		ptr = tpeer->trunkdata + IAX2_TRUNK_PREFACE + tpeer->trunkdatalen;
		if (ast_test_flag64(&globalflags, IAX_TRUNKTIMESTAMPS)) {
			mtm = (struct ast_iax2_meta_trunk_mini *)ptr;
			mtm->len = htons(f->datalen);
			mtm->mini.callno = htons(pvt->callno);
			mtm->mini.ts = htons(0xffff & fr->ts);
			ptr += sizeof(struct ast_iax2_meta_trunk_mini);
			tpeer->trunkdatalen += sizeof(struct ast_iax2_meta_trunk_mini);
		} else {
			met = (struct ast_iax2_meta_trunk_entry *)ptr;
			/* Store call number and length in meta header */
			met->callno = htons(pvt->callno);
			met->len = htons(f->datalen);
			/* Advance pointers/decrease length past trunk entry header */
			ptr += sizeof(struct ast_iax2_meta_trunk_entry);
			tpeer->trunkdatalen += sizeof(struct ast_iax2_meta_trunk_entry);
		}
		/* Copy actual trunk data */
		memcpy(ptr, f->data.ptr, f->datalen);
		tpeer->trunkdatalen += f->datalen;

		tpeer->calls++;

		/* track the largest mtu we actually have sent */
		if (tpeer->trunkdatalen + f->datalen + 4 > trunk_maxmtu) 
			trunk_maxmtu = tpeer->trunkdatalen + f->datalen + 4 ; 

		/* if we have enough for a full MTU, ship it now without waiting */
		if (global_max_trunk_mtu > 0 && tpeer->trunkdatalen + f->datalen + 4 >= global_max_trunk_mtu) {
			now = ast_tvnow();
			res = send_trunk(tpeer, &now); 
			trunk_untimed ++; 
		}

		ast_mutex_unlock(&tpeer->lock);
	}
	return 0;
}

/* IAX2 encryption requires 16 to 32 bytes of random padding to be present
 * before the encryption data.  This function randomizes that data. */
static void build_rand_pad(unsigned char *buf, ssize_t len)
{
	long tmp;
	for (tmp = ast_random(); len > 0; tmp = ast_random()) {
		memcpy(buf, (unsigned char *) &tmp, (len > sizeof(tmp)) ? sizeof(tmp) : len);
		buf += sizeof(tmp);
		len -= sizeof(tmp);
	}
}

static void build_encryption_keys(const unsigned char *digest, struct chan_iax2_pvt *pvt)
{
	build_ecx_key(digest, pvt);
	ast_aes_set_decrypt_key(digest, &pvt->dcx);
}

static void build_ecx_key(const unsigned char *digest, struct chan_iax2_pvt *pvt)
{
	/* it is required to hold the corresponding decrypt key to our encrypt key
	 * in the pvt struct because queued frames occasionally need to be decrypted and
	 * re-encrypted when updated for a retransmission */
	build_rand_pad(pvt->semirand, sizeof(pvt->semirand));
	ast_aes_set_encrypt_key(digest, &pvt->ecx);
	ast_aes_set_decrypt_key(digest, &pvt->mydcx);
}

static void memcpy_decrypt(unsigned char *dst, const unsigned char *src, int len, ast_aes_decrypt_key *dcx)
{
#if 0
	/* Debug with "fake encryption" */
	int x;
	if (len % 16)
		ast_log(LOG_WARNING, "len should be multiple of 16, not %d!\n", len);
	for (x=0;x<len;x++)
		dst[x] = src[x] ^ 0xff;
#else	
	unsigned char lastblock[16] = { 0 };
	int x;
	while(len > 0) {
		ast_aes_decrypt(src, dst, dcx);
		for (x=0;x<16;x++)
			dst[x] ^= lastblock[x];
		memcpy(lastblock, src, sizeof(lastblock));
		dst += 16;
		src += 16;
		len -= 16;
	}
#endif
}

static void memcpy_encrypt(unsigned char *dst, const unsigned char *src, int len, ast_aes_encrypt_key *ecx)
{
#if 0
	/* Debug with "fake encryption" */
	int x;
	if (len % 16)
		ast_log(LOG_WARNING, "len should be multiple of 16, not %d!\n", len);
	for (x=0;x<len;x++)
		dst[x] = src[x] ^ 0xff;
#else
	unsigned char curblock[16] = { 0 };
	int x;
	while(len > 0) {
		for (x=0;x<16;x++)
			curblock[x] ^= src[x];
		ast_aes_encrypt(curblock, dst, ecx);
		memcpy(curblock, dst, sizeof(curblock)); 
		dst += 16;
		src += 16;
		len -= 16;
	}
#endif
}

static int decode_frame(ast_aes_decrypt_key *dcx, struct ast_iax2_full_hdr *fh, struct ast_frame *f, int *datalen)
{
	int padding;
	unsigned char *workspace;

	workspace = alloca(*datalen);
	memset(f, 0, sizeof(*f));
	if (ntohs(fh->scallno) & IAX_FLAG_FULL) {
		struct ast_iax2_full_enc_hdr *efh = (struct ast_iax2_full_enc_hdr *)fh;
		if (*datalen < 16 + sizeof(struct ast_iax2_full_hdr))
			return -1;
		/* Decrypt */
		memcpy_decrypt(workspace, efh->encdata, *datalen - sizeof(struct ast_iax2_full_enc_hdr), dcx);

		padding = 16 + (workspace[15] & 0x0f);
		if (iaxdebug)
			ast_debug(1, "Decoding full frame with length %d (padding = %d) (15=%02x)\n", *datalen, padding, workspace[15]);
		if (*datalen < padding + sizeof(struct ast_iax2_full_hdr))
			return -1;

		*datalen -= padding;
		memcpy(efh->encdata, workspace + padding, *datalen - sizeof(struct ast_iax2_full_enc_hdr));
		f->frametype = fh->type;
		if (f->frametype == AST_FRAME_VIDEO) {
			f->subclass.codec = uncompress_subclass(fh->csub & ~0x40) | ((fh->csub >> 6) & 0x1);
		} else if (f->frametype == AST_FRAME_VOICE) {
			f->subclass.codec = uncompress_subclass(fh->csub);
		} else {
			f->subclass.integer = uncompress_subclass(fh->csub);
		}
	} else {
		struct ast_iax2_mini_enc_hdr *efh = (struct ast_iax2_mini_enc_hdr *)fh;
		if (iaxdebug)
			ast_debug(1, "Decoding mini with length %d\n", *datalen);
		if (*datalen < 16 + sizeof(struct ast_iax2_mini_hdr))
			return -1;
		/* Decrypt */
		memcpy_decrypt(workspace, efh->encdata, *datalen - sizeof(struct ast_iax2_mini_enc_hdr), dcx);
		padding = 16 + (workspace[15] & 0x0f);
		if (*datalen < padding + sizeof(struct ast_iax2_mini_hdr))
			return -1;
		*datalen -= padding;
		memcpy(efh->encdata, workspace + padding, *datalen - sizeof(struct ast_iax2_mini_enc_hdr));
	}
	return 0;
}

static int encrypt_frame(ast_aes_encrypt_key *ecx, struct ast_iax2_full_hdr *fh, unsigned char *poo, int *datalen)
{
	int padding;
	unsigned char *workspace;
	workspace = alloca(*datalen + 32);
	if (!workspace)
		return -1;
	if (ntohs(fh->scallno) & IAX_FLAG_FULL) {
		struct ast_iax2_full_enc_hdr *efh = (struct ast_iax2_full_enc_hdr *)fh;
		if (iaxdebug)
			ast_debug(1, "Encoding full frame %d/%d with length %d\n", fh->type, fh->csub, *datalen);
		padding = 16 - ((*datalen - sizeof(struct ast_iax2_full_enc_hdr)) % 16);
		padding = 16 + (padding & 0xf);
		memcpy(workspace, poo, padding);
		memcpy(workspace + padding, efh->encdata, *datalen - sizeof(struct ast_iax2_full_enc_hdr));
		workspace[15] &= 0xf0;
		workspace[15] |= (padding & 0xf);
		if (iaxdebug)
			ast_debug(1, "Encoding full frame %d/%d with length %d + %d padding (15=%02x)\n", fh->type, fh->csub, *datalen, padding, workspace[15]);
		*datalen += padding;
		memcpy_encrypt(efh->encdata, workspace, *datalen - sizeof(struct ast_iax2_full_enc_hdr), ecx);
		if (*datalen >= 32 + sizeof(struct ast_iax2_full_enc_hdr))
			memcpy(poo, workspace + *datalen - 32, 32);
	} else {
		struct ast_iax2_mini_enc_hdr *efh = (struct ast_iax2_mini_enc_hdr *)fh;
		if (iaxdebug)
			ast_debug(1, "Encoding mini frame with length %d\n", *datalen);
		padding = 16 - ((*datalen - sizeof(struct ast_iax2_mini_enc_hdr)) % 16);
		padding = 16 + (padding & 0xf);
		memcpy(workspace, poo, padding);
		memcpy(workspace + padding, efh->encdata, *datalen - sizeof(struct ast_iax2_mini_enc_hdr));
		workspace[15] &= 0xf0;
		workspace[15] |= (padding & 0x0f);
		*datalen += padding;
		memcpy_encrypt(efh->encdata, workspace, *datalen - sizeof(struct ast_iax2_mini_enc_hdr), ecx);
		if (*datalen >= 32 + sizeof(struct ast_iax2_mini_enc_hdr))
			memcpy(poo, workspace + *datalen - 32, 32);
	}
	return 0;
}

static int decrypt_frame(int callno, struct ast_iax2_full_hdr *fh, struct ast_frame *f, int *datalen)
{
	int res=-1;
	if (!ast_test_flag64(iaxs[callno], IAX_KEYPOPULATED)) {
		/* Search for possible keys, given secrets */
		struct MD5Context md5;
		unsigned char digest[16];
		char *tmppw, *stringp;
		
		tmppw = ast_strdupa(iaxs[callno]->secret);
		stringp = tmppw;
		while ((tmppw = strsep(&stringp, ";"))) {
			MD5Init(&md5);
			MD5Update(&md5, (unsigned char *)iaxs[callno]->challenge, strlen(iaxs[callno]->challenge));
			MD5Update(&md5, (unsigned char *)tmppw, strlen(tmppw));
			MD5Final(digest, &md5);
			build_encryption_keys(digest, iaxs[callno]);
			res = decode_frame(&iaxs[callno]->dcx, fh, f, datalen);
			if (!res) {
				ast_set_flag64(iaxs[callno], IAX_KEYPOPULATED);
				break;
			}
		}
	} else 
		res = decode_frame(&iaxs[callno]->dcx, fh, f, datalen);
	return res;
}

static int iax2_send(struct chan_iax2_pvt *pvt, struct ast_frame *f, unsigned int ts, int seqno, int now, int transfer, int final)
{
	/* Queue a packet for delivery on a given private structure.  Use "ts" for
	   timestamp, or calculate if ts is 0.  Send immediately without retransmission
	   or delayed, with retransmission */
	struct ast_iax2_full_hdr *fh;
	struct ast_iax2_mini_hdr *mh;
	struct ast_iax2_video_hdr *vh;
	struct {
		struct iax_frame fr2;
		unsigned char buffer[4096];
	} frb;
	struct iax_frame *fr;
	int res;
	int sendmini=0;
	unsigned int lastsent;
	unsigned int fts;

	frb.fr2.afdatalen = sizeof(frb.buffer);

	if (!pvt) {
		ast_log(LOG_WARNING, "No private structure for packet?\n");
		return -1;
	}
	
	lastsent = pvt->lastsent;

	/* Calculate actual timestamp */
	fts = calc_timestamp(pvt, ts, f);

	/* Bail here if this is an "interp" frame; we don't want or need to send these placeholders out
	 * (the endpoint should detect the lost packet itself).  But, we want to do this here, so that we
	 * increment the "predicted timestamps" for voice, if we're predicting */
	if(f->frametype == AST_FRAME_VOICE && f->datalen == 0)
		return 0;
#if 0
	ast_log(LOG_NOTICE, 
		"f->frametype %c= AST_FRAME_VOICE, %sencrypted, %srotation scheduled...\n",
		*("=!" + (f->frametype == AST_FRAME_VOICE)),
		IAX_CALLENCRYPTED(pvt) ? "" : "not ",
		pvt->keyrotateid != -1 ? "" : "no "
	);
#endif
	if (pvt->keyrotateid == -1 && f->frametype == AST_FRAME_VOICE && IAX_CALLENCRYPTED(pvt)) {
		iax2_key_rotate(pvt);
	}

	if ((ast_test_flag64(pvt, IAX_TRUNK) || 
			(((fts & 0xFFFF0000L) == (lastsent & 0xFFFF0000L)) ||
			((fts & 0xFFFF0000L) == ((lastsent + 0x10000) & 0xFFFF0000L))))
		/* High two bytes are the same on timestamp, or sending on a trunk */ &&
	    (f->frametype == AST_FRAME_VOICE) 
		/* is a voice frame */ &&
		(f->subclass.codec == pvt->svoiceformat) 
		/* is the same type */ ) {
			/* Force immediate rather than delayed transmission */
			now = 1;
			/* Mark that mini-style frame is appropriate */
			sendmini = 1;
	}
	if ( f->frametype == AST_FRAME_VIDEO ) {
		/*
		 * If the lower 15 bits of the timestamp roll over, or if
		 * the video format changed then send a full frame.
		 * Otherwise send a mini video frame
		 */
		if (((fts & 0xFFFF8000L) == (pvt->lastvsent & 0xFFFF8000L)) &&
		    ((f->subclass.codec & ~0x1LL) == pvt->svideoformat)
		   ) {
			now = 1;
			sendmini = 1;
		} else {
			now = 0;
			sendmini = 0;
		}
		pvt->lastvsent = fts;
	}
	if (f->frametype == AST_FRAME_IAX) {
		/* 0x8000 marks this message as TX:, this bit will be stripped later */
		pvt->last_iax_message = f->subclass.integer | MARK_IAX_SUBCLASS_TX;
		if (!pvt->first_iax_message) {
			pvt->first_iax_message = pvt->last_iax_message;
		}
	}
	/* Allocate an iax_frame */
	if (now) {
		fr = &frb.fr2;
	} else
		fr = iax_frame_new(DIRECTION_OUTGRESS, ast_test_flag64(pvt, IAX_ENCRYPTED) ? f->datalen + 32 : f->datalen, (f->frametype == AST_FRAME_VOICE) || (f->frametype == AST_FRAME_VIDEO));
	if (!fr) {
		ast_log(LOG_WARNING, "Out of memory\n");
		return -1;
	}
	/* Copy our prospective frame into our immediate or retransmitted wrapper */
	iax_frame_wrap(fr, f);

	fr->ts = fts;
	fr->callno = pvt->callno;
	fr->transfer = transfer;
	fr->final = final;
	fr->encmethods = 0;
	if (!sendmini) {
		/* We need a full frame */
		if (seqno > -1)
			fr->oseqno = seqno;
		else
			fr->oseqno = pvt->oseqno++;
		fr->iseqno = pvt->iseqno;
		fh = (struct ast_iax2_full_hdr *)(fr->af.data.ptr - sizeof(struct ast_iax2_full_hdr));
		fh->scallno = htons(fr->callno | IAX_FLAG_FULL);
		fh->ts = htonl(fr->ts);
		fh->oseqno = fr->oseqno;
		if (transfer) {
			fh->iseqno = 0;
		} else
			fh->iseqno = fr->iseqno;
		/* Keep track of the last thing we've acknowledged */
		if (!transfer)
			pvt->aseqno = fr->iseqno;
		fh->type = fr->af.frametype & 0xFF;

		if (fr->af.frametype == AST_FRAME_VIDEO) {
			fh->csub = compress_subclass(fr->af.subclass.codec & ~0x1LL) | ((fr->af.subclass.codec & 0x1LL) << 6);
		} else if (fr->af.frametype == AST_FRAME_VOICE) {
			fh->csub = compress_subclass(fr->af.subclass.codec);
		} else {
			fh->csub = compress_subclass(fr->af.subclass.integer);
		}

		if (transfer) {
			fr->dcallno = pvt->transfercallno;
		} else
			fr->dcallno = pvt->peercallno;
		fh->dcallno = htons(fr->dcallno);
		fr->datalen = fr->af.datalen + sizeof(struct ast_iax2_full_hdr);
		fr->data = fh;
		fr->retries = 0;
		/* Retry after 2x the ping time has passed */
		fr->retrytime = pvt->pingtime * 2;
		if (fr->retrytime < MIN_RETRY_TIME)
			fr->retrytime = MIN_RETRY_TIME;
		if (fr->retrytime > MAX_RETRY_TIME)
			fr->retrytime = MAX_RETRY_TIME;
		/* Acks' don't get retried */
		if ((f->frametype == AST_FRAME_IAX) && (f->subclass.integer == IAX_COMMAND_ACK))
			fr->retries = -1;
		else if (f->frametype == AST_FRAME_VOICE)
			pvt->svoiceformat = f->subclass.codec;
		else if (f->frametype == AST_FRAME_VIDEO)
			pvt->svideoformat = f->subclass.codec & ~0x1LL;
		if (ast_test_flag64(pvt, IAX_ENCRYPTED)) {
			if (ast_test_flag64(pvt, IAX_KEYPOPULATED)) {
				if (fr->transfer)
					iax_outputframe(fr, NULL, 2, &pvt->transfer, fr->datalen - sizeof(struct ast_iax2_full_hdr));
				else
					iax_outputframe(fr, NULL, 2, &pvt->addr, fr->datalen - sizeof(struct ast_iax2_full_hdr));
				encrypt_frame(&pvt->ecx, fh, pvt->semirand, &fr->datalen);
				fr->encmethods = pvt->encmethods;
				fr->ecx = pvt->ecx;
				fr->mydcx = pvt->mydcx;
				memcpy(fr->semirand, pvt->semirand, sizeof(fr->semirand));
			} else
				ast_log(LOG_WARNING, "Supposed to send packet encrypted, but no key?\n");
		}

		if (now) {
			res = send_packet(fr);
		} else
			res = iax2_transmit(fr);
	} else {
		if (ast_test_flag64(pvt, IAX_TRUNK)) {
			iax2_trunk_queue(pvt, fr);
			res = 0;
		} else if (fr->af.frametype == AST_FRAME_VIDEO) {
			/* Video frame have no sequence number */
			fr->oseqno = -1;
			fr->iseqno = -1;
			vh = (struct ast_iax2_video_hdr *)(fr->af.data.ptr - sizeof(struct ast_iax2_video_hdr));
			vh->zeros = 0;
			vh->callno = htons(0x8000 | fr->callno);
			vh->ts = htons((fr->ts & 0x7FFF) | (fr->af.subclass.codec & 0x1LL ? 0x8000 : 0));
			fr->datalen = fr->af.datalen + sizeof(struct ast_iax2_video_hdr);
			fr->data = vh;
			fr->retries = -1;
			res = send_packet(fr);
		} else {
			/* Mini-frames have no sequence number */
			fr->oseqno = -1;
			fr->iseqno = -1;
			/* Mini frame will do */
			mh = (struct ast_iax2_mini_hdr *)(fr->af.data.ptr - sizeof(struct ast_iax2_mini_hdr));
			mh->callno = htons(fr->callno);
			mh->ts = htons(fr->ts & 0xFFFF);
			fr->datalen = fr->af.datalen + sizeof(struct ast_iax2_mini_hdr);
			fr->data = mh;
			fr->retries = -1;
			if (pvt->transferring == TRANSFER_MEDIAPASS)
				fr->transfer = 1;
			if (ast_test_flag64(pvt, IAX_ENCRYPTED)) {
				if (ast_test_flag64(pvt, IAX_KEYPOPULATED)) {
					encrypt_frame(&pvt->ecx, (struct ast_iax2_full_hdr *)mh, pvt->semirand, &fr->datalen);
				} else
					ast_log(LOG_WARNING, "Supposed to send packet encrypted, but no key?\n");
			}
			res = send_packet(fr);
		}
	}
	return res;
}

static char *handle_cli_iax2_show_users(struct ast_cli_entry *e, int cmd, struct ast_cli_args *a)
{
	regex_t regexbuf;
	int havepattern = 0;

#define FORMAT "%-15.15s  %-20.20s  %-15.15s  %-15.15s  %-5.5s  %-5.10s\n"
#define FORMAT2 "%-15.15s  %-20.20s  %-15.15d  %-15.15s  %-5.5s  %-5.10s\n"

	struct iax2_user *user = NULL;
	char auth[90];
	char *pstr = "";
	struct ao2_iterator i;

	switch (cmd) {
	case CLI_INIT:
		e->command = "iax2 show users [like]";
		e->usage =
			"Usage: iax2 show users [like <pattern>]\n"
			"       Lists all known IAX2 users.\n"
			"       Optional regular expression pattern is used to filter the user list.\n";
		return NULL;
	case CLI_GENERATE:
		return NULL;
	}

	switch (a->argc) {
	case 5:
		if (!strcasecmp(a->argv[3], "like")) {
			if (regcomp(&regexbuf, a->argv[4], REG_EXTENDED | REG_NOSUB))
				return CLI_SHOWUSAGE;
			havepattern = 1;
		} else
			return CLI_SHOWUSAGE;
	case 3:
		break;
	default:
		return CLI_SHOWUSAGE;
	}

	ast_cli(a->fd, FORMAT, "Username", "Secret", "Authen", "Def.Context", "A/C","Codec Pref");
	i = ao2_iterator_init(users, 0);
	for (user = ao2_iterator_next(&i); user; 
		user_unref(user), user = ao2_iterator_next(&i)) {
		if (havepattern && regexec(&regexbuf, user->name, 0, NULL, 0))
			continue;

		if (!ast_strlen_zero(user->secret)) {
			ast_copy_string(auth,user->secret, sizeof(auth));
		} else if (!ast_strlen_zero(user->inkeys)) {
			snprintf(auth, sizeof(auth), "Key: %-15.15s ", user->inkeys);
		} else
			ast_copy_string(auth, "-no secret-", sizeof(auth));

		if(ast_test_flag64(user, IAX_CODEC_NOCAP))
			pstr = "REQ Only";
		else if(ast_test_flag64(user, IAX_CODEC_NOPREFS))
			pstr = "Disabled";
		else
			pstr = ast_test_flag64(user, IAX_CODEC_USER_FIRST) ? "Caller" : "Host";

		ast_cli(a->fd, FORMAT2, user->name, auth, user->authmethods, 
			user->contexts ? user->contexts->context : DEFAULT_CONTEXT,
			user->ha ? "Yes" : "No", pstr);
	}
	ao2_iterator_destroy(&i);

	if (havepattern)
		regfree(&regexbuf);

	return CLI_SUCCESS;
#undef FORMAT
#undef FORMAT2
}

static int __iax2_show_peers(int fd, int *total, struct mansession *s, const int argc, const char * const argv[])
{
	regex_t regexbuf;
	int havepattern = 0;
	int total_peers = 0;
	int online_peers = 0;
	int offline_peers = 0;
	int unmonitored_peers = 0;
	struct ao2_iterator i;

#define FORMAT2 "%-15.15s  %-15.15s %s  %-15.15s  %-8s  %s %-10s\n"
#define FORMAT "%-15.15s  %-15.15s %s  %-15.15s  %-5d%s  %s %-10s\n"

	struct iax2_peer *peer = NULL;
	char name[256];
	struct ast_str *encmethods = ast_str_alloca(256);
	int registeredonly=0;
	char idtext[256] = "";
	switch (argc) {
	case 6:
		if (!strcasecmp(argv[3], "registered"))
			registeredonly = 1;
		else
			return RESULT_SHOWUSAGE;
		if (!strcasecmp(argv[4], "like")) {
			if (regcomp(&regexbuf, argv[5], REG_EXTENDED | REG_NOSUB))
				return RESULT_SHOWUSAGE;
			havepattern = 1;
		} else
			return RESULT_SHOWUSAGE;
		break;
	case 5:
		if (!strcasecmp(argv[3], "like")) {
			if (regcomp(&regexbuf, argv[4], REG_EXTENDED | REG_NOSUB))
				return RESULT_SHOWUSAGE;
			havepattern = 1;
		} else
			return RESULT_SHOWUSAGE;
		break;
	case 4:
 		if (!strcasecmp(argv[3], "registered"))
			registeredonly = 1;
		else
			return RESULT_SHOWUSAGE;
		break;
	case 3:
		break;
	default:
		return RESULT_SHOWUSAGE;
	}


	if (!s)
		ast_cli(fd, FORMAT2, "Name/Username", "Host", "   ", "Mask", "Port", "   ", "Status");

	i = ao2_iterator_init(peers, 0);
	for (peer = ao2_iterator_next(&i); peer;
		peer_unref(peer), peer = ao2_iterator_next(&i)) {
		char nm[20];
		char status[20];
		int retstatus;
		struct sockaddr_in peer_addr;

		ast_sockaddr_to_sin(&peer->addr, &peer_addr);

		if (registeredonly && !peer_addr.sin_addr.s_addr) {
			continue;
		}
		if (havepattern && regexec(&regexbuf, peer->name, 0, NULL, 0)) {
			continue;
		}

		if (!ast_strlen_zero(peer->username))
			snprintf(name, sizeof(name), "%s/%s", peer->name, peer->username);
		else
			ast_copy_string(name, peer->name, sizeof(name));

		encmethods_to_str(peer->encmethods, encmethods);
		retstatus = peer_status(peer, status, sizeof(status));
		if (retstatus > 0)
			online_peers++;
		else if (!retstatus)
			offline_peers++;
		else
			unmonitored_peers++;

		ast_copy_string(nm, ast_inet_ntoa(peer->mask), sizeof(nm));

		if (s) {
			astman_append(s,
				"Event: PeerEntry\r\n%s"
				"Channeltype: IAX2\r\n"
				"ObjectName: %s\r\n"
				"ChanObjectType: peer\r\n"
				"IPaddress: %s\r\n"
				"IPport: %d\r\n"
				"Dynamic: %s\r\n"
				"Trunk: %s\r\n"
				"Encryption: %s\r\n"
				"Status: %s\r\n\r\n",
				idtext,
				name,
				ast_sockaddr_stringify_addr(&peer->addr),
				ast_sockaddr_port(&peer->addr),
				ast_test_flag64(peer, IAX_DYNAMIC) ? "yes" : "no",
				ast_test_flag64(peer, IAX_TRUNK) ? "yes" : "no",
				peer->encmethods ? ast_str_buffer(encmethods) : "no",
				status);
		} else {
			ast_cli(fd, FORMAT, name,
				ast_sockaddr_stringify_addr(&peer->addr),
				ast_test_flag64(peer, IAX_DYNAMIC) ? "(D)" : "(S)",
				nm,
				ast_sockaddr_port(&peer->addr),
				ast_test_flag64(peer, IAX_TRUNK) ? "(T)" : "   ",
				peer->encmethods ? "(E)" : "   ",
				status);
		}
		total_peers++;
	}
	ao2_iterator_destroy(&i);

	if (!s)
		ast_cli(fd,"%d iax2 peers [%d online, %d offline, %d unmonitored]\n",
			total_peers, online_peers, offline_peers, unmonitored_peers);

	if (havepattern)
		regfree(&regexbuf);

	if (total)
		*total = total_peers;

	return RESULT_SUCCESS;
#undef FORMAT
#undef FORMAT2
}

static char *handle_cli_iax2_show_threads(struct ast_cli_entry *e, int cmd, struct ast_cli_args *a)
{
	struct iax2_thread *thread = NULL;
	time_t t;
	int threadcount = 0, dynamiccount = 0;
	char type;

	switch (cmd) {
	case CLI_INIT:
		e->command = "iax2 show threads";
		e->usage =
			"Usage: iax2 show threads\n"
			"       Lists status of IAX helper threads\n";
		return NULL;
	case CLI_GENERATE:
		return NULL;
	}
	if (a->argc != 3)
		return CLI_SHOWUSAGE;

#ifdef SCHED_MULTITHREADED
	ast_cli(a->fd, "IAX2 Thread Information (multithread sched)\n");
#else
	ast_cli(a->fd, "IAX2 Thread Information (single-thread sched.)\n");
#endif
	time(&t);
	ast_cli(a->fd, "Idle Threads:\n");
	AST_LIST_LOCK(&idle_list);
	AST_LIST_TRAVERSE(&idle_list, thread, list) {
#ifdef DEBUG_SCHED_MULTITHREAD
		ast_cli(a->fd, "Thread %d: state=%d, update=%d, actions=%d, func ='%s', iofd=%d, callno=%d\n", 
			thread->threadnum, thread->iostate, (int)(t - thread->checktime), thread->actions, thread->curfunc, 
			thread->iofd, thread->ffinfo.callno);
#else
		ast_cli(a->fd, "Thread %d: state=%d, update=%d, actions=%d\n", 
			thread->threadnum, thread->iostate, (int)(t - thread->checktime), thread->actions);
#endif
		threadcount++;
	}
	AST_LIST_UNLOCK(&idle_list);
	ast_cli(a->fd, "Active Threads:\n");
	AST_LIST_LOCK(&active_list);
	AST_LIST_TRAVERSE(&active_list, thread, list) {
		if (thread->type == IAX_THREAD_TYPE_DYNAMIC)
			type = 'D';
		else
			type = 'P';
#ifdef DEBUG_SCHED_MULTITHREAD
		ast_cli(a->fd, "Thread %c%d: state=%d, update=%d, actions=%d, func ='%s', iofd=%d, callno=%d\n", 
			type, thread->threadnum, thread->iostate, (int)(t - thread->checktime), thread->actions, thread->curfunc,
			thread->iofd, thread->ffinfo.callno);
#else
		ast_cli(a->fd, "Thread %c%d: state=%d, update=%d, actions=%d\n", 
			type, thread->threadnum, thread->iostate, (int)(t - thread->checktime), thread->actions);
#endif
		threadcount++;
	}
	AST_LIST_UNLOCK(&active_list);
	ast_cli(a->fd, "Dynamic Threads:\n");
	AST_LIST_LOCK(&dynamic_list);
	AST_LIST_TRAVERSE(&dynamic_list, thread, list) {
#ifdef DEBUG_SCHED_MULTITHREAD
                ast_cli(a->fd, "Thread %d: state=%d, update=%d, actions=%d, func ='%s', iofd=%d, callno=%d\n",
                        thread->threadnum, thread->iostate, (int)(t - thread->checktime), thread->actions, thread->curfunc,
			thread->iofd, thread->ffinfo.callno);
#else
		ast_cli(a->fd, "Thread %d: state=%d, update=%d, actions=%d\n",
			thread->threadnum, thread->iostate, (int)(t - thread->checktime), thread->actions);
#endif
		dynamiccount++;
	}
	AST_LIST_UNLOCK(&dynamic_list);
	ast_cli(a->fd, "%d of %d threads accounted for with %d dynamic threads\n", threadcount, iaxthreadcount, dynamiccount);
	return CLI_SUCCESS;
}

static char *handle_cli_iax2_unregister(struct ast_cli_entry *e, int cmd, struct ast_cli_args *a)
{
	struct iax2_peer *p;

	switch (cmd) {
	case CLI_INIT:
		e->command = "iax2 unregister";
		e->usage =
			"Usage: iax2 unregister <peername>\n"
			"       Unregister (force expiration) an IAX2 peer from the registry.\n";
		return NULL;
	case CLI_GENERATE:
		return complete_iax2_unregister(a->line, a->word, a->pos, a->n);
	}

	if (a->argc != 3)
		return CLI_SHOWUSAGE;

	p = find_peer(a->argv[2], 1);
	if (p) {
		if (p->expire > 0) {
			struct iax2_peer tmp_peer = {
				.name = a->argv[2],
			};
			struct iax2_peer *peer;

			peer = ao2_find(peers, &tmp_peer, OBJ_POINTER);
			if (peer) {
				expire_registry(peer_ref(peer)); /* will release its own reference when done */
				peer_unref(peer); /* ref from ao2_find() */
				ast_cli(a->fd, "Peer %s unregistered\n", a->argv[2]);
			} else {
				ast_cli(a->fd, "Peer %s not found\n", a->argv[2]);
			}
		} else {
			ast_cli(a->fd, "Peer %s not registered\n", a->argv[2]);
		}
	} else {
		ast_cli(a->fd, "Peer unknown: %s. Not unregistered\n", a->argv[2]);
	}
	return CLI_SUCCESS;
}

static char *complete_iax2_unregister(const char *line, const char *word, int pos, int state)
{
	int which = 0;
	struct iax2_peer *p = NULL;
	char *res = NULL;
	int wordlen = strlen(word);

	/* 0 - iax2; 1 - unregister; 2 - <peername> */
	if (pos == 2) {
		struct ao2_iterator i = ao2_iterator_init(peers, 0);
		while ((p = ao2_iterator_next(&i))) {
			if (!strncasecmp(p->name, word, wordlen) && 
				++which > state && p->expire > 0) {
				res = ast_strdup(p->name);
				peer_unref(p);
				break;
			}
			peer_unref(p);
		}
		ao2_iterator_destroy(&i);
	}

	return res;
}

static char *handle_cli_iax2_show_peers(struct ast_cli_entry *e, int cmd, struct ast_cli_args *a)
{
	switch (cmd) {
	case CLI_INIT:
		e->command = "iax2 show peers";
		e->usage =
			"Usage: iax2 show peers [registered] [like <pattern>]\n"
			"       Lists all known IAX2 peers.\n"
			"       Optional 'registered' argument lists only peers with known addresses.\n"
			"       Optional regular expression pattern is used to filter the peer list.\n";
		return NULL;
	case CLI_GENERATE:
		return NULL;
	}

	switch (__iax2_show_peers(a->fd, NULL, NULL, a->argc, a->argv)) {
	case RESULT_SHOWUSAGE:
		return CLI_SHOWUSAGE;
	case RESULT_FAILURE:
		return CLI_FAILURE;
	default:
		return CLI_SUCCESS;
	}
}

static int manager_iax2_show_netstats(struct mansession *s, const struct message *m)
{
	ast_cli_netstats(s, -1, 0);
	astman_append(s, "\r\n");
	return RESULT_SUCCESS;
}

static char *handle_cli_iax2_show_firmware(struct ast_cli_entry *e, int cmd, struct ast_cli_args *a)
{
	struct iax_firmware *cur = NULL;

	switch (cmd) {
	case CLI_INIT:
		e->command = "iax2 show firmware";
		e->usage =
			"Usage: iax2 show firmware\n"
			"       Lists all known IAX firmware images.\n";
		return NULL;
	case CLI_GENERATE:
		return NULL;
	}

	if (a->argc != 3 && a->argc != 4)
		return CLI_SHOWUSAGE;

	ast_cli(a->fd, "%-15.15s  %-15.15s %-15.15s\n", "Device", "Version", "Size");
	AST_LIST_LOCK(&firmwares);
	AST_LIST_TRAVERSE(&firmwares, cur, list) {
		if ((a->argc == 3) || (!strcasecmp(a->argv[3], (char *) cur->fwh->devname)))  {
			ast_cli(a->fd, "%-15.15s  %-15d %-15d\n", cur->fwh->devname, 
				ntohs(cur->fwh->version), (int)ntohl(cur->fwh->datalen));
		}
	}
	AST_LIST_UNLOCK(&firmwares);

	return CLI_SUCCESS;
}

/*! \brief callback to display iax peers in manager */
static int manager_iax2_show_peers(struct mansession *s, const struct message *m)
{
	static const char * const a[] = { "iax2", "show", "peers" };
	const char *id = astman_get_header(m,"ActionID");
	char idtext[256] = "";
	int total = 0;

	if (!ast_strlen_zero(id))
		snprintf(idtext, sizeof(idtext), "ActionID: %s\r\n", id);

	astman_send_listack(s, m, "Peer status list will follow", "start");
        /* List the peers in separate manager events */
	__iax2_show_peers(-1, &total, s, 3, a);
        /* Send final confirmation */
        astman_append(s,
        "Event: PeerlistComplete\r\n"
        "EventList: Complete\r\n"
        "ListItems: %d\r\n"
        "%s"
        "\r\n", total, idtext);
        return 0;
}

/*! \brief callback to display iax peers in manager format */
static int manager_iax2_show_peer_list(struct mansession *s, const struct message *m)
{
	struct iax2_peer *peer = NULL;
	int peer_count = 0;
	char nm[20];
	char status[20];
	const char *id = astman_get_header(m,"ActionID");
	char idtext[256] = "";
	struct ast_str *encmethods = ast_str_alloca(256);
	struct ao2_iterator i;

	if (!ast_strlen_zero(id))
		snprintf(idtext, sizeof(idtext), "ActionID: %s\r\n", id);

	astman_append(s, "Response: Success\r\n%sMessage: IAX Peer status list will follow\r\n\r\n", idtext);


	i = ao2_iterator_init(peers, 0);
	for (peer = ao2_iterator_next(&i); peer; peer_unref(peer), peer = ao2_iterator_next(&i)) {
		encmethods_to_str(peer->encmethods, encmethods);
		astman_append(s, "Event: PeerEntry\r\n%sChanneltype: IAX\r\n", idtext);
		if (!ast_strlen_zero(peer->username)) {
			astman_append(s, "ObjectName: %s\r\nObjectUsername: %s\r\n", peer->name, peer->username);
		} else {
			astman_append(s, "ObjectName: %s\r\n", peer->name);
		}
		astman_append(s, "ChanObjectType: peer\r\n");
		astman_append(s, "IPaddress: %s\r\n", ast_sockaddr_stringify_addr(&peer->addr));
		ast_copy_string(nm, ast_inet_ntoa(peer->mask), sizeof(nm));
		astman_append(s, "Mask: %s\r\n", nm);
		astman_append(s, "Port: %d\r\n", ast_sockaddr_port(&peer->addr));
		astman_append(s, "Dynamic: %s\r\n", ast_test_flag64(peer, IAX_DYNAMIC) ? "Yes" : "No");
		astman_append(s, "Trunk: %s\r\n", ast_test_flag64(peer, IAX_TRUNK) ? "Yes" : "No");
		astman_append(s, "Encryption: %s\r\n", peer->encmethods ? ast_str_buffer(encmethods) : "No");
		peer_status(peer, status, sizeof(status));
		astman_append(s, "Status: %s\r\n\r\n", status);
		peer_count++;
	}
	ao2_iterator_destroy(&i);

	astman_append(s, "Event: PeerlistComplete\r\n%sListItems: %d\r\n\r\n", idtext, peer_count);
	return RESULT_SUCCESS;
}


static char *regstate2str(int regstate)
{
	switch(regstate) {
	case REG_STATE_UNREGISTERED:
		return "Unregistered";
	case REG_STATE_REGSENT:
		return "Request Sent";
	case REG_STATE_AUTHSENT:
		return "Auth. Sent";
	case REG_STATE_REGISTERED:
		return "Registered";
	case REG_STATE_REJECTED:
		return "Rejected";
	case REG_STATE_TIMEOUT:
		return "Timeout";
	case REG_STATE_NOAUTH:
		return "No Authentication";
	default:
		return "Unknown";
	}
}

static char *handle_cli_iax2_show_registry(struct ast_cli_entry *e, int cmd, struct ast_cli_args *a)
{
#define FORMAT2 "%-20.20s  %-6.6s  %-10.10s  %-20.20s %8.8s  %s\n"
#define FORMAT  "%-20.20s  %-6.6s  %-10.10s  %-20.20s %8d  %s\n"
	struct iax2_registry *reg = NULL;
	char host[80];
	char perceived[80];
	int counter = 0;

	switch (cmd) {
	case CLI_INIT:
		e->command = "iax2 show registry";
		e->usage =
			"Usage: iax2 show registry\n"
			"       Lists all registration requests and status.\n";
		return NULL;
	case CLI_GENERATE:
		return NULL;
	}
	if (a->argc != 3)
		return CLI_SHOWUSAGE;
	ast_cli(a->fd, FORMAT2, "Host", "dnsmgr", "Username", "Perceived", "Refresh", "State");
	AST_LIST_LOCK(&registrations);
	AST_LIST_TRAVERSE(&registrations, reg, entry) {
		snprintf(host, sizeof(host), "%s", ast_sockaddr_stringify(&reg->addr));
		if (reg->us.sin_addr.s_addr) 
			snprintf(perceived, sizeof(perceived), "%s:%d", ast_inet_ntoa(reg->us.sin_addr), ntohs(reg->us.sin_port));
		else
			ast_copy_string(perceived, "<Unregistered>", sizeof(perceived));
		ast_cli(a->fd, FORMAT, host, 
					(reg->dnsmgr) ? "Y" : "N", 
					reg->username, perceived, reg->refresh, regstate2str(reg->regstate));
		counter++;
	}
	AST_LIST_UNLOCK(&registrations);
	ast_cli(a->fd, "%d IAX2 registrations.\n", counter);
	return CLI_SUCCESS;
#undef FORMAT
#undef FORMAT2
}

static int manager_iax2_show_registry(struct mansession *s, const struct message *m)
{
	const char *id = astman_get_header(m, "ActionID");
	struct iax2_registry *reg = NULL;
	char idtext[256] = "";
	char host[80] = "";
	char perceived[80] = "";
	int total = 0;

	if (!ast_strlen_zero(id))
		snprintf(idtext, sizeof(idtext), "ActionID: %s\r\n", id);

	astman_send_listack(s, m, "Registrations will follow", "start");

	AST_LIST_LOCK(&registrations);
	AST_LIST_TRAVERSE(&registrations, reg, entry) {
		snprintf(host, sizeof(host), "%s", ast_sockaddr_stringify(&reg->addr));
		
		if (reg->us.sin_addr.s_addr) {
			snprintf(perceived, sizeof(perceived), "%s:%d", ast_inet_ntoa(reg->us.sin_addr), ntohs(reg->us.sin_port));
		} else {
			ast_copy_string(perceived, "<Unregistered>", sizeof(perceived));
		}
		
		astman_append(s,
			"Event: RegistryEntry\r\n"
			"%s"
			"Host: %s\r\n"
			"DNSmanager: %s\r\n"
			"Username: %s\r\n"
			"Perceived: %s\r\n"
			"Refresh: %d\r\n"
			"State: %s\r\n"
			"\r\n", idtext, host, (reg->dnsmgr) ? "Y" : "N", reg->username, perceived, 
			reg->refresh, regstate2str(reg->regstate));

		total++;
	}
	AST_LIST_UNLOCK(&registrations);

	astman_append(s,
		"Event: RegistrationsComplete\r\n"
		"EventList: Complete\r\n"
		"ListItems: %d\r\n"
		"%s"
		"\r\n", total, idtext);
	
	return 0;
}

static char *handle_cli_iax2_show_channels(struct ast_cli_entry *e, int cmd, struct ast_cli_args *a)
{
#define FORMAT2 "%-20.20s  %-15.15s  %-10.10s  %-11.11s  %-11.11s  %-7.7s  %-6.6s  %-6.6s  %s  %s  %9s\n"
#define FORMAT  "%-20.20s  %-15.15s  %-10.10s  %5.5d/%5.5d  %5.5d/%5.5d  %-5.5dms  %-4.4dms  %-4.4dms  %-6.6s  %s%s  %3s%s\n"
#define FORMATB "%-20.20s  %-15.15s  %-10.10s  %5.5d/%5.5d  %5.5d/%5.5d  [Native Bridged to ID=%5.5d]\n"
	int x;
	int numchans = 0;
	char first_message[10] = { 0, };
	char last_message[10] = { 0, };

	switch (cmd) {
	case CLI_INIT:
		e->command = "iax2 show channels";
		e->usage =
			"Usage: iax2 show channels\n"
			"       Lists all currently active IAX channels.\n";
		return NULL;
	case CLI_GENERATE:
		return NULL;
	}

	if (a->argc != 3)
		return CLI_SHOWUSAGE;
	ast_cli(a->fd, FORMAT2, "Channel", "Peer", "Username", "ID (Lo/Rem)", "Seq (Tx/Rx)", "Lag", "Jitter", "JitBuf", "Format", "FirstMsg", "LastMsg");
	for (x = 0; x < ARRAY_LEN(iaxs); x++) {
		ast_mutex_lock(&iaxsl[x]);
		if (iaxs[x]) {
			int lag, jitter, localdelay;
			jb_info jbinfo;
			if (ast_test_flag64(iaxs[x], IAX_USEJITTERBUF)) {
				jb_getinfo(iaxs[x]->jb, &jbinfo);
				jitter = jbinfo.jitter;
				localdelay = jbinfo.current - jbinfo.min;
			} else {
				jitter = -1;
				localdelay = 0;
			}

			iax_frame_subclass2str(iaxs[x]->first_iax_message & ~MARK_IAX_SUBCLASS_TX, first_message, sizeof(first_message));
			iax_frame_subclass2str(iaxs[x]->last_iax_message & ~MARK_IAX_SUBCLASS_TX, last_message, sizeof(last_message));
			lag = iaxs[x]->remote_rr.delay;
			ast_cli(a->fd, FORMAT,
				iaxs[x]->owner ? iaxs[x]->owner->name : "(None)",
				ast_inet_ntoa(iaxs[x]->addr.sin_addr),
				S_OR(iaxs[x]->username, "(None)"),
				iaxs[x]->callno, iaxs[x]->peercallno,
				iaxs[x]->oseqno, iaxs[x]->iseqno,
				lag,
				jitter,
				localdelay,
				ast_getformatname(iaxs[x]->voiceformat),
				(iaxs[x]->first_iax_message & MARK_IAX_SUBCLASS_TX) ? "Tx:" : "Rx:",
				first_message,
				(iaxs[x]->last_iax_message & MARK_IAX_SUBCLASS_TX) ? "Tx:" : "Rx:",
				last_message);
			numchans++;
		}
		ast_mutex_unlock(&iaxsl[x]);
	}
	ast_cli(a->fd, "%d active IAX channel%s\n", numchans, (numchans != 1) ? "s" : "");
	return CLI_SUCCESS;
#undef FORMAT
#undef FORMAT2
#undef FORMATB
}

static int ast_cli_netstats(struct mansession *s, int fd, int limit_fmt)
{
	int x;
	int numchans = 0;
	char first_message[10] = { 0, };
	char last_message[10] = { 0, };
#define ACN_FORMAT1 "%-20.25s %4d %4d %4d %5d %3d %5d %4d %6d %4d %4d %5d %3d %5d %4d %6d %s%s %4s%s\n"
#define ACN_FORMAT2 "%s %d %d %d %d %d %d %d %d %d %d %d %d %d %d %d %s%s %s%s\n"
	for (x = 0; x < ARRAY_LEN(iaxs); x++) {
		ast_mutex_lock(&iaxsl[x]);
		if (iaxs[x]) {
			int localjitter, localdelay, locallost, locallosspct, localdropped, localooo;
			jb_info jbinfo;
			iax_frame_subclass2str(iaxs[x]->first_iax_message & ~MARK_IAX_SUBCLASS_TX, first_message, sizeof(first_message));
			iax_frame_subclass2str(iaxs[x]->last_iax_message & ~MARK_IAX_SUBCLASS_TX, last_message, sizeof(last_message));

			if(ast_test_flag64(iaxs[x], IAX_USEJITTERBUF)) {
				jb_getinfo(iaxs[x]->jb, &jbinfo);
				localjitter = jbinfo.jitter;
				localdelay = jbinfo.current - jbinfo.min;
				locallost = jbinfo.frames_lost;
				locallosspct = jbinfo.losspct/1000;
				localdropped = jbinfo.frames_dropped;
				localooo = jbinfo.frames_ooo;
			} else {
				localjitter = -1;
				localdelay = 0;
				locallost = -1;
				locallosspct = -1;
				localdropped = 0;
				localooo = -1;
			}
			if (s)
				astman_append(s, limit_fmt ? ACN_FORMAT1 : ACN_FORMAT2,
					iaxs[x]->owner ? iaxs[x]->owner->name : "(None)",
					iaxs[x]->pingtime,
					localjitter,
					localdelay,
					locallost,
					locallosspct,
					localdropped,
					localooo,
					iaxs[x]->frames_received/1000,
					iaxs[x]->remote_rr.jitter,
					iaxs[x]->remote_rr.delay,
					iaxs[x]->remote_rr.losscnt,
					iaxs[x]->remote_rr.losspct,
					iaxs[x]->remote_rr.dropped,
					iaxs[x]->remote_rr.ooo,
					iaxs[x]->remote_rr.packets/1000,
					(iaxs[x]->first_iax_message & MARK_IAX_SUBCLASS_TX) ? "Tx:" : "Rx:",
					first_message,
					(iaxs[x]->last_iax_message & MARK_IAX_SUBCLASS_TX) ? "Tx:" : "Rx:",
					last_message);
			else
				ast_cli(fd, limit_fmt ? ACN_FORMAT1 : ACN_FORMAT2,
					iaxs[x]->owner ? iaxs[x]->owner->name : "(None)",
					iaxs[x]->pingtime,
					localjitter,
					localdelay,
					locallost,
					locallosspct,
					localdropped,
					localooo,
					iaxs[x]->frames_received/1000,
					iaxs[x]->remote_rr.jitter,
					iaxs[x]->remote_rr.delay,
					iaxs[x]->remote_rr.losscnt,
					iaxs[x]->remote_rr.losspct,
					iaxs[x]->remote_rr.dropped,
					iaxs[x]->remote_rr.ooo,
					iaxs[x]->remote_rr.packets/1000,
					(iaxs[x]->first_iax_message & MARK_IAX_SUBCLASS_TX) ? "Tx:" : "Rx:",
					first_message,
					(iaxs[x]->last_iax_message & MARK_IAX_SUBCLASS_TX) ? "Tx:" : "Rx:",
					last_message);
			numchans++;
		}
		ast_mutex_unlock(&iaxsl[x]);
	}

	return numchans;
}

static char *handle_cli_iax2_show_netstats(struct ast_cli_entry *e, int cmd, struct ast_cli_args *a)
{
	int numchans = 0;

	switch (cmd) {
	case CLI_INIT:
		e->command = "iax2 show netstats";
		e->usage =
			"Usage: iax2 show netstats\n"
			"       Lists network status for all currently active IAX channels.\n";
		return NULL;
	case CLI_GENERATE:
		return NULL;
	}
	if (a->argc != 3)
		return CLI_SHOWUSAGE;
	ast_cli(a->fd, "                           -------- LOCAL ---------------------  -------- REMOTE --------------------\n");
	ast_cli(a->fd, "Channel               RTT  Jit  Del  Lost   %%  Drop  OOO  Kpkts  Jit  Del  Lost   %%  Drop  OOO  Kpkts FirstMsg    LastMsg\n");
	numchans = ast_cli_netstats(NULL, a->fd, 1);
	ast_cli(a->fd, "%d active IAX channel%s\n", numchans, (numchans != 1) ? "s" : "");
	return CLI_SUCCESS;
}

static char *handle_cli_iax2_set_debug(struct ast_cli_entry *e, int cmd, struct ast_cli_args *a)
{
	switch (cmd) {
	case CLI_INIT:
		e->command = "iax2 set debug {on|off|peer}";
		e->usage =
			"Usage: iax2 set debug {on|off|peer peername}\n"
			"       Enables/Disables dumping of IAX packets for debugging purposes.\n";
		return NULL;
	case CLI_GENERATE:
		if (a->pos == 4 && !strcasecmp(a->argv[3], "peer"))
			return complete_iax2_peers(a->line, a->word, a->pos, a->n, 0);
		return NULL;
	}

	if (a->argc < e->args  || a->argc > e->args + 1)
		return CLI_SHOWUSAGE;

	if (!strcasecmp(a->argv[3], "peer")) {
		struct iax2_peer *peer;
		struct sockaddr_in peer_addr;


		if (a->argc != e->args + 1)
			return CLI_SHOWUSAGE;

		peer = find_peer(a->argv[4], 1);

		if (!peer) {
			ast_cli(a->fd, "IAX2 peer '%s' does not exist\n", a->argv[e->args-1]);
			return CLI_FAILURE;
		}

		ast_sockaddr_to_sin(&peer->addr, &peer_addr);

		debugaddr.sin_addr = peer_addr.sin_addr;
		debugaddr.sin_port = peer_addr.sin_port;

		ast_cli(a->fd, "IAX2 Debugging Enabled for IP: %s:%d\n",
			ast_inet_ntoa(debugaddr.sin_addr), ntohs(debugaddr.sin_port));

		ao2_ref(peer, -1);
	} else if (!strncasecmp(a->argv[3], "on", 2)) {
		iaxdebug = 1;
		ast_cli(a->fd, "IAX2 Debugging Enabled\n");
	} else {
		iaxdebug = 0;
		memset(&debugaddr, 0, sizeof(debugaddr));
		ast_cli(a->fd, "IAX2 Debugging Disabled\n");
	}
	return CLI_SUCCESS;
}

static char *handle_cli_iax2_set_debug_trunk(struct ast_cli_entry *e, int cmd, struct ast_cli_args *a)
{
	switch (cmd) {
	case CLI_INIT:
		e->command = "iax2 set debug trunk {on|off}";
		e->usage =
			"Usage: iax2 set debug trunk {on|off}\n"
			"       Enables/Disables debugging of IAX trunking\n";
		return NULL;
	case CLI_GENERATE:
		return NULL;
	}

	if (a->argc != e->args)
		return CLI_SHOWUSAGE;

	if (!strncasecmp(a->argv[e->args - 1], "on", 2)) {
		iaxtrunkdebug = 1;
		ast_cli(a->fd, "IAX2 Trunk Debugging Enabled\n");
	} else {
		iaxtrunkdebug = 0;
		ast_cli(a->fd, "IAX2 Trunk Debugging Disabled\n");
	}
	return CLI_SUCCESS;
}

static char *handle_cli_iax2_set_debug_jb(struct ast_cli_entry *e, int cmd, struct ast_cli_args *a)
{
	switch (cmd) {
	case CLI_INIT:
		e->command = "iax2 set debug jb {on|off}";
		e->usage =
			"Usage: iax2 set debug jb {on|off}\n"
			"       Enables/Disables jitterbuffer debugging information\n";
		return NULL;
	case CLI_GENERATE:
		return NULL;
	}

	if (a->argc != e->args)
		return CLI_SHOWUSAGE;
	
	if (!strncasecmp(a->argv[e->args -1], "on", 2)) {
		jb_setoutput(jb_error_output, jb_warning_output, jb_debug_output);
		ast_cli(a->fd, "IAX2 Jitterbuffer Debugging Enabled\n");
	} else {
		jb_setoutput(jb_error_output, jb_warning_output, NULL);
		ast_cli(a->fd, "IAX2 Jitterbuffer Debugging Disabled\n");
	}
	return CLI_SUCCESS;
}

static int iax2_write(struct ast_channel *c, struct ast_frame *f)
{
	unsigned short callno = PTR_TO_CALLNO(c->tech_pvt);
	int res = -1;
	ast_mutex_lock(&iaxsl[callno]);
	if (iaxs[callno]) {
	/* If there's an outstanding error, return failure now */
		if (!iaxs[callno]->error) {
			if (ast_test_flag64(iaxs[callno], IAX_ALREADYGONE))
				res = 0;
				/* Don't waste bandwidth sending null frames */
			else if (f->frametype == AST_FRAME_NULL)
				res = 0;
			else if ((f->frametype == AST_FRAME_VOICE) && ast_test_flag64(iaxs[callno], IAX_QUELCH))
				res = 0;
			else if (!ast_test_flag(&iaxs[callno]->state, IAX_STATE_STARTED))
				res = 0;
			else
			/* Simple, just queue for transmission */
				res = iax2_send(iaxs[callno], f, 0, -1, 0, 0, 0);
		} else {
			ast_debug(1, "Write error: %s\n", strerror(errno));
		}
	}
	/* If it's already gone, just return */
	ast_mutex_unlock(&iaxsl[callno]);
	return res;
}

static int __send_command(struct chan_iax2_pvt *i, char type, int command, unsigned int ts, const unsigned char *data, int datalen, int seqno, 
		int now, int transfer, int final)
{
	struct ast_frame f = { 0, };
	int res = 0;

	f.frametype = type;
	f.subclass.integer = command;
	f.datalen = datalen;
	f.src = __FUNCTION__;
	f.data.ptr = (void *) data;

	if ((res = queue_signalling(i, &f)) <= 0) {
		return res;
	}

	return iax2_send(i, &f, ts, seqno, now, transfer, final);
}

static int send_command(struct chan_iax2_pvt *i, char type, int command, unsigned int ts, const unsigned char *data, int datalen, int seqno)
{
	return __send_command(i, type, command, ts, data, datalen, seqno, 0, 0, 0);
}

static int send_command_locked(unsigned short callno, char type, int command, unsigned int ts, const unsigned char *data, int datalen, int seqno)
{
	int res;
	ast_mutex_lock(&iaxsl[callno]);
	res = send_command(iaxs[callno], type, command, ts, data, datalen, seqno);
	ast_mutex_unlock(&iaxsl[callno]);
	return res;
}

/*!
 * \note Since this function calls iax2_predestroy() -> iax2_queue_hangup(),
 *       the pvt struct for the given call number may disappear during its 
 *       execution.
 */
static int send_command_final(struct chan_iax2_pvt *i, char type, int command, unsigned int ts, const unsigned char *data, int datalen, int seqno)
{
	int call_num = i->callno;
	/* It is assumed that the callno has already been locked */
	iax2_predestroy(i->callno);
	if (!iaxs[call_num])
		return -1;
	return __send_command(i, type, command, ts, data, datalen, seqno, 0, 0, 1);
}

static int send_command_immediate(struct chan_iax2_pvt *i, char type, int command, unsigned int ts, const unsigned char *data, int datalen, int seqno)
{
	return __send_command(i, type, command, ts, data, datalen, seqno, 1, 0, 0);
}

static int send_command_transfer(struct chan_iax2_pvt *i, char type, int command, unsigned int ts, const unsigned char *data, int datalen)
{
	return __send_command(i, type, command, ts, data, datalen, 0, 0, 1, 0);
}

static int apply_context(struct iax2_context *con, const char *context)
{
	while(con) {
		if (!strcmp(con->context, context) || !strcmp(con->context, "*"))
			return -1;
		con = con->next;
	}
	return 0;
}


static int check_access(int callno, struct sockaddr_in *sin, struct iax_ies *ies)
{
	/* Start pessimistic */
	int res = -1;
	int version = 2;
	struct iax2_user *user = NULL, *best = NULL;
	int bestscore = 0;
	int gotcapability = 0;
	struct ast_variable *v = NULL, *tmpvar = NULL;
	struct ao2_iterator i;
	struct ast_sockaddr addr;

	if (!iaxs[callno])
		return res;
	if (ies->called_number)
		ast_string_field_set(iaxs[callno], exten, ies->called_number);
	if (ies->calling_number) {
		if (ast_test_flag64(&globalflags, IAX_SHRINKCALLERID)) { 
			ast_shrink_phone_number(ies->calling_number);
		}
		ast_string_field_set(iaxs[callno], cid_num, ies->calling_number);
	}
	if (ies->calling_name)
		ast_string_field_set(iaxs[callno], cid_name, ies->calling_name);
	if (ies->calling_ani)
		ast_string_field_set(iaxs[callno], ani, ies->calling_ani);
	if (ies->dnid)
		ast_string_field_set(iaxs[callno], dnid, ies->dnid);
	if (ies->rdnis)
		ast_string_field_set(iaxs[callno], rdnis, ies->rdnis);
	if (ies->called_context)
		ast_string_field_set(iaxs[callno], context, ies->called_context);
	if (ies->language)
		ast_string_field_set(iaxs[callno], language, ies->language);
	if (ies->username)
		ast_string_field_set(iaxs[callno], username, ies->username);
	if (ies->calling_ton > -1)
		iaxs[callno]->calling_ton = ies->calling_ton;
	if (ies->calling_tns > -1)
		iaxs[callno]->calling_tns = ies->calling_tns;
	if (ies->calling_pres > -1)
		iaxs[callno]->calling_pres = ies->calling_pres;
	if (ies->format)
		iaxs[callno]->peerformat = ies->format;
	if (ies->adsicpe)
		iaxs[callno]->peeradsicpe = ies->adsicpe;
	if (ies->capability) {
		gotcapability = 1;
		iaxs[callno]->peercapability = ies->capability;
	} 
	if (ies->version)
		version = ies->version;

	/* Use provided preferences until told otherwise for actual preferences */
	if (ies->codec_prefs) {
		ast_codec_pref_convert(&iaxs[callno]->rprefs, ies->codec_prefs, 32, 0);
		ast_codec_pref_convert(&iaxs[callno]->prefs, ies->codec_prefs, 32, 0);
	}

	if (!gotcapability) 
		iaxs[callno]->peercapability = iaxs[callno]->peerformat;
	if (version > IAX_PROTO_VERSION) {
		ast_log(LOG_WARNING, "Peer '%s' has too new a protocol version (%d) for me\n", 
			ast_inet_ntoa(sin->sin_addr), version);
		return res;
	}
	/* Search the userlist for a compatible entry, and fill in the rest */
	i = ao2_iterator_init(users, 0);
	ast_sockaddr_from_sin(&addr, sin);
	while ((user = ao2_iterator_next(&i))) {
		if ((ast_strlen_zero(iaxs[callno]->username) ||				/* No username specified */
			!strcmp(iaxs[callno]->username, user->name))	/* Or this username specified */
			&& ast_apply_ha(user->ha, &addr) 	/* Access is permitted from this IP */
			&& (ast_strlen_zero(iaxs[callno]->context) ||			/* No context specified */
			     apply_context(user->contexts, iaxs[callno]->context))) {			/* Context is permitted */
			if (!ast_strlen_zero(iaxs[callno]->username)) {
				/* Exact match, stop right now. */
				if (best)
					user_unref(best);
				best = user;
				break;
			} else if (ast_strlen_zero(user->secret) && ast_strlen_zero(user->dbsecret) && ast_strlen_zero(user->inkeys)) {
				/* No required authentication */
				if (user->ha) {
					/* There was host authentication and we passed, bonus! */
					if (bestscore < 4) {
						bestscore = 4;
						if (best)
							user_unref(best);
						best = user;
						continue;
					}
				} else {
					/* No host access, but no secret, either, not bad */
					if (bestscore < 3) {
						bestscore = 3;
						if (best)
							user_unref(best);
						best = user;
						continue;
					}
				}
			} else {
				if (user->ha) {
					/* Authentication, but host access too, eh, it's something.. */
					if (bestscore < 2) {
						bestscore = 2;
						if (best)
							user_unref(best);
						best = user;
						continue;
					}
				} else {
					/* Authentication and no host access...  This is our baseline */
					if (bestscore < 1) {
						bestscore = 1;
						if (best)
							user_unref(best);
						best = user;
						continue;
					}
				}
			}
		}
		user_unref(user);
	}
	ao2_iterator_destroy(&i);
	user = best;
	if (!user && !ast_strlen_zero(iaxs[callno]->username)) {
		user = realtime_user(iaxs[callno]->username, sin);
		if (user && !ast_strlen_zero(iaxs[callno]->context) &&			/* No context specified */
		    !apply_context(user->contexts, iaxs[callno]->context)) {		/* Context is permitted */
			user = user_unref(user);
		}
	}
	if (user) {
		/* We found our match (use the first) */
		/* copy vars */
		for (v = user->vars ; v ; v = v->next) {
			if((tmpvar = ast_variable_new(v->name, v->value, v->file))) {
				tmpvar->next = iaxs[callno]->vars; 
				iaxs[callno]->vars = tmpvar;
			}
		}
		/* If a max AUTHREQ restriction is in place, activate it */
		if (user->maxauthreq > 0)
			ast_set_flag64(iaxs[callno], IAX_MAXAUTHREQ);
		iaxs[callno]->prefs = user->prefs;
		ast_copy_flags64(iaxs[callno], user, IAX_CODEC_USER_FIRST | IAX_IMMEDIATE | IAX_CODEC_NOPREFS | IAX_CODEC_NOCAP | IAX_FORCE_ENCRYPT);
		iaxs[callno]->encmethods = user->encmethods;
		/* Store the requested username if not specified */
		if (ast_strlen_zero(iaxs[callno]->username))
			ast_string_field_set(iaxs[callno], username, user->name);
		/* Store whether this is a trunked call, too, of course, and move if appropriate */
		ast_copy_flags64(iaxs[callno], user, IAX_TRUNK);
		iaxs[callno]->capability = user->capability;
		/* And use the default context */
		if (ast_strlen_zero(iaxs[callno]->context)) {
			if (user->contexts)
				ast_string_field_set(iaxs[callno], context, user->contexts->context);
			else
				ast_string_field_set(iaxs[callno], context, DEFAULT_CONTEXT);
		}
		/* And any input keys */
		ast_string_field_set(iaxs[callno], inkeys, user->inkeys);
		/* And the permitted authentication methods */
		iaxs[callno]->authmethods = user->authmethods;
		iaxs[callno]->adsi = user->adsi;
		/* If the user has callerid, override the remote caller id. */
		if (ast_test_flag64(user, IAX_HASCALLERID)) {
			iaxs[callno]->calling_tns = 0;
			iaxs[callno]->calling_ton = 0;
			ast_string_field_set(iaxs[callno], cid_num, user->cid_num);
			ast_string_field_set(iaxs[callno], cid_name, user->cid_name);
			ast_string_field_set(iaxs[callno], ani, user->cid_num);
			iaxs[callno]->calling_pres = AST_PRES_ALLOWED_USER_NUMBER_PASSED_SCREEN;
		} else if (ast_strlen_zero(iaxs[callno]->cid_num) && ast_strlen_zero(iaxs[callno]->cid_name)) {
			iaxs[callno]->calling_pres = AST_PRES_NUMBER_NOT_AVAILABLE;
		} /* else user is allowed to set their own CID settings */
		if (!ast_strlen_zero(user->accountcode))
			ast_string_field_set(iaxs[callno], accountcode, user->accountcode);
		if (!ast_strlen_zero(user->mohinterpret))
			ast_string_field_set(iaxs[callno], mohinterpret, user->mohinterpret);
		if (!ast_strlen_zero(user->mohsuggest))
			ast_string_field_set(iaxs[callno], mohsuggest, user->mohsuggest);
		if (!ast_strlen_zero(user->parkinglot))
			ast_string_field_set(iaxs[callno], parkinglot, user->parkinglot);
		if (user->amaflags)
			iaxs[callno]->amaflags = user->amaflags;
		if (!ast_strlen_zero(user->language))
			ast_string_field_set(iaxs[callno], language, user->language);
		ast_copy_flags64(iaxs[callno], user, IAX_NOTRANSFER | IAX_TRANSFERMEDIA | IAX_USEJITTERBUF | IAX_FORCEJITTERBUF | IAX_SENDCONNECTEDLINE | IAX_RECVCONNECTEDLINE);	
		/* Keep this check last */
		if (!ast_strlen_zero(user->dbsecret)) {
			char *family, *key=NULL;
			char buf[80];
			family = ast_strdupa(user->dbsecret);
			key = strchr(family, '/');
			if (key) {
				*key = '\0';
				key++;
			}
			if (!key || ast_db_get(family, key, buf, sizeof(buf)))
				ast_log(LOG_WARNING, "Unable to retrieve database password for family/key '%s'!\n", user->dbsecret);
			else
				ast_string_field_set(iaxs[callno], secret, buf);
		} else
			ast_string_field_set(iaxs[callno], secret, user->secret);
		res = 0;
		user = user_unref(user);
	} else {
		 /* user was not found, but we should still fake an AUTHREQ.
		  * Set authmethods to the last known authmethod used by the system
		  * Set a fake secret, it's not looked at, just required to attempt authentication.
		  * Set authrej so the AUTHREP is rejected without even looking at its contents */
		iaxs[callno]->authmethods = last_authmethod ? last_authmethod : (IAX_AUTH_MD5 | IAX_AUTH_PLAINTEXT);
		ast_string_field_set(iaxs[callno], secret, "badsecret");
		iaxs[callno]->authrej = 1;
		if (!ast_strlen_zero(iaxs[callno]->username)) {
			/* only send the AUTHREQ if a username was specified. */
			res = 0;
		}
	}
	ast_set2_flag64(iaxs[callno], iax2_getpeertrunk(*sin), IAX_TRUNK);
	return res;
}

static int raw_hangup(struct sockaddr_in *sin, unsigned short src, unsigned short dst, int sockfd)
{
	struct ast_iax2_full_hdr fh;
	fh.scallno = htons(src | IAX_FLAG_FULL);
	fh.dcallno = htons(dst);
	fh.ts = 0;
	fh.oseqno = 0;
	fh.iseqno = 0;
	fh.type = AST_FRAME_IAX;
	fh.csub = compress_subclass(IAX_COMMAND_INVAL);
	iax_outputframe(NULL, &fh, 0, sin, 0);
#if 0
	if (option_debug)
#endif	
		ast_debug(1, "Raw Hangup %s:%d, src=%d, dst=%d\n",
			ast_inet_ntoa(sin->sin_addr), ntohs(sin->sin_port), src, dst);
	return sendto(sockfd, &fh, sizeof(fh), 0, (struct sockaddr *)sin, sizeof(*sin));
}

static void merge_encryption(struct chan_iax2_pvt *p, unsigned int enc)
{
	/* Select exactly one common encryption if there are any */
	p->encmethods &= enc;
	if (p->encmethods) {
		if (!(p->encmethods & IAX_ENCRYPT_KEYROTATE)){ /* if key rotation is not supported, turn off keyrotation. */
			p->keyrotateid = -2;
		}
		if (p->encmethods & IAX_ENCRYPT_AES128)
			p->encmethods = IAX_ENCRYPT_AES128;
		else
			p->encmethods = 0;
	}
}

/*!
 * \pre iaxsl[call_num] is locked
 *
 * \note Since this function calls send_command_final(), the pvt struct for the given
 *       call number may disappear while executing this function.
 */
static int authenticate_request(int call_num)
{
	struct iax_ie_data ied;
	int res = -1, authreq_restrict = 0;
	char challenge[10];
	struct chan_iax2_pvt *p = iaxs[call_num];

	memset(&ied, 0, sizeof(ied));

	/* If an AUTHREQ restriction is in place, make sure we can send an AUTHREQ back */
	if (ast_test_flag64(p, IAX_MAXAUTHREQ)) {
		struct iax2_user *user, tmp_user = {
			.name = p->username,	
		};

		user = ao2_find(users, &tmp_user, OBJ_POINTER);
		if (user) {
			if (user->curauthreq == user->maxauthreq)
				authreq_restrict = 1;
			else
				user->curauthreq++;
			user = user_unref(user);
		}
	}

	/* If the AUTHREQ limit test failed, send back an error */
	if (authreq_restrict) {
		iax_ie_append_str(&ied, IAX_IE_CAUSE, "Unauthenticated call limit reached");
		iax_ie_append_byte(&ied, IAX_IE_CAUSECODE, AST_CAUSE_CALL_REJECTED);
		send_command_final(p, AST_FRAME_IAX, IAX_COMMAND_REJECT, 0, ied.buf, ied.pos, -1);
		return 0;
	}

	iax_ie_append_short(&ied, IAX_IE_AUTHMETHODS, p->authmethods);
	if (p->authmethods & (IAX_AUTH_MD5 | IAX_AUTH_RSA)) {
		snprintf(challenge, sizeof(challenge), "%d", (int)ast_random());
		ast_string_field_set(p, challenge, challenge);
		/* snprintf(p->challenge, sizeof(p->challenge), "%d", (int)ast_random()); */
		iax_ie_append_str(&ied, IAX_IE_CHALLENGE, p->challenge);
	}
	if (p->encmethods)
		iax_ie_append_short(&ied, IAX_IE_ENCRYPTION, p->encmethods);

	iax_ie_append_str(&ied,IAX_IE_USERNAME, p->username);

	res = send_command(p, AST_FRAME_IAX, IAX_COMMAND_AUTHREQ, 0, ied.buf, ied.pos, -1);

	if (p->encmethods)
		ast_set_flag64(p, IAX_ENCRYPTED);

	return res;
}

static int authenticate_verify(struct chan_iax2_pvt *p, struct iax_ies *ies)
{
	char requeststr[256];
	char md5secret[256] = "";
	char secret[256] = "";
	char rsasecret[256] = "";
	int res = -1; 
	int x;
	struct iax2_user *user, tmp_user = {
		.name = p->username,	
	};

	if (p->authrej) {
		return res;
	}
	user = ao2_find(users, &tmp_user, OBJ_POINTER);
	if (user) {
		if (ast_test_flag64(p, IAX_MAXAUTHREQ)) {
			ast_atomic_fetchadd_int(&user->curauthreq, -1);
			ast_clear_flag64(p, IAX_MAXAUTHREQ);
		}
		ast_string_field_set(p, host, user->name);
		user = user_unref(user);
	}
	if (ast_test_flag64(p, IAX_FORCE_ENCRYPT) && !p->encmethods) { 
		ast_log(LOG_NOTICE, "Call Terminated, Incoming call is unencrypted while force encrypt is enabled.");
		return res;
	}
	if (!ast_test_flag(&p->state, IAX_STATE_AUTHENTICATED))
		return res;
	if (ies->password)
		ast_copy_string(secret, ies->password, sizeof(secret));
	if (ies->md5_result)
		ast_copy_string(md5secret, ies->md5_result, sizeof(md5secret));
	if (ies->rsa_result)
		ast_copy_string(rsasecret, ies->rsa_result, sizeof(rsasecret));
	if ((p->authmethods & IAX_AUTH_RSA) && !ast_strlen_zero(rsasecret) && !ast_strlen_zero(p->inkeys)) {
		struct ast_key *key;
		char *keyn;
		char tmpkey[256];
		char *stringp=NULL;
		ast_copy_string(tmpkey, p->inkeys, sizeof(tmpkey));
		stringp=tmpkey;
		keyn = strsep(&stringp, ":");
		while(keyn) {
			key = ast_key_get(keyn, AST_KEY_PUBLIC);
			if (key && !ast_check_signature(key, p->challenge, rsasecret)) {
				res = 0;
				break;
			} else if (!key)
				ast_log(LOG_WARNING, "requested inkey '%s' for RSA authentication does not exist\n", keyn);
			keyn = strsep(&stringp, ":");
		}
	} else if (p->authmethods & IAX_AUTH_MD5) {
		struct MD5Context md5;
		unsigned char digest[16];
		char *tmppw, *stringp;
		
		tmppw = ast_strdupa(p->secret);
		stringp = tmppw;
		while((tmppw = strsep(&stringp, ";"))) {
			MD5Init(&md5);
			MD5Update(&md5, (unsigned char *)p->challenge, strlen(p->challenge));
			MD5Update(&md5, (unsigned char *)tmppw, strlen(tmppw));
			MD5Final(digest, &md5);
			/* If they support md5, authenticate with it.  */
			for (x=0;x<16;x++)
				sprintf(requeststr + (x << 1), "%2.2x", digest[x]); /* safe */
			if (!strcasecmp(requeststr, md5secret)) {
				res = 0;
				break;
			}
		}
	} else if (p->authmethods & IAX_AUTH_PLAINTEXT) {
		if (!strcmp(secret, p->secret))
			res = 0;
	}
	return res;
}

/*! \brief Verify inbound registration */
static int register_verify(int callno, struct sockaddr_in *sin, struct iax_ies *ies)
{
	char requeststr[256] = "";
	char peer[256] = "";
	char md5secret[256] = "";
	char rsasecret[256] = "";
	char secret[256] = "";
	struct iax2_peer *p = NULL;
	struct ast_key *key;
	char *keyn;
	int x;
	int expire = 0;
	int res = -1;
	struct ast_sockaddr addr;

	ast_clear_flag(&iaxs[callno]->state, IAX_STATE_AUTHENTICATED);
	/* iaxs[callno]->peer[0] = '\0'; not necc. any more-- stringfield is pre-inited to null string */
	if (ies->username)
		ast_copy_string(peer, ies->username, sizeof(peer));
	if (ies->password)
		ast_copy_string(secret, ies->password, sizeof(secret));
	if (ies->md5_result)
		ast_copy_string(md5secret, ies->md5_result, sizeof(md5secret));
	if (ies->rsa_result)
		ast_copy_string(rsasecret, ies->rsa_result, sizeof(rsasecret));
	if (ies->refresh)
		expire = ies->refresh;

	if (ast_strlen_zero(peer)) {
		ast_log(LOG_NOTICE, "Empty registration from %s\n", ast_inet_ntoa(sin->sin_addr));
		return -1;
	}

	/* SLD: first call to lookup peer during registration */
	ast_mutex_unlock(&iaxsl[callno]);
	p = find_peer(peer, 1);
	ast_mutex_lock(&iaxsl[callno]);
	if (!p || !iaxs[callno]) {
		if (iaxs[callno]) {
			int plaintext = ((last_authmethod & IAX_AUTH_PLAINTEXT) | (iaxs[callno]->authmethods & IAX_AUTH_PLAINTEXT));
			/* Anything, as long as it's non-blank */
			ast_string_field_set(iaxs[callno], secret, "badsecret");
			/* An AUTHREQ must be sent in response to a REGREQ of an invalid peer unless
			 * 1. A challenge already exists indicating a AUTHREQ was already sent out.
			 * 2. A plaintext secret is present in ie as result of a previous AUTHREQ requesting it.
			 * 3. A plaintext secret is present in the ie and the last_authmethod used by a peer happened
			 *    to be plaintext, indicating it is an authmethod used by other peers on the system. 
			 *
			 * If none of these cases exist, res will be returned as 0 without authentication indicating
			 * an AUTHREQ needs to be sent out. */

			if (ast_strlen_zero(iaxs[callno]->challenge) &&
				!(!ast_strlen_zero(secret) && plaintext)) {
				/* by setting res to 0, an REGAUTH will be sent */
				res = 0;
			}
		}
		if (authdebug && !p)
			ast_log(LOG_NOTICE, "No registration for peer '%s' (from %s)\n", peer, ast_inet_ntoa(sin->sin_addr));
		goto return_unref;
	}

	if (!ast_test_flag64(p, IAX_DYNAMIC)) {
		if (authdebug)
			ast_log(LOG_NOTICE, "Peer '%s' is not dynamic (from %s)\n", peer, ast_inet_ntoa(sin->sin_addr));
		goto return_unref;
	}

	ast_sockaddr_from_sin(&addr, sin);
	if (!ast_apply_ha(p->ha, &addr)) {
		if (authdebug)
			ast_log(LOG_NOTICE, "Host %s denied access to register peer '%s'\n", ast_inet_ntoa(sin->sin_addr), p->name);
		goto return_unref;
	}
	ast_string_field_set(iaxs[callno], secret, p->secret);
	ast_string_field_set(iaxs[callno], inkeys, p->inkeys);
	/* Check secret against what we have on file */
	if (!ast_strlen_zero(rsasecret) && (p->authmethods & IAX_AUTH_RSA) && !ast_strlen_zero(iaxs[callno]->challenge)) {
		if (!ast_strlen_zero(p->inkeys)) {
			char tmpkeys[256];
			char *stringp=NULL;
			ast_copy_string(tmpkeys, p->inkeys, sizeof(tmpkeys));
			stringp=tmpkeys;
			keyn = strsep(&stringp, ":");
			while(keyn) {
				key = ast_key_get(keyn, AST_KEY_PUBLIC);
				if (key && !ast_check_signature(key, iaxs[callno]->challenge, rsasecret)) {
					ast_set_flag(&iaxs[callno]->state, IAX_STATE_AUTHENTICATED);
					break;
				} else if (!key)
					ast_log(LOG_WARNING, "requested inkey '%s' does not exist\n", keyn);
				keyn = strsep(&stringp, ":");
			}
			if (!keyn) {
				if (authdebug)
					ast_log(LOG_NOTICE, "Host %s failed RSA authentication with inkeys '%s'\n", peer, p->inkeys);
				goto return_unref;
			}
		} else {
			if (authdebug)
				ast_log(LOG_NOTICE, "Host '%s' trying to do RSA authentication, but we have no inkeys\n", peer);
			goto return_unref;
		}
	} else if (!ast_strlen_zero(md5secret) && (p->authmethods & IAX_AUTH_MD5) && !ast_strlen_zero(iaxs[callno]->challenge)) {
		struct MD5Context md5;
		unsigned char digest[16];
		char *tmppw, *stringp;

		tmppw = ast_strdupa(p->secret);
		stringp = tmppw;
		while((tmppw = strsep(&stringp, ";"))) {
			MD5Init(&md5);
			MD5Update(&md5, (unsigned char *)iaxs[callno]->challenge, strlen(iaxs[callno]->challenge));
			MD5Update(&md5, (unsigned char *)tmppw, strlen(tmppw));
			MD5Final(digest, &md5);
			for (x=0;x<16;x++)
				sprintf(requeststr + (x << 1), "%2.2x", digest[x]); /* safe */
			if (!strcasecmp(requeststr, md5secret))
				break;
		}
		if (tmppw) {
			ast_set_flag(&iaxs[callno]->state, IAX_STATE_AUTHENTICATED);
		} else {
			if (authdebug)
				ast_log(LOG_NOTICE, "Host %s failed MD5 authentication for '%s' (%s != %s)\n", ast_inet_ntoa(sin->sin_addr), p->name, requeststr, md5secret);
			goto return_unref;
		}
	} else if (!ast_strlen_zero(secret) && (p->authmethods & IAX_AUTH_PLAINTEXT)) {
		/* They've provided a plain text password and we support that */
		if (strcmp(secret, p->secret)) {
			if (authdebug)
				ast_log(LOG_NOTICE, "Host %s did not provide proper plaintext password for '%s'\n", ast_inet_ntoa(sin->sin_addr), p->name);
			goto return_unref;
		} else
			ast_set_flag(&iaxs[callno]->state, IAX_STATE_AUTHENTICATED);
	} else if (!ast_strlen_zero(iaxs[callno]->challenge) && ast_strlen_zero(md5secret) && ast_strlen_zero(rsasecret)) {
		/* if challenge has been sent, but no challenge response if given, reject. */
		goto return_unref;
	}
	ast_devstate_changed(AST_DEVICE_UNKNOWN, "IAX2/%s", p->name); /* Activate notification */

	/* either Authentication has taken place, or a REGAUTH must be sent before verifying registration */
	res = 0;

return_unref:
	if (iaxs[callno]) {
		ast_string_field_set(iaxs[callno], peer, peer);

		/* Choose lowest expiry number */
		if (expire && (expire < iaxs[callno]->expiry)) {
			iaxs[callno]->expiry = expire;
		}
	}

	if (p) {
		peer_unref(p);
	}
	return res;
}

static int authenticate(const char *challenge, const char *secret, const char *keyn, int authmethods, struct iax_ie_data *ied, struct sockaddr_in *sin, struct chan_iax2_pvt *pvt)
{
	int res = -1;
	int x;
	if (!ast_strlen_zero(keyn)) {
		if (!(authmethods & IAX_AUTH_RSA)) {
			if (ast_strlen_zero(secret)) 
				ast_log(LOG_NOTICE, "Asked to authenticate to %s with an RSA key, but they don't allow RSA authentication\n", ast_inet_ntoa(sin->sin_addr));
		} else if (ast_strlen_zero(challenge)) {
			ast_log(LOG_NOTICE, "No challenge provided for RSA authentication to %s\n", ast_inet_ntoa(sin->sin_addr));
		} else {
			char sig[256];
			struct ast_key *key;
			key = ast_key_get(keyn, AST_KEY_PRIVATE);
			if (!key) {
				ast_log(LOG_NOTICE, "Unable to find private key '%s'\n", keyn);
			} else {
				if (ast_sign(key, (char*)challenge, sig)) {
					ast_log(LOG_NOTICE, "Unable to sign challenge with key\n");
					res = -1;
				} else {
					iax_ie_append_str(ied, IAX_IE_RSA_RESULT, sig);
					res = 0;
				}
			}
		}
	} 
	/* Fall back */
	if (res && !ast_strlen_zero(secret)) {
		if ((authmethods & IAX_AUTH_MD5) && !ast_strlen_zero(challenge)) {
			struct MD5Context md5;
			unsigned char digest[16];
			char digres[128];
			MD5Init(&md5);
			MD5Update(&md5, (unsigned char *)challenge, strlen(challenge));
			MD5Update(&md5, (unsigned char *)secret, strlen(secret));
			MD5Final(digest, &md5);
			/* If they support md5, authenticate with it.  */
			for (x=0;x<16;x++)
				sprintf(digres + (x << 1),  "%2.2x", digest[x]); /* safe */
			if (pvt) {
				build_encryption_keys(digest, pvt);
			}
			iax_ie_append_str(ied, IAX_IE_MD5_RESULT, digres);
			res = 0;
		} else if (authmethods & IAX_AUTH_PLAINTEXT) {
			iax_ie_append_str(ied, IAX_IE_PASSWORD, secret);
			res = 0;
		} else
			ast_log(LOG_NOTICE, "No way to send secret to peer '%s' (their methods: %d)\n", ast_inet_ntoa(sin->sin_addr), authmethods);
	}
	return res;
}

/*!
 * \note This function calls realtime_peer -> reg_source_db -> iax2_poke_peer -> find_callno,
 *       so do not call this function with a pvt lock held.
 */
static int authenticate_reply(struct chan_iax2_pvt *p, struct sockaddr_in *sin, struct iax_ies *ies, const char *override, const char *okey)
{
	struct iax2_peer *peer = NULL;
	/* Start pessimistic */
	int res = -1;
	int authmethods = 0;
	struct iax_ie_data ied;
	uint16_t callno = p->callno;

	memset(&ied, 0, sizeof(ied));
	
	if (ies->username)
		ast_string_field_set(p, username, ies->username);
	if (ies->challenge)
		ast_string_field_set(p, challenge, ies->challenge);
	if (ies->authmethods)
		authmethods = ies->authmethods;
	if (authmethods & IAX_AUTH_MD5)
		merge_encryption(p, ies->encmethods);
	else
		p->encmethods = 0;

	/* Check for override RSA authentication first */
	if (!ast_strlen_zero(override) || !ast_strlen_zero(okey)) {
		/* Normal password authentication */
		res = authenticate(p->challenge, override, okey, authmethods, &ied, sin, p);
	} else {
		struct ao2_iterator i = ao2_iterator_init(peers, 0);
		while ((peer = ao2_iterator_next(&i))) {
			struct sockaddr_in peer_addr;

			ast_sockaddr_to_sin(&peer->addr, &peer_addr);

			if ((ast_strlen_zero(p->peer) || !strcmp(p->peer, peer->name)) 
			    /* No peer specified at our end, or this is the peer */
			    && (ast_strlen_zero(peer->username) || (!strcmp(peer->username, p->username)))
			    /* No username specified in peer rule, or this is the right username */
			    && (!peer_addr.sin_addr.s_addr || ((sin->sin_addr.s_addr & peer->mask.s_addr) == (peer_addr.sin_addr.s_addr & peer->mask.s_addr)))
			    /* No specified host, or this is our host */
				) {
				res = authenticate(p->challenge, peer->secret, peer->outkey, authmethods, &ied, sin, p);
				if (!res) {
					peer_unref(peer);
					break;
				}
			}
			peer_unref(peer);
		}
		ao2_iterator_destroy(&i);
		if (!peer) {
			/* We checked our list and didn't find one.  It's unlikely, but possible, 
			   that we're trying to authenticate *to* a realtime peer */
			const char *peer_name = ast_strdupa(p->peer);
			ast_mutex_unlock(&iaxsl[callno]);
			if ((peer = realtime_peer(peer_name, NULL))) {
				ast_mutex_lock(&iaxsl[callno]);
				if (!(p = iaxs[callno])) {
					peer_unref(peer);
					return -1;
				}
				res = authenticate(p->challenge, peer->secret,peer->outkey, authmethods, &ied, sin, p);
				peer_unref(peer);
			}
			if (!peer) {
				ast_mutex_lock(&iaxsl[callno]);
				if (!(p = iaxs[callno]))
					return -1;
			}
		}
	}

	if (ies->encmethods) {
		ast_set_flag64(p, IAX_ENCRYPTED | IAX_KEYPOPULATED);
	} else if (ast_test_flag64(iaxs[callno], IAX_FORCE_ENCRYPT)) {
		ast_log(LOG_NOTICE, "Call initiated without encryption while forceencryption=yes option is set");
		return -1;             /* if force encryption is yes, and no encryption methods, then return -1 to hangup */
	}
	if (!res) {
		struct ast_datastore *variablestore;
		struct ast_variable *var, *prev = NULL;
		AST_LIST_HEAD(, ast_var_t) *varlist;
		varlist = ast_calloc(1, sizeof(*varlist));
		variablestore = ast_datastore_alloc(&iax2_variable_datastore_info, NULL);
		if (variablestore && varlist && p->owner) {
			variablestore->data = varlist;
			variablestore->inheritance = DATASTORE_INHERIT_FOREVER;
			AST_LIST_HEAD_INIT(varlist);
			for (var = ies->vars; var; var = var->next) {
				struct ast_var_t *newvar = ast_var_assign(var->name, var->value);
				if (prev)
					ast_free(prev);
				prev = var;
				if (!newvar) {
					/* Don't abort list traversal, as this would leave ies->vars in an inconsistent state. */
					ast_log(LOG_ERROR, "Memory allocation error while processing IAX2 variables\n");
				} else {
					AST_LIST_INSERT_TAIL(varlist, newvar, entries);
				}
			}
			if (prev)
				ast_free(prev);
			ies->vars = NULL;
			ast_channel_datastore_add(p->owner, variablestore);
		} else {
			if (p->owner)
				ast_log(LOG_ERROR, "Memory allocation error while processing IAX2 variables\n");
			if (variablestore)
				ast_datastore_free(variablestore);
			if (varlist)
				ast_free(varlist);
		}
	}

	if (!res)
		res = send_command(p, AST_FRAME_IAX, IAX_COMMAND_AUTHREP, 0, ied.buf, ied.pos, -1);
	return res;
}

static int iax2_do_register(struct iax2_registry *reg);

static void __iax2_do_register_s(const void *data)
{
	struct iax2_registry *reg = (struct iax2_registry *)data;
	reg->expire = -1;
	iax2_do_register(reg);
}

static int iax2_do_register_s(const void *data)
{
#ifdef SCHED_MULTITHREADED
	if (schedule_action(__iax2_do_register_s, data))
#endif		
		__iax2_do_register_s(data);
	return 0;
}

static int try_transfer(struct chan_iax2_pvt *pvt, struct iax_ies *ies)
{
	int newcall = 0;
	char newip[256];
	struct iax_ie_data ied;
	struct sockaddr_in new;
	
	
	memset(&ied, 0, sizeof(ied));
	if (ies->apparent_addr)
		memmove(&new, ies->apparent_addr, sizeof(new));
	if (ies->callno)
		newcall = ies->callno;
	if (!newcall || !new.sin_addr.s_addr || !new.sin_port) {
		ast_log(LOG_WARNING, "Invalid transfer request\n");
		return -1;
	}
	pvt->transfercallno = newcall;
	memcpy(&pvt->transfer, &new, sizeof(pvt->transfer));
	inet_aton(newip, &pvt->transfer.sin_addr);
	pvt->transfer.sin_family = AF_INET;
	pvt->transferid = ies->transferid;
	/* only store by transfercallno if this is a new transfer,
	 * just in case we get a duplicate TXREQ */
	if (pvt->transferring == TRANSFER_NONE) {
		store_by_transfercallno(pvt);
	}
	pvt->transferring = TRANSFER_BEGIN;

	if (ies->transferid)
		iax_ie_append_int(&ied, IAX_IE_TRANSFERID, ies->transferid);
	send_command_transfer(pvt, AST_FRAME_IAX, IAX_COMMAND_TXCNT, 0, ied.buf, ied.pos);
	return 0;
}

static int complete_dpreply(struct chan_iax2_pvt *pvt, struct iax_ies *ies)
{
	char exten[256] = "";
	int status = CACHE_FLAG_UNKNOWN, expiry = iaxdefaultdpcache, x, matchmore = 0;
	struct iax2_dpcache *dp = NULL;
	
	if (ies->called_number)
		ast_copy_string(exten, ies->called_number, sizeof(exten));
	
	if (ies->dpstatus & IAX_DPSTATUS_EXISTS)
		status = CACHE_FLAG_EXISTS;
	else if (ies->dpstatus & IAX_DPSTATUS_CANEXIST)
		status = CACHE_FLAG_CANEXIST;
	else if (ies->dpstatus & IAX_DPSTATUS_NONEXISTENT)
		status = CACHE_FLAG_NONEXISTENT;

	if (ies->refresh)
		expiry = ies->refresh;
	if (ies->dpstatus & IAX_DPSTATUS_MATCHMORE)
		matchmore = CACHE_FLAG_MATCHMORE;
	
	AST_LIST_LOCK(&dpcache);
	AST_LIST_TRAVERSE_SAFE_BEGIN(&dpcache, dp, peer_list) {
		if (strcmp(dp->exten, exten))
			continue;
		AST_LIST_REMOVE_CURRENT(peer_list);
		dp->callno = 0;
		dp->expiry.tv_sec = dp->orig.tv_sec + expiry;
		if (dp->flags & CACHE_FLAG_PENDING) {
			dp->flags &= ~CACHE_FLAG_PENDING;
			dp->flags |= status;
			dp->flags |= matchmore;
		}
		/* Wake up waiters */
		for (x = 0; x < ARRAY_LEN(dp->waiters); x++) {
			if (dp->waiters[x] > -1) {
				if (write(dp->waiters[x], "asdf", 4) < 0) {
				}
			}
		}
	}
	AST_LIST_TRAVERSE_SAFE_END;
	AST_LIST_UNLOCK(&dpcache);

	return 0;
}

static int complete_transfer(int callno, struct iax_ies *ies)
{
	int peercallno = 0;
	struct chan_iax2_pvt *pvt = iaxs[callno];
	struct iax_frame *cur;
	jb_frame frame;

	if (ies->callno)
		peercallno = ies->callno;

	if (peercallno < 1) {
		ast_log(LOG_WARNING, "Invalid transfer request\n");
		return -1;
	}
	remove_by_transfercallno(pvt);
	/* since a transfer has taken place, the address will change.
	 * This must be accounted for in the peercnts table.  Remove
	 * the old address and add the new one */
	peercnt_remove_by_addr(&pvt->addr);
	peercnt_add(&pvt->transfer);
	/* now copy over the new address */
	memcpy(&pvt->addr, &pvt->transfer, sizeof(pvt->addr));
	memset(&pvt->transfer, 0, sizeof(pvt->transfer));
	/* Reset sequence numbers */
	pvt->oseqno = 0;
	pvt->rseqno = 0;
	pvt->iseqno = 0;
	pvt->aseqno = 0;

	if (pvt->peercallno) {
		remove_by_peercallno(pvt);
	}
	pvt->peercallno = peercallno;
	/*this is where the transfering call swiches hash tables */
	store_by_peercallno(pvt);
	pvt->transferring = TRANSFER_NONE;
	pvt->svoiceformat = -1;
	pvt->voiceformat = 0;
	pvt->svideoformat = -1;
	pvt->videoformat = 0;
	pvt->transfercallno = 0;
	memset(&pvt->rxcore, 0, sizeof(pvt->rxcore));
	memset(&pvt->offset, 0, sizeof(pvt->offset));
	/* reset jitterbuffer */
	while(jb_getall(pvt->jb,&frame) == JB_OK)
		iax2_frame_free(frame.data);
	jb_reset(pvt->jb);
	pvt->lag = 0;
	pvt->last = 0;
	pvt->lastsent = 0;
	pvt->nextpred = 0;
	pvt->pingtime = DEFAULT_RETRY_TIME;
	AST_LIST_TRAVERSE(&frame_queue[callno], cur, list) {
		/* We must cancel any packets that would have been transmitted
		   because now we're talking to someone new.  It's okay, they
		   were transmitted to someone that didn't care anyway. */
		cur->retries = -1;
	}
	return 0;
}

/*! \brief Acknowledgment received for OUR registration */
static int iax2_ack_registry(struct iax_ies *ies, struct sockaddr_in *sin, int callno)
{
	struct iax2_registry *reg;
	/* Start pessimistic */
	char peer[256] = "";
	char msgstatus[60];
	int refresh = 60;
	char ourip[256] = "<Unspecified>";
	struct sockaddr_in oldus;
	struct sockaddr_in us;
	int oldmsgs;
	struct sockaddr_in reg_addr;

	memset(&us, 0, sizeof(us));
	if (ies->apparent_addr)
		memmove(&us, ies->apparent_addr, sizeof(us));
	if (ies->username)
		ast_copy_string(peer, ies->username, sizeof(peer));
	if (ies->refresh)
		refresh = ies->refresh;
	if (ies->calling_number) {
		/* We don't do anything with it really, but maybe we should */
	}
	reg = iaxs[callno]->reg;
	if (!reg) {
		ast_log(LOG_WARNING, "Registry acknowledge on unknown registry '%s'\n", peer);
		return -1;
	}
	memcpy(&oldus, &reg->us, sizeof(oldus));
	oldmsgs = reg->messages;
	ast_sockaddr_to_sin(&reg->addr, &reg_addr);
	if (inaddrcmp(&reg_addr, sin)) {
		ast_log(LOG_WARNING, "Received unsolicited registry ack from '%s'\n", ast_inet_ntoa(sin->sin_addr));
		return -1;
	}
	memcpy(&reg->us, &us, sizeof(reg->us));
	if (ies->msgcount >= 0)
		reg->messages = ies->msgcount & 0xffff;		/* only low 16 bits are used in the transmission of the IE */
	/* always refresh the registration at the interval requested by the server
	   we are registering to
	*/
	reg->refresh = refresh;
	reg->expire = iax2_sched_replace(reg->expire, sched, 
		(5 * reg->refresh / 6) * 1000, iax2_do_register_s, reg);
	if (inaddrcmp(&oldus, &reg->us) || (reg->messages != oldmsgs)) {
			if (reg->messages > 255)
				snprintf(msgstatus, sizeof(msgstatus), " with %d new and %d old messages waiting", reg->messages & 0xff, reg->messages >> 8);
			else if (reg->messages > 1)
				snprintf(msgstatus, sizeof(msgstatus), " with %d new messages waiting\n", reg->messages);
			else if (reg->messages > 0)
				ast_copy_string(msgstatus, " with 1 new message waiting\n", sizeof(msgstatus));
			else
				ast_copy_string(msgstatus, " with no messages waiting\n", sizeof(msgstatus));
			snprintf(ourip, sizeof(ourip), "%s:%d", ast_inet_ntoa(reg->us.sin_addr), ntohs(reg->us.sin_port));
		ast_verb(3, "Registered IAX2 to '%s', who sees us as %s%s\n", ast_inet_ntoa(sin->sin_addr), ourip, msgstatus);
		manager_event(EVENT_FLAG_SYSTEM, "Registry", "ChannelType: IAX2\r\nDomain: %s\r\nStatus: Registered\r\n", ast_inet_ntoa(sin->sin_addr));
	}
	reg->regstate = REG_STATE_REGISTERED;
	return 0;
}

static int iax2_append_register(const char *hostname, const char *username,
	const char *secret, const char *porta)
{
	struct iax2_registry *reg;

	if (!(reg = ast_calloc(1, sizeof(*reg))))
		return -1;

	if (ast_dnsmgr_lookup(hostname, &reg->addr, &reg->dnsmgr, srvlookup ? "_iax._udp" : NULL) < 0) {
		ast_free(reg);
		return -1;
	}

	ast_copy_string(reg->username, username, sizeof(reg->username));

	if (secret)
		ast_copy_string(reg->secret, secret, sizeof(reg->secret));

	reg->expire = -1;
	reg->refresh = IAX_DEFAULT_REG_EXPIRE;
	ast_sockaddr_set_port(&reg->addr, porta ? atoi(porta) : IAX_DEFAULT_PORTNO);

	AST_LIST_LOCK(&registrations);
	AST_LIST_INSERT_HEAD(&registrations, reg, entry);
	AST_LIST_UNLOCK(&registrations);
	
	return 0;
}

static int iax2_register(const char *value, int lineno)
{
	char copy[256];
	char *username, *hostname, *secret;
	char *porta;
	char *stringp=NULL;
	
	if (!value)
		return -1;

	ast_copy_string(copy, value, sizeof(copy));
	stringp = copy;
	username = strsep(&stringp, "@");
	hostname = strsep(&stringp, "@");

	if (!hostname) {
		ast_log(LOG_WARNING, "Format for registration is user[:secret]@host[:port] at line %d\n", lineno);
		return -1;
	}

	stringp = username;
	username = strsep(&stringp, ":");
	secret = strsep(&stringp, ":");
	stringp = hostname;
	hostname = strsep(&stringp, ":");
	porta = strsep(&stringp, ":");
	
	if (porta && !atoi(porta)) {
		ast_log(LOG_WARNING, "%s is not a valid port number at line %d\n", porta, lineno);
		return -1;
	}

	return iax2_append_register(hostname, username, secret, porta);
}


static void register_peer_exten(struct iax2_peer *peer, int onoff)
{
	char multi[256];
	char *stringp, *ext;
	if (!ast_strlen_zero(regcontext)) {
		ast_copy_string(multi, S_OR(peer->regexten, peer->name), sizeof(multi));
		stringp = multi;
		while((ext = strsep(&stringp, "&"))) {
			if (onoff) {
				if (!ast_exists_extension(NULL, regcontext, ext, 1, NULL))
					ast_add_extension(regcontext, 1, ext, 1, NULL, NULL,
							  "Noop", ast_strdup(peer->name), ast_free_ptr, "IAX2");
			} else
				ast_context_remove_extension(regcontext, ext, 1, NULL);
		}
	}
}
static void prune_peers(void);

static void unlink_peer(struct iax2_peer *peer)
{
	if (peer->expire > -1) {
		if (!AST_SCHED_DEL(sched, peer->expire)) {
			peer->expire = -1;
			peer_unref(peer);
		}
	}

	if (peer->pokeexpire > -1) {
		if (!AST_SCHED_DEL(sched, peer->pokeexpire)) {
			peer->pokeexpire = -1;
			peer_unref(peer);
		}
	}

	ao2_unlink(peers, peer);
}

static void __expire_registry(const void *data)
{
	struct iax2_peer *peer = (struct iax2_peer *) data;

	if (!peer)
		return;

	peer->expire = -1;

	ast_debug(1, "Expiring registration for peer '%s'\n", peer->name);
	if (ast_test_flag64((&globalflags), IAX_RTUPDATE) && (ast_test_flag64(peer, IAX_TEMPONLY|IAX_RTCACHEFRIENDS)))
		realtime_update_peer(peer->name, &peer->addr, 0);
	manager_event(EVENT_FLAG_SYSTEM, "PeerStatus", "ChannelType: IAX2\r\nPeer: IAX2/%s\r\nPeerStatus: Unregistered\r\nCause: Expired\r\n", peer->name);
	/* modify entry in peercnts table as _not_ registered */
	peercnt_modify(0, 0, &peer->addr);
	/* Reset the address */
	memset(&peer->addr, 0, sizeof(peer->addr));
	/* Reset expiry value */
	peer->expiry = min_reg_expire;
	if (!ast_test_flag64(peer, IAX_TEMPONLY))
		ast_db_del("IAX/Registry", peer->name);
	register_peer_exten(peer, 0);
	ast_devstate_changed(AST_DEVICE_UNAVAILABLE, "IAX2/%s", peer->name); /* Activate notification */
	if (iax2_regfunk)
		iax2_regfunk(peer->name, 0);

	if (ast_test_flag64(peer, IAX_RTAUTOCLEAR))
		unlink_peer(peer);

	peer_unref(peer);
}

static int expire_registry(const void *data)
{
#ifdef SCHED_MULTITHREADED
	if (schedule_action(__expire_registry, data))
#endif		
		__expire_registry(data);
	return 0;
}

static int iax2_poke_peer(struct iax2_peer *peer, int heldcall);

static void reg_source_db(struct iax2_peer *p)
{
	char data[80];
	char *expiry;

	if (ast_test_flag64(p, IAX_TEMPONLY) || ast_db_get("IAX/Registry", p->name, data, sizeof(data))) {
		return;
	}

	expiry = strrchr(data, ':');
	if (!expiry) {
		ast_log(LOG_NOTICE, "IAX/Registry astdb entry missing expiry: '%s'\n", data);
	}
	*expiry++ = '\0';

	if (ast_sockaddr_parse(&p->addr, data, PARSE_PORT_REQUIRE)) {
		ast_log(LOG_NOTICE, "IAX/Registry astdb host:port invalid - '%s'\n", data);
		return;
	}

	p->expiry = atoi(expiry);

	ast_verb(3, "Seeding '%s' at %s for %d\n", p->name,
		ast_sockaddr_stringify(&p->addr), p->expiry);

	iax2_poke_peer(p, 0);
	if (p->expire > -1) {
		if (!AST_SCHED_DEL(sched, p->expire)) {
			p->expire = -1;
			peer_unref(p);
		}
	}

	ast_devstate_changed(AST_DEVICE_UNKNOWN, "IAX2/%s", p->name); /* Activate notification */

	p->expire = iax2_sched_add(sched, (p->expiry + 10) * 1000, expire_registry, peer_ref(p));
	if (p->expire == -1) {
		peer_unref(p);
	}

	if (iax2_regfunk) {
		iax2_regfunk(p->name, 1);
	}

	register_peer_exten(p, 1);
}

/*!
 * \pre iaxsl[callno] is locked
 *
 * \note Since this function calls send_command_final(), the pvt struct for
 *       the given call number may disappear while executing this function.
 */
static int update_registry(struct sockaddr_in *sin, int callno, char *devtype, int fd, unsigned short refresh)
{
	/* Called from IAX thread only, with proper iaxsl lock */
	struct iax_ie_data ied = {
		.pos = 0,
	};
	struct iax2_peer *p;
	int msgcount;
	char data[80];
	int version;
	const char *peer_name;
	int res = -1;
	struct ast_sockaddr sockaddr;

	ast_sockaddr_from_sin(&sockaddr, sin);

	peer_name = ast_strdupa(iaxs[callno]->peer);

	/* SLD: Another find_peer call during registration - this time when we are really updating our registration */
	ast_mutex_unlock(&iaxsl[callno]);
	if (!(p = find_peer(peer_name, 1))) {
		ast_mutex_lock(&iaxsl[callno]);
		ast_log(LOG_WARNING, "No such peer '%s'\n", peer_name);
		return -1;
	}
	ast_mutex_lock(&iaxsl[callno]);
	if (!iaxs[callno])
		goto return_unref;

	if (ast_test_flag64((&globalflags), IAX_RTUPDATE) && (ast_test_flag64(p, IAX_TEMPONLY|IAX_RTCACHEFRIENDS))) {
		if (sin->sin_addr.s_addr) {
			time_t nowtime;
			time(&nowtime);
			realtime_update_peer(peer_name, &sockaddr, nowtime);
		} else {
			realtime_update_peer(peer_name, &sockaddr, 0);
		}
	}

	if (ast_sockaddr_cmp(&p->addr, &sockaddr)) {
		if (iax2_regfunk) {
			iax2_regfunk(p->name, 1);
		}

		/* modify entry in peercnts table as _not_ registered */
		peercnt_modify(0, 0, &p->addr);

		/* Stash the IP address from which they registered */
		ast_sockaddr_from_sin(&p->addr, sin);

		snprintf(data, sizeof(data), "%s:%d:%d", ast_inet_ntoa(sin->sin_addr), ntohs(sin->sin_port), p->expiry);
		if (!ast_test_flag64(p, IAX_TEMPONLY) && sin->sin_addr.s_addr) {
			ast_db_put("IAX/Registry", p->name, data);
			ast_verb(3, "Registered IAX2 '%s' (%s) at %s:%d\n", p->name,
					    ast_test_flag(&iaxs[callno]->state, IAX_STATE_AUTHENTICATED) ? "AUTHENTICATED" : "UNAUTHENTICATED", ast_inet_ntoa(sin->sin_addr), ntohs(sin->sin_port));
			manager_event(EVENT_FLAG_SYSTEM, "PeerStatus", "ChannelType: IAX2\r\nPeer: IAX2/%s\r\nPeerStatus: Registered\r\nAddress: %s\r\nPost: %d\r\n", p->name, ast_inet_ntoa(sin->sin_addr), ntohs(sin->sin_port));
			register_peer_exten(p, 1);
			ast_devstate_changed(AST_DEVICE_UNKNOWN, "IAX2/%s", p->name); /* Activate notification */
		} else if (!ast_test_flag64(p, IAX_TEMPONLY)) {
			ast_verb(3, "Unregistered IAX2 '%s' (%s)\n", p->name,
					    ast_test_flag(&iaxs[callno]->state, IAX_STATE_AUTHENTICATED) ? "AUTHENTICATED" : "UNAUTHENTICATED");
			manager_event(EVENT_FLAG_SYSTEM, "PeerStatus", "ChannelType: IAX2\r\nPeer: IAX2/%s\r\nPeerStatus: Unregistered\r\n", p->name);
			register_peer_exten(p, 0);
			ast_db_del("IAX/Registry", p->name);
			ast_devstate_changed(AST_DEVICE_UNAVAILABLE, "IAX2/%s", p->name); /* Activate notification */
		}
		/* Update the host */
		/* Verify that the host is really there */
		iax2_poke_peer(p, callno);
	}

	/* modify entry in peercnts table as registered */
	if (p->maxcallno) {
		peercnt_modify(1, p->maxcallno, &p->addr);
	}

	/* Make sure our call still exists, an INVAL at the right point may make it go away */
	if (!iaxs[callno]) {
		res = -1;
		goto return_unref;
	}

	/* Store socket fd */
	p->sockfd = fd;
	/* Setup the expiry */
	if (p->expire > -1) {
		if (!AST_SCHED_DEL(sched, p->expire)) {
			p->expire = -1;
			peer_unref(p);
		}
	}
	/* treat an unspecified refresh interval as the minimum */
	if (!refresh)
		refresh = min_reg_expire;
	if (refresh > max_reg_expire) {
		ast_log(LOG_NOTICE, "Restricting registration for peer '%s' to %d seconds (requested %d)\n",
			p->name, max_reg_expire, refresh);
		p->expiry = max_reg_expire;
	} else if (refresh < min_reg_expire) {
		ast_log(LOG_NOTICE, "Restricting registration for peer '%s' to %d seconds (requested %d)\n",
			p->name, min_reg_expire, refresh);
		p->expiry = min_reg_expire;
	} else {
		p->expiry = refresh;
	}
	if (p->expiry && sin->sin_addr.s_addr) {
		p->expire = iax2_sched_add(sched, (p->expiry + 10) * 1000, expire_registry, peer_ref(p));
		if (p->expire == -1)
			peer_unref(p);
	}
	iax_ie_append_str(&ied, IAX_IE_USERNAME, p->name);
	iax_ie_append_int(&ied, IAX_IE_DATETIME, iax2_datetime(p->zonetag));
	if (sin->sin_addr.s_addr) {
		struct sockaddr_in peer_addr;

		ast_sockaddr_to_sin(&p->addr, &peer_addr);

		iax_ie_append_short(&ied, IAX_IE_REFRESH, p->expiry);
		iax_ie_append_addr(&ied, IAX_IE_APPARENT_ADDR, &peer_addr);
		if (!ast_strlen_zero(p->mailbox)) {
			struct ast_event *event;
			int new, old;
			char *mailbox, *context;

			context = mailbox = ast_strdupa(p->mailbox);
			strsep(&context, "@");
			if (ast_strlen_zero(context))
				context = "default";

			event = ast_event_get_cached(AST_EVENT_MWI,
				AST_EVENT_IE_MAILBOX, AST_EVENT_IE_PLTYPE_STR, mailbox,
				AST_EVENT_IE_CONTEXT, AST_EVENT_IE_PLTYPE_STR, context,
				AST_EVENT_IE_END);
			if (event) {
				new = ast_event_get_ie_uint(event, AST_EVENT_IE_NEWMSGS);
				old = ast_event_get_ie_uint(event, AST_EVENT_IE_OLDMSGS);
				ast_event_destroy(event);
			} else { /* Fall back on checking the mailbox directly */
				ast_app_inboxcount(p->mailbox, &new, &old);
			}

			if (new > 255) {
				new = 255;
			}
			if (old > 255) {
				old = 255;
			}
			msgcount = (old << 8) | new;

			iax_ie_append_short(&ied, IAX_IE_MSGCOUNT, msgcount);
		}
		if (ast_test_flag64(p, IAX_HASCALLERID)) {
			iax_ie_append_str(&ied, IAX_IE_CALLING_NUMBER, p->cid_num);
			iax_ie_append_str(&ied, IAX_IE_CALLING_NAME, p->cid_name);
		}
	}
	version = iax_check_version(devtype);
	if (version) 
		iax_ie_append_short(&ied, IAX_IE_FIRMWAREVER, version);

	res = 0;

return_unref:
	peer_unref(p);

	return res ? res : send_command_final(iaxs[callno], AST_FRAME_IAX, IAX_COMMAND_REGACK, 0, ied.buf, ied.pos, -1);
}

static int registry_authrequest(int callno)
{
	struct iax_ie_data ied;
	struct iax2_peer *p;
	char challenge[10];
	const char *peer_name;
	int sentauthmethod;

	peer_name = ast_strdupa(iaxs[callno]->peer);

	/* SLD: third call to find_peer in registration */
	ast_mutex_unlock(&iaxsl[callno]);
	if ((p = find_peer(peer_name, 1))) {
		last_authmethod = p->authmethods;
	}

	ast_mutex_lock(&iaxsl[callno]);
	if (!iaxs[callno])
		goto return_unref;

	memset(&ied, 0, sizeof(ied));
	/* The selection of which delayed reject is sent may leak information,
	 * if it sets a static response.  For example, if a host is known to only
	 * use MD5 authentication, then an RSA response would indicate that the
	 * peer does not exist, and vice-versa.
	 * Therefore, we use whatever the last peer used (which may vary over the
	 * course of a server, which should leak minimal information). */
	sentauthmethod = p ? p->authmethods : last_authmethod ? last_authmethod : (IAX_AUTH_MD5 | IAX_AUTH_PLAINTEXT);
	if (!p) {
		iaxs[callno]->authmethods = sentauthmethod;
	}
	iax_ie_append_short(&ied, IAX_IE_AUTHMETHODS, sentauthmethod);
	if (sentauthmethod & (IAX_AUTH_RSA | IAX_AUTH_MD5)) {
		/* Build the challenge */
		snprintf(challenge, sizeof(challenge), "%d", (int)ast_random());
		ast_string_field_set(iaxs[callno], challenge, challenge);
		iax_ie_append_str(&ied, IAX_IE_CHALLENGE, iaxs[callno]->challenge);
	}
	iax_ie_append_str(&ied, IAX_IE_USERNAME, peer_name);

return_unref:
	if (p) {
		peer_unref(p);
	}

	return iaxs[callno] ? send_command(iaxs[callno], AST_FRAME_IAX, IAX_COMMAND_REGAUTH, 0, ied.buf, ied.pos, -1) : -1;
}

static int registry_rerequest(struct iax_ies *ies, int callno, struct sockaddr_in *sin)
{
	struct iax2_registry *reg;
	/* Start pessimistic */
	struct iax_ie_data ied;
	char peer[256] = "";
	char challenge[256] = "";
	int res;
	int authmethods = 0;
	if (ies->authmethods)
		authmethods = ies->authmethods;
	if (ies->username)
		ast_copy_string(peer, ies->username, sizeof(peer));
	if (ies->challenge)
		ast_copy_string(challenge, ies->challenge, sizeof(challenge));
	memset(&ied, 0, sizeof(ied));
	reg = iaxs[callno]->reg;
	if (reg) {
		struct sockaddr_in reg_addr;

		ast_sockaddr_to_sin(&reg->addr, &reg_addr);

		if (inaddrcmp(&reg_addr, sin)) {
			ast_log(LOG_WARNING, "Received unsolicited registry authenticate request from '%s'\n", ast_inet_ntoa(sin->sin_addr));
			return -1;
		}
		if (ast_strlen_zero(reg->secret)) {
			ast_log(LOG_NOTICE, "No secret associated with peer '%s'\n", reg->username);
			reg->regstate = REG_STATE_NOAUTH;
			return -1;
		}
		iax_ie_append_str(&ied, IAX_IE_USERNAME, reg->username);
		iax_ie_append_short(&ied, IAX_IE_REFRESH, reg->refresh);
		if (reg->secret[0] == '[') {
			char tmpkey[256];
			ast_copy_string(tmpkey, reg->secret + 1, sizeof(tmpkey));
			tmpkey[strlen(tmpkey) - 1] = '\0';
			res = authenticate(challenge, NULL, tmpkey, authmethods, &ied, sin, NULL);
		} else
			res = authenticate(challenge, reg->secret, NULL, authmethods, &ied, sin, NULL);
		if (!res) {
			reg->regstate = REG_STATE_AUTHSENT;
			add_empty_calltoken_ie(iaxs[callno], &ied); /* this _MUST_ be the last ie added */
			return send_command(iaxs[callno], AST_FRAME_IAX, IAX_COMMAND_REGREQ, 0, ied.buf, ied.pos, -1);
		} else
			return -1;
		ast_log(LOG_WARNING, "Registry acknowledge on unknown registery '%s'\n", peer);
	} else	
		ast_log(LOG_NOTICE, "Can't reregister without a reg\n");
	return -1;
}

static void stop_stuff(int callno)
{
	iax2_destroy_helper(iaxs[callno]);
}

static void __auth_reject(const void *nothing)
{
	/* Called from IAX thread only, without iaxs lock */
	int callno = (int)(long)(nothing);
	struct iax_ie_data ied;
	ast_mutex_lock(&iaxsl[callno]);
	if (iaxs[callno]) {
		memset(&ied, 0, sizeof(ied));
		if (iaxs[callno]->authfail == IAX_COMMAND_REGREJ) {
			iax_ie_append_str(&ied, IAX_IE_CAUSE, "Registration Refused");
			iax_ie_append_byte(&ied, IAX_IE_CAUSECODE, AST_CAUSE_FACILITY_REJECTED);
		} else if (iaxs[callno]->authfail == IAX_COMMAND_REJECT) {
			iax_ie_append_str(&ied, IAX_IE_CAUSE, "No authority found");
			iax_ie_append_byte(&ied, IAX_IE_CAUSECODE, AST_CAUSE_FACILITY_NOT_SUBSCRIBED);
		}
		send_command_final(iaxs[callno], AST_FRAME_IAX, iaxs[callno]->authfail, 0, ied.buf, ied.pos, -1);
	}
	ast_mutex_unlock(&iaxsl[callno]);
}

static int auth_reject(const void *data)
{
	int callno = (int)(long)(data);
	ast_mutex_lock(&iaxsl[callno]);
	if (iaxs[callno])
		iaxs[callno]->authid = -1;
	ast_mutex_unlock(&iaxsl[callno]);
#ifdef SCHED_MULTITHREADED
	if (schedule_action(__auth_reject, data))
#endif		
		__auth_reject(data);
	return 0;
}

static int auth_fail(int callno, int failcode)
{
	/* Schedule sending the authentication failure in one second, to prevent
	   guessing */
	if (iaxs[callno]) {
		iaxs[callno]->authfail = failcode;
		if (delayreject) {
			iaxs[callno]->authid = iax2_sched_replace(iaxs[callno]->authid, 
				sched, 1000, auth_reject, (void *)(long)callno);
		} else
			auth_reject((void *)(long)callno);
	}
	return 0;
}

static void __auto_hangup(const void *nothing)
{
	/* Called from IAX thread only, without iaxs lock */
	int callno = (int)(long)(nothing);
	struct iax_ie_data ied;
	ast_mutex_lock(&iaxsl[callno]);
	if (iaxs[callno]) {
		memset(&ied, 0, sizeof(ied));
		iax_ie_append_str(&ied, IAX_IE_CAUSE, "Timeout");
		iax_ie_append_byte(&ied, IAX_IE_CAUSECODE, AST_CAUSE_NO_USER_RESPONSE);
		send_command_final(iaxs[callno], AST_FRAME_IAX, IAX_COMMAND_HANGUP, 0, ied.buf, ied.pos, -1);
	}
	ast_mutex_unlock(&iaxsl[callno]);
}

static int auto_hangup(const void *data)
{
	int callno = (int)(long)(data);
	ast_mutex_lock(&iaxsl[callno]);
	if (iaxs[callno]) {
		iaxs[callno]->autoid = -1;
	}
	ast_mutex_unlock(&iaxsl[callno]);
#ifdef SCHED_MULTITHREADED
	if (schedule_action(__auto_hangup, data))
#endif		
		__auto_hangup(data);
	return 0;
}

static void iax2_dprequest(struct iax2_dpcache *dp, int callno)
{
	struct iax_ie_data ied;
	/* Auto-hangup with 30 seconds of inactivity */
	iaxs[callno]->autoid = iax2_sched_replace(iaxs[callno]->autoid, 
		sched, 30000, auto_hangup, (void *)(long)callno);
	memset(&ied, 0, sizeof(ied));
	iax_ie_append_str(&ied, IAX_IE_CALLED_NUMBER, dp->exten);
	send_command(iaxs[callno], AST_FRAME_IAX, IAX_COMMAND_DPREQ, 0, ied.buf, ied.pos, -1);
	dp->flags |= CACHE_FLAG_TRANSMITTED;
}

static int iax2_vnak(int callno)
{
	return send_command_immediate(iaxs[callno], AST_FRAME_IAX, IAX_COMMAND_VNAK, 0, NULL, 0, iaxs[callno]->iseqno);
}

static void vnak_retransmit(int callno, int last)
{
	struct iax_frame *f;

	AST_LIST_TRAVERSE(&frame_queue[callno], f, list) {
		/* Send a copy immediately */
		if (((unsigned char) (f->oseqno - last) < 128) &&
				(f->retries >= 0)) {
			send_packet(f);
		}
	}
}

static void __iax2_poke_peer_s(const void *data)
{
	struct iax2_peer *peer = (struct iax2_peer *)data;
	iax2_poke_peer(peer, 0);
	peer_unref(peer);
}

static int iax2_poke_peer_s(const void *data)
{
	struct iax2_peer *peer = (struct iax2_peer *)data;
	peer->pokeexpire = -1;
#ifdef SCHED_MULTITHREADED
	if (schedule_action(__iax2_poke_peer_s, data))
#endif		
		__iax2_poke_peer_s(data);
	return 0;
}

static int send_trunk(struct iax2_trunk_peer *tpeer, struct timeval *now)
{
	int res = 0;
	struct iax_frame *fr;
	struct ast_iax2_meta_hdr *meta;
	struct ast_iax2_meta_trunk_hdr *mth;
	int calls = 0;
	
	/* Point to frame */
	fr = (struct iax_frame *)tpeer->trunkdata;
	/* Point to meta data */
	meta = (struct ast_iax2_meta_hdr *)fr->afdata;
	mth = (struct ast_iax2_meta_trunk_hdr *)meta->data;
	if (tpeer->trunkdatalen) {
		/* We're actually sending a frame, so fill the meta trunk header and meta header */
		meta->zeros = 0;
		meta->metacmd = IAX_META_TRUNK;
		if (ast_test_flag64(&globalflags, IAX_TRUNKTIMESTAMPS))
			meta->cmddata = IAX_META_TRUNK_MINI;
		else
			meta->cmddata = IAX_META_TRUNK_SUPERMINI;
		mth->ts = htonl(calc_txpeerstamp(tpeer, trunkfreq, now));
		/* And the rest of the ast_iax2 header */
		fr->direction = DIRECTION_OUTGRESS;
		fr->retrans = -1;
		fr->transfer = 0;
		/* Any appropriate call will do */
		fr->data = fr->afdata;
		fr->datalen = tpeer->trunkdatalen + sizeof(struct ast_iax2_meta_hdr) + sizeof(struct ast_iax2_meta_trunk_hdr);
		res = transmit_trunk(fr, &tpeer->addr, tpeer->sockfd);
		calls = tpeer->calls;
#if 0
		ast_debug(1, "Trunking %d call chunks in %d bytes to %s:%d, ts=%d\n", calls, fr->datalen, ast_inet_ntoa(tpeer->addr.sin_addr), ntohs(tpeer->addr.sin_port), ntohl(mth->ts));
#endif		
		/* Reset transmit trunk side data */
		tpeer->trunkdatalen = 0;
		tpeer->calls = 0;
	}
	if (res < 0)
		return res;
	return calls;
}

static inline int iax2_trunk_expired(struct iax2_trunk_peer *tpeer, struct timeval *now)
{
	/* Drop when trunk is about 5 seconds idle */
	if (now->tv_sec > tpeer->trunkact.tv_sec + 5) 
		return 1;
	return 0;
}

static int timing_read(int *id, int fd, short events, void *cbdata)
{
	int res, processed = 0, totalcalls = 0;
	struct iax2_trunk_peer *tpeer = NULL, *drop = NULL;
	struct timeval now = ast_tvnow();

	if (iaxtrunkdebug)
		ast_verbose("Beginning trunk processing. Trunk queue ceiling is %d bytes per host\n", trunkmaxsize);

	if (timer) { 
		ast_timer_ack(timer, 1);
	}

	/* For each peer that supports trunking... */
	AST_LIST_LOCK(&tpeers);
	AST_LIST_TRAVERSE_SAFE_BEGIN(&tpeers, tpeer, list) {
		processed++;
		res = 0;
		ast_mutex_lock(&tpeer->lock);
		/* We can drop a single tpeer per pass.  That makes all this logic
		   substantially easier */
		if (!drop && iax2_trunk_expired(tpeer, &now)) {
			/* Take it out of the list, but don't free it yet, because it
			   could be in use */
			AST_LIST_REMOVE_CURRENT(list);
			drop = tpeer;
		} else {
			res = send_trunk(tpeer, &now);
			trunk_timed++; 
			if (iaxtrunkdebug)
				ast_verbose(" - Trunk peer (%s:%d) has %d call chunk%s in transit, %d bytes backloged and has hit a high water mark of %d bytes\n", ast_inet_ntoa(tpeer->addr.sin_addr), ntohs(tpeer->addr.sin_port), res, (res != 1) ? "s" : "", tpeer->trunkdatalen, tpeer->trunkdataalloc);
		}		
		totalcalls += res;	
		res = 0;
		ast_mutex_unlock(&tpeer->lock);
	}
	AST_LIST_TRAVERSE_SAFE_END;
	AST_LIST_UNLOCK(&tpeers);

	if (drop) {
		ast_mutex_lock(&drop->lock);
		/* Once we have this lock, we're sure nobody else is using it or could use it once we release it, 
		   because by the time they could get tpeerlock, we've already grabbed it */
		ast_debug(1, "Dropping unused iax2 trunk peer '%s:%d'\n", ast_inet_ntoa(drop->addr.sin_addr), ntohs(drop->addr.sin_port));
		if (drop->trunkdata) {
			ast_free(drop->trunkdata);
			drop->trunkdata = NULL;
		}
		ast_mutex_unlock(&drop->lock);
		ast_mutex_destroy(&drop->lock);
		ast_free(drop);
		
	}

	if (iaxtrunkdebug)
		ast_verbose("Ending trunk processing with %d peers and %d call chunks processed\n", processed, totalcalls);
	iaxtrunkdebug = 0;

	return 1;
}

struct dpreq_data {
	int callno;
	char context[AST_MAX_EXTENSION];
	char callednum[AST_MAX_EXTENSION];
	char *callerid;
};

static void dp_lookup(int callno, const char *context, const char *callednum, const char *callerid, int skiplock)
{
	unsigned short dpstatus = 0;
	struct iax_ie_data ied1;
	int mm;

	memset(&ied1, 0, sizeof(ied1));
	mm = ast_matchmore_extension(NULL, context, callednum, 1, callerid);
	/* Must be started */
	if (ast_parking_ext_valid(callednum, NULL, context) || ast_exists_extension(NULL, context, callednum, 1, callerid)) {
		dpstatus = IAX_DPSTATUS_EXISTS;
	} else if (ast_canmatch_extension(NULL, context, callednum, 1, callerid)) {
		dpstatus = IAX_DPSTATUS_CANEXIST;
	} else {
		dpstatus = IAX_DPSTATUS_NONEXISTENT;
	}
	if (ast_ignore_pattern(context, callednum))
		dpstatus |= IAX_DPSTATUS_IGNOREPAT;
	if (mm)
		dpstatus |= IAX_DPSTATUS_MATCHMORE;
	if (!skiplock)
		ast_mutex_lock(&iaxsl[callno]);
	if (iaxs[callno]) {
		iax_ie_append_str(&ied1, IAX_IE_CALLED_NUMBER, callednum);
		iax_ie_append_short(&ied1, IAX_IE_DPSTATUS, dpstatus);
		iax_ie_append_short(&ied1, IAX_IE_REFRESH, iaxdefaultdpcache);
		send_command(iaxs[callno], AST_FRAME_IAX, IAX_COMMAND_DPREP, 0, ied1.buf, ied1.pos, -1);
	}
	if (!skiplock)
		ast_mutex_unlock(&iaxsl[callno]);
}

static void *dp_lookup_thread(void *data)
{
	/* Look up for dpreq */
	struct dpreq_data *dpr = data;
	dp_lookup(dpr->callno, dpr->context, dpr->callednum, dpr->callerid, 0);
	if (dpr->callerid)
		ast_free(dpr->callerid);
	ast_free(dpr);
	return NULL;
}

static void spawn_dp_lookup(int callno, const char *context, const char *callednum, const char *callerid)
{
	pthread_t newthread;
	struct dpreq_data *dpr;
	
	if (!(dpr = ast_calloc(1, sizeof(*dpr))))
		return;

	dpr->callno = callno;
	ast_copy_string(dpr->context, context, sizeof(dpr->context));
	ast_copy_string(dpr->callednum, callednum, sizeof(dpr->callednum));
	if (callerid)
		dpr->callerid = ast_strdup(callerid);
	if (ast_pthread_create_detached(&newthread, NULL, dp_lookup_thread, dpr)) {
		ast_log(LOG_WARNING, "Unable to start lookup thread!\n");
	}
}

struct iax_dual {
	struct ast_channel *chan1;
	struct ast_channel *chan2;
	const char *parkexten;
};

static void *iax_park_thread(void *stuff)
{
	struct ast_channel *chan1, *chan2;
	struct iax_dual *d;
	struct ast_frame *f;
	int ext;
	int res;
	d = stuff;
	chan1 = d->chan1;
	chan2 = d->chan2;
	ast_free(d);
	f = ast_read(chan1);
	if (f)
		ast_frfree(f);
	res = ast_park_call(chan1, chan2, 0, d->parkexten, &ext);
	ast_hangup(chan2);
	ast_log(LOG_NOTICE, "Parked on extension '%d'\n", ext);
	return NULL;
}

static int iax_park(struct ast_channel *chan1, struct ast_channel *chan2, const char *parkexten)
{
	struct iax_dual *d;
	struct ast_channel *chan1m, *chan2m;
	pthread_t th;
	chan1m = ast_channel_alloc(0, AST_STATE_DOWN, 0, 0, chan2->accountcode, chan1->exten, chan1->context, chan1->linkedid, chan1->amaflags, "Parking/%s", chan1->name);
	chan2m = ast_channel_alloc(0, AST_STATE_DOWN, 0, 0, chan2->accountcode, chan2->exten, chan2->context, chan2->linkedid, chan2->amaflags, "IAXPeer/%s", chan2->name);
	if (chan2m && chan1m) {
		/* Make formats okay */
		chan1m->readformat = chan1->readformat;
		chan1m->writeformat = chan1->writeformat;
		ast_channel_masquerade(chan1m, chan1);
		/* Setup the extensions and such */
		ast_copy_string(chan1m->context, chan1->context, sizeof(chan1m->context));
		ast_copy_string(chan1m->exten, chan1->exten, sizeof(chan1m->exten));
		chan1m->priority = chan1->priority;
		
		/* We make a clone of the peer channel too, so we can play
		   back the announcement */
		/* Make formats okay */
		chan2m->readformat = chan2->readformat;
		chan2m->writeformat = chan2->writeformat;
		ast_channel_masquerade(chan2m, chan2);
		/* Setup the extensions and such */
		ast_copy_string(chan2m->context, chan2->context, sizeof(chan2m->context));
		ast_copy_string(chan2m->exten, chan2->exten, sizeof(chan2m->exten));
		chan2m->priority = chan2->priority;
		if (ast_do_masquerade(chan2m)) {
			ast_log(LOG_WARNING, "Masquerade failed :(\n");
			ast_hangup(chan2m);
			return -1;
		}
	} else {
		if (chan1m)
			ast_hangup(chan1m);
		if (chan2m)
			ast_hangup(chan2m);
		return -1;
	}
	if ((d = ast_calloc(1, sizeof(*d)))) {
		d->chan1 = chan1m;
		d->chan2 = chan2m;
		d->parkexten = parkexten;
		if (!ast_pthread_create_detached_background(&th, NULL, iax_park_thread, d)) {
			return 0;
		}
		ast_free(d);
	}
	return -1;
}

static int check_provisioning(struct sockaddr_in *sin, int sockfd, char *si, unsigned int ver)
{
	unsigned int ourver;
	char rsi[80];
	snprintf(rsi, sizeof(rsi), "si-%s", si);
	if (iax_provision_version(&ourver, rsi, 1))
		return 0;
	ast_debug(1, "Service identifier '%s', we think '%08x', they think '%08x'\n", si, ourver, ver);
	if (ourver != ver) 
		iax2_provision(sin, sockfd, NULL, rsi, 1);
	return 0;
}

static void construct_rr(struct chan_iax2_pvt *pvt, struct iax_ie_data *iep) 
{
	jb_info stats;
	jb_getinfo(pvt->jb, &stats);
	
	memset(iep, 0, sizeof(*iep));

	iax_ie_append_int(iep,IAX_IE_RR_JITTER, stats.jitter);
	if(stats.frames_in == 0) stats.frames_in = 1;
	iax_ie_append_int(iep,IAX_IE_RR_LOSS, ((0xff & (stats.losspct/1000)) << 24 | (stats.frames_lost & 0x00ffffff)));
	iax_ie_append_int(iep,IAX_IE_RR_PKTS, stats.frames_in);
	iax_ie_append_short(iep,IAX_IE_RR_DELAY, stats.current - stats.min);
	iax_ie_append_int(iep,IAX_IE_RR_DROPPED, stats.frames_dropped);
	iax_ie_append_int(iep,IAX_IE_RR_OOO, stats.frames_ooo);
}

static void save_rr(struct iax_frame *fr, struct iax_ies *ies) 
{
	iaxs[fr->callno]->remote_rr.jitter = ies->rr_jitter;
	iaxs[fr->callno]->remote_rr.losspct = ies->rr_loss >> 24;
	iaxs[fr->callno]->remote_rr.losscnt = ies->rr_loss & 0xffffff;
	iaxs[fr->callno]->remote_rr.packets = ies->rr_pkts;
	iaxs[fr->callno]->remote_rr.delay = ies->rr_delay;
	iaxs[fr->callno]->remote_rr.dropped = ies->rr_dropped;
	iaxs[fr->callno]->remote_rr.ooo = ies->rr_ooo;
}

static void save_osptoken(struct iax_frame *fr, struct iax_ies *ies) 
{
	int i;
	unsigned int length, offset = 0;
	char full_osptoken[IAX_MAX_OSPBUFF_SIZE];

	for (i = 0; i < IAX_MAX_OSPBLOCK_NUM; i++) {
		length = ies->ospblocklength[i];
		if (length != 0) {
			if (length > IAX_MAX_OSPBLOCK_SIZE) {
				/* OSP token block length wrong, clear buffer */
				offset = 0;
				break;
			} else {
				memcpy(full_osptoken + offset, ies->osptokenblock[i], length);
				offset += length;
			}
		} else {
			break;
		}
	}
	*(full_osptoken + offset) = '\0';
	if (strlen(full_osptoken) != offset) {
		/* OSP token length wrong, clear buffer */
		*full_osptoken = '\0';
	}

	ast_string_field_set(iaxs[fr->callno], osptoken, full_osptoken);
}

static void log_jitterstats(unsigned short callno)
{
	int localjitter = -1, localdelay = 0, locallost = -1, locallosspct = -1, localdropped = 0, localooo = -1, localpackets = -1;
	jb_info jbinfo;

	ast_mutex_lock(&iaxsl[callno]);
	if (iaxs[callno] && iaxs[callno]->owner && iaxs[callno]->owner->name) {
		if(ast_test_flag64(iaxs[callno], IAX_USEJITTERBUF)) {
			jb_getinfo(iaxs[callno]->jb, &jbinfo);
			localjitter = jbinfo.jitter;
			localdelay = jbinfo.current - jbinfo.min;
			locallost = jbinfo.frames_lost;
			locallosspct = jbinfo.losspct/1000;
			localdropped = jbinfo.frames_dropped;
			localooo = jbinfo.frames_ooo;
			localpackets = jbinfo.frames_in;
		}
		ast_debug(3, "JB STATS:%s ping=%d ljitterms=%d ljbdelayms=%d ltotlost=%d lrecentlosspct=%d ldropped=%d looo=%d lrecvd=%d rjitterms=%d rjbdelayms=%d rtotlost=%d rrecentlosspct=%d rdropped=%d rooo=%d rrecvd=%d\n",
			iaxs[callno]->owner->name,
			iaxs[callno]->pingtime,
			localjitter,
			localdelay,
			locallost,
			locallosspct,
			localdropped,
			localooo,
			localpackets,
			iaxs[callno]->remote_rr.jitter,
			iaxs[callno]->remote_rr.delay,
			iaxs[callno]->remote_rr.losscnt,
			iaxs[callno]->remote_rr.losspct/1000,
			iaxs[callno]->remote_rr.dropped,
			iaxs[callno]->remote_rr.ooo,
			iaxs[callno]->remote_rr.packets);
		manager_event(EVENT_FLAG_REPORTING, "JitterBufStats", "Owner: %s\r\nPing: %d\r\nLocalJitter: %d\r\nLocalJBDelay: %d\r\nLocalTotalLost: %d\r\nLocalLossPercent: %d\r\nLocalDropped: %d\r\nLocalooo: %d\r\nLocalReceived: %d\r\nRemoteJitter: %d\r\nRemoteJBDelay: %d\r\nRemoteTotalLost: %d\r\nRemoteLossPercent: %d\r\nRemoteDropped: %d\r\nRemoteooo: %d\r\nRemoteReceived: %d\r\n",
			iaxs[callno]->owner->name,
			iaxs[callno]->pingtime,
			localjitter,
			localdelay,
			locallost,
			locallosspct,
			localdropped,
			localooo,
			localpackets,
			iaxs[callno]->remote_rr.jitter,
			iaxs[callno]->remote_rr.delay,
			iaxs[callno]->remote_rr.losscnt,
			iaxs[callno]->remote_rr.losspct/1000,
			iaxs[callno]->remote_rr.dropped,
			iaxs[callno]->remote_rr.ooo,
			iaxs[callno]->remote_rr.packets);
	}
	ast_mutex_unlock(&iaxsl[callno]);
}

static int socket_process(struct iax2_thread *thread);

/*!
 * \brief Handle any deferred full frames for this thread
 */
static void handle_deferred_full_frames(struct iax2_thread *thread)
{
	struct iax2_pkt_buf *pkt_buf;

	ast_mutex_lock(&thread->lock);

	while ((pkt_buf = AST_LIST_REMOVE_HEAD(&thread->full_frames, entry))) {
		ast_copy_string(thread->curfunc, "handle_deferred", 16);
		ast_mutex_unlock(&thread->lock);

		thread->buf = pkt_buf->buf;
		thread->buf_len = pkt_buf->len;
		thread->buf_size = pkt_buf->len + 1;
		
		socket_process(thread);

		thread->buf = NULL;
		ast_free(pkt_buf);

		ast_mutex_lock(&thread->lock);
	}

	ast_mutex_unlock(&thread->lock);
}

/*!
 * \brief Queue the last read full frame for processing by a certain thread
 *
 * If there are already any full frames queued, they are sorted
 * by sequence number.
 */
static void defer_full_frame(struct iax2_thread *from_here, struct iax2_thread *to_here)
{
	struct iax2_pkt_buf *pkt_buf, *cur_pkt_buf;
	struct ast_iax2_full_hdr *fh, *cur_fh;

	if (!(pkt_buf = ast_calloc(1, sizeof(*pkt_buf) + from_here->buf_len)))
		return;

	pkt_buf->len = from_here->buf_len;
	memcpy(pkt_buf->buf, from_here->buf, pkt_buf->len);

	fh = (struct ast_iax2_full_hdr *) pkt_buf->buf;
	ast_mutex_lock(&to_here->lock);
	AST_LIST_TRAVERSE_SAFE_BEGIN(&to_here->full_frames, cur_pkt_buf, entry) {
		cur_fh = (struct ast_iax2_full_hdr *) cur_pkt_buf->buf;
		if (fh->oseqno < cur_fh->oseqno) {
			AST_LIST_INSERT_BEFORE_CURRENT(pkt_buf, entry);
			break;
		}
	}
	AST_LIST_TRAVERSE_SAFE_END

	if (!cur_pkt_buf)
		AST_LIST_INSERT_TAIL(&to_here->full_frames, pkt_buf, entry);
	
	ast_mutex_unlock(&to_here->lock);
}

static int socket_read(int *id, int fd, short events, void *cbdata)
{
	struct iax2_thread *thread;
	socklen_t len;
	time_t t;
	static time_t last_errtime = 0;
	struct ast_iax2_full_hdr *fh;

	if (!(thread = find_idle_thread())) {
		time(&t);
		if (t != last_errtime)
			ast_debug(1, "Out of idle IAX2 threads for I/O, pausing!\n");
		last_errtime = t;
		usleep(1);
		return 1;
	}

	len = sizeof(thread->iosin);
	thread->iofd = fd;
	thread->buf_len = recvfrom(fd, thread->readbuf, sizeof(thread->readbuf), 0, (struct sockaddr *) &thread->iosin, &len);
	thread->buf_size = sizeof(thread->readbuf);
	thread->buf = thread->readbuf;
	if (thread->buf_len < 0) {
		if (errno != ECONNREFUSED && errno != EAGAIN)
			ast_log(LOG_WARNING, "Error: %s\n", strerror(errno));
		handle_error();
		thread->iostate = IAX_IOSTATE_IDLE;
		signal_condition(&thread->lock, &thread->cond);
		return 1;
	}
	if (test_losspct && ((100.0 * ast_random() / (RAND_MAX + 1.0)) < test_losspct)) { /* simulate random loss condition */
		thread->iostate = IAX_IOSTATE_IDLE;
		signal_condition(&thread->lock, &thread->cond);
		return 1;
	}
	
	/* Determine if this frame is a full frame; if so, and any thread is currently
	   processing a full frame for the same callno from this peer, then drop this
	   frame (and the peer will retransmit it) */
	fh = (struct ast_iax2_full_hdr *) thread->buf;
	if (ntohs(fh->scallno) & IAX_FLAG_FULL) {
		struct iax2_thread *cur = NULL;
		uint16_t callno = ntohs(fh->scallno) & ~IAX_FLAG_FULL;
		
		AST_LIST_LOCK(&active_list);
		AST_LIST_TRAVERSE(&active_list, cur, list) {
			if ((cur->ffinfo.callno == callno) &&
			    !inaddrcmp(&cur->ffinfo.sin, &thread->iosin))
				break;
		}
		if (cur) {
			ast_log(LOG_WARNING, "Reuse thread for callno\n");
			/* we found another thread processing a full frame for this call,
			   so queue it up for processing later. */
			defer_full_frame(thread, cur);
			AST_LIST_UNLOCK(&active_list);
			thread->iostate = IAX_IOSTATE_IDLE;
			signal_condition(&thread->lock, &thread->cond);
			return 1;
		} else {
			/* this thread is going to process this frame, so mark it */
			thread->ffinfo.callno = callno;
			memcpy(&thread->ffinfo.sin, &thread->iosin, sizeof(thread->ffinfo.sin));
			thread->ffinfo.type = fh->type;
			thread->ffinfo.csub = fh->csub;
			AST_LIST_INSERT_HEAD(&active_list, thread, list);
		}
		AST_LIST_UNLOCK(&active_list);
	}
	
	/* Mark as ready and send on its way */
	thread->iostate = IAX_IOSTATE_READY;
#ifdef DEBUG_SCHED_MULTITHREAD
	ast_copy_string(thread->curfunc, "socket_process", 15);
#endif
	signal_condition(&thread->lock, &thread->cond);

	return 1;
}

static int socket_process_meta(int packet_len, struct ast_iax2_meta_hdr *meta, struct sockaddr_in *sin, int sockfd,
	struct iax_frame *fr)
{
	unsigned char metatype;
	struct ast_iax2_meta_trunk_mini *mtm;
	struct ast_iax2_meta_trunk_hdr *mth;
	struct ast_iax2_meta_trunk_entry *mte;
	struct iax2_trunk_peer *tpeer;
	unsigned int ts;
	void *ptr;
	struct timeval rxtrunktime;
	struct ast_frame f = { 0, };

	if (packet_len < sizeof(*meta)) {
		ast_log(LOG_WARNING, "Rejecting packet from '%s.%d' that is flagged as a meta frame but is too short\n", 
			ast_inet_ntoa(sin->sin_addr), ntohs(sin->sin_port));
		return 1;
	}

	if (meta->metacmd != IAX_META_TRUNK)
		return 1;

	if (packet_len < (sizeof(*meta) + sizeof(*mth))) {
		ast_log(LOG_WARNING, "midget meta trunk packet received (%d of %d min)\n", packet_len,
			(int) (sizeof(*meta) + sizeof(*mth)));
		return 1;
	}
	mth = (struct ast_iax2_meta_trunk_hdr *)(meta->data);
	ts = ntohl(mth->ts);
	metatype = meta->cmddata;
	packet_len -= (sizeof(*meta) + sizeof(*mth));
	ptr = mth->data;
	tpeer = find_tpeer(sin, sockfd);
	if (!tpeer) {
		ast_log(LOG_WARNING, "Unable to accept trunked packet from '%s:%d': No matching peer\n", 
			ast_inet_ntoa(sin->sin_addr), ntohs(sin->sin_port));
		return 1;
	}
	tpeer->trunkact = ast_tvnow();
	if (!ts || ast_tvzero(tpeer->rxtrunktime))
		tpeer->rxtrunktime = tpeer->trunkact;
	rxtrunktime = tpeer->rxtrunktime;
	ast_mutex_unlock(&tpeer->lock);
	while (packet_len >= sizeof(*mte)) {
		/* Process channels */
		unsigned short callno, trunked_ts, len;

		if (metatype == IAX_META_TRUNK_MINI) {
			mtm = (struct ast_iax2_meta_trunk_mini *) ptr;
			ptr += sizeof(*mtm);
			packet_len -= sizeof(*mtm);
			len = ntohs(mtm->len);
			callno = ntohs(mtm->mini.callno);
			trunked_ts = ntohs(mtm->mini.ts);
		} else if (metatype == IAX_META_TRUNK_SUPERMINI) {
			mte = (struct ast_iax2_meta_trunk_entry *)ptr;
			ptr += sizeof(*mte);
			packet_len -= sizeof(*mte);
			len = ntohs(mte->len);
			callno = ntohs(mte->callno);
			trunked_ts = 0;
		} else {
			ast_log(LOG_WARNING, "Unknown meta trunk cmd from '%s:%d': dropping\n", ast_inet_ntoa(sin->sin_addr), ntohs(sin->sin_port));
			break;
		}
		/* Stop if we don't have enough data */
		if (len > packet_len)
			break;
		fr->callno = find_callno_locked(callno & ~IAX_FLAG_FULL, 0, sin, NEW_PREVENT, sockfd, 0);
		if (!fr->callno)
			continue;

		/* If it's a valid call, deliver the contents.  If not, we
		   drop it, since we don't have a scallno to use for an INVAL */
		/* Process as a mini frame */
		memset(&f, 0, sizeof(f));
		f.frametype = AST_FRAME_VOICE;
		if (!iaxs[fr->callno]) {
			/* drop it */
		} else if (iaxs[fr->callno]->voiceformat == 0) {
			ast_log(LOG_WARNING, "Received trunked frame before first full voice frame\n");
			iax2_vnak(fr->callno);
		} else {
			f.subclass.codec = iaxs[fr->callno]->voiceformat;
			f.datalen = len;
			if (f.datalen >= 0) {
				if (f.datalen)
					f.data.ptr = ptr;
				else
					f.data.ptr = NULL;
				if (trunked_ts)
					fr->ts = (iaxs[fr->callno]->last & 0xFFFF0000L) | (trunked_ts & 0xffff);
				else
					fr->ts = fix_peerts(&rxtrunktime, fr->callno, ts);
				/* Don't pass any packets until we're started */
				if (ast_test_flag(&iaxs[fr->callno]->state, IAX_STATE_STARTED)) {
					struct iax_frame *duped_fr;

					/* Common things */
					f.src = "IAX2";
					f.mallocd = 0;
					f.offset = 0;
					if (f.datalen && (f.frametype == AST_FRAME_VOICE)) 
						f.samples = ast_codec_get_samples(&f);
					else
						f.samples = 0;
					fr->outoforder = 0;
					iax_frame_wrap(fr, &f);
					duped_fr = iaxfrdup2(fr);
					if (duped_fr)
						schedule_delivery(duped_fr, 1, 1, &fr->ts);
					if (iaxs[fr->callno] && iaxs[fr->callno]->last < fr->ts)
						iaxs[fr->callno]->last = fr->ts;
				}
			} else {
				ast_log(LOG_WARNING, "Datalen < 0?\n");
			}
		}
		ast_mutex_unlock(&iaxsl[fr->callno]);
		ptr += len;
		packet_len -= len;
	}

	return 1;
}

static int acf_iaxvar_read(struct ast_channel *chan, const char *cmd, char *data, char *buf, size_t len)
{
	struct ast_datastore *variablestore = ast_channel_datastore_find(chan, &iax2_variable_datastore_info, NULL);
	AST_LIST_HEAD(, ast_var_t) *varlist;
	struct ast_var_t *var;

	if (!variablestore) {
		*buf = '\0';
		return 0;
	}
	varlist = variablestore->data;

	AST_LIST_LOCK(varlist);
	AST_LIST_TRAVERSE(varlist, var, entries) {
		if (strcmp(var->name, data) == 0) {
			ast_copy_string(buf, var->value, len);
			break;
		}
	}
	AST_LIST_UNLOCK(varlist);
	return 0;
}

static int acf_iaxvar_write(struct ast_channel *chan, const char *cmd, char *data, const char *value)
{
	struct ast_datastore *variablestore = ast_channel_datastore_find(chan, &iax2_variable_datastore_info, NULL);
	AST_LIST_HEAD(, ast_var_t) *varlist;
	struct ast_var_t *var;

	if (!variablestore) {
		variablestore = ast_datastore_alloc(&iax2_variable_datastore_info, NULL);
		if (!variablestore) {
			ast_log(LOG_ERROR, "Memory allocation error\n");
			return -1;
		}
		varlist = ast_calloc(1, sizeof(*varlist));
		if (!varlist) {
			ast_log(LOG_ERROR, "Unable to assign new variable '%s'\n", data);
			return -1;
		}

		AST_LIST_HEAD_INIT(varlist);
		variablestore->data = varlist;
		variablestore->inheritance = DATASTORE_INHERIT_FOREVER;
		ast_channel_datastore_add(chan, variablestore);
	} else
		varlist = variablestore->data;

	AST_LIST_LOCK(varlist);
	AST_LIST_TRAVERSE_SAFE_BEGIN(varlist, var, entries) {
		if (strcmp(var->name, data) == 0) {
			AST_LIST_REMOVE_CURRENT(entries);
			ast_var_delete(var);
			break;
		}
	}
	AST_LIST_TRAVERSE_SAFE_END;
	var = ast_var_assign(data, value);
	if (var)
		AST_LIST_INSERT_TAIL(varlist, var, entries);
	else
		ast_log(LOG_ERROR, "Unable to assign new variable '%s'\n", data);
	AST_LIST_UNLOCK(varlist);
	return 0;
}

static struct ast_custom_function iaxvar_function = {
	.name = "IAXVAR",
	.read = acf_iaxvar_read,
	.write = acf_iaxvar_write,
};

static void set_hangup_source_and_cause(int callno, unsigned char causecode)
{
	iax2_lock_owner(callno);
	if (iaxs[callno] && iaxs[callno]->owner) {
		if (causecode) {
			iaxs[callno]->owner->hangupcause = causecode;
		}
		ast_set_hangupsource(iaxs[callno]->owner, iaxs[callno]->owner->name, 0);
		ast_channel_unlock(iaxs[callno]->owner);
	}
}

static int socket_process(struct iax2_thread *thread)
{
	struct sockaddr_in sin;
	int res;
	int updatehistory=1;
	int new = NEW_PREVENT;
	int dcallno = 0;
	char decrypted = 0;
	struct ast_iax2_full_hdr *fh = (struct ast_iax2_full_hdr *)thread->buf;
	struct ast_iax2_mini_hdr *mh = (struct ast_iax2_mini_hdr *)thread->buf;
	struct ast_iax2_meta_hdr *meta = (struct ast_iax2_meta_hdr *)thread->buf;
	struct ast_iax2_video_hdr *vh = (struct ast_iax2_video_hdr *)thread->buf;
	struct iax_frame *fr;
	struct iax_frame *cur;
	struct ast_frame f = { 0, };
	struct ast_channel *c = NULL;
	struct iax2_dpcache *dp;
	struct iax2_peer *peer;
	struct iax_ies ies;
	struct iax_ie_data ied0, ied1;
	format_t format;
	int fd;
	int exists;
	int minivid = 0;
	char empty[32]="";		/* Safety measure */
	struct iax_frame *duped_fr;
	char host_pref_buf[128];
	char caller_pref_buf[128];
	struct ast_codec_pref pref;
	char *using_prefs = "mine";

	/* allocate an iax_frame with 4096 bytes of data buffer */
	fr = alloca(sizeof(*fr) + 4096);
	memset(fr, 0, sizeof(*fr));
	fr->afdatalen = 4096; /* From alloca() above */

	/* Copy frequently used parameters to the stack */
	res = thread->buf_len;
	fd = thread->iofd;
	memcpy(&sin, &thread->iosin, sizeof(sin));

	if (res < sizeof(*mh)) {
		ast_log(LOG_WARNING, "midget packet received (%d of %d min)\n", res, (int) sizeof(*mh));
		return 1;
	}
	if ((vh->zeros == 0) && (ntohs(vh->callno) & 0x8000)) {
		if (res < sizeof(*vh)) {
			ast_log(LOG_WARNING, "Rejecting packet from '%s.%d' that is flagged as a video frame but is too short\n", ast_inet_ntoa(sin.sin_addr), ntohs(sin.sin_port));
			return 1;
		}

		/* This is a video frame, get call number */
		fr->callno = find_callno(ntohs(vh->callno) & ~0x8000, dcallno, &sin, new, fd, 0);
		minivid = 1;
	} else if ((meta->zeros == 0) && !(ntohs(meta->metacmd) & 0x8000))
		return socket_process_meta(res, meta, &sin, fd, fr);

#ifdef DEBUG_SUPPORT
	if (res >= sizeof(*fh))
		iax_outputframe(NULL, fh, 1, &sin, res - sizeof(*fh));
#endif
	if (ntohs(mh->callno) & IAX_FLAG_FULL) {
		if (res < sizeof(*fh)) {
			ast_log(LOG_WARNING, "Rejecting packet from '%s.%d' that is flagged as a full frame but is too short\n", ast_inet_ntoa(sin.sin_addr), ntohs(sin.sin_port));
			return 1;
		}

		/* Get the destination call number */
		dcallno = ntohs(fh->dcallno) & ~IAX_FLAG_RETRANS;


		/* check to make sure this full frame isn't encrypted before we attempt
 		 * to look inside of it. If it is encrypted, decrypt it first. Its ok if the
		 * callno is not found here, that just means one hasn't been allocated for
		 * this connection yet. */
		if ((dcallno != 1) && (fr->callno = find_callno(ntohs(mh->callno) & ~IAX_FLAG_FULL, dcallno, &sin, NEW_PREVENT, fd, 1))) {
			ast_mutex_lock(&iaxsl[fr->callno]);
			if (iaxs[fr->callno] && ast_test_flag64(iaxs[fr->callno], IAX_ENCRYPTED)) {
				if (decrypt_frame(fr->callno, fh, &f, &res)) {
					ast_log(LOG_NOTICE, "Packet Decrypt Failed!\n");
					ast_mutex_unlock(&iaxsl[fr->callno]);
					return 1;
				}
				decrypted = 1;
			}
			ast_mutex_unlock(&iaxsl[fr->callno]);
		}

		/* Retrieve the type and subclass */
		f.frametype = fh->type;
		if (f.frametype == AST_FRAME_VIDEO) {
			f.subclass.codec = uncompress_subclass(fh->csub & ~0x40) | ((fh->csub >> 6) & 0x1);
		} else if (f.frametype == AST_FRAME_VOICE) {
			f.subclass.codec = uncompress_subclass(fh->csub);
		} else {
			f.subclass.integer = uncompress_subclass(fh->csub);
		}

		/* Deal with POKE/PONG without allocating a callno */
		if (f.frametype == AST_FRAME_IAX && f.subclass.integer == IAX_COMMAND_POKE) {
			/* Reply back with a PONG, but don't care about the result. */
			send_apathetic_reply(1, ntohs(fh->scallno), &sin, IAX_COMMAND_PONG, ntohl(fh->ts), fh->iseqno + 1, fd, NULL);
			return 1;
		} else if (f.frametype == AST_FRAME_IAX && f.subclass.integer == IAX_COMMAND_ACK && dcallno == 1) {
			/* Ignore */
			return 1;
		}

		f.datalen = res - sizeof(*fh);
		if (f.datalen) {
			if (f.frametype == AST_FRAME_IAX) {
				if (iax_parse_ies(&ies, thread->buf + sizeof(struct ast_iax2_full_hdr), f.datalen)) {
					ast_log(LOG_WARNING, "Undecodable frame received from '%s'\n", ast_inet_ntoa(sin.sin_addr));
					ast_variables_destroy(ies.vars);
					return 1;
				}
				f.data.ptr = NULL;
				f.datalen = 0;
			} else {
				f.data.ptr = thread->buf + sizeof(struct ast_iax2_full_hdr);
				memset(&ies, 0, sizeof(ies));
			}
		} else {
			if (f.frametype == AST_FRAME_IAX)
				f.data.ptr = NULL;
			else
				f.data.ptr = empty;
			memset(&ies, 0, sizeof(ies));
		}

		if (!dcallno && iax2_allow_new(f.frametype, f.subclass.integer, 1)) {
			/* only set NEW_ALLOW if calltoken checks out */
			if (handle_call_token(fh, &ies, &sin, fd)) {
				ast_variables_destroy(ies.vars);
				return 1;
			}

			if (ies.calltoken && ies.calltokendata) {
				/* if we've gotten this far, and the calltoken ie data exists,
				 * then calltoken validation _MUST_ have taken place.  If calltoken
				 * data is provided, it is always validated reguardless of any
				 * calltokenoptional or requirecalltoken options */
				new = NEW_ALLOW_CALLTOKEN_VALIDATED;
			} else {
				new = NEW_ALLOW;
			}
		}
	} else {
		/* Don't know anything about it yet */
		f.frametype = AST_FRAME_NULL;
		f.subclass.integer = 0;
		memset(&ies, 0, sizeof(ies));
	}

	if (!fr->callno) {
		int check_dcallno = 0;

		/*
		 * We enforce accurate destination call numbers for ACKs.  This forces the other
		 * end to know the destination call number before call setup can complete.
		 *
		 * Discussed in the following thread:
		 *    http://lists.digium.com/pipermail/asterisk-dev/2008-May/033217.html 
		 */

		if ((ntohs(mh->callno) & IAX_FLAG_FULL) && ((f.frametype == AST_FRAME_IAX) && (f.subclass.integer == IAX_COMMAND_ACK))) {
			check_dcallno = 1;
		}

		if (!(fr->callno = find_callno(ntohs(mh->callno) & ~IAX_FLAG_FULL, dcallno, &sin, new, fd, check_dcallno))) {
			if (f.frametype == AST_FRAME_IAX && f.subclass.integer == IAX_COMMAND_NEW) {
				send_apathetic_reply(1, ntohs(fh->scallno), &sin, IAX_COMMAND_REJECT, ntohl(fh->ts), fh->iseqno + 1, fd, NULL);
			} else if (f.frametype == AST_FRAME_IAX && (f.subclass.integer == IAX_COMMAND_REGREQ || f.subclass.integer == IAX_COMMAND_REGREL)) {
				send_apathetic_reply(1, ntohs(fh->scallno), &sin, IAX_COMMAND_REGREJ, ntohl(fh->ts), fh->iseqno + 1, fd, NULL);
			}
			ast_variables_destroy(ies.vars);
			return 1;
		}
	}

	if (fr->callno > 0)
		ast_mutex_lock(&iaxsl[fr->callno]);

	if (!fr->callno || !iaxs[fr->callno]) {
		/* A call arrived for a nonexistent destination.  Unless it's an "inval"
		   frame, reply with an inval */
		if (ntohs(mh->callno) & IAX_FLAG_FULL) {
			/* We can only raw hangup control frames */
			if (((f.subclass.integer != IAX_COMMAND_INVAL) &&
				 (f.subclass.integer != IAX_COMMAND_TXCNT) &&
				 (f.subclass.integer != IAX_COMMAND_TXACC) &&
				 (f.subclass.integer != IAX_COMMAND_FWDOWNL))||
			    (f.frametype != AST_FRAME_IAX))
				raw_hangup(&sin, ntohs(fh->dcallno) & ~IAX_FLAG_RETRANS, ntohs(mh->callno) & ~IAX_FLAG_FULL,
				fd);
		}
		if (fr->callno > 0) 
			ast_mutex_unlock(&iaxsl[fr->callno]);
		ast_variables_destroy(ies.vars);
		return 1;
	}
	if (ast_test_flag64(iaxs[fr->callno], IAX_ENCRYPTED) && !decrypted) {
		if (decrypt_frame(fr->callno, fh, &f, &res)) {
			ast_log(LOG_NOTICE, "Packet Decrypt Failed!\n");
			ast_variables_destroy(ies.vars);
			ast_mutex_unlock(&iaxsl[fr->callno]);
			return 1;
		}
		decrypted = 1;
	}

#ifdef DEBUG_SUPPORT
	if (decrypted) {
		iax_outputframe(NULL, fh, 3, &sin, res - sizeof(*fh));
	}
#endif


	/* count this frame */
	iaxs[fr->callno]->frames_received++;

	if (!inaddrcmp(&sin, &iaxs[fr->callno]->addr) && !minivid &&
		f.subclass.integer != IAX_COMMAND_TXCNT &&		/* for attended transfer */
		f.subclass.integer != IAX_COMMAND_TXACC) {		/* for attended transfer */
		unsigned short new_peercallno;
		
		new_peercallno = (unsigned short) (ntohs(mh->callno) & ~IAX_FLAG_FULL);
		if (new_peercallno && new_peercallno != iaxs[fr->callno]->peercallno) {
			if (iaxs[fr->callno]->peercallno) {
				remove_by_peercallno(iaxs[fr->callno]);
			}
			iaxs[fr->callno]->peercallno = new_peercallno;
			store_by_peercallno(iaxs[fr->callno]);
		}
	}
	if (ntohs(mh->callno) & IAX_FLAG_FULL) {
		if (iaxdebug)
			ast_debug(1, "Received packet %d, (%d, %u)\n", fh->oseqno, f.frametype, f.subclass.integer);
		/* Check if it's out of order (and not an ACK or INVAL) */
		fr->oseqno = fh->oseqno;
		fr->iseqno = fh->iseqno;
		fr->ts = ntohl(fh->ts);
#ifdef IAXTESTS
		if (test_resync) {
			ast_debug(1, "Simulating frame ts resync, was %u now %u\n", fr->ts, fr->ts + test_resync);
			fr->ts += test_resync;
		}
#endif /* IAXTESTS */
#if 0
		if ( (ntohs(fh->dcallno) & IAX_FLAG_RETRANS) ||
		     ( (f.frametype != AST_FRAME_VOICE) && ! (f.frametype == AST_FRAME_IAX &&
								(f.subclass == IAX_COMMAND_NEW ||
								 f.subclass == IAX_COMMAND_AUTHREQ ||
								 f.subclass == IAX_COMMAND_ACCEPT ||
								 f.subclass == IAX_COMMAND_REJECT))      ) )
#endif
		if ((ntohs(fh->dcallno) & IAX_FLAG_RETRANS) || (f.frametype != AST_FRAME_VOICE))
			updatehistory = 0;
		if ((iaxs[fr->callno]->iseqno != fr->oseqno) &&
			(iaxs[fr->callno]->iseqno ||
				((f.subclass.integer != IAX_COMMAND_TXCNT) &&
				(f.subclass.integer != IAX_COMMAND_TXREADY) &&		/* for attended transfer */
				(f.subclass.integer != IAX_COMMAND_TXREL) &&		/* for attended transfer */
				(f.subclass.integer != IAX_COMMAND_UNQUELCH ) &&	/* for attended transfer */
				(f.subclass.integer != IAX_COMMAND_TXACC)) ||
				(f.frametype != AST_FRAME_IAX))) {
			if (
			 ((f.subclass.integer != IAX_COMMAND_ACK) &&
			  (f.subclass.integer != IAX_COMMAND_INVAL) &&
			  (f.subclass.integer != IAX_COMMAND_TXCNT) &&
			  (f.subclass.integer != IAX_COMMAND_TXREADY) &&		/* for attended transfer */
			  (f.subclass.integer != IAX_COMMAND_TXREL) &&		/* for attended transfer */
			  (f.subclass.integer != IAX_COMMAND_UNQUELCH ) &&	/* for attended transfer */
			  (f.subclass.integer != IAX_COMMAND_TXACC) &&
			  (f.subclass.integer != IAX_COMMAND_VNAK)) ||
			  (f.frametype != AST_FRAME_IAX)) {
			 	/* If it's not an ACK packet, it's out of order. */
				ast_debug(1, "Packet arrived out of order (expecting %d, got %d) (frametype = %d, subclass = %d)\n", 
					iaxs[fr->callno]->iseqno, fr->oseqno, f.frametype, f.subclass.integer);
				/* Check to see if we need to request retransmission,
				 * and take sequence number wraparound into account */
				if ((unsigned char) (iaxs[fr->callno]->iseqno - fr->oseqno) < 128) {
					/* If we've already seen it, ack it XXX There's a border condition here XXX */
					if ((f.frametype != AST_FRAME_IAX) || 
							((f.subclass.integer != IAX_COMMAND_ACK) && (f.subclass.integer != IAX_COMMAND_INVAL))) {
						ast_debug(1, "Acking anyway\n");
						/* XXX Maybe we should handle its ack to us, but then again, it's probably outdated anyway, and if
						   we have anything to send, we'll retransmit and get an ACK back anyway XXX */
						send_command_immediate(iaxs[fr->callno], AST_FRAME_IAX, IAX_COMMAND_ACK, fr->ts, NULL, 0,fr->iseqno);
					}
				} else {
					/* Send a VNAK requesting retransmission */
					iax2_vnak(fr->callno);
				}
				ast_variables_destroy(ies.vars);
				ast_mutex_unlock(&iaxsl[fr->callno]);
				return 1;
			}
		} else {
			/* Increment unless it's an ACK or VNAK */
			if (((f.subclass.integer != IAX_COMMAND_ACK) &&
			    (f.subclass.integer != IAX_COMMAND_INVAL) &&
			    (f.subclass.integer != IAX_COMMAND_TXCNT) &&
			    (f.subclass.integer != IAX_COMMAND_TXACC) &&
				(f.subclass.integer != IAX_COMMAND_VNAK)) ||
			    (f.frametype != AST_FRAME_IAX))
				iaxs[fr->callno]->iseqno++;
		}
		/* Ensure text frames are NULL-terminated */
		if (f.frametype == AST_FRAME_TEXT && thread->buf[res - 1] != '\0') {
			if (res < thread->buf_size)
				thread->buf[res++] = '\0';
			else /* Trims one character from the text message, but that's better than overwriting the end of the buffer. */
				thread->buf[res - 1] = '\0';
		}

		/* Handle implicit ACKing unless this is an INVAL, and only if this is 
		   from the real peer, not the transfer peer */
		if (!inaddrcmp(&sin, &iaxs[fr->callno]->addr) && 
		    ((f.subclass.integer != IAX_COMMAND_INVAL) ||
		     (f.frametype != AST_FRAME_IAX))) {
			unsigned char x;
			int call_to_destroy;
			/* First we have to qualify that the ACKed value is within our window */
			if (iaxs[fr->callno]->rseqno >= iaxs[fr->callno]->oseqno || (fr->iseqno >= iaxs[fr->callno]->rseqno && fr->iseqno < iaxs[fr->callno]->oseqno))
				x = fr->iseqno;
			else 
				x = iaxs[fr->callno]->oseqno;
			if ((x != iaxs[fr->callno]->oseqno) || (iaxs[fr->callno]->oseqno == fr->iseqno)) {
				/* The acknowledgement is within our window.  Time to acknowledge everything
				   that it says to */
				for (x=iaxs[fr->callno]->rseqno; x != fr->iseqno; x++) {
					/* Ack the packet with the given timestamp */
					if (iaxdebug)
						ast_debug(1, "Cancelling transmission of packet %d\n", x);
					call_to_destroy = 0;
					AST_LIST_TRAVERSE(&frame_queue[fr->callno], cur, list) {
						/* If it's our call, and our timestamp, mark -1 retries */
						if (x == cur->oseqno) {
							cur->retries = -1;
							/* Destroy call if this is the end */
							if (cur->final)
								call_to_destroy = fr->callno;
						}
					}
					if (call_to_destroy) {
						if (iaxdebug)
							ast_debug(1, "Really destroying %d, having been acked on final message\n", call_to_destroy);
						ast_mutex_lock(&iaxsl[call_to_destroy]);
						iax2_destroy(call_to_destroy);
						ast_mutex_unlock(&iaxsl[call_to_destroy]);
					}
				}
				/* Note how much we've received acknowledgement for */
				if (iaxs[fr->callno])
					iaxs[fr->callno]->rseqno = fr->iseqno;
				else {
					/* Stop processing now */
					ast_variables_destroy(ies.vars);
					ast_mutex_unlock(&iaxsl[fr->callno]);
					return 1;
				}
			} else {
				ast_debug(1, "Received iseqno %d not within window %d->%d\n", fr->iseqno, iaxs[fr->callno]->rseqno, iaxs[fr->callno]->oseqno);
			}
		}
		if (inaddrcmp(&sin, &iaxs[fr->callno]->addr) && 
			((f.frametype != AST_FRAME_IAX) || 
			 ((f.subclass.integer != IAX_COMMAND_TXACC) &&
			  (f.subclass.integer != IAX_COMMAND_TXCNT)))) {
			/* Only messages we accept from a transfer host are TXACC and TXCNT */
			ast_variables_destroy(ies.vars);
			ast_mutex_unlock(&iaxsl[fr->callno]);
			return 1;
		}

		/* when we receive the first full frame for a new incoming channel,
		   it is safe to start the PBX on the channel because we have now
		   completed a 3-way handshake with the peer */
		if ((f.frametype == AST_FRAME_VOICE) ||
		    (f.frametype == AST_FRAME_VIDEO) ||
		    (f.frametype == AST_FRAME_IAX)) {
			if (ast_test_flag64(iaxs[fr->callno], IAX_DELAYPBXSTART)) {
				ast_clear_flag64(iaxs[fr->callno], IAX_DELAYPBXSTART);
				if (!ast_iax2_new(fr->callno, AST_STATE_RING, iaxs[fr->callno]->chosenformat, NULL)) {
					ast_variables_destroy(ies.vars);
					ast_mutex_unlock(&iaxsl[fr->callno]);
					return 1;
				}
			}

			if (ies.vars) {
				struct ast_datastore *variablestore = NULL;
				struct ast_variable *var, *prev = NULL;
				AST_LIST_HEAD(, ast_var_t) *varlist;

				iax2_lock_owner(fr->callno);
				if (!iaxs[fr->callno]) {
					ast_variables_destroy(ies.vars);
					ast_mutex_unlock(&iaxsl[fr->callno]);
					return 1;
				}
				if ((c = iaxs[fr->callno]->owner)) {
					varlist = ast_calloc(1, sizeof(*varlist));
					variablestore = ast_datastore_alloc(&iax2_variable_datastore_info, NULL);

					if (variablestore && varlist) {
						variablestore->data = varlist;
						variablestore->inheritance = DATASTORE_INHERIT_FOREVER;
						AST_LIST_HEAD_INIT(varlist);
						ast_debug(1, "I can haz IAX vars?\n");
						for (var = ies.vars; var; var = var->next) {
							struct ast_var_t *newvar = ast_var_assign(var->name, var->value);
							if (prev) {
								ast_free(prev);
							}
							prev = var;
							if (!newvar) {
								/* Don't abort list traversal, as this would leave ies.vars in an inconsistent state. */
								ast_log(LOG_ERROR, "Memory allocation error while processing IAX2 variables\n");
							} else {
								AST_LIST_INSERT_TAIL(varlist, newvar, entries);
							}
						}
						if (prev) {
							ast_free(prev);
						}
						ies.vars = NULL;
						ast_channel_datastore_add(c, variablestore);
					} else {
						ast_log(LOG_ERROR, "Memory allocation error while processing IAX2 variables\n");
						if (variablestore) {
							ast_datastore_free(variablestore);
						}
						if (varlist) {
							ast_free(varlist);
						}
					}
					ast_channel_unlock(c);
				} else {
					/* No channel yet, so transfer the variables directly over to the pvt,
					 * for later inheritance. */
					ast_debug(1, "No channel, so populating IAXVARs to the pvt, as an intermediate step.\n");
					for (var = ies.vars; var && var->next; var = var->next);
					if (var) {
						var->next = iaxs[fr->callno]->iaxvars;
						iaxs[fr->callno]->iaxvars = ies.vars;
						ies.vars = NULL;
					}
				}
			}

			if (ies.vars) {
				ast_debug(1, "I have IAX variables, but they were not processed\n");
			}
		}

		/* once we receive our first IAX Full Frame that is not CallToken related, send all
		 * queued signaling frames that were being held. */
		if ((f.frametype == AST_FRAME_IAX) && (f.subclass.integer != IAX_COMMAND_CALLTOKEN) && iaxs[fr->callno]->hold_signaling) {
			send_signaling(iaxs[fr->callno]);
		}

		if (f.frametype == AST_FRAME_VOICE) {
			if (f.subclass.codec != iaxs[fr->callno]->voiceformat) {
					iaxs[fr->callno]->voiceformat = f.subclass.codec;
					ast_debug(1, "Ooh, voice format changed to '%s'\n", ast_getformatname(f.subclass.codec));
					if (iaxs[fr->callno]->owner) {
						iax2_lock_owner(fr->callno);
						if (iaxs[fr->callno]) {
							if (iaxs[fr->callno]->owner) {
								format_t orignative;

								orignative = iaxs[fr->callno]->owner->nativeformats;
								iaxs[fr->callno]->owner->nativeformats = f.subclass.codec;
								if (iaxs[fr->callno]->owner->readformat)
									ast_set_read_format(iaxs[fr->callno]->owner, iaxs[fr->callno]->owner->readformat);
								iaxs[fr->callno]->owner->nativeformats = orignative;
								ast_channel_unlock(iaxs[fr->callno]->owner);
							}
						} else {
							ast_debug(1, "Neat, somebody took away the channel at a magical time but i found it!\n");
							/* Free remote variables (if any) */
							if (ies.vars) {
								ast_variables_destroy(ies.vars);
								ast_debug(1, "I can haz iaxvars, but they is no good.  :-(\n");
								ies.vars = NULL;
							}
							ast_mutex_unlock(&iaxsl[fr->callno]);
							return 1;
						}
					}
			}
		}
		if (f.frametype == AST_FRAME_VIDEO) {
			if (f.subclass.codec != iaxs[fr->callno]->videoformat) {
				ast_debug(1, "Ooh, video format changed to %s\n", ast_getformatname(f.subclass.codec & ~0x1LL));
				iaxs[fr->callno]->videoformat = f.subclass.codec & ~0x1LL;
			}
		}
		if (f.frametype == AST_FRAME_CONTROL && iaxs[fr->callno]->owner) {
			if (f.subclass.integer == AST_CONTROL_BUSY) {
				iaxs[fr->callno]->owner->hangupcause = AST_CAUSE_BUSY;
			} else if (f.subclass.integer == AST_CONTROL_CONGESTION) {
				iaxs[fr->callno]->owner->hangupcause = AST_CAUSE_CONGESTION;
			}
		}
		if (f.frametype == AST_FRAME_IAX) {
			AST_SCHED_DEL(sched, iaxs[fr->callno]->initid);
			/* Handle the IAX pseudo frame itself */
			if (iaxdebug)
				ast_debug(1, "IAX subclass %d received\n", f.subclass.integer);

                        /* Update last ts unless the frame's timestamp originated with us. */
			if (iaxs[fr->callno]->last < fr->ts &&
                            f.subclass.integer != IAX_COMMAND_ACK &&
                            f.subclass.integer != IAX_COMMAND_PONG &&
                            f.subclass.integer != IAX_COMMAND_LAGRP) {
				iaxs[fr->callno]->last = fr->ts;
				if (iaxdebug)
					ast_debug(1, "For call=%d, set last=%d\n", fr->callno, fr->ts);
			}
			iaxs[fr->callno]->last_iax_message = f.subclass.integer;
			if (!iaxs[fr->callno]->first_iax_message) {
				iaxs[fr->callno]->first_iax_message = f.subclass.integer;
			}
			switch(f.subclass.integer) {
			case IAX_COMMAND_ACK:
				/* Do nothing */
				break;
			case IAX_COMMAND_QUELCH:
				if (ast_test_flag(&iaxs[fr->callno]->state, IAX_STATE_STARTED)) {
				        /* Generate Manager Hold event, if necessary*/
					if (iaxs[fr->callno]->owner) {
						ast_manager_event(iaxs[fr->callno]->owner, EVENT_FLAG_CALL, "Hold",
							"Status: On\r\n"
							"Channel: %s\r\n"
							"Uniqueid: %s\r\n",
							iaxs[fr->callno]->owner->name,
							iaxs[fr->callno]->owner->uniqueid);
					}

					ast_set_flag64(iaxs[fr->callno], IAX_QUELCH);
					if (ies.musiconhold) {
						iax2_lock_owner(fr->callno);
						if (!iaxs[fr->callno] || !iaxs[fr->callno]->owner) {
							break;
						}
						if (ast_bridged_channel(iaxs[fr->callno]->owner)) {
							const char *moh_suggest = iaxs[fr->callno]->mohsuggest;

							/*
							 * We already hold the owner lock so we do not
							 * need to check iaxs[fr->callno] after it returns.
							 */
							iax2_queue_control_data(fr->callno, AST_CONTROL_HOLD, 
								S_OR(moh_suggest, NULL),
								!ast_strlen_zero(moh_suggest) ? strlen(moh_suggest) + 1 : 0);
						}
						ast_channel_unlock(iaxs[fr->callno]->owner);
					}
				}
				break;
			case IAX_COMMAND_UNQUELCH:
				if (ast_test_flag(&iaxs[fr->callno]->state, IAX_STATE_STARTED)) {
					iax2_lock_owner(fr->callno);
					if (!iaxs[fr->callno]) {
						break;
					}
					/* Generate Manager Unhold event, if necessary */
					if (iaxs[fr->callno]->owner && ast_test_flag64(iaxs[fr->callno], IAX_QUELCH)) {
						ast_manager_event(iaxs[fr->callno]->owner, EVENT_FLAG_CALL, "Hold",
							"Status: Off\r\n"
							"Channel: %s\r\n"
							"Uniqueid: %s\r\n",
							iaxs[fr->callno]->owner->name,
							iaxs[fr->callno]->owner->uniqueid);
					}

					ast_clear_flag64(iaxs[fr->callno], IAX_QUELCH);
					if (!iaxs[fr->callno]->owner) {
						break;
					}
					if (ast_bridged_channel(iaxs[fr->callno]->owner)) {
						/*
						 * We already hold the owner lock so we do not
						 * need to check iaxs[fr->callno] after it returns.
						 */
						iax2_queue_control_data(fr->callno, AST_CONTROL_UNHOLD, NULL, 0);
					}
					ast_channel_unlock(iaxs[fr->callno]->owner);
				}
				break;
			case IAX_COMMAND_TXACC:
				if (iaxs[fr->callno]->transferring == TRANSFER_BEGIN) {
					/* Ack the packet with the given timestamp */
					AST_LIST_TRAVERSE(&frame_queue[fr->callno], cur, list) {
						/* Cancel any outstanding txcnt's */
						if (cur->transfer) {
							cur->retries = -1;
						}
					}
					memset(&ied1, 0, sizeof(ied1));
					iax_ie_append_short(&ied1, IAX_IE_CALLNO, iaxs[fr->callno]->callno);
					send_command(iaxs[fr->callno], AST_FRAME_IAX, IAX_COMMAND_TXREADY, 0, ied1.buf, ied1.pos, -1);
					iaxs[fr->callno]->transferring = TRANSFER_READY;
				}
				break;
			case IAX_COMMAND_NEW:
				/* Ignore if it's already up */
				if (ast_test_flag(&iaxs[fr->callno]->state, IAX_STATE_STARTED | IAX_STATE_TBD))
					break;
				if (ies.provverpres && ies.serviceident && sin.sin_addr.s_addr) {
					ast_mutex_unlock(&iaxsl[fr->callno]);
					check_provisioning(&sin, fd, ies.serviceident, ies.provver);
					ast_mutex_lock(&iaxsl[fr->callno]);
					if (!iaxs[fr->callno]) {
						break;
					}
				}
				/* If we're in trunk mode, do it now, and update the trunk number in our frame before continuing */
				if (ast_test_flag64(iaxs[fr->callno], IAX_TRUNK)) {
					int new_callno;
					if ((new_callno = make_trunk(fr->callno, 1)) != -1)
						fr->callno = new_callno;
				}
				/* For security, always ack immediately */
				if (delayreject)
					send_command_immediate(iaxs[fr->callno], AST_FRAME_IAX, IAX_COMMAND_ACK, fr->ts, NULL, 0,fr->iseqno);
				if (check_access(fr->callno, &sin, &ies)) {
					/* They're not allowed on */
					auth_fail(fr->callno, IAX_COMMAND_REJECT);
					if (authdebug)
						ast_log(LOG_NOTICE, "Rejected connect attempt from %s, who was trying to reach '%s@%s'\n", ast_inet_ntoa(sin.sin_addr), iaxs[fr->callno]->exten, iaxs[fr->callno]->context);
					break;
				}
				if (ast_strlen_zero(iaxs[fr->callno]->secret) && ast_test_flag64(iaxs[fr->callno], IAX_FORCE_ENCRYPT)) {
					auth_fail(fr->callno, IAX_COMMAND_REJECT);
					ast_log(LOG_WARNING, "Rejected connect attempt.  No secret present while force encrypt enabled.\n");
					break;
				}
				if (strcasecmp(iaxs[fr->callno]->exten, "TBD")) {
					const char *context, *exten, *cid_num;

					context = ast_strdupa(iaxs[fr->callno]->context);
					exten = ast_strdupa(iaxs[fr->callno]->exten);
					cid_num = ast_strdupa(iaxs[fr->callno]->cid_num);

					/* This might re-enter the IAX code and need the lock */
					ast_mutex_unlock(&iaxsl[fr->callno]);
					exists = ast_exists_extension(NULL, context, exten, 1, cid_num);
					ast_mutex_lock(&iaxsl[fr->callno]);

					if (!iaxs[fr->callno]) {
						break;
					}
				} else
					exists = 0;
				/* Get OSP token if it does exist */
				save_osptoken(fr, &ies);
				if (ast_strlen_zero(iaxs[fr->callno]->secret) && ast_strlen_zero(iaxs[fr->callno]->inkeys)) {
					if (strcmp(iaxs[fr->callno]->exten, "TBD") && !exists) {
						memset(&ied0, 0, sizeof(ied0));
						iax_ie_append_str(&ied0, IAX_IE_CAUSE, "No such context/extension");
						iax_ie_append_byte(&ied0, IAX_IE_CAUSECODE, AST_CAUSE_NO_ROUTE_DESTINATION);
						send_command_final(iaxs[fr->callno], AST_FRAME_IAX, IAX_COMMAND_REJECT, 0, ied0.buf, ied0.pos, -1);
						if (!iaxs[fr->callno]) {
							break;
						}
						if (authdebug)
							ast_log(LOG_NOTICE, "Rejected connect attempt from %s, request '%s@%s' does not exist\n", ast_inet_ntoa(sin.sin_addr), iaxs[fr->callno]->exten, iaxs[fr->callno]->context);
					} else {
						/* Select an appropriate format */

						if(ast_test_flag64(iaxs[fr->callno], IAX_CODEC_NOPREFS)) {
							if(ast_test_flag64(iaxs[fr->callno], IAX_CODEC_NOCAP)) {
								using_prefs = "reqonly";
							} else {
								using_prefs = "disabled";
							}
							format = iaxs[fr->callno]->peerformat & iaxs[fr->callno]->capability;
							memset(&pref, 0, sizeof(pref));
							strcpy(caller_pref_buf, "disabled");
							strcpy(host_pref_buf, "disabled");
						} else {
							using_prefs = "mine";
							/* If the information elements are in here... use them */
							if (ies.codec_prefs)
								ast_codec_pref_convert(&iaxs[fr->callno]->rprefs, ies.codec_prefs, 32, 0);
							if (ast_codec_pref_index(&iaxs[fr->callno]->rprefs, 0)) {
								/* If we are codec_first_choice we let the caller have the 1st shot at picking the codec.*/
								if (ast_test_flag64(iaxs[fr->callno], IAX_CODEC_USER_FIRST)) {
									pref = iaxs[fr->callno]->rprefs;
									using_prefs = "caller";
								} else {
									pref = iaxs[fr->callno]->prefs;
								}
							} else
								pref = iaxs[fr->callno]->prefs;

							format = ast_codec_choose(&pref, iaxs[fr->callno]->capability & iaxs[fr->callno]->peercapability, 0);
							ast_codec_pref_string(&iaxs[fr->callno]->rprefs, caller_pref_buf, sizeof(caller_pref_buf) - 1);
							ast_codec_pref_string(&iaxs[fr->callno]->prefs, host_pref_buf, sizeof(host_pref_buf) - 1);
						}
						if (!format) {
							if(!ast_test_flag64(iaxs[fr->callno], IAX_CODEC_NOCAP))
								format = iaxs[fr->callno]->peercapability & iaxs[fr->callno]->capability;
							if (!format) {
								memset(&ied0, 0, sizeof(ied0));
								iax_ie_append_str(&ied0, IAX_IE_CAUSE, "Unable to negotiate codec");
								iax_ie_append_byte(&ied0, IAX_IE_CAUSECODE, AST_CAUSE_BEARERCAPABILITY_NOTAVAIL);
								send_command_final(iaxs[fr->callno], AST_FRAME_IAX, IAX_COMMAND_REJECT, 0, ied0.buf, ied0.pos, -1);
								if (!iaxs[fr->callno]) {
									break;
								}
								if (authdebug) {
									char tmp[256], tmp2[256], tmp3[256];
									if (ast_test_flag64(iaxs[fr->callno], IAX_CODEC_NOCAP)) {
										ast_log(LOG_NOTICE, "Rejected connect attempt from %s, requested '%s' incompatible with our capability '%s'.\n",
											ast_inet_ntoa(sin.sin_addr),
											ast_getformatname_multiple(tmp, sizeof(tmp), iaxs[fr->callno]->peerformat),
											ast_getformatname_multiple(tmp2, sizeof(tmp2), iaxs[fr->callno]->capability));
									} else {
										ast_log(LOG_NOTICE, "Rejected connect attempt from %s, requested/capability '%s'/'%s' incompatible with our capability '%s'.\n",
											ast_inet_ntoa(sin.sin_addr),
											ast_getformatname_multiple(tmp, sizeof(tmp), iaxs[fr->callno]->peerformat),
											ast_getformatname_multiple(tmp2, sizeof(tmp2), iaxs[fr->callno]->peercapability),
											ast_getformatname_multiple(tmp3, sizeof(tmp3), iaxs[fr->callno]->capability));
									}
								}
							} else {
								/* Pick one... */
								if(ast_test_flag64(iaxs[fr->callno], IAX_CODEC_NOCAP)) {
									if(!(iaxs[fr->callno]->peerformat & iaxs[fr->callno]->capability))
										format = 0;
								} else {
									if(ast_test_flag64(iaxs[fr->callno], IAX_CODEC_NOPREFS)) {
										using_prefs = ast_test_flag64(iaxs[fr->callno], IAX_CODEC_NOCAP) ? "reqonly" : "disabled";
										memset(&pref, 0, sizeof(pref));
										format = ast_best_codec(iaxs[fr->callno]->peercapability & iaxs[fr->callno]->capability);
										strcpy(caller_pref_buf,"disabled");
										strcpy(host_pref_buf,"disabled");
									} else {
										using_prefs = "mine";
										if (ast_codec_pref_index(&iaxs[fr->callno]->rprefs, 0)) {
											/* Do the opposite of what we tried above. */
											if (ast_test_flag64(iaxs[fr->callno], IAX_CODEC_USER_FIRST)) {
												pref = iaxs[fr->callno]->prefs;
											} else {
												pref = iaxs[fr->callno]->rprefs;
												using_prefs = "caller";
											}
											format = ast_codec_choose(&pref, iaxs[fr->callno]->peercapability & iaxs[fr->callno]->capability, 1);
										} else /* if no codec_prefs IE do it the old way */
											format = ast_best_codec(iaxs[fr->callno]->peercapability & iaxs[fr->callno]->capability);
									}
								}

								if (!format) {
									char tmp[256], tmp2[256], tmp3[256];
									memset(&ied0, 0, sizeof(ied0));
									iax_ie_append_str(&ied0, IAX_IE_CAUSE, "Unable to negotiate codec");
									iax_ie_append_byte(&ied0, IAX_IE_CAUSECODE, AST_CAUSE_BEARERCAPABILITY_NOTAVAIL);
									ast_log(LOG_ERROR, "No best format in '%s'???\n", ast_getformatname_multiple(tmp, sizeof(tmp), iaxs[fr->callno]->peercapability & iaxs[fr->callno]->capability));
									send_command_final(iaxs[fr->callno], AST_FRAME_IAX, IAX_COMMAND_REJECT, 0, ied0.buf, ied0.pos, -1);
									if (!iaxs[fr->callno]) {
										break;
									}
									if (authdebug) {
										ast_log(LOG_NOTICE, "Rejected connect attempt from %s, requested/capability '%s'/'%s' incompatible with our capability '%s'.\n",
											ast_inet_ntoa(sin.sin_addr),
											ast_getformatname_multiple(tmp, sizeof(tmp), iaxs[fr->callno]->peerformat),
											ast_getformatname_multiple(tmp2, sizeof(tmp2), iaxs[fr->callno]->peercapability),
											ast_getformatname_multiple(tmp3, sizeof(tmp3), iaxs[fr->callno]->capability));
									}
									ast_set_flag64(iaxs[fr->callno], IAX_ALREADYGONE);
									break;
								}
							}
						}
						if (format) {
							/* No authentication required, let them in */
							memset(&ied1, 0, sizeof(ied1));
							iax_ie_append_int(&ied1, IAX_IE_FORMAT, format);
							iax_ie_append_versioned_uint64(&ied1, IAX_IE_FORMAT2, 0, format);
							send_command(iaxs[fr->callno], AST_FRAME_IAX, IAX_COMMAND_ACCEPT, 0, ied1.buf, ied1.pos, -1);
							if (strcmp(iaxs[fr->callno]->exten, "TBD")) {
								ast_set_flag(&iaxs[fr->callno]->state, IAX_STATE_STARTED);
								ast_verb(3, "Accepting UNAUTHENTICATED call from %s:\n"
												"%srequested format = %s,\n"
												"%srequested prefs = %s,\n"
												"%sactual format = %s,\n"
												"%shost prefs = %s,\n"
												"%spriority = %s\n",
												ast_inet_ntoa(sin.sin_addr), 
												VERBOSE_PREFIX_4,
												ast_getformatname(iaxs[fr->callno]->peerformat), 
												VERBOSE_PREFIX_4,
												caller_pref_buf,
												VERBOSE_PREFIX_4,
												ast_getformatname(format), 
												VERBOSE_PREFIX_4,
												host_pref_buf, 
												VERBOSE_PREFIX_4,
												using_prefs);

								iaxs[fr->callno]->chosenformat = format;
								ast_set_flag64(iaxs[fr->callno], IAX_DELAYPBXSTART);
							} else {
								ast_set_flag(&iaxs[fr->callno]->state, IAX_STATE_TBD);
								/* If this is a TBD call, we're ready but now what...  */
								ast_verb(3, "Accepted unauthenticated TBD call from %s\n", ast_inet_ntoa(sin.sin_addr));
							}
						}
					}
					break;
				}
				if (iaxs[fr->callno]->authmethods & IAX_AUTH_MD5)
					merge_encryption(iaxs[fr->callno],ies.encmethods);
				else
					iaxs[fr->callno]->encmethods = 0;
				if (!authenticate_request(fr->callno) && iaxs[fr->callno])
					ast_set_flag(&iaxs[fr->callno]->state, IAX_STATE_AUTHENTICATED);
				break;
			case IAX_COMMAND_DPREQ:
				/* Request status in the dialplan */
				if (ast_test_flag(&iaxs[fr->callno]->state, IAX_STATE_TBD) &&
					!ast_test_flag(&iaxs[fr->callno]->state, IAX_STATE_STARTED) && ies.called_number) {
					if (iaxcompat) {
						/* Spawn a thread for the lookup */
						spawn_dp_lookup(fr->callno, iaxs[fr->callno]->context, ies.called_number, iaxs[fr->callno]->cid_num);
					} else {
						/* Just look it up */
						dp_lookup(fr->callno, iaxs[fr->callno]->context, ies.called_number, iaxs[fr->callno]->cid_num, 1);
					}
				}
				break;
			case IAX_COMMAND_HANGUP:
				ast_set_flag64(iaxs[fr->callno], IAX_ALREADYGONE);
				ast_debug(1, "Immediately destroying %d, having received hangup\n", fr->callno);
				/* Set hangup cause according to remote and hangupsource */
				if (iaxs[fr->callno]->owner) {
					set_hangup_source_and_cause(fr->callno, ies.causecode);
					if (!iaxs[fr->callno]) {
						break;
					}
				}

				/* Send ack immediately, before we destroy */
				send_command_immediate(iaxs[fr->callno], AST_FRAME_IAX, IAX_COMMAND_ACK, fr->ts, NULL, 0,fr->iseqno);
				iax2_destroy(fr->callno);
				break;
			case IAX_COMMAND_REJECT:
				/* Set hangup cause according to remote and hangup source */
				if (iaxs[fr->callno]->owner) {
					set_hangup_source_and_cause(fr->callno, ies.causecode);
					if (!iaxs[fr->callno]) {
						break;
					}
				}

				if (!ast_test_flag64(iaxs[fr->callno], IAX_PROVISION)) {
					if (iaxs[fr->callno]->owner && authdebug)
						ast_log(LOG_WARNING, "Call rejected by %s: %s\n",
							ast_inet_ntoa(iaxs[fr->callno]->addr.sin_addr),
							ies.cause ? ies.cause : "<Unknown>");
					ast_debug(1, "Immediately destroying %d, having received reject\n",
						fr->callno);
				}
				/* Send ack immediately, before we destroy */
				send_command_immediate(iaxs[fr->callno], AST_FRAME_IAX, IAX_COMMAND_ACK,
						       fr->ts, NULL, 0, fr->iseqno);
				if (!ast_test_flag64(iaxs[fr->callno], IAX_PROVISION))
					iaxs[fr->callno]->error = EPERM;
				iax2_destroy(fr->callno);
				break;
			case IAX_COMMAND_TRANSFER:
			{
				struct ast_channel *bridged_chan;
				struct ast_channel *owner;

				iax2_lock_owner(fr->callno);
				if (!iaxs[fr->callno]) {
					/* Initiating call went away before we could transfer. */
					break;
				}
				owner = iaxs[fr->callno]->owner;
				bridged_chan = owner ? ast_bridged_channel(owner) : NULL;
				if (bridged_chan && ies.called_number) {
					ast_mutex_unlock(&iaxsl[fr->callno]);

					/* Set BLINDTRANSFER channel variables */
					pbx_builtin_setvar_helper(owner, "BLINDTRANSFER", bridged_chan->name);
					pbx_builtin_setvar_helper(bridged_chan, "BLINDTRANSFER", owner->name);

					if (ast_parking_ext_valid(ies.called_number, c, iaxs[fr->callno]->context)) {
						ast_debug(1, "Parking call '%s'\n", bridged_chan->name);
						if (iax_park(bridged_chan, owner, ies.called_number)) {
							ast_log(LOG_WARNING, "Failed to park call '%s'\n",
								bridged_chan->name);
						}
						ast_mutex_lock(&iaxsl[fr->callno]);
					} else {
						ast_mutex_lock(&iaxsl[fr->callno]);

						if (iaxs[fr->callno]) {
							if (ast_async_goto(bridged_chan, iaxs[fr->callno]->context,
								ies.called_number, 1)) {
								ast_log(LOG_WARNING,
									"Async goto of '%s' to '%s@%s' failed\n",
									bridged_chan->name, ies.called_number,
									iaxs[fr->callno]->context);
							} else {
								ast_debug(1, "Async goto of '%s' to '%s@%s' started\n",
									bridged_chan->name, ies.called_number,
									iaxs[fr->callno]->context);
							}
						} else {
							/* Initiating call went away before we could transfer. */
						}
					}
				} else {
					ast_debug(1, "Async goto not applicable on call %d\n", fr->callno);
				}
				if (owner) {
					ast_channel_unlock(owner);
				}

				break;
			}
			case IAX_COMMAND_ACCEPT:
				/* Ignore if call is already up or needs authentication or is a TBD */
				if (ast_test_flag(&iaxs[fr->callno]->state, IAX_STATE_STARTED | IAX_STATE_TBD | IAX_STATE_AUTHENTICATED))
					break;
				if (ast_test_flag64(iaxs[fr->callno], IAX_PROVISION)) {
					/* Send ack immediately, before we destroy */
					send_command_immediate(iaxs[fr->callno], AST_FRAME_IAX, IAX_COMMAND_ACK, fr->ts, NULL, 0,fr->iseqno);
					iax2_destroy(fr->callno);
					break;
				}
				if (ies.format) {
					iaxs[fr->callno]->peerformat = ies.format;
				} else {
					if (iaxs[fr->callno]->owner)
						iaxs[fr->callno]->peerformat = iaxs[fr->callno]->owner->nativeformats;
					else
						iaxs[fr->callno]->peerformat = iaxs[fr->callno]->capability;
				}
				ast_verb(3, "Call accepted by %s (format %s)\n", ast_inet_ntoa(iaxs[fr->callno]->addr.sin_addr), ast_getformatname(iaxs[fr->callno]->peerformat));
				if (!(iaxs[fr->callno]->peerformat & iaxs[fr->callno]->capability)) {
					memset(&ied0, 0, sizeof(ied0));
					iax_ie_append_str(&ied0, IAX_IE_CAUSE, "Unable to negotiate codec");
					iax_ie_append_byte(&ied0, IAX_IE_CAUSECODE, AST_CAUSE_BEARERCAPABILITY_NOTAVAIL);
					send_command_final(iaxs[fr->callno], AST_FRAME_IAX, IAX_COMMAND_REJECT, 0, ied0.buf, ied0.pos, -1);
					if (!iaxs[fr->callno]) {
						break;
					}
					if (authdebug) {
						char tmp1[256], tmp2[256];
						ast_log(LOG_NOTICE, "Rejected call to %s, format %s incompatible with our capability %s.\n",
							ast_inet_ntoa(sin.sin_addr),
							ast_getformatname_multiple(tmp1, sizeof(tmp1), iaxs[fr->callno]->peerformat),
							ast_getformatname_multiple(tmp2, sizeof(tmp2), iaxs[fr->callno]->capability));
					}
				} else {
					ast_set_flag(&iaxs[fr->callno]->state, IAX_STATE_STARTED);
					iax2_lock_owner(fr->callno);
					if (iaxs[fr->callno] && iaxs[fr->callno]->owner) {
						/* Switch us to use a compatible format */
						iaxs[fr->callno]->owner->nativeformats = iaxs[fr->callno]->peerformat;
						ast_verb(3, "Format for call is %s\n", ast_getformatname(iaxs[fr->callno]->owner->nativeformats));

						/* Setup read/write formats properly. */
						if (iaxs[fr->callno]->owner->writeformat)
							ast_set_write_format(iaxs[fr->callno]->owner, iaxs[fr->callno]->owner->writeformat);	
						if (iaxs[fr->callno]->owner->readformat)
							ast_set_read_format(iaxs[fr->callno]->owner, iaxs[fr->callno]->owner->readformat);	
						ast_channel_unlock(iaxs[fr->callno]->owner);
					}
				}
				if (iaxs[fr->callno]) {
					AST_LIST_LOCK(&dpcache);
					AST_LIST_TRAVERSE(&iaxs[fr->callno]->dpentries, dp, peer_list)
						if (!(dp->flags & CACHE_FLAG_TRANSMITTED))
							iax2_dprequest(dp, fr->callno);
					AST_LIST_UNLOCK(&dpcache);
				}
				break;
			case IAX_COMMAND_POKE:
				/* Send back a pong packet with the original timestamp */
				send_command_final(iaxs[fr->callno], AST_FRAME_IAX, IAX_COMMAND_PONG, fr->ts, NULL, 0, -1);
				break;
			case IAX_COMMAND_PING:
			{
				struct iax_ie_data pingied;
				construct_rr(iaxs[fr->callno], &pingied);
				/* Send back a pong packet with the original timestamp */
				send_command(iaxs[fr->callno], AST_FRAME_IAX, IAX_COMMAND_PONG, fr->ts, pingied.buf, pingied.pos, -1);
			}
				break;
			case IAX_COMMAND_PONG:
				/* Calculate ping time */
				iaxs[fr->callno]->pingtime =  calc_timestamp(iaxs[fr->callno], 0, &f) - fr->ts;
				/* save RR info */
				save_rr(fr, &ies);

				/* Good time to write jb stats for this call */
				log_jitterstats(fr->callno);

				if (iaxs[fr->callno]->peerpoke) {
					peer = iaxs[fr->callno]->peerpoke;
					if ((peer->lastms < 0)  || (peer->historicms > peer->maxms)) {
						if (iaxs[fr->callno]->pingtime <= peer->maxms) {
							ast_log(LOG_NOTICE, "Peer '%s' is now REACHABLE! Time: %d\n", peer->name, iaxs[fr->callno]->pingtime);
							manager_event(EVENT_FLAG_SYSTEM, "PeerStatus", "ChannelType: IAX2\r\nPeer: IAX2/%s\r\nPeerStatus: Reachable\r\nTime: %d\r\n", peer->name, iaxs[fr->callno]->pingtime); 
							ast_devstate_changed(AST_DEVICE_NOT_INUSE, "IAX2/%s", peer->name); /* Activate notification */
						}
					} else if ((peer->historicms > 0) && (peer->historicms <= peer->maxms)) {
						if (iaxs[fr->callno]->pingtime > peer->maxms) {
							ast_log(LOG_NOTICE, "Peer '%s' is now TOO LAGGED (%d ms)!\n", peer->name, iaxs[fr->callno]->pingtime);
							manager_event(EVENT_FLAG_SYSTEM, "PeerStatus", "ChannelType: IAX2\r\nPeer: IAX2/%s\r\nPeerStatus: Lagged\r\nTime: %d\r\n", peer->name, iaxs[fr->callno]->pingtime); 
							ast_devstate_changed(AST_DEVICE_UNAVAILABLE, "IAX2/%s", peer->name); /* Activate notification */
						}
					}
					peer->lastms = iaxs[fr->callno]->pingtime;
					if (peer->smoothing && (peer->lastms > -1))
						peer->historicms = (iaxs[fr->callno]->pingtime + peer->historicms) / 2;
					else if (peer->smoothing && peer->lastms < 0)
						peer->historicms = (0 + peer->historicms) / 2;
					else					
						peer->historicms = iaxs[fr->callno]->pingtime;

					/* Remove scheduled iax2_poke_noanswer */
					if (peer->pokeexpire > -1) {
						if (!AST_SCHED_DEL(sched, peer->pokeexpire)) {
							peer_unref(peer);
							peer->pokeexpire = -1;
						}
					}
					/* Schedule the next cycle */
					if ((peer->lastms < 0)  || (peer->historicms > peer->maxms)) 
						peer->pokeexpire = iax2_sched_add(sched, peer->pokefreqnotok, iax2_poke_peer_s, peer_ref(peer));
					else
						peer->pokeexpire = iax2_sched_add(sched, peer->pokefreqok, iax2_poke_peer_s, peer_ref(peer));
					if (peer->pokeexpire == -1)
						peer_unref(peer);
					/* and finally send the ack */
					send_command_immediate(iaxs[fr->callno], AST_FRAME_IAX, IAX_COMMAND_ACK, fr->ts, NULL, 0,fr->iseqno);
					/* And wrap up the qualify call */
					iax2_destroy(fr->callno);
					peer->callno = 0;
					ast_debug(1, "Peer %s: got pong, lastms %d, historicms %d, maxms %d\n", peer->name, peer->lastms, peer->historicms, peer->maxms);
				}
				break;
			case IAX_COMMAND_LAGRQ:
			case IAX_COMMAND_LAGRP:
				f.src = "LAGRQ";
				f.mallocd = 0;
				f.offset = 0;
				f.samples = 0;
				iax_frame_wrap(fr, &f);
				if (f.subclass.integer == IAX_COMMAND_LAGRQ) {
					/* Received a LAGRQ - echo back a LAGRP */
					fr->af.subclass.integer = IAX_COMMAND_LAGRP;
					iax2_send(iaxs[fr->callno], &fr->af, fr->ts, -1, 0, 0, 0);
				} else {
					/* Received LAGRP in response to our LAGRQ */
					unsigned int ts;
					/* This is a reply we've been given, actually measure the difference */
					ts = calc_timestamp(iaxs[fr->callno], 0, &fr->af);
					iaxs[fr->callno]->lag = ts - fr->ts;
					if (iaxdebug)
						ast_debug(1, "Peer %s lag measured as %dms\n",
							ast_inet_ntoa(iaxs[fr->callno]->addr.sin_addr), iaxs[fr->callno]->lag);
				}
				break;
			case IAX_COMMAND_AUTHREQ:
				if (ast_test_flag(&iaxs[fr->callno]->state, IAX_STATE_STARTED | IAX_STATE_TBD)) {
					ast_log(LOG_WARNING, "Call on %s is already up, can't start on it\n", iaxs[fr->callno]->owner ? iaxs[fr->callno]->owner->name : "<Unknown>");
					break;
				}
				if (authenticate_reply(iaxs[fr->callno], &iaxs[fr->callno]->addr, &ies, iaxs[fr->callno]->secret, iaxs[fr->callno]->outkey)) {
					struct ast_frame hangup_fr = { .frametype = AST_FRAME_CONTROL,
								.subclass.integer = AST_CONTROL_HANGUP,
					};
					ast_log(LOG_WARNING, 
						"I don't know how to authenticate %s to %s\n", 
						ies.username ? ies.username : "<unknown>", ast_inet_ntoa(iaxs[fr->callno]->addr.sin_addr));
					iax2_queue_frame(fr->callno, &hangup_fr);
				}
				break;
			case IAX_COMMAND_AUTHREP:
				/* For security, always ack immediately */
				if (delayreject)
					send_command_immediate(iaxs[fr->callno], AST_FRAME_IAX, IAX_COMMAND_ACK, fr->ts, NULL, 0,fr->iseqno);
				/* Ignore once we've started */
				if (ast_test_flag(&iaxs[fr->callno]->state, IAX_STATE_STARTED | IAX_STATE_TBD)) {
					ast_log(LOG_WARNING, "Call on %s is already up, can't start on it\n", iaxs[fr->callno]->owner ? iaxs[fr->callno]->owner->name : "<Unknown>");
					break;
				}
				if (authenticate_verify(iaxs[fr->callno], &ies)) {
					if (authdebug)
						ast_log(LOG_NOTICE, "Host %s failed to authenticate as %s\n", ast_inet_ntoa(iaxs[fr->callno]->addr.sin_addr), iaxs[fr->callno]->username);
					memset(&ied0, 0, sizeof(ied0));
					auth_fail(fr->callno, IAX_COMMAND_REJECT);
					break;
				}
				if (strcasecmp(iaxs[fr->callno]->exten, "TBD")) {
					/* This might re-enter the IAX code and need the lock */
					exists = ast_exists_extension(NULL, iaxs[fr->callno]->context, iaxs[fr->callno]->exten, 1, iaxs[fr->callno]->cid_num);
				} else
					exists = 0;
				if (strcmp(iaxs[fr->callno]->exten, "TBD") && !exists) {
					if (authdebug)
						ast_log(LOG_NOTICE, "Rejected connect attempt from %s, request '%s@%s' does not exist\n", ast_inet_ntoa(sin.sin_addr), iaxs[fr->callno]->exten, iaxs[fr->callno]->context);
					memset(&ied0, 0, sizeof(ied0));
					iax_ie_append_str(&ied0, IAX_IE_CAUSE, "No such context/extension");
					iax_ie_append_byte(&ied0, IAX_IE_CAUSECODE, AST_CAUSE_NO_ROUTE_DESTINATION);
					send_command_final(iaxs[fr->callno], AST_FRAME_IAX, IAX_COMMAND_REJECT, 0, ied0.buf, ied0.pos, -1);
					if (!iaxs[fr->callno]) {
						break;
					}
				} else {
					/* Select an appropriate format */
					if(ast_test_flag64(iaxs[fr->callno], IAX_CODEC_NOPREFS)) {
						if(ast_test_flag64(iaxs[fr->callno], IAX_CODEC_NOCAP)) {
							using_prefs = "reqonly";
						} else {
							using_prefs = "disabled";
						}
						format = iaxs[fr->callno]->peerformat & iaxs[fr->callno]->capability;
						memset(&pref, 0, sizeof(pref));
						strcpy(caller_pref_buf, "disabled");
						strcpy(host_pref_buf, "disabled");
					} else {
						using_prefs = "mine";
						if (ies.codec_prefs)
							ast_codec_pref_convert(&iaxs[fr->callno]->rprefs, ies.codec_prefs, 32, 0);
						if (ast_codec_pref_index(&iaxs[fr->callno]->rprefs, 0)) {
							if (ast_test_flag64(iaxs[fr->callno], IAX_CODEC_USER_FIRST)) {
								pref = iaxs[fr->callno]->rprefs;
								using_prefs = "caller";
							} else {
								pref = iaxs[fr->callno]->prefs;
							}
						} else /* if no codec_prefs IE do it the old way */
							pref = iaxs[fr->callno]->prefs;
						format = ast_codec_choose(&pref, iaxs[fr->callno]->capability & iaxs[fr->callno]->peercapability, 0);
						ast_codec_pref_string(&iaxs[fr->callno]->rprefs, caller_pref_buf, sizeof(caller_pref_buf) - 1);
						ast_codec_pref_string(&iaxs[fr->callno]->prefs, host_pref_buf, sizeof(host_pref_buf) - 1);
					}
					if (!format) {
						char tmp1[256], tmp2[256], tmp3[256];
						if(!ast_test_flag64(iaxs[fr->callno], IAX_CODEC_NOCAP)) {
							ast_debug(1, "We don't do requested format %s, falling back to peer capability '%s'\n",
								ast_getformatname(iaxs[fr->callno]->peerformat),
								ast_getformatname_multiple(tmp1, sizeof(tmp1), iaxs[fr->callno]->peercapability));
							format = iaxs[fr->callno]->peercapability & iaxs[fr->callno]->capability;
						}
						if (!format) {
							if (authdebug) {
								if (ast_test_flag64(iaxs[fr->callno], IAX_CODEC_NOCAP)) {
									ast_log(LOG_NOTICE, "Rejected connect attempt from %s, requested '%s' incompatible with our capability '%s'.\n", ast_inet_ntoa(sin.sin_addr),
										ast_getformatname_multiple(tmp1, sizeof(tmp1), iaxs[fr->callno]->peerformat),
										ast_getformatname_multiple(tmp2, sizeof(tmp2), iaxs[fr->callno]->capability));
								} else {
									ast_log(LOG_NOTICE, "Rejected connect attempt from %s, requested/capability '%s'/'%s' incompatible with our capability '%s'.\n",
										ast_inet_ntoa(sin.sin_addr),
										ast_getformatname_multiple(tmp1, sizeof(tmp1), iaxs[fr->callno]->peerformat),
										ast_getformatname_multiple(tmp2, sizeof(tmp2), iaxs[fr->callno]->peercapability),
										ast_getformatname_multiple(tmp3, sizeof(tmp3), iaxs[fr->callno]->capability));
								}
							}
							memset(&ied0, 0, sizeof(ied0));
							iax_ie_append_str(&ied0, IAX_IE_CAUSE, "Unable to negotiate codec");
							iax_ie_append_byte(&ied0, IAX_IE_CAUSECODE, AST_CAUSE_BEARERCAPABILITY_NOTAVAIL);
							send_command_final(iaxs[fr->callno], AST_FRAME_IAX, IAX_COMMAND_REJECT, 0, ied0.buf, ied0.pos, -1);
							if (!iaxs[fr->callno]) {
								break;
							}
						} else {
							/* Pick one... */
							if(ast_test_flag64(iaxs[fr->callno], IAX_CODEC_NOCAP)) {
								if(!(iaxs[fr->callno]->peerformat & iaxs[fr->callno]->capability))
									format = 0;
							} else {
								if(ast_test_flag64(iaxs[fr->callno], IAX_CODEC_NOPREFS)) {
									using_prefs = ast_test_flag64(iaxs[fr->callno], IAX_CODEC_NOCAP) ? "reqonly" : "disabled";
									memset(&pref, 0, sizeof(pref));
									format = ast_test_flag64(iaxs[fr->callno], IAX_CODEC_NOCAP) ?
										iaxs[fr->callno]->peerformat : ast_best_codec(iaxs[fr->callno]->peercapability & iaxs[fr->callno]->capability);
									strcpy(caller_pref_buf,"disabled");
									strcpy(host_pref_buf,"disabled");
								} else {
									using_prefs = "mine";
									if (ast_codec_pref_index(&iaxs[fr->callno]->rprefs, 0)) {
										/* Do the opposite of what we tried above. */
										if (ast_test_flag64(iaxs[fr->callno], IAX_CODEC_USER_FIRST)) {
											pref = iaxs[fr->callno]->prefs;
										} else {
											pref = iaxs[fr->callno]->rprefs;
											using_prefs = "caller";
										}
										format = ast_codec_choose(&pref, iaxs[fr->callno]->peercapability & iaxs[fr->callno]->capability, 1);
									} else /* if no codec_prefs IE do it the old way */
										format = ast_best_codec(iaxs[fr->callno]->peercapability & iaxs[fr->callno]->capability);	
								}
							}
							if (!format) {
								char tmp1[256], tmp2[256], tmp3[256];
								ast_log(LOG_ERROR, "No best format in %s???\n",
									ast_getformatname_multiple(tmp1, sizeof(tmp1), iaxs[fr->callno]->peercapability & iaxs[fr->callno]->capability));
								if (authdebug) {
									if (ast_test_flag64(iaxs[fr->callno], IAX_CODEC_NOCAP)) {
										ast_log(LOG_NOTICE, "Rejected connect attempt from %s, requested '%s' incompatible with our capability '%s'.\n",
											ast_inet_ntoa(sin.sin_addr),
											ast_getformatname_multiple(tmp1, sizeof(tmp1), iaxs[fr->callno]->peerformat),
											ast_getformatname_multiple(tmp2, sizeof(tmp2), iaxs[fr->callno]->capability));
									} else {
										ast_log(LOG_NOTICE, "Rejected connect attempt from %s, requested/capability '%s'/'%s' incompatible with our capability '%s'.\n",
											ast_inet_ntoa(sin.sin_addr),
											ast_getformatname_multiple(tmp1, sizeof(tmp1), iaxs[fr->callno]->peerformat),
											ast_getformatname_multiple(tmp2, sizeof(tmp2), iaxs[fr->callno]->peercapability),
											ast_getformatname_multiple(tmp3, sizeof(tmp3), iaxs[fr->callno]->capability));
									}
								}
								memset(&ied0, 0, sizeof(ied0));
								iax_ie_append_str(&ied0, IAX_IE_CAUSE, "Unable to negotiate codec");
								iax_ie_append_byte(&ied0, IAX_IE_CAUSECODE, AST_CAUSE_BEARERCAPABILITY_NOTAVAIL);
								send_command_final(iaxs[fr->callno], AST_FRAME_IAX, IAX_COMMAND_REJECT, 0, ied0.buf, ied0.pos, -1);
								if (!iaxs[fr->callno]) {
									break;
								}
							}
						}
					}
					if (format) {
						/* Authentication received */
						memset(&ied1, 0, sizeof(ied1));
						iax_ie_append_int(&ied1, IAX_IE_FORMAT, format);
						iax_ie_append_versioned_uint64(&ied1, IAX_IE_FORMAT2, 0, format);
						send_command(iaxs[fr->callno], AST_FRAME_IAX, IAX_COMMAND_ACCEPT, 0, ied1.buf, ied1.pos, -1);
						if (strcmp(iaxs[fr->callno]->exten, "TBD")) {
							ast_set_flag(&iaxs[fr->callno]->state, IAX_STATE_STARTED);
							ast_verb(3, "Accepting AUTHENTICATED call from %s:\n"
											"%srequested format = %s,\n"
											"%srequested prefs = %s,\n"
											"%sactual format = %s,\n"
											"%shost prefs = %s,\n"
											"%spriority = %s\n", 
											ast_inet_ntoa(sin.sin_addr), 
											VERBOSE_PREFIX_4,
											ast_getformatname(iaxs[fr->callno]->peerformat),
											VERBOSE_PREFIX_4,
											caller_pref_buf,
											VERBOSE_PREFIX_4,
											ast_getformatname(format),
											VERBOSE_PREFIX_4,
											host_pref_buf,
											VERBOSE_PREFIX_4,
											using_prefs);

							ast_set_flag(&iaxs[fr->callno]->state, IAX_STATE_STARTED);
							if (!(c = ast_iax2_new(fr->callno, AST_STATE_RING, format, NULL)))
								iax2_destroy(fr->callno);
							else if (ies.vars) {
								struct ast_datastore *variablestore;
								struct ast_variable *var, *prev = NULL;
								AST_LIST_HEAD(, ast_var_t) *varlist;
								varlist = ast_calloc(1, sizeof(*varlist));
								variablestore = ast_datastore_alloc(&iax2_variable_datastore_info, NULL);
								if (variablestore && varlist) {
									variablestore->data = varlist;
									variablestore->inheritance = DATASTORE_INHERIT_FOREVER;
									AST_LIST_HEAD_INIT(varlist);
									ast_debug(1, "I can haz IAX vars? w00t\n");
									for (var = ies.vars; var; var = var->next) {
										struct ast_var_t *newvar = ast_var_assign(var->name, var->value);
										if (prev)
											ast_free(prev);
										prev = var;
										if (!newvar) {
											/* Don't abort list traversal, as this would leave ies.vars in an inconsistent state. */
											ast_log(LOG_ERROR, "Memory allocation error while processing IAX2 variables\n");
										} else {
											AST_LIST_INSERT_TAIL(varlist, newvar, entries);
										}
									}
									if (prev)
										ast_free(prev);
									ies.vars = NULL;
									ast_channel_datastore_add(c, variablestore);
								} else {
									ast_log(LOG_ERROR, "Memory allocation error while processing IAX2 variables\n");
									if (variablestore)
										ast_datastore_free(variablestore);
									if (varlist)
										ast_free(varlist);
								}
							}
						} else {
							ast_set_flag(&iaxs[fr->callno]->state, IAX_STATE_TBD);
							/* If this is a TBD call, we're ready but now what...  */
							ast_verb(3, "Accepted AUTHENTICATED TBD call from %s\n", ast_inet_ntoa(sin.sin_addr));
							if (ast_test_flag64(iaxs[fr->callno], IAX_IMMEDIATE)) {
								goto immediatedial;
							}
						}
					}
				}
				break;
			case IAX_COMMAND_DIAL:
immediatedial:
				if (ast_test_flag(&iaxs[fr->callno]->state, IAX_STATE_TBD)) {
					ast_clear_flag(&iaxs[fr->callno]->state, IAX_STATE_TBD);
					ast_string_field_set(iaxs[fr->callno], exten, ies.called_number ? ies.called_number : "s");
					if (!ast_exists_extension(NULL, iaxs[fr->callno]->context, iaxs[fr->callno]->exten, 1, iaxs[fr->callno]->cid_num)) {
						if (authdebug)
							ast_log(LOG_NOTICE, "Rejected dial attempt from %s, request '%s@%s' does not exist\n", ast_inet_ntoa(sin.sin_addr), iaxs[fr->callno]->exten, iaxs[fr->callno]->context);
						memset(&ied0, 0, sizeof(ied0));
						iax_ie_append_str(&ied0, IAX_IE_CAUSE, "No such context/extension");
						iax_ie_append_byte(&ied0, IAX_IE_CAUSECODE, AST_CAUSE_NO_ROUTE_DESTINATION);
						send_command_final(iaxs[fr->callno], AST_FRAME_IAX, IAX_COMMAND_REJECT, 0, ied0.buf, ied0.pos, -1);
						if (!iaxs[fr->callno]) {
							break;
						}
					} else {
						char tmp[256];
						ast_set_flag(&iaxs[fr->callno]->state, IAX_STATE_STARTED);
						ast_verb(3, "Accepting DIAL from %s, formats = %s\n",
							ast_inet_ntoa(sin.sin_addr),
							ast_getformatname_multiple(tmp, sizeof(tmp), iaxs[fr->callno]->peerformat));
						ast_set_flag(&iaxs[fr->callno]->state, IAX_STATE_STARTED);
						send_command(iaxs[fr->callno], AST_FRAME_CONTROL, AST_CONTROL_PROGRESS, 0, NULL, 0, -1);
						if (!(c = ast_iax2_new(fr->callno, AST_STATE_RING, iaxs[fr->callno]->peerformat, NULL)))
							iax2_destroy(fr->callno);
						else if (ies.vars) {
							struct ast_datastore *variablestore;
							struct ast_variable *var, *prev = NULL;
							AST_LIST_HEAD(, ast_var_t) *varlist;
							varlist = ast_calloc(1, sizeof(*varlist));
							variablestore = ast_datastore_alloc(&iax2_variable_datastore_info, NULL);
							ast_debug(1, "I can haz IAX vars? w00t\n");
							if (variablestore && varlist) {
								variablestore->data = varlist;
								variablestore->inheritance = DATASTORE_INHERIT_FOREVER;
								AST_LIST_HEAD_INIT(varlist);
								for (var = ies.vars; var; var = var->next) {
									struct ast_var_t *newvar = ast_var_assign(var->name, var->value);
									if (prev)
										ast_free(prev);
									prev = var;
									if (!newvar) {
										/* Don't abort list traversal, as this would leave ies.vars in an inconsistent state. */
										ast_log(LOG_ERROR, "Memory allocation error while processing IAX2 variables\n");
									} else {
										AST_LIST_INSERT_TAIL(varlist, newvar, entries);
									}
								}
								if (prev)
									ast_free(prev);
								ies.vars = NULL;
								ast_channel_datastore_add(c, variablestore);
							} else {
								ast_log(LOG_ERROR, "Memory allocation error while processing IAX2 variables\n");
								if (variablestore)
									ast_datastore_free(variablestore);
								if (varlist)
									ast_free(varlist);
							}
						}
					}
				}
				break;
			case IAX_COMMAND_INVAL:
				iaxs[fr->callno]->error = ENOTCONN;
				ast_debug(1, "Immediately destroying %d, having received INVAL\n", fr->callno);
				iax2_destroy(fr->callno);
				ast_debug(1, "Destroying call %d\n", fr->callno);
				break;
			case IAX_COMMAND_VNAK:
				ast_debug(1, "Received VNAK: resending outstanding frames\n");
				/* Force retransmission */
				vnak_retransmit(fr->callno, fr->iseqno);
				break;
			case IAX_COMMAND_REGREQ:
			case IAX_COMMAND_REGREL:
				/* For security, always ack immediately */
				if (delayreject)
					send_command_immediate(iaxs[fr->callno], AST_FRAME_IAX, IAX_COMMAND_ACK, fr->ts, NULL, 0,fr->iseqno);
				if (register_verify(fr->callno, &sin, &ies)) {
					if (!iaxs[fr->callno]) {
						break;
					}
					/* Send delayed failure */
					auth_fail(fr->callno, IAX_COMMAND_REGREJ);
					break;
				}
				if (!iaxs[fr->callno]) {
					break;
				}
				if ((ast_strlen_zero(iaxs[fr->callno]->secret) && ast_strlen_zero(iaxs[fr->callno]->inkeys)) ||
						ast_test_flag(&iaxs[fr->callno]->state, IAX_STATE_AUTHENTICATED)) {

					if (f.subclass.integer == IAX_COMMAND_REGREL) {
						memset(&sin, 0, sizeof(sin));
						sin.sin_family = AF_INET;
					}
					if (update_registry(&sin, fr->callno, ies.devicetype, fd, ies.refresh)) {
						ast_log(LOG_WARNING, "Registry error\n");
					}
					if (!iaxs[fr->callno]) {
						break;
					}
					if (ies.provverpres && ies.serviceident && sin.sin_addr.s_addr) {
						ast_mutex_unlock(&iaxsl[fr->callno]);
						check_provisioning(&sin, fd, ies.serviceident, ies.provver);
						ast_mutex_lock(&iaxsl[fr->callno]);
					}
					break;
				}
				registry_authrequest(fr->callno);
				break;
			case IAX_COMMAND_REGACK:
				if (iax2_ack_registry(&ies, &sin, fr->callno)) 
					ast_log(LOG_WARNING, "Registration failure\n");
				/* Send ack immediately, before we destroy */
				send_command_immediate(iaxs[fr->callno], AST_FRAME_IAX, IAX_COMMAND_ACK, fr->ts, NULL, 0,fr->iseqno);
				iax2_destroy(fr->callno);
				break;
			case IAX_COMMAND_REGREJ:
				if (iaxs[fr->callno]->reg) {
					if (authdebug) {
						ast_log(LOG_NOTICE, "Registration of '%s' rejected: '%s' from: '%s'\n", iaxs[fr->callno]->reg->username, ies.cause ? ies.cause : "<unknown>", ast_inet_ntoa(sin.sin_addr));
						manager_event(EVENT_FLAG_SYSTEM, "Registry", "ChannelType: IAX2\r\nUsername: %s\r\nStatus: Rejected\r\nCause: %s\r\n", iaxs[fr->callno]->reg->username, ies.cause ? ies.cause : "<unknown>");
					}
					iaxs[fr->callno]->reg->regstate = REG_STATE_REJECTED;
				}
				/* Send ack immediately, before we destroy */
				send_command_immediate(iaxs[fr->callno], AST_FRAME_IAX, IAX_COMMAND_ACK, fr->ts, NULL, 0,fr->iseqno);
				iax2_destroy(fr->callno);
				break;
			case IAX_COMMAND_REGAUTH:
				/* Authentication request */
				if (registry_rerequest(&ies, fr->callno, &sin)) {
					memset(&ied0, 0, sizeof(ied0));
					iax_ie_append_str(&ied0, IAX_IE_CAUSE, "No authority found");
					iax_ie_append_byte(&ied0, IAX_IE_CAUSECODE, AST_CAUSE_FACILITY_NOT_SUBSCRIBED);
					send_command_final(iaxs[fr->callno], AST_FRAME_IAX, IAX_COMMAND_REJECT, 0, ied0.buf, ied0.pos, -1);
				}
				break;
			case IAX_COMMAND_TXREJ:
				iaxs[fr->callno]->transferring = 0;
				ast_verb(3, "Channel '%s' unable to transfer\n", iaxs[fr->callno]->owner ? iaxs[fr->callno]->owner->name : "<Unknown>");
				memset(&iaxs[fr->callno]->transfer, 0, sizeof(iaxs[fr->callno]->transfer));
				if (iaxs[fr->callno]->bridgecallno) {
					if (iaxs[iaxs[fr->callno]->bridgecallno]->transferring) {
						iaxs[iaxs[fr->callno]->bridgecallno]->transferring = 0;
						send_command(iaxs[iaxs[fr->callno]->bridgecallno], AST_FRAME_IAX, IAX_COMMAND_TXREJ, 0, NULL, 0, -1);
					}
				}
				break;
			case IAX_COMMAND_TXREADY:
				if ((iaxs[fr->callno]->transferring == TRANSFER_BEGIN) ||
				    (iaxs[fr->callno]->transferring == TRANSFER_MBEGIN)) {
					if (iaxs[fr->callno]->transferring == TRANSFER_MBEGIN)
						iaxs[fr->callno]->transferring = TRANSFER_MREADY;
					else
						iaxs[fr->callno]->transferring = TRANSFER_READY;
					ast_verb(3, "Channel '%s' ready to transfer\n", iaxs[fr->callno]->owner ? iaxs[fr->callno]->owner->name : "<Unknown>");
					if (iaxs[fr->callno]->bridgecallno) {
						if ((iaxs[iaxs[fr->callno]->bridgecallno]->transferring == TRANSFER_READY) ||
						    (iaxs[iaxs[fr->callno]->bridgecallno]->transferring == TRANSFER_MREADY)) {
							/* They're both ready, now release them. */
							if (iaxs[fr->callno]->transferring == TRANSFER_MREADY) {
								ast_verb(3, "Attempting media bridge of %s and %s\n", iaxs[fr->callno]->owner ? iaxs[fr->callno]->owner->name : "<Unknown>",
										iaxs[iaxs[fr->callno]->bridgecallno]->owner ? iaxs[iaxs[fr->callno]->bridgecallno]->owner->name : "<Unknown>");

								iaxs[iaxs[fr->callno]->bridgecallno]->transferring = TRANSFER_MEDIA;
								iaxs[fr->callno]->transferring = TRANSFER_MEDIA;

								memset(&ied0, 0, sizeof(ied0));
								memset(&ied1, 0, sizeof(ied1));
								iax_ie_append_short(&ied0, IAX_IE_CALLNO, iaxs[iaxs[fr->callno]->bridgecallno]->peercallno);
								iax_ie_append_short(&ied1, IAX_IE_CALLNO, iaxs[fr->callno]->peercallno);
								send_command(iaxs[fr->callno], AST_FRAME_IAX, IAX_COMMAND_TXMEDIA, 0, ied0.buf, ied0.pos, -1);
								send_command(iaxs[iaxs[fr->callno]->bridgecallno], AST_FRAME_IAX, IAX_COMMAND_TXMEDIA, 0, ied1.buf, ied1.pos, -1);
							} else {
								ast_verb(3, "Releasing %s and %s\n", iaxs[fr->callno]->owner ? iaxs[fr->callno]->owner->name : "<Unknown>",
										iaxs[iaxs[fr->callno]->bridgecallno]->owner ? iaxs[iaxs[fr->callno]->bridgecallno]->owner->name : "<Unknown>");

								iaxs[iaxs[fr->callno]->bridgecallno]->transferring = TRANSFER_RELEASED;
								iaxs[fr->callno]->transferring = TRANSFER_RELEASED;
								ast_set_flag64(iaxs[iaxs[fr->callno]->bridgecallno], IAX_ALREADYGONE);
								ast_set_flag64(iaxs[fr->callno], IAX_ALREADYGONE);

								/* Stop doing lag & ping requests */
								stop_stuff(fr->callno);
								stop_stuff(iaxs[fr->callno]->bridgecallno);

								memset(&ied0, 0, sizeof(ied0));
								memset(&ied1, 0, sizeof(ied1));
								iax_ie_append_short(&ied0, IAX_IE_CALLNO, iaxs[iaxs[fr->callno]->bridgecallno]->peercallno);
								iax_ie_append_short(&ied1, IAX_IE_CALLNO, iaxs[fr->callno]->peercallno);
								send_command(iaxs[fr->callno], AST_FRAME_IAX, IAX_COMMAND_TXREL, 0, ied0.buf, ied0.pos, -1);
								send_command(iaxs[iaxs[fr->callno]->bridgecallno], AST_FRAME_IAX, IAX_COMMAND_TXREL, 0, ied1.buf, ied1.pos, -1);
							}

						}
					}
				}
				break;
			case IAX_COMMAND_TXREQ:
				try_transfer(iaxs[fr->callno], &ies);
				break;
			case IAX_COMMAND_TXCNT:
				if (iaxs[fr->callno]->transferring)
					send_command_transfer(iaxs[fr->callno], AST_FRAME_IAX, IAX_COMMAND_TXACC, 0, NULL, 0);
				break;
			case IAX_COMMAND_TXREL:
				/* Send ack immediately, rather than waiting until we've changed addresses */
				send_command_immediate(iaxs[fr->callno], AST_FRAME_IAX, IAX_COMMAND_ACK, fr->ts, NULL, 0,fr->iseqno);
				complete_transfer(fr->callno, &ies);
				stop_stuff(fr->callno);	/* for attended transfer to work with libiax */
				break;	
			case IAX_COMMAND_TXMEDIA:
				if (iaxs[fr->callno]->transferring == TRANSFER_READY) {
					AST_LIST_TRAVERSE(&frame_queue[fr->callno], cur, list) {
						/* Cancel any outstanding frames and start anew */
						if (cur->transfer) {
							cur->retries = -1;
						}
					}
					/* Start sending our media to the transfer address, but otherwise leave the call as-is */
					iaxs[fr->callno]->transferring = TRANSFER_MEDIAPASS;
				}
				break;
			case IAX_COMMAND_RTKEY:
				if (!IAX_CALLENCRYPTED(iaxs[fr->callno])) {
					ast_log(LOG_WARNING, 
						"we've been told to rotate our encryption key, "
						"but this isn't an encrypted call. bad things will happen.\n"
					);
					break;
				}

				IAX_DEBUGDIGEST("Receiving", ies.challenge);

				ast_aes_set_decrypt_key((unsigned char *) ies.challenge, &iaxs[fr->callno]->dcx);
				break;
			case IAX_COMMAND_DPREP:
				complete_dpreply(iaxs[fr->callno], &ies);
				break;
			case IAX_COMMAND_UNSUPPORT:
				ast_log(LOG_NOTICE, "Peer did not understand our iax command '%d'\n", ies.iax_unknown);
				break;
			case IAX_COMMAND_FWDOWNL:
				/* Firmware download */
				if (!ast_test_flag64(&globalflags, IAX_ALLOWFWDOWNLOAD)) {
					send_command_final(iaxs[fr->callno], AST_FRAME_IAX, IAX_COMMAND_UNSUPPORT, 0, NULL, 0, -1);
					break;
				}
				memset(&ied0, 0, sizeof(ied0));
				res = iax_firmware_append(&ied0, (unsigned char *)ies.devicetype, ies.fwdesc);
				if (res < 0)
					send_command_final(iaxs[fr->callno], AST_FRAME_IAX, IAX_COMMAND_REJECT, 0, ied0.buf, ied0.pos, -1);
				else if (res > 0)
					send_command_final(iaxs[fr->callno], AST_FRAME_IAX, IAX_COMMAND_FWDATA, 0, ied0.buf, ied0.pos, -1);
				else
					send_command(iaxs[fr->callno], AST_FRAME_IAX, IAX_COMMAND_FWDATA, 0, ied0.buf, ied0.pos, -1);
				break;
			case IAX_COMMAND_CALLTOKEN:
			{
				struct iax_frame *cur;
				/* find last sent frame */
				if ((cur = AST_LIST_LAST(&frame_queue[fr->callno])) && ies.calltoken && ies.calltokendata) {
					resend_with_token(fr->callno, cur, (char *) ies.calltokendata);
				}
				break;
			}
			default:
				ast_debug(1, "Unknown IAX command %d on %d/%d\n", f.subclass.integer, fr->callno, iaxs[fr->callno]->peercallno);
				memset(&ied0, 0, sizeof(ied0));
				iax_ie_append_byte(&ied0, IAX_IE_IAX_UNKNOWN, f.subclass.integer);
				send_command(iaxs[fr->callno], AST_FRAME_IAX, IAX_COMMAND_UNSUPPORT, 0, ied0.buf, ied0.pos, -1);
			}
			/* Free remote variables (if any) */
			if (ies.vars) {
				ast_variables_destroy(ies.vars);
				ast_debug(1, "I can haz IAX vars, but they is no good :-(\n");
				ies.vars = NULL;
			}

			/* Don't actually pass these frames along */
			if ((f.subclass.integer != IAX_COMMAND_ACK) && 
			  (f.subclass.integer != IAX_COMMAND_TXCNT) && 
			  (f.subclass.integer != IAX_COMMAND_TXACC) && 
			  (f.subclass.integer != IAX_COMMAND_INVAL) &&
			  (f.subclass.integer != IAX_COMMAND_VNAK)) { 
			  	if (iaxs[fr->callno] && iaxs[fr->callno]->aseqno != iaxs[fr->callno]->iseqno)
					send_command_immediate(iaxs[fr->callno], AST_FRAME_IAX, IAX_COMMAND_ACK, fr->ts, NULL, 0,fr->iseqno);
			}
			ast_mutex_unlock(&iaxsl[fr->callno]);
			return 1;
		}
		/* Unless this is an ACK or INVAL frame, ack it */
		if (iaxs[fr->callno] && iaxs[fr->callno]->aseqno != iaxs[fr->callno]->iseqno)
			send_command_immediate(iaxs[fr->callno], AST_FRAME_IAX, IAX_COMMAND_ACK, fr->ts, NULL, 0,fr->iseqno);
	} else if (minivid) {
		f.frametype = AST_FRAME_VIDEO;
		if (iaxs[fr->callno]->videoformat > 0) 
			f.subclass.codec = iaxs[fr->callno]->videoformat | (ntohs(vh->ts) & 0x8000LL ? 1 : 0);
		else {
			ast_log(LOG_WARNING, "Received mini frame before first full video frame\n");
			iax2_vnak(fr->callno);
			ast_variables_destroy(ies.vars);
			ast_mutex_unlock(&iaxsl[fr->callno]);
			return 1;
		}
		f.datalen = res - sizeof(*vh);
		if (f.datalen)
			f.data.ptr = thread->buf + sizeof(*vh);
		else
			f.data.ptr = NULL;
#ifdef IAXTESTS
		if (test_resync) {
			fr->ts = (iaxs[fr->callno]->last & 0xFFFF8000L) | ((ntohs(vh->ts) + test_resync) & 0x7fff);
		} else
#endif /* IAXTESTS */
			fr->ts = (iaxs[fr->callno]->last & 0xFFFF8000L) | (ntohs(vh->ts) & 0x7fff);
	} else {
		/* A mini frame */
		f.frametype = AST_FRAME_VOICE;
		if (iaxs[fr->callno]->voiceformat > 0)
			f.subclass.codec = iaxs[fr->callno]->voiceformat;
		else {
			ast_debug(1, "Received mini frame before first full voice frame\n");
			iax2_vnak(fr->callno);
			ast_variables_destroy(ies.vars);
			ast_mutex_unlock(&iaxsl[fr->callno]);
			return 1;
		}
		f.datalen = res - sizeof(struct ast_iax2_mini_hdr);
		if (f.datalen < 0) {
			ast_log(LOG_WARNING, "Datalen < 0?\n");
			ast_variables_destroy(ies.vars);
			ast_mutex_unlock(&iaxsl[fr->callno]);
			return 1;
		}
		if (f.datalen)
			f.data.ptr = thread->buf + sizeof(*mh);
		else
			f.data.ptr = NULL;
#ifdef IAXTESTS
		if (test_resync) {
			fr->ts = (iaxs[fr->callno]->last & 0xFFFF0000L) | ((ntohs(mh->ts) + test_resync) & 0xffff);
		} else
#endif /* IAXTESTS */
		fr->ts = (iaxs[fr->callno]->last & 0xFFFF0000L) | ntohs(mh->ts);
		/* FIXME? Surely right here would be the right place to undo timestamp wraparound? */
	}
	/* Don't pass any packets until we're started */
	if (!ast_test_flag(&iaxs[fr->callno]->state, IAX_STATE_STARTED)) {
		ast_variables_destroy(ies.vars);
		ast_mutex_unlock(&iaxsl[fr->callno]);
		return 1;
	}
	/* Don't allow connected line updates unless we are configured to */
	if (f.frametype == AST_FRAME_CONTROL && f.subclass.integer == AST_CONTROL_CONNECTED_LINE) {
		struct ast_party_connected_line connected;

		if (!ast_test_flag64(iaxs[fr->callno], IAX_RECVCONNECTEDLINE)) {
			ast_variables_destroy(ies.vars);
			ast_mutex_unlock(&iaxsl[fr->callno]);
			return 1;
		}

		/* Initialize defaults */
		ast_party_connected_line_init(&connected);
		connected.id.number.presentation = iaxs[fr->callno]->calling_pres;
		connected.id.name.presentation = iaxs[fr->callno]->calling_pres;

		if (!ast_connected_line_parse_data(f.data.ptr, f.datalen, &connected)) {
			ast_string_field_set(iaxs[fr->callno], cid_num, connected.id.number.str);
			ast_string_field_set(iaxs[fr->callno], cid_name, connected.id.name.str);
			iaxs[fr->callno]->calling_pres = ast_party_id_presentation(&connected.id);

			if (iaxs[fr->callno]->owner) {
				ast_set_callerid(iaxs[fr->callno]->owner,
					S_COR(connected.id.number.valid, connected.id.number.str, ""),
					S_COR(connected.id.name.valid, connected.id.name.str, ""),
					NULL);
				iaxs[fr->callno]->owner->caller.id.number.presentation = connected.id.number.presentation;
				iaxs[fr->callno]->owner->caller.id.name.presentation = connected.id.name.presentation;
			}
		}
		ast_party_connected_line_free(&connected);
	}
	/* Common things */
	f.src = "IAX2";
	f.mallocd = 0;
	f.offset = 0;
	f.len = 0;
	if (f.datalen && (f.frametype == AST_FRAME_VOICE)) {
		f.samples = ast_codec_get_samples(&f);
		/* We need to byteswap incoming slinear samples from network byte order */
		if (f.subclass.codec == AST_FORMAT_SLINEAR)
			ast_frame_byteswap_be(&f);
	} else
		f.samples = 0;
	iax_frame_wrap(fr, &f);

	/* If this is our most recent packet, use it as our basis for timestamping */
	if (iaxs[fr->callno] && iaxs[fr->callno]->last < fr->ts) {
		/*iaxs[fr->callno]->last = fr->ts; (do it afterwards cos schedule/forward_delivery needs the last ts too)*/
		fr->outoforder = 0;
	} else {
		if (iaxdebug && iaxs[fr->callno])
			ast_debug(1, "Received out of order packet... (type=%d, subclass %d, ts = %d, last = %d)\n", f.frametype, f.subclass.integer, fr->ts, iaxs[fr->callno]->last);
		fr->outoforder = -1;
	}
	fr->cacheable = ((f.frametype == AST_FRAME_VOICE) || (f.frametype == AST_FRAME_VIDEO));
	duped_fr = iaxfrdup2(fr);
	if (duped_fr) {
		schedule_delivery(duped_fr, updatehistory, 0, &fr->ts);
	}
	if (iaxs[fr->callno] && iaxs[fr->callno]->last < fr->ts) {
		iaxs[fr->callno]->last = fr->ts;
#if 1
		if (iaxdebug)
			ast_debug(1, "For call=%d, set last=%d\n", fr->callno, fr->ts);
#endif
	}

	/* Always run again */
	ast_variables_destroy(ies.vars);
	ast_mutex_unlock(&iaxsl[fr->callno]);
	return 1;
}

/* Function to clean up process thread if it is cancelled */
static void iax2_process_thread_cleanup(void *data)
{
	struct iax2_thread *thread = data;
	ast_mutex_destroy(&thread->lock);
	ast_cond_destroy(&thread->cond);
	ast_mutex_destroy(&thread->init_lock);
	ast_cond_destroy(&thread->init_cond);
	ast_free(thread);
	ast_atomic_dec_and_test(&iaxactivethreadcount);
}

static void *iax2_process_thread(void *data)
{
	struct iax2_thread *thread = data;
	struct timeval wait;
	struct timespec ts;
	int put_into_idle = 0;
	int first_time = 1;
	int old_state;

	ast_atomic_fetchadd_int(&iaxactivethreadcount, 1);

	pthread_setcancelstate(PTHREAD_CANCEL_DISABLE, &old_state);
	pthread_cleanup_push(iax2_process_thread_cleanup, data);

	for (;;) {
		/* Wait for something to signal us to be awake */
		ast_mutex_lock(&thread->lock);

		if (thread->stop) {
			ast_mutex_unlock(&thread->lock);
			break;
		}

		/* Flag that we're ready to accept signals */
		if (first_time) {
			signal_condition(&thread->init_lock, &thread->init_cond);
			first_time = 0;
		}

		/* Put into idle list if applicable */
		if (put_into_idle) {
			insert_idle_thread(thread);
		}

		if (thread->type == IAX_THREAD_TYPE_DYNAMIC) {
			struct iax2_thread *t = NULL;
			/* Wait to be signalled or time out */
			wait = ast_tvadd(ast_tvnow(), ast_samp2tv(30000, 1000));
			ts.tv_sec = wait.tv_sec;
			ts.tv_nsec = wait.tv_usec * 1000;
			if (ast_cond_timedwait(&thread->cond, &thread->lock, &ts) == ETIMEDOUT) {
				/* This thread was never put back into the available dynamic
				 * thread list, so just go away. */
				if (!put_into_idle || thread->stop) {
					ast_mutex_unlock(&thread->lock);
					break;
				}
				AST_LIST_LOCK(&dynamic_list);
				/* Account for the case where this thread is acquired *right* after a timeout */
				if ((t = AST_LIST_REMOVE(&dynamic_list, thread, list)))
					ast_atomic_fetchadd_int(&iaxdynamicthreadcount, -1);
				AST_LIST_UNLOCK(&dynamic_list);
				if (t) {
					/* This dynamic thread timed out waiting for a task and was
					 * not acquired immediately after the timeout, 
					 * so it's time to go away. */
					ast_mutex_unlock(&thread->lock);
					break;
				}
				/* Someone grabbed our thread *right* after we timed out.
				 * Wait for them to set us up with something to do and signal
				 * us to continue. */
				wait = ast_tvadd(ast_tvnow(), ast_samp2tv(30000, 1000));
				ts.tv_sec = wait.tv_sec;
				ts.tv_nsec = wait.tv_usec * 1000;
				if (ast_cond_timedwait(&thread->cond, &thread->lock, &ts) == ETIMEDOUT) {
					ast_mutex_unlock(&thread->lock);
					break;
				}
			}
		} else {
			ast_cond_wait(&thread->cond, &thread->lock);
		}

		/* Go back into our respective list */
		put_into_idle = 1;

		ast_mutex_unlock(&thread->lock);

		if (thread->stop) {
			break;
		}

		if (thread->iostate == IAX_IOSTATE_IDLE)
			continue;

		/* See what we need to do */
		switch (thread->iostate) {
		case IAX_IOSTATE_READY:
			thread->actions++;
			thread->iostate = IAX_IOSTATE_PROCESSING;
			socket_process(thread);
			handle_deferred_full_frames(thread);
			break;
		case IAX_IOSTATE_SCHEDREADY:
			thread->actions++;
			thread->iostate = IAX_IOSTATE_PROCESSING;
#ifdef SCHED_MULTITHREADED
			thread->schedfunc(thread->scheddata);
#endif		
		default:
			break;
		}
		time(&thread->checktime);
		thread->iostate = IAX_IOSTATE_IDLE;
#ifdef DEBUG_SCHED_MULTITHREAD
		thread->curfunc[0]='\0';
#endif		

		/* The network thread added us to the active_thread list when we were given
		 * frames to process, Now that we are done, we must remove ourselves from
		 * the active list, and return to the idle list */
		AST_LIST_LOCK(&active_list);
		AST_LIST_REMOVE(&active_list, thread, list);
		AST_LIST_UNLOCK(&active_list);

		/* Make sure another frame didn't sneak in there after we thought we were done. */
		handle_deferred_full_frames(thread);
	}

	/*!\note For some reason, idle threads are exiting without being removed
	 * from an idle list, which is causing memory corruption.  Forcibly remove
	 * it from the list, if it's there.
	 */
	AST_LIST_LOCK(&idle_list);
	AST_LIST_REMOVE(&idle_list, thread, list);
	AST_LIST_UNLOCK(&idle_list);

	AST_LIST_LOCK(&dynamic_list);
	AST_LIST_REMOVE(&dynamic_list, thread, list);
	AST_LIST_UNLOCK(&dynamic_list);

	/* I am exiting here on my own volition, I need to clean up my own data structures
	* Assume that I am no longer in any of the lists (idle, active, or dynamic)
	*/
	pthread_cleanup_pop(1);
	return NULL;
}

static int iax2_do_register(struct iax2_registry *reg)
{
	struct iax_ie_data ied;
	if (iaxdebug)
		ast_debug(1, "Sending registration request for '%s'\n", reg->username);

	if (reg->dnsmgr && 
	    ((reg->regstate == REG_STATE_TIMEOUT) || !ast_sockaddr_ipv4(&reg->addr))) {
		/* Maybe the IP has changed, force DNS refresh */
		ast_dnsmgr_refresh(reg->dnsmgr);
	}
	
	/*
	 * if IP has Changed, free allocated call to create a new one with new IP
	 * call has the pointer to IP and must be updated to the new one
	 */
	if (reg->dnsmgr && ast_dnsmgr_changed(reg->dnsmgr) && (reg->callno > 0)) {
		int callno = reg->callno;
		ast_mutex_lock(&iaxsl[callno]);
		iax2_destroy(callno);
		ast_mutex_unlock(&iaxsl[callno]);
		reg->callno = 0;
	}
	if (!ast_sockaddr_ipv4(&reg->addr)) {
		if (iaxdebug)
			ast_debug(1, "Unable to send registration request for '%s' without IP address\n", reg->username);
		/* Setup the next registration attempt */
		reg->expire = iax2_sched_replace(reg->expire, sched, 
			(5 * reg->refresh / 6) * 1000, iax2_do_register_s, reg);
		return -1;
	}

	if (!reg->callno) {
		struct sockaddr_in reg_addr;

		ast_debug(3, "Allocate call number\n");

		ast_sockaddr_to_sin(&reg->addr, &reg_addr);

		reg->callno = find_callno_locked(0, 0, &reg_addr, NEW_FORCE, defaultsockfd, 0);
		if (reg->callno < 1) {
			ast_log(LOG_WARNING, "Unable to create call for registration\n");
			return -1;
		} else
			ast_debug(3, "Registration created on call %d\n", reg->callno);
		iaxs[reg->callno]->reg = reg;
		ast_mutex_unlock(&iaxsl[reg->callno]);
	}
	/* Setup the next registration a little early */
	reg->expire = iax2_sched_replace(reg->expire, sched, 
		(5 * reg->refresh / 6) * 1000, iax2_do_register_s, reg);
	/* Send the request */
	memset(&ied, 0, sizeof(ied));
	iax_ie_append_str(&ied, IAX_IE_USERNAME, reg->username);
	iax_ie_append_short(&ied, IAX_IE_REFRESH, reg->refresh);
	add_empty_calltoken_ie(iaxs[reg->callno], &ied); /* this _MUST_ be the last ie added */
	send_command(iaxs[reg->callno],AST_FRAME_IAX, IAX_COMMAND_REGREQ, 0, ied.buf, ied.pos, -1);
	reg->regstate = REG_STATE_REGSENT;
	return 0;
}

static int iax2_provision(struct sockaddr_in *end, int sockfd, const char *dest, const char *template, int force)
{
	/* Returns 1 if provisioned, -1 if not able to find destination, or 0 if no provisioning
	   is found for template */
	struct iax_ie_data provdata;
	struct iax_ie_data ied;
	unsigned int sig;
	struct sockaddr_in sin;
	int callno;
	struct create_addr_info cai;

	memset(&cai, 0, sizeof(cai));

	ast_debug(1, "Provisioning '%s' from template '%s'\n", dest, template);

	if (iax_provision_build(&provdata, &sig, template, force)) {
		ast_debug(1, "No provisioning found for template '%s'\n", template);
		return 0;
	}

	if (end) {
		memcpy(&sin, end, sizeof(sin));
		cai.sockfd = sockfd;
	} else if (create_addr(dest, NULL, &sin, &cai))
		return -1;

	/* Build the rest of the message */
	memset(&ied, 0, sizeof(ied));
	iax_ie_append_raw(&ied, IAX_IE_PROVISIONING, provdata.buf, provdata.pos);

	callno = find_callno_locked(0, 0, &sin, NEW_FORCE, cai.sockfd, 0);
	if (!callno)
		return -1;

	if (iaxs[callno]) {
		/* Schedule autodestruct in case they don't ever give us anything back */
		iaxs[callno]->autoid = iax2_sched_replace(iaxs[callno]->autoid, 
			sched, 15000, auto_hangup, (void *)(long)callno);
		ast_set_flag64(iaxs[callno], IAX_PROVISION);
		/* Got a call number now, so go ahead and send the provisioning information */
		send_command(iaxs[callno], AST_FRAME_IAX, IAX_COMMAND_PROVISION, 0, ied.buf, ied.pos, -1);
	}
	ast_mutex_unlock(&iaxsl[callno]);

	return 1;
}

static char *papp = "IAX2Provision";

/*! iax2provision
\ingroup applications
*/
static int iax2_prov_app(struct ast_channel *chan, const char *data)
{
	int res;
	char *sdata;
	char *opts;
	int force =0;
	unsigned short callno = PTR_TO_CALLNO(chan->tech_pvt);
	if (ast_strlen_zero(data))
		data = "default";
	sdata = ast_strdupa(data);
	opts = strchr(sdata, '|');
	if (opts)
		*opts='\0';

	if (chan->tech != &iax2_tech) {
		ast_log(LOG_NOTICE, "Can't provision a non-IAX device!\n");
		return -1;
	} 
	if (!callno || !iaxs[callno] || !iaxs[callno]->addr.sin_addr.s_addr) {
		ast_log(LOG_NOTICE, "Can't provision something with no IP?\n");
		return -1;
	}
	res = iax2_provision(&iaxs[callno]->addr, iaxs[callno]->sockfd, NULL, sdata, force);
	ast_verb(3, "Provisioned IAXY at '%s' with '%s'= %d\n",
		ast_inet_ntoa(iaxs[callno]->addr.sin_addr),
		sdata, res);
	return res;
}

static char *handle_cli_iax2_provision(struct ast_cli_entry *e, int cmd, struct ast_cli_args *a)
{
	int force = 0;
	int res;

	switch (cmd) {
	case CLI_INIT:
		e->command = "iax2 provision";
		e->usage = 
			"Usage: iax2 provision <host> <template> [forced]\n"
			"       Provisions the given peer or IP address using a template\n"
			"       matching either 'template' or '*' if the template is not\n"
			"       found.  If 'forced' is specified, even empty provisioning\n"
			"       fields will be provisioned as empty fields.\n";
		return NULL;
	case CLI_GENERATE:
		if (a->pos == 3)
			return iax_prov_complete_template(a->line, a->word, a->pos, a->n);
		return NULL;
	}

	if (a->argc < 4)
		return CLI_SHOWUSAGE;
	if (a->argc > 4) {
		if (!strcasecmp(a->argv[4], "forced"))
			force = 1;
		else
			return CLI_SHOWUSAGE;
	}
	res = iax2_provision(NULL, -1, a->argv[2], a->argv[3], force);
	if (res < 0)
		ast_cli(a->fd, "Unable to find peer/address '%s'\n", a->argv[2]);
	else if (res < 1)
		ast_cli(a->fd, "No template (including wildcard) matching '%s'\n", a->argv[3]);
	else
		ast_cli(a->fd, "Provisioning '%s' with template '%s'%s\n", a->argv[2], a->argv[3], force ? ", forced" : "");
	return CLI_SUCCESS;
}

static void __iax2_poke_noanswer(const void *data)
{
	struct iax2_peer *peer = (struct iax2_peer *)data;
	int callno;

	if (peer->lastms > -1) {
		ast_log(LOG_NOTICE, "Peer '%s' is now UNREACHABLE! Time: %d\n", peer->name, peer->lastms);
		manager_event(EVENT_FLAG_SYSTEM, "PeerStatus", "ChannelType: IAX2\r\nPeer: IAX2/%s\r\nPeerStatus: Unreachable\r\nTime: %d\r\n", peer->name, peer->lastms);
		ast_devstate_changed(AST_DEVICE_UNAVAILABLE, "IAX2/%s", peer->name); /* Activate notification */
	}
	if ((callno = peer->callno) > 0) {
		ast_mutex_lock(&iaxsl[callno]);
		iax2_destroy(callno);
		ast_mutex_unlock(&iaxsl[callno]);
	}
	peer->callno = 0;
	peer->lastms = -1;
	/* Try again quickly */
	peer->pokeexpire = iax2_sched_add(sched, peer->pokefreqnotok, iax2_poke_peer_s, peer_ref(peer));
	if (peer->pokeexpire == -1)
		peer_unref(peer);
}

static int iax2_poke_noanswer(const void *data)
{
	struct iax2_peer *peer = (struct iax2_peer *)data;
	peer->pokeexpire = -1;
#ifdef SCHED_MULTITHREADED
	if (schedule_action(__iax2_poke_noanswer, data))
#endif		
		__iax2_poke_noanswer(data);
	peer_unref(peer);
	return 0;
}

static int iax2_poke_peer_cb(void *obj, void *arg, int flags)
{
	struct iax2_peer *peer = obj;

	iax2_poke_peer(peer, 0);

	return 0;
}

static int iax2_poke_peer(struct iax2_peer *peer, int heldcall)
{
	int callno;
	struct sockaddr_in peer_addr;

	if (!peer->maxms || (!ast_sockaddr_ipv4(&peer->addr) && !peer->dnsmgr)) {
		/* IF we have no IP without dnsmgr, or this isn't to be monitored, return
		  immediately after clearing things out */
		peer->lastms = 0;
		peer->historicms = 0;
		peer->pokeexpire = -1;
		peer->callno = 0;
		return 0;
	}

	ast_sockaddr_to_sin(&peer->addr, &peer_addr);

	/* The peer could change the callno inside iax2_destroy, since we do deadlock avoidance */
	if ((callno = peer->callno) > 0) {
		ast_log(LOG_NOTICE, "Still have a callno...\n");
		ast_mutex_lock(&iaxsl[callno]);
		iax2_destroy(callno);
		ast_mutex_unlock(&iaxsl[callno]);
	}
	if (heldcall)
		ast_mutex_unlock(&iaxsl[heldcall]);
	callno = peer->callno = find_callno(0, 0, &peer_addr, NEW_FORCE, peer->sockfd, 0);
	if (heldcall)
		ast_mutex_lock(&iaxsl[heldcall]);
	if (peer->callno < 1) {
		ast_log(LOG_WARNING, "Unable to allocate call for poking peer '%s'\n", peer->name);
		return -1;
	}

	/* Speed up retransmission times for this qualify call */
	iaxs[peer->callno]->pingtime = peer->maxms / 4 + 1;
	iaxs[peer->callno]->peerpoke = peer;

	if (peer->pokeexpire > -1) {
		if (!AST_SCHED_DEL(sched, peer->pokeexpire)) {
			peer->pokeexpire = -1;
			peer_unref(peer);
		}
	}

	/* Queue up a new task to handle no reply */
	/* If the host is already unreachable then use the unreachable interval instead */
	if (peer->lastms < 0)
		peer->pokeexpire = iax2_sched_add(sched, peer->pokefreqnotok, iax2_poke_noanswer, peer_ref(peer));
	else
		peer->pokeexpire = iax2_sched_add(sched, DEFAULT_MAXMS * 2, iax2_poke_noanswer, peer_ref(peer));

	if (peer->pokeexpire == -1)
		peer_unref(peer);

	/* And send the poke */
	ast_mutex_lock(&iaxsl[callno]);
	if (iaxs[callno]) {
		struct iax_ie_data ied = {
			.buf = { 0 },
			.pos = 0,
		};
		add_empty_calltoken_ie(iaxs[callno], &ied); /* this _MUST_ be the last ie added */
		send_command(iaxs[callno], AST_FRAME_IAX, IAX_COMMAND_POKE, 0, ied.buf, ied.pos, -1);
	}
	ast_mutex_unlock(&iaxsl[callno]);

	return 0;
}

static void free_context(struct iax2_context *con)
{
	struct iax2_context *conl;
	while(con) {
		conl = con;
		con = con->next;
		ast_free(conl);
	}
}

static struct ast_channel *iax2_request(const char *type, format_t format, const struct ast_channel *requestor, void *data, int *cause)
{
	int callno;
	int res;
	format_t fmt, native;
	struct sockaddr_in sin;
	struct ast_channel *c;
	struct parsed_dial_string pds;
	struct create_addr_info cai;
	char *tmpstr;

	memset(&pds, 0, sizeof(pds));
	tmpstr = ast_strdupa(data);
	parse_dial_string(tmpstr, &pds);

	if (ast_strlen_zero(pds.peer)) {
		ast_log(LOG_WARNING, "No peer provided in the IAX2 dial string '%s'\n", (char *) data);
		return NULL;
	}
	       
	memset(&cai, 0, sizeof(cai));
	cai.capability = iax2_capability;

	ast_copy_flags64(&cai, &globalflags, IAX_NOTRANSFER | IAX_TRANSFERMEDIA | IAX_USEJITTERBUF | IAX_FORCEJITTERBUF | IAX_SENDCONNECTEDLINE | IAX_RECVCONNECTEDLINE);
	
	/* Populate our address from the given */
	if (create_addr(pds.peer, NULL, &sin, &cai)) {
		*cause = AST_CAUSE_UNREGISTERED;
		return NULL;
	}

	if (pds.port)
		sin.sin_port = htons(atoi(pds.port));

	callno = find_callno_locked(0, 0, &sin, NEW_FORCE, cai.sockfd, 0);
	if (callno < 1) {
		ast_log(LOG_WARNING, "Unable to create call\n");
		*cause = AST_CAUSE_CONGESTION;
		return NULL;
	}

	/* If this is a trunk, update it now */
	ast_copy_flags64(iaxs[callno], &cai, IAX_TRUNK | IAX_SENDANI | IAX_NOTRANSFER | IAX_TRANSFERMEDIA | IAX_USEJITTERBUF | IAX_FORCEJITTERBUF | IAX_SENDCONNECTEDLINE | IAX_RECVCONNECTEDLINE);
	if (ast_test_flag64(&cai, IAX_TRUNK)) {
		int new_callno;
		if ((new_callno = make_trunk(callno, 1)) != -1)
			callno = new_callno;
	}
	iaxs[callno]->maxtime = cai.maxtime;
	if (cai.found)
		ast_string_field_set(iaxs[callno], host, pds.peer);

	c = ast_iax2_new(callno, AST_STATE_DOWN, cai.capability, requestor ? requestor->linkedid : NULL);

	ast_mutex_unlock(&iaxsl[callno]);

	if (c) {
		/* Choose a format we can live with */
		if (c->nativeformats & format) 
			c->nativeformats &= format;
		else {
			native = c->nativeformats;
			fmt = format;
			res = ast_translator_best_choice(&fmt, &native);
			if (res < 0) {
				ast_log(LOG_WARNING, "Unable to create translator path for %s to %s on %s\n",
					ast_getformatname(c->nativeformats), ast_getformatname(fmt), c->name);
				ast_hangup(c);
				return NULL;
			}
			c->nativeformats = native;
		}
		c->readformat = ast_best_codec(c->nativeformats);
		c->writeformat = c->readformat;
	}

	return c;
}

static void *network_thread(void *ignore)
{
	if (timer) {
		ast_io_add(io, ast_timer_fd(timer), timing_read, AST_IO_IN | AST_IO_PRI, NULL);
	}

	for (;;) {
		pthread_testcancel();
		/* Wake up once a second just in case SIGURG was sent while
		 * we weren't in poll(), to make sure we don't hang when trying
		 * to unload. */
		ast_io_wait(io, 1000);
	}

	return NULL;
}

static int start_network_thread(void)
{
	struct iax2_thread *thread;
	int threadcount = 0;
	int x;
	for (x = 0; x < iaxthreadcount; x++) {
		thread = ast_calloc(1, sizeof(*thread));
		if (thread) {
			thread->type = IAX_THREAD_TYPE_POOL;
			thread->threadnum = ++threadcount;
			ast_mutex_init(&thread->lock);
			ast_cond_init(&thread->cond, NULL);
			ast_mutex_init(&thread->init_lock);
			ast_cond_init(&thread->init_cond, NULL);
			if (ast_pthread_create_background(&thread->threadid, NULL, iax2_process_thread, thread)) {
				ast_log(LOG_WARNING, "Failed to create new thread!\n");
				ast_mutex_destroy(&thread->lock);
				ast_cond_destroy(&thread->cond);
				ast_mutex_destroy(&thread->init_lock);
				ast_cond_destroy(&thread->init_cond);
				ast_free(thread);
				thread = NULL;
				continue;
			}
			AST_LIST_LOCK(&idle_list);
			AST_LIST_INSERT_TAIL(&idle_list, thread, list);
			AST_LIST_UNLOCK(&idle_list);
		}
	}
	ast_pthread_create_background(&netthreadid, NULL, network_thread, NULL);
	ast_verb(2, "%d helper threads started\n", threadcount);
	return 0;
}

static struct iax2_context *build_context(const char *context)
{
	struct iax2_context *con;

	if ((con = ast_calloc(1, sizeof(*con))))
		ast_copy_string(con->context, context, sizeof(con->context));
	
	return con;
}

static int get_auth_methods(const char *value)
{
	int methods = 0;
	if (strstr(value, "rsa"))
		methods |= IAX_AUTH_RSA;
	if (strstr(value, "md5"))
		methods |= IAX_AUTH_MD5;
	if (strstr(value, "plaintext"))
		methods |= IAX_AUTH_PLAINTEXT;
	return methods;
}


/*! \brief Check if address can be used as packet source.
 \return 0  address available, 1  address unavailable, -1  error
*/
static int check_srcaddr(struct sockaddr *sa, socklen_t salen)
{
	int sd;
	int res;
	
	sd = socket(AF_INET, SOCK_DGRAM, 0);
	if (sd < 0) {
		ast_log(LOG_ERROR, "Socket: %s\n", strerror(errno));
		return -1;
	}

	res = bind(sd, sa, salen);
	if (res < 0) {
		ast_debug(1, "Can't bind: %s\n", strerror(errno));
		close(sd);
		return 1;
	}

	close(sd);
	return 0;
}

/*! \brief Parse the "sourceaddress" value,
  lookup in netsock list and set peer's sockfd. Defaults to defaultsockfd if
  not found. */
static int peer_set_srcaddr(struct iax2_peer *peer, const char *srcaddr)
{
	struct sockaddr_in sin;
	struct ast_sockaddr sin_tmp;
	int nonlocal = 1;
	int port = IAX_DEFAULT_PORTNO;
	int sockfd = defaultsockfd;
	char *tmp;
	char *addr;
	char *portstr;

	if (!(tmp = ast_strdupa(srcaddr)))
		return -1;

	addr = strsep(&tmp, ":");
	portstr = tmp;

	if (portstr) {
		port = atoi(portstr);
		if (port < 1)
			port = IAX_DEFAULT_PORTNO;
	}
	
	if (!ast_get_ip(&sin_tmp, addr)) {
		struct ast_netsock *sock;
		int res;

		ast_sockaddr_to_sin(&sin_tmp, &sin);
		sin.sin_port = 0;
		sin.sin_family = AF_INET;
		res = check_srcaddr((struct sockaddr *) &sin, sizeof(sin));
		if (res == 0) {
			/* ip address valid. */
			sin.sin_port = htons(port);
			if (!(sock = ast_netsock_find(netsock, &sin)))
				sock = ast_netsock_find(outsock, &sin);
			if (sock) {
				sockfd = ast_netsock_sockfd(sock);
				nonlocal = 0;
			} else {
				unsigned int orig_saddr = sin.sin_addr.s_addr;
				/* INADDR_ANY matches anyway! */
				sin.sin_addr.s_addr = INADDR_ANY;
				if (ast_netsock_find(netsock, &sin)) {
					sin.sin_addr.s_addr = orig_saddr;
					sock = ast_netsock_bind(outsock, io, srcaddr, port, qos.tos, qos.cos, socket_read, NULL);
					if (sock) {
						sockfd = ast_netsock_sockfd(sock);
						ast_netsock_unref(sock);
						nonlocal = 0;
					} else {
						nonlocal = 2;
					}
				}
			}
		}
	}
		
	peer->sockfd = sockfd;

	if (nonlocal == 1) {
		ast_log(LOG_WARNING, "Non-local or unbound address specified (%s) in sourceaddress for '%s', reverting to default\n",
			srcaddr, peer->name);
		return -1;
        } else if (nonlocal == 2) {
		ast_log(LOG_WARNING, "Unable to bind to sourceaddress '%s' for '%s', reverting to default\n",
			srcaddr, peer->name);
			return -1;
	} else {
		ast_debug(1, "Using sourceaddress %s for '%s'\n", srcaddr, peer->name);
		return 0;
	}
}

static void peer_destructor(void *obj)
{
	struct iax2_peer *peer = obj;
	int callno = peer->callno;

	ast_free_ha(peer->ha);

	if (callno > 0) {
		ast_mutex_lock(&iaxsl[callno]);
		iax2_destroy(callno);
		ast_mutex_unlock(&iaxsl[callno]);
	}

	register_peer_exten(peer, 0);

	if (peer->dnsmgr)
		ast_dnsmgr_release(peer->dnsmgr);

	if (peer->mwi_event_sub)
		ast_event_unsubscribe(peer->mwi_event_sub);

	ast_string_field_free_memory(peer);
}

/*! \brief Create peer structure based on configuration */
static struct iax2_peer *build_peer(const char *name, struct ast_variable *v, struct ast_variable *alt, int temponly)
{
	struct iax2_peer *peer = NULL;
	struct ast_ha *oldha = NULL;
	int maskfound = 0;
	int found = 0;
	int firstpass = 1;
	struct iax2_peer tmp_peer = {
		.name = name,
	};

	if (!temponly) {
		peer = ao2_find(peers, &tmp_peer, OBJ_POINTER);
		if (peer && !ast_test_flag64(peer, IAX_DELME))
			firstpass = 0;
	}

	if (peer) {
		found++;
		if (firstpass) {
			oldha = peer->ha;
			peer->ha = NULL;
		}
		unlink_peer(peer);
	} else if ((peer = ao2_alloc(sizeof(*peer), peer_destructor))) {
		peer->expire = -1;
		peer->pokeexpire = -1;
		peer->sockfd = defaultsockfd;
		if (ast_string_field_init(peer, 32))
			peer = peer_unref(peer);
	}

	if (peer) {
		if (firstpass) {
			ast_copy_flags64(peer, &globalflags, IAX_USEJITTERBUF | IAX_FORCEJITTERBUF | IAX_SENDCONNECTEDLINE | IAX_RECVCONNECTEDLINE | IAX_FORCE_ENCRYPT);
			peer->encmethods = iax2_encryption;
			peer->adsi = adsi;
			ast_string_field_set(peer,secret,"");
			if (!found) {
				ast_string_field_set(peer, name, name);
				ast_sockaddr_set_port(&peer->addr, IAX_DEFAULT_PORTNO);
				peer->expiry = min_reg_expire;
			}
			peer->prefs = prefs;
			peer->capability = iax2_capability;
			peer->smoothing = 0;
			peer->pokefreqok = DEFAULT_FREQ_OK;
			peer->pokefreqnotok = DEFAULT_FREQ_NOTOK;
			peer->maxcallno = 0;
			peercnt_modify(0, 0, &peer->addr);
			peer->calltoken_required = CALLTOKEN_DEFAULT;
			ast_string_field_set(peer,context,"");
			ast_string_field_set(peer,peercontext,"");
			ast_clear_flag64(peer, IAX_HASCALLERID);
			ast_string_field_set(peer, cid_name, "");
			ast_string_field_set(peer, cid_num, "");
			ast_string_field_set(peer, mohinterpret, mohinterpret);
			ast_string_field_set(peer, mohsuggest, mohsuggest);
		}

		if (!v) {
			v = alt;
			alt = NULL;
		}
		while(v) {
			if (!strcasecmp(v->name, "secret")) {
				ast_string_field_set(peer, secret, v->value);
			} else if (!strcasecmp(v->name, "mailbox")) {
				ast_string_field_set(peer, mailbox, v->value);
			} else if (!strcasecmp(v->name, "hasvoicemail")) {
				if (ast_true(v->value) && ast_strlen_zero(peer->mailbox)) {
					ast_string_field_set(peer, mailbox, name);
				}
			} else if (!strcasecmp(v->name, "mohinterpret")) {
				ast_string_field_set(peer, mohinterpret, v->value);
			} else if (!strcasecmp(v->name, "mohsuggest")) {
				ast_string_field_set(peer, mohsuggest, v->value);
			} else if (!strcasecmp(v->name, "dbsecret")) {
				ast_string_field_set(peer, dbsecret, v->value);
			} else if (!strcasecmp(v->name, "trunk")) {
				ast_set2_flag64(peer, ast_true(v->value), IAX_TRUNK);	
				if (ast_test_flag64(peer, IAX_TRUNK) && !timer) {
					ast_log(LOG_WARNING, "Unable to support trunking on peer '%s' without a timing interface\n", peer->name);
					ast_clear_flag64(peer, IAX_TRUNK);
				}
			} else if (!strcasecmp(v->name, "auth")) {
				peer->authmethods = get_auth_methods(v->value);
			} else if (!strcasecmp(v->name, "encryption")) {
				peer->encmethods |= get_encrypt_methods(v->value);
				if (!peer->encmethods) {
					ast_clear_flag64(peer, IAX_FORCE_ENCRYPT);
				}
			} else if (!strcasecmp(v->name, "forceencryption")) {
				if (ast_false(v->value)) {
					ast_clear_flag64(peer, IAX_FORCE_ENCRYPT);
				} else {
					peer->encmethods |= get_encrypt_methods(v->value);
					if (peer->encmethods) {
						ast_set_flag64(peer, IAX_FORCE_ENCRYPT);
					}
				}
			} else if (!strcasecmp(v->name, "transfer")) {
				if (!strcasecmp(v->value, "mediaonly")) {
					ast_set_flags_to64(peer, IAX_NOTRANSFER|IAX_TRANSFERMEDIA, IAX_TRANSFERMEDIA);
				} else if (ast_true(v->value)) {
					ast_set_flags_to64(peer, IAX_NOTRANSFER|IAX_TRANSFERMEDIA, 0);
				} else
					ast_set_flags_to64(peer, IAX_NOTRANSFER|IAX_TRANSFERMEDIA, IAX_NOTRANSFER);
			} else if (!strcasecmp(v->name, "jitterbuffer")) {
				ast_set2_flag64(peer, ast_true(v->value), IAX_USEJITTERBUF);
			} else if (!strcasecmp(v->name, "forcejitterbuffer")) {
				ast_set2_flag64(peer, ast_true(v->value), IAX_FORCEJITTERBUF);
			} else if (!strcasecmp(v->name, "host")) {
				if (!strcasecmp(v->value, "dynamic")) {
					/* They'll register with us */
					ast_set_flag64(peer, IAX_DYNAMIC);
					if (!found) {
						/* Initialize stuff iff we're not found, otherwise
						   we keep going with what we had */
						if (ast_sockaddr_port(&peer->addr)) {
							peer->defaddr.sin_port = htons(ast_sockaddr_port(&peer->addr));
						}
						ast_sockaddr_setnull(&peer->addr);
					}
				} else {
					/* Non-dynamic.  Make sure we become that way if we're not */
					AST_SCHED_DEL(sched, peer->expire);
					ast_clear_flag64(peer, IAX_DYNAMIC);
					if (ast_dnsmgr_lookup(v->value, &peer->addr, &peer->dnsmgr, srvlookup ? "_iax._udp" : NULL))
						return peer_unref(peer);
					if (!ast_sockaddr_port(&peer->addr)) {
						ast_sockaddr_set_port(&peer->addr, IAX_DEFAULT_PORTNO);
					}
				}
				if (!maskfound)
					inet_aton("255.255.255.255", &peer->mask);
			} else if (!strcasecmp(v->name, "defaultip")) {
				struct ast_sockaddr peer_defaddr_tmp;

				if (ast_get_ip(&peer_defaddr_tmp, v->value)) {
					return peer_unref(peer);
				}
				ast_sockaddr_to_sin(&peer_defaddr_tmp,
						    &peer->defaddr);
			} else if (!strcasecmp(v->name, "sourceaddress")) {
				peer_set_srcaddr(peer, v->value);
			} else if (!strcasecmp(v->name, "permit") ||
					   !strcasecmp(v->name, "deny")) {
				peer->ha = ast_append_ha(v->name, v->value, peer->ha, NULL);
			} else if (!strcasecmp(v->name, "mask")) {
				maskfound++;
				inet_aton(v->value, &peer->mask);
			} else if (!strcasecmp(v->name, "context")) {
				ast_string_field_set(peer, context, v->value);
			} else if (!strcasecmp(v->name, "regexten")) {
				ast_string_field_set(peer, regexten, v->value);
			} else if (!strcasecmp(v->name, "peercontext")) {
				ast_string_field_set(peer, peercontext, v->value);
			} else if (!strcasecmp(v->name, "port")) {
				if (ast_test_flag64(peer, IAX_DYNAMIC)) {
					peer->defaddr.sin_port = htons(atoi(v->value));
				} else {
					ast_sockaddr_set_port(&peer->addr, atoi(v->value));
				}
			} else if (!strcasecmp(v->name, "username")) {
				ast_string_field_set(peer, username, v->value);
			} else if (!strcasecmp(v->name, "allow")) {
				ast_parse_allow_disallow(&peer->prefs, &peer->capability, v->value, 1);
			} else if (!strcasecmp(v->name, "disallow")) {
				ast_parse_allow_disallow(&peer->prefs, &peer->capability, v->value, 0);
			} else if (!strcasecmp(v->name, "callerid")) {
				if (!ast_strlen_zero(v->value)) {
					char name2[80];
					char num2[80];
					ast_callerid_split(v->value, name2, sizeof(name2), num2, sizeof(num2));
					ast_string_field_set(peer, cid_name, name2);
					ast_string_field_set(peer, cid_num, num2);
				} else {
					ast_string_field_set(peer, cid_name, "");
					ast_string_field_set(peer, cid_num, "");
				}
				ast_set_flag64(peer, IAX_HASCALLERID);
			} else if (!strcasecmp(v->name, "fullname")) {
				ast_string_field_set(peer, cid_name, S_OR(v->value, ""));
				ast_set_flag64(peer, IAX_HASCALLERID);
			} else if (!strcasecmp(v->name, "cid_number")) {
				ast_string_field_set(peer, cid_num, S_OR(v->value, ""));
				ast_set_flag64(peer, IAX_HASCALLERID);
			} else if (!strcasecmp(v->name, "sendani")) {
				ast_set2_flag64(peer, ast_true(v->value), IAX_SENDANI);
			} else if (!strcasecmp(v->name, "inkeys")) {
				ast_string_field_set(peer, inkeys, v->value);
			} else if (!strcasecmp(v->name, "outkey")) {
				ast_string_field_set(peer, outkey, v->value);
			} else if (!strcasecmp(v->name, "qualify")) {
				if (!strcasecmp(v->value, "no")) {
					peer->maxms = 0;
				} else if (!strcasecmp(v->value, "yes")) {
					peer->maxms = DEFAULT_MAXMS;
				} else if (sscanf(v->value, "%30d", &peer->maxms) != 1) {
					ast_log(LOG_WARNING, "Qualification of peer '%s' should be 'yes', 'no', or a number of milliseconds at line %d of iax.conf\n", peer->name, v->lineno);
					peer->maxms = 0;
				}
			} else if (!strcasecmp(v->name, "qualifysmoothing")) {
				peer->smoothing = ast_true(v->value);
			} else if (!strcasecmp(v->name, "qualifyfreqok")) {
				if (sscanf(v->value, "%30d", &peer->pokefreqok) != 1) {
					ast_log(LOG_WARNING, "Qualification testing frequency of peer '%s' when OK should a number of milliseconds at line %d of iax.conf\n", peer->name, v->lineno);
				}
			} else if (!strcasecmp(v->name, "qualifyfreqnotok")) {
				if (sscanf(v->value, "%30d", &peer->pokefreqnotok) != 1) {
					ast_log(LOG_WARNING, "Qualification testing frequency of peer '%s' when NOT OK should be a number of milliseconds at line %d of iax.conf\n", peer->name, v->lineno);
				} else ast_log(LOG_WARNING, "Set peer->pokefreqnotok to %d\n", peer->pokefreqnotok);
			} else if (!strcasecmp(v->name, "timezone")) {
				ast_string_field_set(peer, zonetag, v->value);
			} else if (!strcasecmp(v->name, "adsi")) {
				peer->adsi = ast_true(v->value);
			} else if (!strcasecmp(v->name, "connectedline")) {
				if (ast_true(v->value)) {
					ast_set_flag64(peer, IAX_SENDCONNECTEDLINE | IAX_RECVCONNECTEDLINE);
				} else if (!strcasecmp(v->value, "send")) {
					ast_clear_flag64(peer, IAX_RECVCONNECTEDLINE);
					ast_set_flag64(peer, IAX_SENDCONNECTEDLINE);
				} else if (!strcasecmp(v->value, "receive")) {
					ast_clear_flag64(peer, IAX_SENDCONNECTEDLINE);
					ast_set_flag64(peer, IAX_RECVCONNECTEDLINE);
				} else {
					ast_clear_flag64(peer, IAX_SENDCONNECTEDLINE | IAX_RECVCONNECTEDLINE);
				}
			} else if (!strcasecmp(v->name, "maxcallnumbers")) {
				if (sscanf(v->value, "%10hu", &peer->maxcallno) != 1) {
					ast_log(LOG_WARNING, "maxcallnumbers must be set to a valid number. %s is not valid at line %d.\n", v->value, v->lineno);
				} else {
					peercnt_modify(1, peer->maxcallno, &peer->addr);
				}
			} else if (!strcasecmp(v->name, "requirecalltoken")) {
				/* default is required unless in optional ip list */
				if (ast_false(v->value)) {
					peer->calltoken_required = CALLTOKEN_NO;
				} else if (!strcasecmp(v->value, "auto")) {
					peer->calltoken_required = CALLTOKEN_AUTO;
				} else if (ast_true(v->value)) {
					peer->calltoken_required = CALLTOKEN_YES;
				} else {
					ast_log(LOG_WARNING, "requirecalltoken must be set to a valid value. at line %d\n", v->lineno);
				}
			} /* else if (strcasecmp(v->name,"type")) */
			/*	ast_log(LOG_WARNING, "Ignoring %s\n", v->name); */
			v = v->next;
			if (!v) {
				v = alt;
				alt = NULL;
			}
		}
		if (!peer->authmethods)
			peer->authmethods = IAX_AUTH_MD5 | IAX_AUTH_PLAINTEXT;
		ast_clear_flag64(peer, IAX_DELME);
	}

	if (oldha)
		ast_free_ha(oldha);

	if (!ast_strlen_zero(peer->mailbox)) {
		char *mailbox, *context;
		context = mailbox = ast_strdupa(peer->mailbox);
		strsep(&context, "@");
		if (ast_strlen_zero(context))
			context = "default";
		peer->mwi_event_sub = ast_event_subscribe(AST_EVENT_MWI, mwi_event_cb, "IAX MWI subscription", NULL,
			AST_EVENT_IE_MAILBOX, AST_EVENT_IE_PLTYPE_STR, mailbox,
			AST_EVENT_IE_CONTEXT, AST_EVENT_IE_PLTYPE_STR, context,
			AST_EVENT_IE_END);
	}

	return peer;
}

static void user_destructor(void *obj)
{
	struct iax2_user *user = obj;

	ast_free_ha(user->ha);
	free_context(user->contexts);
	if(user->vars) {
		ast_variables_destroy(user->vars);
		user->vars = NULL;
	}
	ast_string_field_free_memory(user);
}

/*! \brief Create in-memory user structure from configuration */
static struct iax2_user *build_user(const char *name, struct ast_variable *v, struct ast_variable *alt, int temponly)
{
	struct iax2_user *user = NULL;
	struct iax2_context *con, *conl = NULL;
	struct ast_ha *oldha = NULL;
	struct iax2_context *oldcon = NULL;
	int format;
	int firstpass=1;
	int oldcurauthreq = 0;
	char *varname = NULL, *varval = NULL;
	struct ast_variable *tmpvar = NULL;
	struct iax2_user tmp_user = {
		.name = name,
	};

	if (!temponly) {
		user = ao2_find(users, &tmp_user, OBJ_POINTER);
		if (user && !ast_test_flag64(user, IAX_DELME))
			firstpass = 0;
	}

	if (user) {
		if (firstpass) {
			oldcurauthreq = user->curauthreq;
			oldha = user->ha;
			oldcon = user->contexts;
			user->ha = NULL;
			user->contexts = NULL;
		}
		/* Already in the list, remove it and it will be added back (or FREE'd) */
		ao2_unlink(users, user);
 	} else {
		user = ao2_alloc(sizeof(*user), user_destructor);
	}
	
	if (user) {
		if (firstpass) {
			ast_string_field_free_memory(user);
			memset(user, 0, sizeof(struct iax2_user));
			if (ast_string_field_init(user, 32)) {
				user = user_unref(user);
				goto cleanup;
			}
			user->maxauthreq = maxauthreq;
			user->curauthreq = oldcurauthreq;
			user->prefs = prefs;
			user->capability = iax2_capability;
			user->encmethods = iax2_encryption;
			user->adsi = adsi;
			user->calltoken_required = CALLTOKEN_DEFAULT;
			ast_string_field_set(user, name, name);
			ast_string_field_set(user, language, language);
			ast_copy_flags64(user, &globalflags, IAX_USEJITTERBUF | IAX_FORCEJITTERBUF | IAX_CODEC_USER_FIRST | IAX_CODEC_NOPREFS | IAX_CODEC_NOCAP | IAX_SENDCONNECTEDLINE | IAX_RECVCONNECTEDLINE | IAX_FORCE_ENCRYPT);
			ast_clear_flag64(user, IAX_HASCALLERID);
			ast_string_field_set(user, cid_name, "");
			ast_string_field_set(user, cid_num, "");
			ast_string_field_set(user, accountcode, accountcode);
			ast_string_field_set(user, mohinterpret, mohinterpret);
			ast_string_field_set(user, mohsuggest, mohsuggest);
		}
		if (!v) {
			v = alt;
			alt = NULL;
		}
		while(v) {
			if (!strcasecmp(v->name, "context")) {
				con = build_context(v->value);
				if (con) {
					if (conl)
						conl->next = con;
					else
						user->contexts = con;
					conl = con;
				}
			} else if (!strcasecmp(v->name, "permit") ||
					   !strcasecmp(v->name, "deny")) {
				user->ha = ast_append_ha(v->name, v->value, user->ha, NULL);
			} else if (!strcasecmp(v->name, "setvar")) {
				varname = ast_strdupa(v->value);
				if (varname && (varval = strchr(varname,'='))) {
					*varval = '\0';
					varval++;
					if((tmpvar = ast_variable_new(varname, varval, ""))) {
						tmpvar->next = user->vars; 
						user->vars = tmpvar;
					}
				}
			} else if (!strcasecmp(v->name, "allow")) {
				ast_parse_allow_disallow(&user->prefs, &user->capability, v->value, 1);
			} else if (!strcasecmp(v->name, "disallow")) {
				ast_parse_allow_disallow(&user->prefs, &user->capability,v->value, 0);
			} else if (!strcasecmp(v->name, "trunk")) {
				ast_set2_flag64(user, ast_true(v->value), IAX_TRUNK);	
				if (ast_test_flag64(user, IAX_TRUNK) && !timer) {
					ast_log(LOG_WARNING, "Unable to support trunking on user '%s' without a timing interface\n", user->name);
					ast_clear_flag64(user, IAX_TRUNK);
				}
			} else if (!strcasecmp(v->name, "auth")) {
				user->authmethods = get_auth_methods(v->value);
			} else if (!strcasecmp(v->name, "encryption")) {
				user->encmethods |= get_encrypt_methods(v->value);
				if (!user->encmethods) {
					ast_clear_flag64(user, IAX_FORCE_ENCRYPT);
				}
			} else if (!strcasecmp(v->name, "forceencryption")) {
				if (ast_false(v->value)) {
					ast_clear_flag64(user, IAX_FORCE_ENCRYPT);
				} else {
					user->encmethods |= get_encrypt_methods(v->value);
					if (user->encmethods) {
						ast_set_flag64(user, IAX_FORCE_ENCRYPT);
					}
				}
			} else if (!strcasecmp(v->name, "transfer")) {
				if (!strcasecmp(v->value, "mediaonly")) {
					ast_set_flags_to64(user, IAX_NOTRANSFER|IAX_TRANSFERMEDIA, IAX_TRANSFERMEDIA);
				} else if (ast_true(v->value)) {
					ast_set_flags_to64(user, IAX_NOTRANSFER|IAX_TRANSFERMEDIA, 0);
				} else
					ast_set_flags_to64(user, IAX_NOTRANSFER|IAX_TRANSFERMEDIA, IAX_NOTRANSFER);
			} else if (!strcasecmp(v->name, "codecpriority")) {
				if(!strcasecmp(v->value, "caller"))
					ast_set_flag64(user, IAX_CODEC_USER_FIRST);
				else if(!strcasecmp(v->value, "disabled"))
					ast_set_flag64(user, IAX_CODEC_NOPREFS);
				else if(!strcasecmp(v->value, "reqonly")) {
					ast_set_flag64(user, IAX_CODEC_NOCAP);
					ast_set_flag64(user, IAX_CODEC_NOPREFS);
				}
			} else if (!strcasecmp(v->name, "immediate")) {
				ast_set2_flag64(user, ast_true(v->value), IAX_IMMEDIATE);
			} else if (!strcasecmp(v->name, "jitterbuffer")) {
				ast_set2_flag64(user, ast_true(v->value), IAX_USEJITTERBUF);
			} else if (!strcasecmp(v->name, "forcejitterbuffer")) {
				ast_set2_flag64(user, ast_true(v->value), IAX_FORCEJITTERBUF);
			} else if (!strcasecmp(v->name, "dbsecret")) {
				ast_string_field_set(user, dbsecret, v->value);
			} else if (!strcasecmp(v->name, "secret")) {
				if (!ast_strlen_zero(user->secret)) {
					char *old = ast_strdupa(user->secret);

					ast_string_field_build(user, secret, "%s;%s", old, v->value);
				} else
					ast_string_field_set(user, secret, v->value);
			} else if (!strcasecmp(v->name, "callerid")) {
				if (!ast_strlen_zero(v->value) && strcasecmp(v->value, "asreceived")) {
					char name2[80];
					char num2[80];
					ast_callerid_split(v->value, name2, sizeof(name2), num2, sizeof(num2));
					ast_string_field_set(user, cid_name, name2);
					ast_string_field_set(user, cid_num, num2);
					ast_set_flag64(user, IAX_HASCALLERID);
				} else {
					ast_clear_flag64(user, IAX_HASCALLERID);
					ast_string_field_set(user, cid_name, "");
					ast_string_field_set(user, cid_num, "");
				}
			} else if (!strcasecmp(v->name, "fullname")) {
				if (!ast_strlen_zero(v->value)) {
					ast_string_field_set(user, cid_name, v->value);
					ast_set_flag64(user, IAX_HASCALLERID);
				} else {
					ast_string_field_set(user, cid_name, "");
					if (ast_strlen_zero(user->cid_num))
						ast_clear_flag64(user, IAX_HASCALLERID);
				}
			} else if (!strcasecmp(v->name, "cid_number")) {
				if (!ast_strlen_zero(v->value)) {
					ast_string_field_set(user, cid_num, v->value);
					ast_set_flag64(user, IAX_HASCALLERID);
				} else {
					ast_string_field_set(user, cid_num, "");
					if (ast_strlen_zero(user->cid_name))
						ast_clear_flag64(user, IAX_HASCALLERID);
				}
			} else if (!strcasecmp(v->name, "accountcode")) {
				ast_string_field_set(user, accountcode, v->value);
			} else if (!strcasecmp(v->name, "mohinterpret")) {
				ast_string_field_set(user, mohinterpret, v->value);
			} else if (!strcasecmp(v->name, "mohsuggest")) {
				ast_string_field_set(user, mohsuggest, v->value);
			} else if (!strcasecmp(v->name, "parkinglot")) {
				ast_string_field_set(user, parkinglot, v->value);
			} else if (!strcasecmp(v->name, "language")) {
				ast_string_field_set(user, language, v->value);
			} else if (!strcasecmp(v->name, "amaflags")) {
				format = ast_cdr_amaflags2int(v->value);
				if (format < 0) {
					ast_log(LOG_WARNING, "Invalid AMA Flags: %s at line %d\n", v->value, v->lineno);
				} else {
					user->amaflags = format;
				}
			} else if (!strcasecmp(v->name, "inkeys")) {
				ast_string_field_set(user, inkeys, v->value);
			} else if (!strcasecmp(v->name, "maxauthreq")) {
				user->maxauthreq = atoi(v->value);
				if (user->maxauthreq < 0)
					user->maxauthreq = 0;
			} else if (!strcasecmp(v->name, "adsi")) {
				user->adsi = ast_true(v->value);
			} else if (!strcasecmp(v->name, "connectedline")) {
				if (ast_true(v->value)) {
					ast_set_flag64(user, IAX_SENDCONNECTEDLINE | IAX_RECVCONNECTEDLINE);
				} else if (!strcasecmp(v->value, "send")) {
					ast_clear_flag64(user, IAX_RECVCONNECTEDLINE);
					ast_set_flag64(user, IAX_SENDCONNECTEDLINE);
				} else if (!strcasecmp(v->value, "receive")) {
					ast_clear_flag64(user, IAX_SENDCONNECTEDLINE);
					ast_set_flag64(user, IAX_RECVCONNECTEDLINE);
				} else {
					ast_clear_flag64(user, IAX_SENDCONNECTEDLINE | IAX_RECVCONNECTEDLINE);
				}
			} else if (!strcasecmp(v->name, "requirecalltoken")) {
				/* default is required unless in optional ip list */
				if (ast_false(v->value)) {
					user->calltoken_required = CALLTOKEN_NO;
				} else if (!strcasecmp(v->value, "auto")) {
					user->calltoken_required = CALLTOKEN_AUTO;
				} else if (ast_true(v->value)) {
					user->calltoken_required = CALLTOKEN_YES;
				} else {
					ast_log(LOG_WARNING, "requirecalltoken must be set to a valid value. at line %d\n", v->lineno);
				}
			} /* else if (strcasecmp(v->name,"type")) */
			/*	ast_log(LOG_WARNING, "Ignoring %s\n", v->name); */
			v = v->next;
			if (!v) {
				v = alt;
				alt = NULL;
			}
		}
		if (!user->authmethods) {
			if (!ast_strlen_zero(user->secret)) {
				user->authmethods = IAX_AUTH_MD5 | IAX_AUTH_PLAINTEXT;
				if (!ast_strlen_zero(user->inkeys))
					user->authmethods |= IAX_AUTH_RSA;
			} else if (!ast_strlen_zero(user->inkeys)) {
				user->authmethods = IAX_AUTH_RSA;
			} else {
				user->authmethods = IAX_AUTH_MD5 | IAX_AUTH_PLAINTEXT;
			}
		}
		ast_clear_flag64(user, IAX_DELME);
	}
cleanup:
	if (oldha)
		ast_free_ha(oldha);
	if (oldcon)
		free_context(oldcon);
	return user;
}

static int peer_delme_cb(void *obj, void *arg, int flags)
{
	struct iax2_peer *peer = obj;

	ast_set_flag64(peer, IAX_DELME);

	return 0;
}

static int user_delme_cb(void *obj, void *arg, int flags)
{
	struct iax2_user *user = obj;

	ast_set_flag64(user, IAX_DELME);

	return 0;
}

static void delete_users(void)
{
	struct iax2_registry *reg;

	ao2_callback(users, 0, user_delme_cb, NULL);

	AST_LIST_LOCK(&registrations);
	while ((reg = AST_LIST_REMOVE_HEAD(&registrations, entry))) {
		if (sched) {
			AST_SCHED_DEL(sched, reg->expire);
		}
		if (reg->callno) {
			int callno = reg->callno;
			ast_mutex_lock(&iaxsl[callno]);
			if (iaxs[callno]) {
				iaxs[callno]->reg = NULL;
				iax2_destroy(callno);
			}
			ast_mutex_unlock(&iaxsl[callno]);
		}
		if (reg->dnsmgr)
			ast_dnsmgr_release(reg->dnsmgr);
		ast_free(reg);
	}
	AST_LIST_UNLOCK(&registrations);

	ao2_callback(peers, 0, peer_delme_cb, NULL);
}

static void prune_users(void)
{
	struct iax2_user *user;
	struct ao2_iterator i;

	i = ao2_iterator_init(users, 0);
	while ((user = ao2_iterator_next(&i))) {
		if (ast_test_flag64(user, IAX_DELME) || ast_test_flag64(user, IAX_RTCACHEFRIENDS)) {
			ao2_unlink(users, user);
		}
		user_unref(user);
	}
	ao2_iterator_destroy(&i);
}

/* Prune peers who still are supposed to be deleted */
static void prune_peers(void)
{
	struct iax2_peer *peer;
	struct ao2_iterator i;

	i = ao2_iterator_init(peers, 0);
	while ((peer = ao2_iterator_next(&i))) {
		if (ast_test_flag64(peer, IAX_DELME) || ast_test_flag64(peer, IAX_RTCACHEFRIENDS)) {
			unlink_peer(peer);
		}
		peer_unref(peer);
	}
	ao2_iterator_destroy(&i);
}

static void set_config_destroy(void)
{
	strcpy(accountcode, "");
	strcpy(language, "");
	strcpy(mohinterpret, "default");
	strcpy(mohsuggest, "");
	trunkmaxsize = MAX_TRUNKDATA;
	amaflags = 0;
	delayreject = 0;
	ast_clear_flag64((&globalflags), IAX_NOTRANSFER | IAX_TRANSFERMEDIA | IAX_USEJITTERBUF |
		IAX_FORCEJITTERBUF | IAX_SENDCONNECTEDLINE | IAX_RECVCONNECTEDLINE);
	delete_users();
	ao2_callback(callno_limits, OBJ_NODATA, addr_range_delme_cb, NULL);
	ao2_callback(calltoken_ignores, OBJ_NODATA, addr_range_delme_cb, NULL);
}

/*! \brief Load configuration */
static int set_config(const char *config_file, int reload)
{
	struct ast_config *cfg, *ucfg;
	format_t capability = iax2_capability;
	struct ast_variable *v;
	char *cat;
	const char *utype;
	const char *tosval;
	int format;
	int portno = IAX_DEFAULT_PORTNO;
	int  x;
	int mtuv;
	int subscribe_network_change = 1;
	struct iax2_user *user;
	struct iax2_peer *peer;
	struct ast_netsock *ns;
	struct ast_flags config_flags = { reload ? CONFIG_FLAG_FILEUNCHANGED : 0 };
#if 0
	static unsigned short int last_port=0;
#endif

	cfg = ast_config_load(config_file, config_flags);

	if (!cfg) {
		ast_log(LOG_ERROR, "Unable to load config %s\n", config_file);
		return -1;
	} else if (cfg == CONFIG_STATUS_FILEUNCHANGED) {
		ucfg = ast_config_load("users.conf", config_flags);
		if (ucfg == CONFIG_STATUS_FILEUNCHANGED)
			return 0;
		/* Otherwise we need to reread both files */
		ast_clear_flag(&config_flags, CONFIG_FLAG_FILEUNCHANGED);
		if ((cfg = ast_config_load(config_file, config_flags)) == CONFIG_STATUS_FILEINVALID) {
			ast_log(LOG_ERROR, "Config file %s is in an invalid format.  Aborting.\n", config_file);
			ast_config_destroy(ucfg);
			return 0;
		}
	} else if (cfg == CONFIG_STATUS_FILEINVALID) {
		ast_log(LOG_ERROR, "Config file %s is in an invalid format.  Aborting.\n", config_file);
		return 0;
	} else { /* iax.conf changed, gotta reread users.conf, too */
		ast_clear_flag(&config_flags, CONFIG_FLAG_FILEUNCHANGED);
		if ((ucfg = ast_config_load("users.conf", config_flags)) == CONFIG_STATUS_FILEINVALID) {
			ast_log(LOG_ERROR, "Config file users.conf is in an invalid format.  Aborting.\n");
			ast_config_destroy(cfg);
			return 0;
		}
	}

	if (reload) {
		set_config_destroy();
	}

	/* Reset global codec prefs */
	memset(&prefs, 0 , sizeof(struct ast_codec_pref));

	/* Reset Global Flags */
	memset(&globalflags, 0, sizeof(globalflags));
	ast_set_flag64(&globalflags, IAX_RTUPDATE);
	ast_set_flag64((&globalflags), IAX_SHRINKCALLERID);

#ifdef SO_NO_CHECK
	nochecksums = 0;
#endif
	/* Reset default parking lot */
	default_parkinglot[0] = '\0';

	min_reg_expire = IAX_DEFAULT_REG_EXPIRE;
	max_reg_expire = IAX_DEFAULT_REG_EXPIRE;
	global_max_trunk_mtu = MAX_TRUNK_MTU;
	global_maxcallno = DEFAULT_MAXCALLNO_LIMIT;
	global_maxcallno_nonval = DEFAULT_MAXCALLNO_LIMIT_NONVAL;

	maxauthreq = 3;

	srvlookup = 0;

	v = ast_variable_browse(cfg, "general");

	/* Seed initial tos value */
	tosval = ast_variable_retrieve(cfg, "general", "tos");
	if (tosval) {
		if (ast_str2tos(tosval, &qos.tos))
			ast_log(LOG_WARNING, "Invalid tos value, refer to QoS documentation\n");
	}
	/* Seed initial cos value */
	tosval = ast_variable_retrieve(cfg, "general", "cos");
	if (tosval) {
		if (ast_str2cos(tosval, &qos.cos))
			ast_log(LOG_WARNING, "Invalid cos value, refer to QoS documentation\n");
	}
	while(v) {
		if (!strcasecmp(v->name, "bindport")){ 
			if (reload)
				ast_log(LOG_NOTICE, "Ignoring bindport on reload\n");
			else
				portno = atoi(v->value);
		} else if (!strcasecmp(v->name, "pingtime")) 
			ping_time = atoi(v->value);
		else if (!strcasecmp(v->name, "iaxthreadcount")) {
			if (reload) {
				if (atoi(v->value) != iaxthreadcount)
					ast_log(LOG_NOTICE, "Ignoring any changes to iaxthreadcount during reload\n");
			} else {
				iaxthreadcount = atoi(v->value);
				if (iaxthreadcount < 1) {
					ast_log(LOG_NOTICE, "iaxthreadcount must be at least 1.\n");
					iaxthreadcount = 1;
				} else if (iaxthreadcount > 256) {
					ast_log(LOG_NOTICE, "limiting iaxthreadcount to 256\n");
					iaxthreadcount = 256;
				}
			}
		} else if (!strcasecmp(v->name, "iaxmaxthreadcount")) {
			if (reload) {
				AST_LIST_LOCK(&dynamic_list);
				iaxmaxthreadcount = atoi(v->value);
				AST_LIST_UNLOCK(&dynamic_list);
			} else {
				iaxmaxthreadcount = atoi(v->value);
				if (iaxmaxthreadcount < 0) {
					ast_log(LOG_NOTICE, "iaxmaxthreadcount must be at least 0.\n");
					iaxmaxthreadcount = 0;
				} else if (iaxmaxthreadcount > 256) {
					ast_log(LOG_NOTICE, "Limiting iaxmaxthreadcount to 256\n");
					iaxmaxthreadcount = 256;
				}
			}
		} else if (!strcasecmp(v->name, "nochecksums")) {
#ifdef SO_NO_CHECK
			if (ast_true(v->value))
				nochecksums = 1;
			else
				nochecksums = 0;
#else
			if (ast_true(v->value))
				ast_log(LOG_WARNING, "Disabling RTP checksums is not supported on this operating system!\n");
#endif
		}
		else if (!strcasecmp(v->name, "maxjitterbuffer")) 
			maxjitterbuffer = atoi(v->value);
		else if (!strcasecmp(v->name, "resyncthreshold")) 
			resyncthreshold = atoi(v->value);
		else if (!strcasecmp(v->name, "maxjitterinterps")) 
			maxjitterinterps = atoi(v->value);
		else if (!strcasecmp(v->name, "jittertargetextra"))
			jittertargetextra = atoi(v->value);
		else if (!strcasecmp(v->name, "lagrqtime")) 
			lagrq_time = atoi(v->value);
		else if (!strcasecmp(v->name, "maxregexpire")) 
			max_reg_expire = atoi(v->value);
		else if (!strcasecmp(v->name, "minregexpire")) 
			min_reg_expire = atoi(v->value);
		else if (!strcasecmp(v->name, "bindaddr")) {
			if (reload) {
				ast_log(LOG_NOTICE, "Ignoring bindaddr on reload\n");
			} else {
				if (!(ns = ast_netsock_bind(netsock, io, v->value, portno, qos.tos, qos.cos, socket_read, NULL))) {
					ast_log(LOG_WARNING, "Unable apply binding to '%s' at line %d\n", v->value, v->lineno);
				} else {
						if (strchr(v->value, ':'))
						ast_verb(2, "Binding IAX2 to '%s'\n", v->value);
						else
						ast_verb(2, "Binding IAX2 to '%s:%d'\n", v->value, portno);
					if (defaultsockfd < 0) 
						defaultsockfd = ast_netsock_sockfd(ns);
					ast_netsock_unref(ns);
				}
			}
		} else if (!strcasecmp(v->name, "authdebug")) {
			authdebug = ast_true(v->value);
		} else if (!strcasecmp(v->name, "encryption")) {
				iax2_encryption |= get_encrypt_methods(v->value);
				if (!iax2_encryption) {
					ast_clear_flag64((&globalflags), IAX_FORCE_ENCRYPT);
				}
		} else if (!strcasecmp(v->name, "forceencryption")) {
			if (ast_false(v->value)) {
				ast_clear_flag64((&globalflags), IAX_FORCE_ENCRYPT);
			} else {
				iax2_encryption |= get_encrypt_methods(v->value);
				if (iax2_encryption) {
					ast_set_flag64((&globalflags), IAX_FORCE_ENCRYPT);
				}
			}
		} else if (!strcasecmp(v->name, "transfer")) {
			if (!strcasecmp(v->value, "mediaonly")) {
				ast_set_flags_to64((&globalflags), IAX_NOTRANSFER|IAX_TRANSFERMEDIA, IAX_TRANSFERMEDIA);
			} else if (ast_true(v->value)) {
				ast_set_flags_to64((&globalflags), IAX_NOTRANSFER|IAX_TRANSFERMEDIA, 0);
			} else
				ast_set_flags_to64((&globalflags), IAX_NOTRANSFER|IAX_TRANSFERMEDIA, IAX_NOTRANSFER);
		} else if (!strcasecmp(v->name, "codecpriority")) {
			if(!strcasecmp(v->value, "caller"))
				ast_set_flag64((&globalflags), IAX_CODEC_USER_FIRST);
			else if(!strcasecmp(v->value, "disabled"))
				ast_set_flag64((&globalflags), IAX_CODEC_NOPREFS);
			else if(!strcasecmp(v->value, "reqonly")) {
				ast_set_flag64((&globalflags), IAX_CODEC_NOCAP);
				ast_set_flag64((&globalflags), IAX_CODEC_NOPREFS);
			}
		} else if (!strcasecmp(v->name, "jitterbuffer"))
			ast_set2_flag64((&globalflags), ast_true(v->value), IAX_USEJITTERBUF);
		else if (!strcasecmp(v->name, "forcejitterbuffer"))
			ast_set2_flag64((&globalflags), ast_true(v->value), IAX_FORCEJITTERBUF);
		else if (!strcasecmp(v->name, "delayreject"))
			delayreject = ast_true(v->value);
		else if (!strcasecmp(v->name, "allowfwdownload"))
			ast_set2_flag64((&globalflags), ast_true(v->value), IAX_ALLOWFWDOWNLOAD);
		else if (!strcasecmp(v->name, "rtcachefriends"))
			ast_set2_flag64((&globalflags), ast_true(v->value), IAX_RTCACHEFRIENDS);
		else if (!strcasecmp(v->name, "rtignoreregexpire"))
			ast_set2_flag64((&globalflags), ast_true(v->value), IAX_RTIGNOREREGEXPIRE);
		else if (!strcasecmp(v->name, "rtupdate"))
			ast_set2_flag64((&globalflags), ast_true(v->value), IAX_RTUPDATE);
		else if (!strcasecmp(v->name, "rtsavesysname"))
			ast_set2_flag64((&globalflags), ast_true(v->value), IAX_RTSAVE_SYSNAME);
		else if (!strcasecmp(v->name, "trunktimestamps"))
			ast_set2_flag64(&globalflags, ast_true(v->value), IAX_TRUNKTIMESTAMPS);
		else if (!strcasecmp(v->name, "rtautoclear")) {
			int i = atoi(v->value);
			if(i > 0)
				global_rtautoclear = i;
			else
				i = 0;
			ast_set2_flag64((&globalflags), i || ast_true(v->value), IAX_RTAUTOCLEAR);
		} else if (!strcasecmp(v->name, "trunkfreq")) {
			trunkfreq = atoi(v->value);
			if (trunkfreq < 10)
				trunkfreq = 10;
		} else if (!strcasecmp(v->name, "trunkmtu")) {
			mtuv = atoi(v->value);
			if (mtuv  == 0 )
				global_max_trunk_mtu = 0;
			else if (mtuv >= 172 && mtuv < 4000)
				global_max_trunk_mtu = mtuv;
			else
				ast_log(LOG_NOTICE, "trunkmtu value out of bounds (%d) at line %d\n",
					mtuv, v->lineno);
		} else if (!strcasecmp(v->name, "trunkmaxsize")) {
			trunkmaxsize = atoi(v->value);
			if (trunkmaxsize == 0)
				trunkmaxsize = MAX_TRUNKDATA;
		} else if (!strcasecmp(v->name, "autokill")) {
			if (sscanf(v->value, "%30d", &x) == 1) {
				if (x >= 0)
					autokill = x;
				else
					ast_log(LOG_NOTICE, "Nice try, but autokill has to be >0 or 'yes' or 'no' at line %d\n", v->lineno);
			} else if (ast_true(v->value)) {
				autokill = DEFAULT_MAXMS;
			} else {
				autokill = 0;
			}
		} else if (!strcasecmp(v->name, "bandwidth")) {
			if (!strcasecmp(v->value, "low")) {
				capability = IAX_CAPABILITY_LOWBANDWIDTH;
			} else if (!strcasecmp(v->value, "medium")) {
				capability = IAX_CAPABILITY_MEDBANDWIDTH;
			} else if (!strcasecmp(v->value, "high")) {
				capability = IAX_CAPABILITY_FULLBANDWIDTH;
			} else
				ast_log(LOG_WARNING, "bandwidth must be either low, medium, or high\n");
		} else if (!strcasecmp(v->name, "allow")) {
			ast_parse_allow_disallow(&prefs, &capability, v->value, 1);
		} else if (!strcasecmp(v->name, "disallow")) {
			ast_parse_allow_disallow(&prefs, &capability, v->value, 0);
		} else if (!strcasecmp(v->name, "register")) {
			iax2_register(v->value, v->lineno);
		} else if (!strcasecmp(v->name, "iaxcompat")) {
			iaxcompat = ast_true(v->value);
		} else if (!strcasecmp(v->name, "regcontext")) {
			ast_copy_string(regcontext, v->value, sizeof(regcontext));
			/* Create context if it doesn't exist already */
			ast_context_find_or_create(NULL, NULL, regcontext, "IAX2");
		} else if (!strcasecmp(v->name, "tos")) {
			if (ast_str2tos(v->value, &qos.tos))
				ast_log(LOG_WARNING, "Invalid tos value at line %d, refer to QoS documentation\n", v->lineno);
		} else if (!strcasecmp(v->name, "cos")) {
			if (ast_str2cos(v->value, &qos.cos))
				ast_log(LOG_WARNING, "Invalid cos value at line %d, refer to QoS documentation\n", v->lineno);
		} else if (!strcasecmp(v->name, "parkinglot")) {
			ast_copy_string(default_parkinglot, v->value, sizeof(default_parkinglot));
		} else if (!strcasecmp(v->name, "accountcode")) {
			ast_copy_string(accountcode, v->value, sizeof(accountcode));
		} else if (!strcasecmp(v->name, "mohinterpret")) {
			ast_copy_string(mohinterpret, v->value, sizeof(mohinterpret));
		} else if (!strcasecmp(v->name, "mohsuggest")) {
			ast_copy_string(mohsuggest, v->value, sizeof(mohsuggest));
		} else if (!strcasecmp(v->name, "amaflags")) {
			format = ast_cdr_amaflags2int(v->value);
			if (format < 0) {
				ast_log(LOG_WARNING, "Invalid AMA Flags: %s at line %d\n", v->value, v->lineno);
			} else {
				amaflags = format;
			}
		} else if (!strcasecmp(v->name, "language")) {
			ast_copy_string(language, v->value, sizeof(language));
		} else if (!strcasecmp(v->name, "maxauthreq")) {
			maxauthreq = atoi(v->value);
			if (maxauthreq < 0)
				maxauthreq = 0;
		} else if (!strcasecmp(v->name, "adsi")) {
			adsi = ast_true(v->value);
		} else if (!strcasecmp(v->name, "srvlookup")) {
			srvlookup = ast_true(v->value);
		} else if (!strcasecmp(v->name, "connectedline")) {
			if (ast_true(v->value)) {
				ast_set_flag64((&globalflags), IAX_SENDCONNECTEDLINE | IAX_RECVCONNECTEDLINE);
			} else if (!strcasecmp(v->value, "send")) {
				ast_clear_flag64((&globalflags), IAX_RECVCONNECTEDLINE);
				ast_set_flag64((&globalflags), IAX_SENDCONNECTEDLINE);
			} else if (!strcasecmp(v->value, "receive")) {
				ast_clear_flag64((&globalflags), IAX_SENDCONNECTEDLINE);
				ast_set_flag64((&globalflags), IAX_RECVCONNECTEDLINE);
			} else {
				ast_clear_flag64((&globalflags), IAX_SENDCONNECTEDLINE | IAX_RECVCONNECTEDLINE);
			}
		} else if (!strcasecmp(v->name, "maxcallnumbers")) {
			if (sscanf(v->value, "%10hu", &global_maxcallno) != 1) {
				ast_log(LOG_WARNING, "maxcallnumbers must be set to a valid number.  %s is not valid at line %d\n", v->value, v->lineno);
			}
		} else if (!strcasecmp(v->name, "maxcallnumbers_nonvalidated")) {
			if (sscanf(v->value, "%10hu", &global_maxcallno_nonval) != 1) {
				ast_log(LOG_WARNING, "maxcallnumbers_nonvalidated must be set to a valid number.  %s is not valid at line %d.\n", v->value, v->lineno);
			}
		} else if (!strcasecmp(v->name, "calltokenoptional")) {
			if (add_calltoken_ignore(v->value)) {
				ast_log(LOG_WARNING, "Invalid calltokenoptional address range - '%s' line %d\n", v->value, v->lineno);
			}
		} else if (!strcasecmp(v->name, "subscribe_network_change_event")) {
			if (ast_true(v->value)) {
				subscribe_network_change = 1;
			} else if (ast_false(v->value)) {
				subscribe_network_change = 0;
			} else {
				ast_log(LOG_WARNING, "subscribe_network_change_event value %s is not valid at line %d.\n", v->value, v->lineno);
			}
		} else if (!strcasecmp(v->name, "shrinkcallerid")) {
			if (ast_true(v->value)) {
				ast_set_flag64((&globalflags), IAX_SHRINKCALLERID);
			} else if (ast_false(v->value)) {
				ast_clear_flag64((&globalflags), IAX_SHRINKCALLERID);
			} else {
				ast_log(LOG_WARNING, "shrinkcallerid value %s is not valid at line %d.\n", v->value, v->lineno);
			}
		}/*else if (strcasecmp(v->name,"type")) */
		/*	ast_log(LOG_WARNING, "Ignoring %s\n", v->name); */
		v = v->next;
	}

	if (subscribe_network_change) {
		network_change_event_subscribe();
	} else {
		network_change_event_unsubscribe();
	}

	if (defaultsockfd < 0) {
		if (!(ns = ast_netsock_bind(netsock, io, "0.0.0.0", portno, qos.tos, qos.cos, socket_read, NULL))) {
			ast_log(LOG_ERROR, "Unable to create network socket: %s\n", strerror(errno));
		} else {
			ast_verb(2, "Binding IAX2 to default address 0.0.0.0:%d\n", portno);
			defaultsockfd = ast_netsock_sockfd(ns);
			ast_netsock_unref(ns);
		}
	}
	if (reload) {
		ast_netsock_release(outsock);
		outsock = ast_netsock_list_alloc();
		if (!outsock) {
			ast_log(LOG_ERROR, "Could not allocate outsock list.\n");
			return -1;
		}
		ast_netsock_init(outsock);
	}

	if (min_reg_expire > max_reg_expire) {
		ast_log(LOG_WARNING, "Minimum registration interval of %d is more than maximum of %d, resetting minimum to %d\n",
			min_reg_expire, max_reg_expire, max_reg_expire);
		min_reg_expire = max_reg_expire;
	}
	iax2_capability = capability;
	
	if (ucfg) {
		struct ast_variable *gen;
		int genhasiax;
		int genregisteriax;
		const char *hasiax, *registeriax;
		
		genhasiax = ast_true(ast_variable_retrieve(ucfg, "general", "hasiax"));
		genregisteriax = ast_true(ast_variable_retrieve(ucfg, "general", "registeriax"));
		gen = ast_variable_browse(ucfg, "general");
		cat = ast_category_browse(ucfg, NULL);
		while (cat) {
			if (strcasecmp(cat, "general")) {
				hasiax = ast_variable_retrieve(ucfg, cat, "hasiax");
				registeriax = ast_variable_retrieve(ucfg, cat, "registeriax");
				if (ast_true(hasiax) || (!hasiax && genhasiax)) {
					/* Start with general parameters, then specific parameters, user and peer */
					user = build_user(cat, gen, ast_variable_browse(ucfg, cat), 0);
					if (user) {
						ao2_link(users, user);
						user = user_unref(user);
					}
					peer = build_peer(cat, gen, ast_variable_browse(ucfg, cat), 0);
					if (peer) {
						if (ast_test_flag64(peer, IAX_DYNAMIC))
							reg_source_db(peer);
						ao2_link(peers, peer);
						peer = peer_unref(peer);
					}
				}
				if (ast_true(registeriax) || (!registeriax && genregisteriax)) {
					char tmp[256];
					const char *host = ast_variable_retrieve(ucfg, cat, "host");
					const char *username = ast_variable_retrieve(ucfg, cat, "username");
					const char *secret = ast_variable_retrieve(ucfg, cat, "secret");
					if (!host)
						host = ast_variable_retrieve(ucfg, "general", "host");
					if (!username)
						username = ast_variable_retrieve(ucfg, "general", "username");
					if (!secret)
						secret = ast_variable_retrieve(ucfg, "general", "secret");
					if (!ast_strlen_zero(username) && !ast_strlen_zero(host)) {
						if (!ast_strlen_zero(secret))
							snprintf(tmp, sizeof(tmp), "%s:%s@%s", username, secret, host);
						else
							snprintf(tmp, sizeof(tmp), "%s@%s", username, host);
						iax2_register(tmp, 0);
					}
				}
			}
			cat = ast_category_browse(ucfg, cat);
		}
		ast_config_destroy(ucfg);
	}
	
	cat = ast_category_browse(cfg, NULL);
	while(cat) {
		if (strcasecmp(cat, "general")) {
			utype = ast_variable_retrieve(cfg, cat, "type");
			if (!strcasecmp(cat, "callnumberlimits")) {
				build_callno_limits(ast_variable_browse(cfg, cat));
			} else if (utype) {
				if (!strcasecmp(utype, "user") || !strcasecmp(utype, "friend")) {
					user = build_user(cat, ast_variable_browse(cfg, cat), NULL, 0);
					if (user) {
						ao2_link(users, user);
						user = user_unref(user);
					}
				}
				if (!strcasecmp(utype, "peer") || !strcasecmp(utype, "friend")) {
					peer = build_peer(cat, ast_variable_browse(cfg, cat), NULL, 0);
					if (peer) {
						if (ast_test_flag64(peer, IAX_DYNAMIC))
							reg_source_db(peer);
						ao2_link(peers, peer);
						peer = peer_unref(peer);
					}
				} else if (strcasecmp(utype, "user")) {
					ast_log(LOG_WARNING, "Unknown type '%s' for '%s' in %s\n", utype, cat, config_file);
				}
			} else
				ast_log(LOG_WARNING, "Section '%s' lacks type\n", cat);
		}
		cat = ast_category_browse(cfg, cat);
	}
	ast_config_destroy(cfg);
	return 1;
}

static void poke_all_peers(void)
{
	struct ao2_iterator i;
	struct iax2_peer *peer;

	i = ao2_iterator_init(peers, 0);
	while ((peer = ao2_iterator_next(&i))) {
		iax2_poke_peer(peer, 0);
		peer_unref(peer);
	}
	ao2_iterator_destroy(&i);
}
static int reload_config(void)
{
	static const char config[] = "iax.conf";
	struct iax2_registry *reg;

	if (set_config(config, 1) > 0) {
		prune_peers();
		prune_users();
		ao2_callback(callno_limits, OBJ_NODATA | OBJ_UNLINK | OBJ_MULTIPLE, prune_addr_range_cb, NULL);
		ao2_callback(calltoken_ignores, OBJ_NODATA | OBJ_UNLINK | OBJ_MULTIPLE, prune_addr_range_cb, NULL);
		ao2_callback(peercnts, OBJ_NODATA, set_peercnt_limit_all_cb, NULL);
		trunk_timed = trunk_untimed = 0; 
		trunk_nmaxmtu = trunk_maxmtu = 0;
		memset(&debugaddr, '\0', sizeof(debugaddr));

		AST_LIST_LOCK(&registrations);
		AST_LIST_TRAVERSE(&registrations, reg, entry)
			iax2_do_register(reg);
		AST_LIST_UNLOCK(&registrations);

		/* Qualify hosts, too */
		poke_all_peers();
	}
	
	reload_firmware(0);
	iax_provision_reload(1);
	ast_unload_realtime("iaxpeers");

	return 0;
}

static char *handle_cli_iax2_reload(struct ast_cli_entry *e, int cmd, struct ast_cli_args *a)
{
	switch (cmd) {
	case CLI_INIT:
		e->command = "iax2 reload";
		e->usage =
			"Usage: iax2 reload\n"
			"       Reloads IAX configuration from iax.conf\n";
		return NULL;
	case CLI_GENERATE:
		return NULL;
	}

	reload_config();

	return CLI_SUCCESS;
}

static int reload(void)
{
	return reload_config();
}

static int cache_get_callno_locked(const char *data)
{
	struct sockaddr_in sin;
	int x;
	int callno;
	struct iax_ie_data ied;
	struct create_addr_info cai;
	struct parsed_dial_string pds;
	char *tmpstr;

	for (x = 0; x < ARRAY_LEN(iaxs); x++) {
		/* Look for an *exact match* call.  Once a call is negotiated, it can only
		   look up entries for a single context */
		if (!ast_mutex_trylock(&iaxsl[x])) {
			if (iaxs[x] && !strcasecmp(data, iaxs[x]->dproot))
				return x;
			ast_mutex_unlock(&iaxsl[x]);
		}
	}

	/* No match found, we need to create a new one */

	memset(&cai, 0, sizeof(cai));
	memset(&ied, 0, sizeof(ied));
	memset(&pds, 0, sizeof(pds));

	tmpstr = ast_strdupa(data);
	parse_dial_string(tmpstr, &pds);

	if (ast_strlen_zero(pds.peer)) {
		ast_log(LOG_WARNING, "No peer provided in the IAX2 dial string '%s'\n", data);
		return -1;
	}

	/* Populate our address from the given */
	if (create_addr(pds.peer, NULL, &sin, &cai))
		return -1;

	ast_debug(1, "peer: %s, username: %s, password: %s, context: %s\n",
		pds.peer, pds.username, pds.password, pds.context);

	callno = find_callno_locked(0, 0, &sin, NEW_FORCE, cai.sockfd, 0);
	if (callno < 1) {
		ast_log(LOG_WARNING, "Unable to create call\n");
		return -1;
	}

	ast_string_field_set(iaxs[callno], dproot, data);
	iaxs[callno]->capability = IAX_CAPABILITY_FULLBANDWIDTH;

	iax_ie_append_short(&ied, IAX_IE_VERSION, IAX_PROTO_VERSION);
	iax_ie_append_str(&ied, IAX_IE_CALLED_NUMBER, "TBD");
	/* the string format is slightly different from a standard dial string,
	   because the context appears in the 'exten' position
	*/
	if (pds.exten)
		iax_ie_append_str(&ied, IAX_IE_CALLED_CONTEXT, pds.exten);
	if (pds.username)
		iax_ie_append_str(&ied, IAX_IE_USERNAME, pds.username);
	iax_ie_append_int(&ied, IAX_IE_FORMAT, IAX_CAPABILITY_FULLBANDWIDTH);
	iax_ie_append_int(&ied, IAX_IE_CAPABILITY, IAX_CAPABILITY_FULLBANDWIDTH);
	/* Keep password handy */
	if (pds.password)
		ast_string_field_set(iaxs[callno], secret, pds.password);
	if (pds.key)
		ast_string_field_set(iaxs[callno], outkey, pds.key);
	/* Start the call going */
	add_empty_calltoken_ie(iaxs[callno], &ied); /* this _MUST_ be the last ie added */
	send_command(iaxs[callno], AST_FRAME_IAX, IAX_COMMAND_NEW, 0, ied.buf, ied.pos, -1);

	return callno;
}

static struct iax2_dpcache *find_cache(struct ast_channel *chan, const char *data, const char *context, const char *exten, int priority)
{
	struct iax2_dpcache *dp = NULL;
	struct timeval now = ast_tvnow();
	int x, com[2], timeout, old = 0, outfd, doabort, callno;
	struct ast_channel *c = NULL;
	struct ast_frame *f = NULL;

	AST_LIST_TRAVERSE_SAFE_BEGIN(&dpcache, dp, cache_list) {
		if (ast_tvcmp(now, dp->expiry) > 0) {
			AST_LIST_REMOVE_CURRENT(cache_list);
			if ((dp->flags & CACHE_FLAG_PENDING) || dp->callno)
				ast_log(LOG_WARNING, "DP still has peer field or pending or callno (flags = %d, peer = blah, callno = %d)\n", dp->flags, dp->callno);
			else
				ast_free(dp);
			continue;
		}
		if (!strcmp(dp->peercontext, data) && !strcmp(dp->exten, exten))
			break;
	}
	AST_LIST_TRAVERSE_SAFE_END;

	if (!dp) {
		/* No matching entry.  Create a new one. */
		/* First, can we make a callno? */
		if ((callno = cache_get_callno_locked(data)) < 0) {
			ast_log(LOG_WARNING, "Unable to generate call for '%s'\n", data);
			return NULL;
		}
		if (!(dp = ast_calloc(1, sizeof(*dp)))) {
			ast_mutex_unlock(&iaxsl[callno]);
			return NULL;
		}
		ast_copy_string(dp->peercontext, data, sizeof(dp->peercontext));
		ast_copy_string(dp->exten, exten, sizeof(dp->exten));
		dp->expiry = ast_tvnow();
		dp->orig = dp->expiry;
		/* Expires in 30 mins by default */
		dp->expiry.tv_sec += iaxdefaultdpcache;
		dp->flags = CACHE_FLAG_PENDING;
		for (x = 0; x < ARRAY_LEN(dp->waiters); x++)
			dp->waiters[x] = -1;
		/* Insert into the lists */
		AST_LIST_INSERT_TAIL(&dpcache, dp, cache_list);
		AST_LIST_INSERT_TAIL(&iaxs[callno]->dpentries, dp, peer_list);
		/* Send the request if we're already up */
		if (ast_test_flag(&iaxs[callno]->state, IAX_STATE_STARTED))
			iax2_dprequest(dp, callno);
		ast_mutex_unlock(&iaxsl[callno]);
	}

	/* By here we must have a dp */
	if (dp->flags & CACHE_FLAG_PENDING) {
		/* Okay, here it starts to get nasty.  We need a pipe now to wait
		   for a reply to come back so long as it's pending */
		for (x = 0; x < ARRAY_LEN(dp->waiters); x++) {
			/* Find an empty slot */
			if (dp->waiters[x] < 0)
				break;
		}
		if (x >= ARRAY_LEN(dp->waiters)) {
			ast_log(LOG_WARNING, "No more waiter positions available\n");
			return NULL;
		}
		if (pipe(com)) {
			ast_log(LOG_WARNING, "Unable to create pipe for comm\n");
			return NULL;
		}
		dp->waiters[x] = com[1];
		/* Okay, now we wait */
		timeout = iaxdefaulttimeout * 1000;
		/* Temporarily unlock */
		AST_LIST_UNLOCK(&dpcache);
		/* Defer any dtmf */
		if (chan)
			old = ast_channel_defer_dtmf(chan);
		doabort = 0;
		while(timeout) {
			c = ast_waitfor_nandfds(&chan, chan ? 1 : 0, &com[0], 1, NULL, &outfd, &timeout);
			if (outfd > -1)
				break;
			if (!c)
				continue;
			if (!(f = ast_read(c))) {
				doabort = 1;
				break;
			}
			ast_frfree(f);
		}
		if (!timeout) {
			ast_log(LOG_WARNING, "Timeout waiting for %s exten %s\n", data, exten);
		}
		AST_LIST_LOCK(&dpcache);
		dp->waiters[x] = -1;
		close(com[1]);
		close(com[0]);
		if (doabort) {
			/* Don't interpret anything, just abort.  Not sure what th epoint
			  of undeferring dtmf on a hung up channel is but hey whatever */
			if (!old && chan)
				ast_channel_undefer_dtmf(chan);
			return NULL;
		}
		if (!(dp->flags & CACHE_FLAG_TIMEOUT)) {
			/* Now to do non-independent analysis the results of our wait */
			if (dp->flags & CACHE_FLAG_PENDING) {
				/* Still pending... It's a timeout.  Wake everybody up.  Consider it no longer
				   pending.  Don't let it take as long to timeout. */
				dp->flags &= ~CACHE_FLAG_PENDING;
				dp->flags |= CACHE_FLAG_TIMEOUT;
				/* Expire after only 60 seconds now.  This is designed to help reduce backlog in heavily loaded
				   systems without leaving it unavailable once the server comes back online */
				dp->expiry.tv_sec = dp->orig.tv_sec + 60;
				for (x = 0; x < ARRAY_LEN(dp->waiters); x++) {
					if (dp->waiters[x] > -1) {
						if (write(dp->waiters[x], "asdf", 4) < 0) {
							ast_log(LOG_WARNING, "write() failed: %s\n", strerror(errno));
						}
					}
				}
			}
		}
		/* Our caller will obtain the rest */
		if (!old && chan)
			ast_channel_undefer_dtmf(chan);
	}
	return dp;	
}

/*! \brief Part of the IAX2 switch interface */
static int iax2_exists(struct ast_channel *chan, const char *context, const char *exten, int priority, const char *callerid, const char *data)
{
	int res = 0;
	struct iax2_dpcache *dp = NULL;
#if 0
	ast_log(LOG_NOTICE, "iax2_exists: con: %s, exten: %s, pri: %d, cid: %s, data: %s\n", context, exten, priority, callerid ? callerid : "<unknown>", data);
#endif
	if ((priority != 1) && (priority != 2))
		return 0;

	AST_LIST_LOCK(&dpcache);
	if ((dp = find_cache(chan, data, context, exten, priority))) {
		if (dp->flags & CACHE_FLAG_EXISTS)
			res = 1;
	} else {
		ast_log(LOG_WARNING, "Unable to make DP cache\n");
	}
	AST_LIST_UNLOCK(&dpcache);

	return res;
}

/*! \brief part of the IAX2 dial plan switch interface */
static int iax2_canmatch(struct ast_channel *chan, const char *context, const char *exten, int priority, const char *callerid, const char *data)
{
	int res = 0;
	struct iax2_dpcache *dp = NULL;
#if 0
	ast_log(LOG_NOTICE, "iax2_canmatch: con: %s, exten: %s, pri: %d, cid: %s, data: %s\n", context, exten, priority, callerid ? callerid : "<unknown>", data);
#endif
	if ((priority != 1) && (priority != 2))
		return 0;

	AST_LIST_LOCK(&dpcache);
	if ((dp = find_cache(chan, data, context, exten, priority))) {
		if (dp->flags & CACHE_FLAG_CANEXIST)
			res = 1;
	} else {
		ast_log(LOG_WARNING, "Unable to make DP cache\n");
	}
	AST_LIST_UNLOCK(&dpcache);

	return res;
}

/*! \brief Part of the IAX2 Switch interface */
static int iax2_matchmore(struct ast_channel *chan, const char *context, const char *exten, int priority, const char *callerid, const char *data)
{
	int res = 0;
	struct iax2_dpcache *dp = NULL;
#if 0
	ast_log(LOG_NOTICE, "iax2_matchmore: con: %s, exten: %s, pri: %d, cid: %s, data: %s\n", context, exten, priority, callerid ? callerid : "<unknown>", data);
#endif
	if ((priority != 1) && (priority != 2))
		return 0;

	AST_LIST_LOCK(&dpcache);
	if ((dp = find_cache(chan, data, context, exten, priority))) {
		if (dp->flags & CACHE_FLAG_MATCHMORE)
			res = 1;
	} else {
		ast_log(LOG_WARNING, "Unable to make DP cache\n");
	}
	AST_LIST_UNLOCK(&dpcache);

	return res;
}

/*! \brief Execute IAX2 dialplan switch */
static int iax2_exec(struct ast_channel *chan, const char *context, const char *exten, int priority, const char *callerid, const char *data)
{
	char odata[256];
	char req[256];
	char *ncontext;
	struct iax2_dpcache *dp = NULL;
	struct ast_app *dial = NULL;
#if 0
	ast_log(LOG_NOTICE, "iax2_exec: con: %s, exten: %s, pri: %d, cid: %s, data: %s, newstack: %d\n", context, exten, priority, callerid ? callerid : "<unknown>", data, newstack);
#endif
	if (priority == 2) {
		/* Indicate status, can be overridden in dialplan */
		const char *dialstatus = pbx_builtin_getvar_helper(chan, "DIALSTATUS");
		if (dialstatus) {
			dial = pbx_findapp(dialstatus);
			if (dial) 
				pbx_exec(chan, dial, "");
		}
		return -1;
	} else if (priority != 1)
		return -1;

	AST_LIST_LOCK(&dpcache);
	if ((dp = find_cache(chan, data, context, exten, priority))) {
		if (dp->flags & CACHE_FLAG_EXISTS) {
			ast_copy_string(odata, data, sizeof(odata));
			ncontext = strchr(odata, '/');
			if (ncontext) {
				*ncontext = '\0';
				ncontext++;
				snprintf(req, sizeof(req), "IAX2/%s/%s@%s", odata, exten, ncontext);
			} else {
				snprintf(req, sizeof(req), "IAX2/%s/%s", odata, exten);
			}
			ast_verb(3, "Executing Dial('%s')\n", req);
		} else {
			AST_LIST_UNLOCK(&dpcache);
			ast_log(LOG_WARNING, "Can't execute nonexistent extension '%s[@%s]' in data '%s'\n", exten, context, data);
			return -1;
		}
	}
	AST_LIST_UNLOCK(&dpcache);

	if ((dial = pbx_findapp("Dial")))
		return pbx_exec(chan, dial, req);
	else
		ast_log(LOG_WARNING, "No dial application registered\n");

	return -1;
}

static int function_iaxpeer(struct ast_channel *chan, const char *cmd, char *data, char *buf, size_t len)
{
	struct iax2_peer *peer;
	char *peername, *colname;

	peername = ast_strdupa(data);

	/* if our channel, return the IP address of the endpoint of current channel */
	if (!strcmp(peername,"CURRENTCHANNEL")) {
	        unsigned short callno;
		if (chan->tech != &iax2_tech)
			return -1;
		callno = PTR_TO_CALLNO(chan->tech_pvt);	
		ast_copy_string(buf, iaxs[callno]->addr.sin_addr.s_addr ? ast_inet_ntoa(iaxs[callno]->addr.sin_addr) : "", len);
		return 0;
	}

	if ((colname = strchr(peername, ',')))
		*colname++ = '\0';
	else
		colname = "ip";

	if (!(peer = find_peer(peername, 1)))
		return -1;

	if (!strcasecmp(colname, "ip")) {
		ast_copy_string(buf, ast_sockaddr_stringify_addr(&peer->addr), len);
	} else  if (!strcasecmp(colname, "status")) {
		peer_status(peer, buf, len); 
	} else  if (!strcasecmp(colname, "mailbox")) {
		ast_copy_string(buf, peer->mailbox, len);
	} else  if (!strcasecmp(colname, "context")) {
		ast_copy_string(buf, peer->context, len);
	} else  if (!strcasecmp(colname, "expire")) {
		snprintf(buf, len, "%d", peer->expire);
	} else  if (!strcasecmp(colname, "dynamic")) {
		ast_copy_string(buf, (ast_test_flag64(peer, IAX_DYNAMIC) ? "yes" : "no"), len);
	} else  if (!strcasecmp(colname, "callerid_name")) {
		ast_copy_string(buf, peer->cid_name, len);
	} else  if (!strcasecmp(colname, "callerid_num")) {
		ast_copy_string(buf, peer->cid_num, len);
	} else  if (!strcasecmp(colname, "codecs")) {
		ast_getformatname_multiple(buf, len -1, peer->capability);
	} else  if (!strncasecmp(colname, "codec[", 6)) {
		char *codecnum, *ptr;
		int codec = 0;
		
		codecnum = strchr(colname, '[');
		*codecnum = '\0';
		codecnum++;
		if ((ptr = strchr(codecnum, ']'))) {
			*ptr = '\0';
		}
		if((codec = ast_codec_pref_index(&peer->prefs, atoi(codecnum)))) {
			ast_copy_string(buf, ast_getformatname(codec), len);
		} else {
			buf[0] = '\0';
		}
	} else {
		buf[0] = '\0';
	}

	peer_unref(peer);

	return 0;
}

static struct ast_custom_function iaxpeer_function = {
	.name = "IAXPEER",
	.read = function_iaxpeer,
};

static int acf_channel_read(struct ast_channel *chan, const char *funcname, char *args, char *buf, size_t buflen)
{
	struct chan_iax2_pvt *pvt;
	unsigned int callno;
	int res = 0;

	if (!chan || chan->tech != &iax2_tech) {
		ast_log(LOG_ERROR, "This function requires a valid IAX2 channel\n");
		return -1;
	}

	callno = PTR_TO_CALLNO(chan->tech_pvt);
	ast_mutex_lock(&iaxsl[callno]);
	if (!(pvt = iaxs[callno])) {
		ast_mutex_unlock(&iaxsl[callno]);
		return -1;
	}

	if (!strcasecmp(args, "osptoken")) {
		ast_copy_string(buf, pvt->osptoken, buflen);
	} else if (!strcasecmp(args, "peerip")) {
		ast_copy_string(buf, pvt->addr.sin_addr.s_addr ? ast_inet_ntoa(pvt->addr.sin_addr) : "", buflen);
	} else if (!strcasecmp(args, "peername")) {
		ast_copy_string(buf, pvt->username, buflen);
	} else if (!strcasecmp(args, "secure_signaling") || !strcasecmp(args, "secure_media")) {
		snprintf(buf, buflen, "%s", IAX_CALLENCRYPTED(pvt) ? "1" : "");
	} else {
		res = -1;
	}

	ast_mutex_unlock(&iaxsl[callno]);

	return res;
}

/*! \brief Part of the device state notification system ---*/
static int iax2_devicestate(void *data) 
{
	struct parsed_dial_string pds;
	char *tmp = ast_strdupa(data);
	struct iax2_peer *p;
	int res = AST_DEVICE_INVALID;

	memset(&pds, 0, sizeof(pds));
	parse_dial_string(tmp, &pds);

	if (ast_strlen_zero(pds.peer)) {
		ast_log(LOG_WARNING, "No peer provided in the IAX2 dial string '%s'\n", (char *) data);
		return res;
	}
	
	ast_debug(3, "Checking device state for device %s\n", pds.peer);

	/* SLD: FIXME: second call to find_peer during registration */
	if (!(p = find_peer(pds.peer, 1)))
		return res;

	res = AST_DEVICE_UNAVAILABLE;
	ast_debug(3, "iax2_devicestate: Found peer. What's device state of %s? addr=%d, defaddr=%d maxms=%d, lastms=%d\n",
		pds.peer, ast_sockaddr_ipv4(&p->addr), p->defaddr.sin_addr.s_addr, p->maxms, p->lastms);
	
	if ((ast_sockaddr_ipv4(&p->addr) || p->defaddr.sin_addr.s_addr) &&
	    (!p->maxms || ((p->lastms > -1) && (p->historicms <= p->maxms)))) {
		/* Peer is registered, or have default IP address
		   and a valid registration */
		if (p->historicms == 0 || p->historicms <= p->maxms)
			/* let the core figure out whether it is in use or not */
			res = AST_DEVICE_UNKNOWN;	
	}

	peer_unref(p);

	return res;
}

static struct ast_switch iax2_switch = 
{
	name:        "IAX2",
	description: "IAX Remote Dialplan Switch",
	exists:      iax2_exists,
	canmatch:    iax2_canmatch,
	exec:        iax2_exec,
	matchmore:   iax2_matchmore,
};

/*
	{ { "iax2", "show", "cache", NULL },
	iax2_show_cache, "Display IAX cached dialplan",
	show_cache_usage },

	{ { "iax2", "show", "channels", NULL },
	iax2_show_channels, "List active IAX channels",
	show_channels_usage },

	{ { "iax2", "show", "firmware", NULL },
	iax2_show_firmware, "List available IAX firmwares",
	show_firmware_usage },

	{ { "iax2", "show", "netstats", NULL },
	iax2_show_netstats, "List active IAX channel netstats",
	show_netstats_usage },

	{ { "iax2", "show", "peers", NULL },
	iax2_show_peers, "List defined IAX peers",
	show_peers_usage },

	{ { "iax2", "show", "registry", NULL },
	iax2_show_registry, "Display IAX registration status",
	show_reg_usage },

	{ { "iax2", "show", "stats", NULL },
	iax2_show_stats, "Display IAX statistics",
	show_stats_usage },

	{ { "iax2", "show", "threads", NULL },
	iax2_show_threads, "Display IAX helper thread info",
	show_threads_usage },

	{ { "iax2", "unregister", NULL },
	iax2_unregister, "Unregister (force expiration) an IAX2 peer from the registry",
	unregister_usage, complete_iax2_unregister },

	{ { "iax2", "set", "mtu", NULL },
	iax2_set_mtu, "Set the IAX systemwide trunking MTU",
	set_mtu_usage, NULL, NULL },

	{ { "iax2", "show", "users", NULL },
	iax2_show_users, "List defined IAX users",
	show_users_usage },

	{ { "iax2", "prune", "realtime", NULL },
	iax2_prune_realtime, "Prune a cached realtime lookup",
	prune_realtime_usage, complete_iax2_show_peer },

	{ { "iax2", "reload", NULL },
	iax2_reload, "Reload IAX configuration",
	iax2_reload_usage },

	{ { "iax2", "show", "peer", NULL },
	iax2_show_peer, "Show details on specific IAX peer",
	show_peer_usage, complete_iax2_show_peer },

	{ { "iax2", "set", "debug", NULL },
	iax2_do_debug, "Enable IAX debugging",
	debug_usage },

	{ { "iax2", "set", "debug", "trunk", NULL },
	iax2_do_trunk_debug, "Enable IAX trunk debugging",
	debug_trunk_usage },

	{ { "iax2", "set", "debug", "jb", NULL },
	iax2_do_jb_debug, "Enable IAX jitterbuffer debugging",
	debug_jb_usage },

	{ { "iax2", "set", "debug", "off", NULL },
	iax2_no_debug, "Disable IAX debugging",
	no_debug_usage },

	{ { "iax2", "set", "debug", "trunk", "off", NULL },
	iax2_no_trunk_debug, "Disable IAX trunk debugging",
	no_debug_trunk_usage },

	{ { "iax2", "set", "debug", "jb", "off", NULL },
	iax2_no_jb_debug, "Disable IAX jitterbuffer debugging",
	no_debug_jb_usage },

	{ { "iax2", "test", "losspct", NULL },
	iax2_test_losspct, "Set IAX2 incoming frame loss percentage",
	iax2_test_losspct_usage },

	{ { "iax2", "provision", NULL },
	iax2_prov_cmd, "Provision an IAX device",
	show_prov_usage, iax2_prov_complete_template_3rd },

#ifdef IAXTESTS
	{ { "iax2", "test", "late", NULL },
	iax2_test_late, "Test the receipt of a late frame",
	iax2_test_late_usage },

	{ { "iax2", "test", "resync", NULL },
	iax2_test_resync, "Test a resync in received timestamps",
	iax2_test_resync_usage },

	{ { "iax2", "test", "jitter", NULL },
	iax2_test_jitter, "Simulates jitter for testing",
	iax2_test_jitter_usage },
#endif
*/

static struct ast_cli_entry cli_iax2[] = {
	AST_CLI_DEFINE(handle_cli_iax2_provision,           "Provision an IAX device"),
	AST_CLI_DEFINE(handle_cli_iax2_prune_realtime,      "Prune a cached realtime lookup"),
	AST_CLI_DEFINE(handle_cli_iax2_reload,              "Reload IAX configuration"),
	AST_CLI_DEFINE(handle_cli_iax2_set_mtu,             "Set the IAX systemwide trunking MTU"),
	AST_CLI_DEFINE(handle_cli_iax2_set_debug,           "Enable/Disable IAX debugging"),
	AST_CLI_DEFINE(handle_cli_iax2_set_debug_trunk,     "Enable/Disable IAX trunk debugging"),
	AST_CLI_DEFINE(handle_cli_iax2_set_debug_jb,        "Enable/Disable IAX jitterbuffer debugging"),
	AST_CLI_DEFINE(handle_cli_iax2_show_cache,          "Display IAX cached dialplan"),
	AST_CLI_DEFINE(handle_cli_iax2_show_channels,       "List active IAX channels"),
	AST_CLI_DEFINE(handle_cli_iax2_show_firmware,       "List available IAX firmware"),
	AST_CLI_DEFINE(handle_cli_iax2_show_netstats,       "List active IAX channel netstats"),
	AST_CLI_DEFINE(handle_cli_iax2_show_peer,           "Show details on specific IAX peer"),
	AST_CLI_DEFINE(handle_cli_iax2_show_peers,          "List defined IAX peers"),
	AST_CLI_DEFINE(handle_cli_iax2_show_registry,       "Display IAX registration status"),
	AST_CLI_DEFINE(handle_cli_iax2_show_stats,          "Display IAX statistics"),
	AST_CLI_DEFINE(handle_cli_iax2_show_threads,        "Display IAX helper thread info"),
	AST_CLI_DEFINE(handle_cli_iax2_show_users,          "List defined IAX users"),
	AST_CLI_DEFINE(handle_cli_iax2_test_losspct,        "Set IAX2 incoming frame loss percentage"),
	AST_CLI_DEFINE(handle_cli_iax2_unregister,          "Unregister (force expiration) an IAX2 peer from the registry"),
	AST_CLI_DEFINE(handle_cli_iax2_show_callno_limits,  "Show current entries in IP call number limit table"),
#ifdef IAXTESTS
	AST_CLI_DEFINE(handle_cli_iax2_test_jitter,         "Simulates jitter for testing"),
	AST_CLI_DEFINE(handle_cli_iax2_test_late,           "Test the receipt of a late frame"),
	AST_CLI_DEFINE(handle_cli_iax2_test_resync,         "Test a resync in received timestamps"),
#endif /* IAXTESTS */
};

#ifdef TEST_FRAMEWORK
AST_TEST_DEFINE(test_iax2_peers_get)
{
	struct ast_data_query query = {
		.path = "/asterisk/channel/iax2/peers",
		.search = "peers/peer/name=test_peer_data_provider"
	};
	struct ast_data *node;
	struct iax2_peer *peer;

	switch (cmd) {
		case TEST_INIT:
			info->name = "iax2_peers_get_data_test";
			info->category = "/main/data/iax2/peers/";
			info->summary = "IAX2 peers data providers unit test";
			info->description =
				"Tests whether the IAX2 peers data provider implementation works as expected.";
			return AST_TEST_NOT_RUN;
		case TEST_EXECUTE:
			break;
	}

	/* build a test peer */
	peer = build_peer("test_peer_data_provider", NULL, NULL, 0);
	if (!peer) {
		return AST_TEST_FAIL;
	}
	peer->expiry= 1010;
	ao2_link(peers, peer);

	node = ast_data_get(&query);
	if (!node) {
		ao2_unlink(peers, peer);
		peer_unref(peer);
		return AST_TEST_FAIL;
	}

	/* check returned data node. */
	if (strcmp(ast_data_retrieve_string(node, "peer/name"), "test_peer_data_provider")) {
		ao2_unlink(peers, peer);
		peer_unref(peer);
		ast_data_free(node);
		return AST_TEST_FAIL;
	}

	if (ast_data_retrieve_int(node, "peer/expiry") != 1010) {
		ao2_unlink(peers, peer);
		peer_unref(peer);
		ast_data_free(node);
		return AST_TEST_FAIL;
	}

	/* release resources */
	ast_data_free(node);

	ao2_unlink(peers, peer);
	peer_unref(peer);

	return AST_TEST_PASS;
}

AST_TEST_DEFINE(test_iax2_users_get)
{
	struct ast_data_query query = {
		.path = "/asterisk/channel/iax2/users",
		.search = "users/user/name=test_user_data_provider"
	};
	struct ast_data *node;
	struct iax2_user *user;

	switch (cmd) {
		case TEST_INIT:
			info->name = "iax2_users_get_data_test";
			info->category = "/main/data/iax2/users/";
			info->summary = "IAX2 users data providers unit test";
			info->description =
				"Tests whether the IAX2 users data provider implementation works as expected.";
			return AST_TEST_NOT_RUN;
		case TEST_EXECUTE:
			break;
	}

	user = build_user("test_user_data_provider", NULL, NULL, 0);
	if (!user) {
		ast_test_status_update(test, "Failed to build a test user\n");
		return AST_TEST_FAIL;
	}
	user->amaflags = 1010;
	ao2_link(users, user);

	node = ast_data_get(&query);
	if (!node) {
		ast_test_status_update(test, "The data query to find our test user failed\n");
		ao2_unlink(users, user);
		user_unref(user);
		return AST_TEST_FAIL;
	}

	if (strcmp(ast_data_retrieve_string(node, "user/name"), "test_user_data_provider")) {
		ast_test_status_update(test, "Our data results did not return the test user created in the previous step.\n");
		ao2_unlink(users, user);
		user_unref(user);
		ast_data_free(node);
		return AST_TEST_FAIL;
	}

	if (ast_data_retrieve_int(node, "user/amaflags/value") != 1010) {
		ast_test_status_update(test, "The amaflags field in our test user was '%d' not the expected value '1010'\n", ast_data_retrieve_int(node, "user/amaflags/value"));
		ao2_unlink(users, user);
		user_unref(user);
		ast_data_free(node);
		return AST_TEST_FAIL;
	}

	ast_data_free(node);

	ao2_unlink(users, user);
	user_unref(user);

	return AST_TEST_PASS;
}
#endif

static void cleanup_thread_list(void *head)
{
	AST_LIST_HEAD(iax2_thread_list, iax2_thread);
	struct iax2_thread_list *list_head = head;
	struct iax2_thread *thread;

	AST_LIST_LOCK(list_head);
	while ((thread = AST_LIST_REMOVE_HEAD(&idle_list, list))) {
		pthread_t thread_id = thread->threadid;

		thread->stop = 1;
		signal_condition(&thread->lock, &thread->cond);

		AST_LIST_UNLOCK(list_head);
		pthread_join(thread_id, NULL);
		AST_LIST_LOCK(list_head);
	}
	AST_LIST_UNLOCK(list_head);
}

static int __unload_module(void)
{
	struct ast_context *con;
	int x;

	network_change_event_unsubscribe();

	ast_manager_unregister("IAXpeers");
	ast_manager_unregister("IAXpeerlist");
	ast_manager_unregister("IAXnetstats");
	ast_manager_unregister("IAXregistry");
	ast_unregister_application(papp);
	ast_cli_unregister_multiple(cli_iax2, ARRAY_LEN(cli_iax2));
	ast_unregister_switch(&iax2_switch);
	ast_channel_unregister(&iax2_tech);

	if (netthreadid != AST_PTHREADT_NULL) {
		pthread_cancel(netthreadid);
		pthread_kill(netthreadid, SIGURG);
		pthread_join(netthreadid, NULL);
	}

	for (x = 0; x < ARRAY_LEN(iaxs); x++) {
		if (iaxs[x]) {
			iax2_destroy(x);
		}
	}

	/* Call for all threads to halt */
	cleanup_thread_list(&idle_list);
	cleanup_thread_list(&active_list);
	cleanup_thread_list(&dynamic_list);

	ast_netsock_release(netsock);
	ast_netsock_release(outsock);
	for (x = 0; x < ARRAY_LEN(iaxs); x++) {
		if (iaxs[x]) {
			iax2_destroy(x);
		}
	}
	ast_manager_unregister( "IAXpeers" );
	ast_manager_unregister( "IAXpeerlist" );
	ast_manager_unregister( "IAXnetstats" );
	ast_manager_unregister( "IAXregistry" );
	ast_unregister_application(papp);
#ifdef TEST_FRAMEWORK
	AST_TEST_UNREGISTER(test_iax2_peers_get);
	AST_TEST_UNREGISTER(test_iax2_users_get);
#endif
	ast_data_unregister(NULL);
	ast_cli_unregister_multiple(cli_iax2, ARRAY_LEN(cli_iax2));
	ast_unregister_switch(&iax2_switch);
	ast_channel_unregister(&iax2_tech);
	delete_users();
	iax_provision_unload();
	reload_firmware(1);

	for (x = 0; x < ARRAY_LEN(iaxsl); x++) {
		ast_mutex_destroy(&iaxsl[x]);
	}

	ao2_ref(peers, -1);
	ao2_ref(users, -1);
	ao2_ref(iax_peercallno_pvts, -1);
	ao2_ref(iax_transfercallno_pvts, -1);
	ao2_ref(peercnts, -1);
	ao2_ref(callno_limits, -1);
	ao2_ref(calltoken_ignores, -1);
	ao2_ref(callno_pool, -1);
	ao2_ref(callno_pool_trunk, -1);
	if (timer) {
		ast_timer_close(timer);
	}
	transmit_processor = ast_taskprocessor_unreference(transmit_processor);
	ast_sched_context_destroy(sched);
	sched = NULL;

	con = ast_context_find(regcontext);
	if (con)
		ast_context_destroy(con, "IAX2");
	ast_unload_realtime("iaxpeers");
	return 0;
}

static int unload_module(void)
{
	ast_custom_function_unregister(&iaxpeer_function);
	ast_custom_function_unregister(&iaxvar_function);
	return __unload_module();
}

static int peer_set_sock_cb(void *obj, void *arg, int flags)
{
	struct iax2_peer *peer = obj;

	if (peer->sockfd < 0)
		peer->sockfd = defaultsockfd;

	return 0;
}

static int pvt_hash_cb(const void *obj, const int flags)
{
	const struct chan_iax2_pvt *pvt = obj;

	return pvt->peercallno;
}

static int pvt_cmp_cb(void *obj, void *arg, int flags)
{
	struct chan_iax2_pvt *pvt = obj, *pvt2 = arg;

	/* The frames_received field is used to hold whether we're matching
	 * against a full frame or not ... */

	return match(&pvt2->addr, pvt2->peercallno, pvt2->callno, pvt, 
		pvt2->frames_received) ? CMP_MATCH | CMP_STOP : 0;
}

static int transfercallno_pvt_hash_cb(const void *obj, const int flags)
{
	const struct chan_iax2_pvt *pvt = obj;

	return pvt->transfercallno;
}

static int transfercallno_pvt_cmp_cb(void *obj, void *arg, int flags)
{
	struct chan_iax2_pvt *pvt = obj, *pvt2 = arg;

	/* The frames_received field is used to hold whether we're matching
	 * against a full frame or not ... */

	return match(&pvt2->transfer, pvt2->transfercallno, pvt2->callno, pvt,
		pvt2->frames_received) ? CMP_MATCH | CMP_STOP : 0;
}

static int load_objects(void)
{
	peers = users = iax_peercallno_pvts = iax_transfercallno_pvts = NULL;
	peercnts = callno_limits = calltoken_ignores = callno_pool = callno_pool_trunk = NULL;

	if (!(peers = ao2_container_alloc(MAX_PEER_BUCKETS, peer_hash_cb, peer_cmp_cb))) {
		goto container_fail;
	} else if (!(users = ao2_container_alloc(MAX_USER_BUCKETS, user_hash_cb, user_cmp_cb))) {
		goto container_fail;
	} else if (!(iax_peercallno_pvts = ao2_container_alloc(IAX_MAX_CALLS, pvt_hash_cb, pvt_cmp_cb))) {
		goto container_fail;
	} else if (!(iax_transfercallno_pvts = ao2_container_alloc(IAX_MAX_CALLS, transfercallno_pvt_hash_cb, transfercallno_pvt_cmp_cb))) {
		goto container_fail;
	} else if (!(peercnts = ao2_container_alloc(MAX_PEER_BUCKETS, peercnt_hash_cb, peercnt_cmp_cb))) {
		goto container_fail;
	} else if (!(callno_limits = ao2_container_alloc(MAX_PEER_BUCKETS, addr_range_hash_cb, addr_range_cmp_cb))) {
		goto container_fail;
	} else if (!(calltoken_ignores = ao2_container_alloc(MAX_PEER_BUCKETS, addr_range_hash_cb, addr_range_cmp_cb))) {
		goto container_fail;
	} else if (create_callno_pools()) {
		goto container_fail;
	} else if  (!(transmit_processor = ast_taskprocessor_get("iax2_transmit", TPS_REF_DEFAULT))) {
		goto container_fail;
	}

	return 0;

container_fail:
	if (peers) {
		ao2_ref(peers, -1);
	}
	if (users) {
		ao2_ref(users, -1);
	}
	if (iax_peercallno_pvts) {
		ao2_ref(iax_peercallno_pvts, -1);
	}
	if (iax_transfercallno_pvts) {
		ao2_ref(iax_transfercallno_pvts, -1);
	}
	if (peercnts) {
		ao2_ref(peercnts, -1);
	}
	if (callno_limits) {
		ao2_ref(callno_limits, -1);
	}
	if (calltoken_ignores) {
		ao2_ref(calltoken_ignores, -1);
	}
	if (callno_pool) {
		ao2_ref(callno_pool, -1);
	}
	if (callno_pool_trunk) {
		ao2_ref(callno_pool_trunk, -1);
	}
	return AST_MODULE_LOAD_FAILURE;
}


#define DATA_EXPORT_IAX2_PEER(MEMBER)				\
	MEMBER(iax2_peer, name, AST_DATA_STRING)		\
	MEMBER(iax2_peer, username, AST_DATA_STRING)		\
	MEMBER(iax2_peer, secret, AST_DATA_PASSWORD)		\
	MEMBER(iax2_peer, dbsecret, AST_DATA_PASSWORD)		\
	MEMBER(iax2_peer, outkey, AST_DATA_STRING)		\
	MEMBER(iax2_peer, regexten, AST_DATA_STRING)		\
	MEMBER(iax2_peer, context, AST_DATA_STRING)		\
	MEMBER(iax2_peer, peercontext, AST_DATA_STRING)		\
	MEMBER(iax2_peer, mailbox, AST_DATA_STRING)		\
	MEMBER(iax2_peer, mohinterpret, AST_DATA_STRING)	\
	MEMBER(iax2_peer, mohsuggest, AST_DATA_STRING)		\
	MEMBER(iax2_peer, inkeys, AST_DATA_STRING)		\
	MEMBER(iax2_peer, cid_num, AST_DATA_STRING)		\
	MEMBER(iax2_peer, cid_name, AST_DATA_STRING)		\
	MEMBER(iax2_peer, zonetag, AST_DATA_STRING)		\
	MEMBER(iax2_peer, parkinglot, AST_DATA_STRING)		\
	MEMBER(iax2_peer, expiry, AST_DATA_SECONDS)		\
	MEMBER(iax2_peer, callno, AST_DATA_INTEGER)		\
	MEMBER(iax2_peer, lastms, AST_DATA_MILLISECONDS)	\
	MEMBER(iax2_peer, maxms, AST_DATA_MILLISECONDS)		\
	MEMBER(iax2_peer, pokefreqok, AST_DATA_MILLISECONDS)	\
	MEMBER(iax2_peer, pokefreqnotok, AST_DATA_MILLISECONDS)	\
	MEMBER(iax2_peer, historicms, AST_DATA_INTEGER)		\
	MEMBER(iax2_peer, smoothing, AST_DATA_BOOLEAN)		\
        MEMBER(iax2_peer, maxcallno, AST_DATA_INTEGER)

AST_DATA_STRUCTURE(iax2_peer, DATA_EXPORT_IAX2_PEER);

static int peers_data_provider_get(const struct ast_data_search *search,
	struct ast_data *data_root)
{
	struct ast_data *data_peer;
	struct iax2_peer *peer;
	struct ao2_iterator i;
	char status[20];
	struct ast_str *encmethods = ast_str_alloca(256);

	i = ao2_iterator_init(peers, 0);
	while ((peer = ao2_iterator_next(&i))) {
		data_peer = ast_data_add_node(data_root, "peer");
		if (!data_peer) {
			peer_unref(peer);
			continue;
		}

		ast_data_add_structure(iax2_peer, data_peer, peer);

		ast_data_add_codecs(data_peer, "codecs", peer->capability);

		peer_status(peer, status, sizeof(status));
		ast_data_add_str(data_peer, "status", status);

		ast_data_add_str(data_peer, "host", ast_sockaddr_stringify_host(&peer->addr));

		ast_data_add_str(data_peer, "mask", ast_inet_ntoa(peer->mask));

		ast_data_add_int(data_peer, "port", ast_sockaddr_port(&peer->addr));

		ast_data_add_bool(data_peer, "trunk", ast_test_flag64(peer, IAX_TRUNK));

		ast_data_add_bool(data_peer, "dynamic", ast_test_flag64(peer, IAX_DYNAMIC));

		encmethods_to_str(peer->encmethods, encmethods);
		ast_data_add_str(data_peer, "encryption", peer->encmethods ? ast_str_buffer(encmethods) : "no");

		peer_unref(peer);

		if (!ast_data_search_match(search, data_peer)) {
			ast_data_remove_node(data_root, data_peer);
		}
	}
	ao2_iterator_destroy(&i);

	return 0;
}

#define DATA_EXPORT_IAX2_USER(MEMBER)					\
        MEMBER(iax2_user, name, AST_DATA_STRING)			\
        MEMBER(iax2_user, dbsecret, AST_DATA_PASSWORD)			\
        MEMBER(iax2_user, accountcode, AST_DATA_STRING)			\
        MEMBER(iax2_user, mohinterpret, AST_DATA_STRING)		\
        MEMBER(iax2_user, mohsuggest, AST_DATA_STRING)			\
        MEMBER(iax2_user, inkeys, AST_DATA_STRING)			\
        MEMBER(iax2_user, language, AST_DATA_STRING)			\
        MEMBER(iax2_user, cid_num, AST_DATA_STRING)			\
        MEMBER(iax2_user, cid_name, AST_DATA_STRING)			\
        MEMBER(iax2_user, parkinglot, AST_DATA_STRING)			\
        MEMBER(iax2_user, maxauthreq, AST_DATA_INTEGER)			\
        MEMBER(iax2_user, curauthreq, AST_DATA_INTEGER)

AST_DATA_STRUCTURE(iax2_user, DATA_EXPORT_IAX2_USER);

static int users_data_provider_get(const struct ast_data_search *search,
	struct ast_data *data_root)
{
	struct ast_data *data_user, *data_authmethods, *data_enum_node;
	struct iax2_user *user;
	struct ao2_iterator i;
	char auth[90];
	char *pstr = "";

	i = ao2_iterator_init(users, 0);
	while ((user = ao2_iterator_next(&i))) {
		data_user = ast_data_add_node(data_root, "user");
		if (!data_user) {
			user_unref(user);
			continue;
		}

		ast_data_add_structure(iax2_user, data_user, user);

		ast_data_add_codecs(data_user, "codecs", user->capability);

		if (!ast_strlen_zero(user->secret)) {
			ast_copy_string(auth, user->secret, sizeof(auth));
		} else if (!ast_strlen_zero(user->inkeys)) {
			snprintf(auth, sizeof(auth), "Key: %s", user->inkeys);
		} else {
			ast_copy_string(auth, "no secret", sizeof(auth));
		}
		ast_data_add_password(data_user, "secret", auth);

		ast_data_add_str(data_user, "context", user->contexts ? user->contexts->context : DEFAULT_CONTEXT);

		/* authmethods */
		data_authmethods = ast_data_add_node(data_user, "authmethods");
		if (!data_authmethods) {
			ast_data_remove_node(data_root, data_user);
			continue;
		}
		ast_data_add_bool(data_authmethods, "rsa", user->authmethods & IAX_AUTH_RSA);
		ast_data_add_bool(data_authmethods, "md5", user->authmethods & IAX_AUTH_MD5);
		ast_data_add_bool(data_authmethods, "plaintext", user->authmethods & IAX_AUTH_PLAINTEXT);

		/* amaflags */
		data_enum_node = ast_data_add_node(data_user, "amaflags");
		if (!data_enum_node) {
			ast_data_remove_node(data_root, data_user);
			continue;
		}
		ast_data_add_int(data_enum_node, "value", user->amaflags);
		ast_data_add_str(data_enum_node, "text", ast_cdr_flags2str(user->amaflags));

		ast_data_add_bool(data_user, "access-control", user->ha ? 1 : 0);

		if (ast_test_flag64(user, IAX_CODEC_NOCAP)) {
			pstr = "REQ only";
		} else if (ast_test_flag64(user, IAX_CODEC_NOPREFS)) {
			pstr = "disabled";
		} else {
			pstr = ast_test_flag64(user, IAX_CODEC_USER_FIRST) ? "caller" : "host";
		}
		ast_data_add_str(data_user, "codec-preferences", pstr);

		user_unref(user);

		if (!ast_data_search_match(search, data_user)) {
			ast_data_remove_node(data_root, data_user);
		}
	}
	ao2_iterator_destroy(&i);

	return 0;
}

static const struct ast_data_handler peers_data_provider = {
	.version = AST_DATA_HANDLER_VERSION,
	.get = peers_data_provider_get
};

static const struct ast_data_handler users_data_provider = {
	.version = AST_DATA_HANDLER_VERSION,
	.get = users_data_provider_get
};

static const struct ast_data_entry iax2_data_providers[] = {
	AST_DATA_ENTRY("asterisk/channel/iax2/peers", &peers_data_provider),
	AST_DATA_ENTRY("asterisk/channel/iax2/users", &users_data_provider),
};

/*! \brief Load IAX2 module, load configuraiton ---*/
static int load_module(void)
{
	static const char config[] = "iax.conf";
	int x = 0;
	struct iax2_registry *reg = NULL;

	if (load_objects()) {
		return AST_MODULE_LOAD_FAILURE;
	}

	memset(iaxs, 0, sizeof(iaxs));

	for (x = 0; x < ARRAY_LEN(iaxsl); x++) {
		ast_mutex_init(&iaxsl[x]);
	}

	if (!(sched = ast_sched_context_create())) {
		ast_log(LOG_ERROR, "Failed to create scheduler thread\n");
		return AST_MODULE_LOAD_FAILURE;
	}

	if (ast_sched_start_thread(sched)) {
		ast_sched_context_destroy(sched);
		sched = NULL;
		return AST_MODULE_LOAD_FAILURE;
	}

	if (!(io = io_context_create())) {
		ast_log(LOG_ERROR, "Failed to create I/O context\n");
		ast_sched_context_destroy(sched);
		sched = NULL;
		return AST_MODULE_LOAD_FAILURE;
	}

	if (!(netsock = ast_netsock_list_alloc())) {
		ast_log(LOG_ERROR, "Failed to create netsock list\n");
		io_context_destroy(io);
		ast_sched_context_destroy(sched);
		sched = NULL;
		return AST_MODULE_LOAD_FAILURE;
	}
	ast_netsock_init(netsock);
	
	outsock = ast_netsock_list_alloc();
	if (!outsock) {
		ast_log(LOG_ERROR, "Could not allocate outsock list.\n");
		io_context_destroy(io);
		ast_sched_context_destroy(sched);
		sched = NULL;
		return AST_MODULE_LOAD_FAILURE;
	}
	ast_netsock_init(outsock);

	randomcalltokendata = ast_random();

	iax_set_output(iax_debug_output);
	iax_set_error(iax_error_output);
	jb_setoutput(jb_error_output, jb_warning_output, NULL);
	
	if ((timer = ast_timer_open())) {
		ast_timer_set_rate(timer, trunkfreq);
	}

	if (set_config(config, 0) == -1) {
		if (timer) {
			ast_timer_close(timer);
		}
		return AST_MODULE_LOAD_DECLINE;
	}

#ifdef TEST_FRAMEWORK
	AST_TEST_REGISTER(test_iax2_peers_get);
	AST_TEST_REGISTER(test_iax2_users_get);
#endif

	/* Register AstData providers */
	ast_data_register_multiple(iax2_data_providers, ARRAY_LEN(iax2_data_providers));
	ast_cli_register_multiple(cli_iax2, ARRAY_LEN(cli_iax2));

	ast_register_application_xml(papp, iax2_prov_app);

	ast_custom_function_register(&iaxpeer_function);
	ast_custom_function_register(&iaxvar_function);

	ast_manager_register_xml("IAXpeers", EVENT_FLAG_SYSTEM | EVENT_FLAG_REPORTING, manager_iax2_show_peers);
	ast_manager_register_xml("IAXpeerlist", EVENT_FLAG_SYSTEM | EVENT_FLAG_REPORTING, manager_iax2_show_peer_list);
	ast_manager_register_xml("IAXnetstats", EVENT_FLAG_SYSTEM | EVENT_FLAG_REPORTING, manager_iax2_show_netstats);
	ast_manager_register_xml("IAXregistry", EVENT_FLAG_SYSTEM | EVENT_FLAG_REPORTING, manager_iax2_show_registry);

 	if (ast_channel_register(&iax2_tech)) {
		ast_log(LOG_ERROR, "Unable to register channel class %s\n", "IAX2");
		__unload_module();
		return AST_MODULE_LOAD_FAILURE;
	}

	if (ast_register_switch(&iax2_switch)) {
		ast_log(LOG_ERROR, "Unable to register IAX switch\n");
	}

	if (start_network_thread()) {
		ast_log(LOG_ERROR, "Unable to start network thread\n");
		__unload_module();
		return AST_MODULE_LOAD_FAILURE;
	} else {
		ast_verb(2, "IAX Ready and Listening\n");
	}

	AST_LIST_LOCK(&registrations);
	AST_LIST_TRAVERSE(&registrations, reg, entry)
		iax2_do_register(reg);
	AST_LIST_UNLOCK(&registrations);	
	
	ao2_callback(peers, 0, peer_set_sock_cb, NULL);
	ao2_callback(peers, 0, iax2_poke_peer_cb, NULL);


	reload_firmware(0);
	iax_provision_reload(0);

	ast_realtime_require_field("iaxpeers", "name", RQ_CHAR, 10, "ipaddr", RQ_CHAR, 15, "port", RQ_UINTEGER2, 5, "regseconds", RQ_UINTEGER2, 6, SENTINEL);

	network_change_event_subscribe();

	return AST_MODULE_LOAD_SUCCESS;
}

AST_MODULE_INFO(ASTERISK_GPL_KEY, AST_MODFLAG_LOAD_ORDER, "Inter Asterisk eXchange (Ver 2)",
		.load = load_module,
		.unload = unload_module,
		.reload = reload,
		.load_pri = AST_MODPRI_CHANNEL_DRIVER,
		.nonoptreq = "res_crypto",
		);<|MERGE_RESOLUTION|>--- conflicted
+++ resolved
@@ -2933,25 +2933,10 @@
  */
 static int iax2_queue_frame(int callno, struct ast_frame *f)
 {
-<<<<<<< HEAD
-	for (;;) {
-		if (iaxs[callno] && iaxs[callno]->owner) {
-			if (ast_channel_trylock(iaxs[callno]->owner)) {
-				/* Avoid deadlock by pausing and trying again */
-				DEADLOCK_AVOIDANCE2(&iaxsl[callno],100);
-			} else {
-				ast_queue_frame(iaxs[callno]->owner, f);
-				ast_channel_unlock(iaxs[callno]->owner);
-				break;
-			}
-		} else
-			break;
-=======
 	iax2_lock_owner(callno);
 	if (iaxs[callno] && iaxs[callno]->owner) {
 		ast_queue_frame(iaxs[callno]->owner, f);
 		ast_channel_unlock(iaxs[callno]->owner);
->>>>>>> cd9024b8
 	}
 	return 0;
 }
