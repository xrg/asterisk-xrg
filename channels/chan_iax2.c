--- conflicted
+++ resolved
@@ -1663,13 +1663,7 @@
 		if (iaxs[callno] && iaxs[callno]->owner) {
 			if (ast_mutex_trylock(&iaxs[callno]->owner->lock)) {
 				/* Avoid deadlock by pausing and trying again */
-<<<<<<< HEAD
-				ast_mutex_unlock(&iaxsl[callno]);
-				usleep(100);
-				ast_mutex_lock(&iaxsl[callno]);
-=======
-				DEADLOCK_AVOIDANCE(&iaxsl[callno]);
->>>>>>> ee3ffc66
+				DEADLOCK_AVOIDANCE2(&iaxsl[callno],100);
 			} else {
 				ast_queue_frame(iaxs[callno]->owner, f);
 				ast_mutex_unlock(&iaxs[callno]->owner->lock);
