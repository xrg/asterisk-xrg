--- conflicted
+++ resolved
@@ -2074,55 +2074,6 @@
 	return 0;
 }
 
-<<<<<<< HEAD
-=======
-#ifdef IAX_OLD_FIND
-
-static int maxtrunkcall = TRUNK_CALL_START;
-static int maxnontrunkcall = 1;
-
-#define update_max_trunk() __update_max_trunk()
-#define update_max_nontrunk() __update_max_nontrunk()
-
-static void __update_max_trunk(void)
-{
-	int max = TRUNK_CALL_START;
-	int x;
-
-	/* XXX Prolly don't need locks here XXX */
-	for (x = TRUNK_CALL_START; x < ARRAY_LEN(iaxs) - 1; x++) {
-		if (iaxs[x]) {
-			max = x + 1;
-		}
-	}
-
-	maxtrunkcall = max;
-	if (iaxdebug)
-		ast_debug(1, "New max trunk callno is %d\n", max);
-}
-
-static void __update_max_nontrunk(void)
-{
-	int max = 1;
-	int x;
-	/* XXX Prolly don't need locks here XXX */
-	for (x=1;x<TRUNK_CALL_START - 1; x++) {
-		if (iaxs[x])
-			max = x + 1;
-	}
-	maxnontrunkcall = max;
-	if (iaxdebug)
-		ast_debug(1, "New max nontrunk callno is %d\n", max);
-}
-
-#else
-
-#define update_max_trunk() do { } while (0)
-#define update_max_nontrunk() do { } while (0)
-
-#endif
-
->>>>>>> 6e9e10cc
 static int make_trunk(unsigned short callno, int locked)
 {
 	int x;
