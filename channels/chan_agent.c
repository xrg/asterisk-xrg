--- conflicted
+++ resolved
@@ -1585,22 +1585,12 @@
 		status = "AGENT_UNKNOWN";
 
 		if (p->chan) {
-<<<<<<< HEAD
 			loginChan = ast_strdupa(ast_channel_name(p->chan));
-			if (p->owner && p->owner->_bridge) {
-				talkingto = S_COR(p->chan->caller.id.number.valid,
-					p->chan->caller.id.number.str, "n/a");
-				ast_channel_lock(p->owner);
-				if ((bridge = ast_bridged_channel(p->owner))) {
-					talkingtoChan = ast_strdupa(ast_channel_name(bridge));
-=======
-			loginChan = ast_strdupa(p->chan->name);
 			if (owner && owner->_bridge) {
 				talkingto = S_COR(p->chan->caller.id.number.valid,
 					p->chan->caller.id.number.str, "n/a");
 				if ((bridge = ast_bridged_channel(owner))) {
-					talkingtoChan = ast_strdupa(bridge->name);
->>>>>>> cecb7372
+					talkingtoChan = ast_strdupa(ast_channel_name(bridge));
 				} else {
 					talkingtoChan = "n/a";
 				}
@@ -1811,17 +1801,10 @@
 			else
 				username[0] = '\0';
 			if (p->chan) {
-<<<<<<< HEAD
 				snprintf(location, sizeof(location), "logged in on %s", ast_channel_name(p->chan));
-				if (p->owner && ast_bridged_channel(p->owner))
+				if (owner && ast_bridged_channel(owner)) {
 					snprintf(talkingto, sizeof(talkingto), " talking to %s", ast_channel_name(ast_bridged_channel(p->owner)));
-				 else 
-=======
-				snprintf(location, sizeof(location), "logged in on %s", p->chan->name);
-				if (owner && ast_bridged_channel(owner)) {
-					snprintf(talkingto, sizeof(talkingto), " talking to %s", ast_bridged_channel(p->owner)->name);
 				} else {
->>>>>>> cecb7372
 					strcpy(talkingto, " is idle");
 				}
 				online_agents++;
@@ -1892,17 +1875,10 @@
 		else
 			username[0] = '\0';
 		if (p->chan) {
-<<<<<<< HEAD
 			snprintf(location, sizeof(location), "logged in on %s", ast_channel_name(p->chan));
-			if (p->owner && ast_bridged_channel(p->owner)) 
+			if (p->owner && ast_bridged_channel(p->owner)) {
 				snprintf(talkingto, sizeof(talkingto), " talking to %s", ast_channel_name(ast_bridged_channel(p->owner)));
-			else 
-=======
-			snprintf(location, sizeof(location), "logged in on %s", p->chan->name);
-			if (owner && ast_bridged_channel(owner)) {
-				snprintf(talkingto, sizeof(talkingto), " talking to %s", ast_bridged_channel(owner)->name);
 			} else {
->>>>>>> cecb7372
 				strcpy(talkingto, " is idle");
 			}
 			agent_status = 1;
