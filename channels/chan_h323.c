/*
 * Asterisk -- An open source telephony toolkit.
 *
 * Copyright (C) 1999 - 2005
 *
 * OpenH323 Channel Driver for ASTERISK PBX.
 *			By Jeremy McNamara
 *                      For The NuFone Network
 *
 * chan_h323 has been derived from code created by
 *               Michael Manousos and Mark Spencer
 *
 * See http://www.asterisk.org for more information about
 * the Asterisk project. Please do not directly contact
 * any of the maintainers of this project for assistance;
 * the project provides a web site, mailing lists and IRC
 * channels for your use.
 *
 * This program is free software, distributed under the terms of
 * the GNU General Public License Version 2. See the LICENSE file
 * at the top of the source tree.
 */

/*! \file
 *
 * \brief This file is part of the chan_h323 driver for Asterisk
 *
 * \author Jeremy McNamara
 *
 * \par See also
 * \arg Config_h323
 * \extref OpenH323 http://www.voxgratia.org/
 *
 * \ingroup channel_drivers
 */

/*** MODULEINFO
	<depend>openh323</depend>
	<defaultenabled>no</defaultenabled>
	<support_level>deprecated</support_level>
	<replacement>chan_ooh323</replacement>
 ***/

#ifdef __cplusplus
extern "C" {
#endif

#include "asterisk.h"

ASTERISK_FILE_VERSION(__FILE__, "$Revision$")

#ifdef __cplusplus
}
#endif

#include <sys/types.h>
#include <sys/socket.h>
#include <sys/signal.h>
#include <sys/param.h>
#include <arpa/inet.h>
#include <net/if.h>
#include <netinet/in.h>
#include <netinet/in_systm.h>
#include <netinet/ip.h>
#include <netdb.h>
#include <fcntl.h>

#ifdef __cplusplus
extern "C" {
#endif

#include "asterisk/lock.h"
#include "asterisk/channel.h"
#include "asterisk/config.h"
#include "asterisk/module.h"
#include "asterisk/musiconhold.h"
#include "asterisk/pbx.h"
#include "asterisk/utils.h"
#include "asterisk/sched.h"
#include "asterisk/io.h"
#include "asterisk/rtp_engine.h"
#include "asterisk/acl.h"
#include "asterisk/callerid.h"
#include "asterisk/cli.h"
#include "asterisk/dsp.h"
#include "asterisk/causes.h"
#include "asterisk/stringfields.h"
#include "asterisk/abstract_jb.h"
#include "asterisk/astobj.h"
#include "asterisk/format.h"
#include "asterisk/format_cap.h"

#ifdef __cplusplus
}
#endif

#undef open
#undef close
#include "h323/chan_h323.h"

receive_digit_cb on_receive_digit;
on_rtp_cb on_external_rtp_create;
start_rtp_cb on_start_rtp_channel;
setup_incoming_cb on_incoming_call;
setup_outbound_cb on_outgoing_call;
chan_ringing_cb	on_chan_ringing;
con_established_cb on_connection_established;
clear_con_cb on_connection_cleared;
answer_call_cb on_answer_call;
progress_cb on_progress;
rfc2833_cb on_set_rfc2833_payload;
hangup_cb on_hangup;
setcapabilities_cb on_setcapabilities;
setpeercapabilities_cb on_setpeercapabilities;
onhold_cb on_hold;

int h323debug; /*!< global debug flag */

/*! \brief Global jitterbuffer configuration - by default, jb is disabled
 *  \note Values shown here match the defaults shown in h323.conf.sample */
static struct ast_jb_conf default_jbconf =
{
	.flags = 0,
	.max_size = 200,
	.resync_threshold = 1000,
	.impl = "fixed",
	.target_extra = 40,
};
static struct ast_jb_conf global_jbconf;

/** Variables required by Asterisk */
static const char tdesc[] = "The NuFone Network's Open H.323 Channel Driver";
static const char config[] = "h323.conf";
static char default_context[AST_MAX_CONTEXT] = "default";
static struct sockaddr_in bindaddr;

#define GLOBAL_CAPABILITY (ast_format_id_to_old_bitfield(AST_FORMAT_G723_1) | \
	ast_format_id_to_old_bitfield(AST_FORMAT_GSM) | \
	ast_format_id_to_old_bitfield(AST_FORMAT_ULAW) | \
	ast_format_id_to_old_bitfield(AST_FORMAT_ALAW) | \
	ast_format_id_to_old_bitfield(AST_FORMAT_G729A) | \
	ast_format_id_to_old_bitfield(AST_FORMAT_G726_AAL2) | \
	ast_format_id_to_old_bitfield(AST_FORMAT_H261)) \

/** H.323 configuration values */
static int h323_signalling_port = 1720;
static char gatekeeper[100];
static int gatekeeper_disable = 1;
static int gatekeeper_discover = 0;
static int gkroute = 0;
/* Find user by alias (h.323 id) is default, alternative is the incoming call's source IP address*/
static int userbyalias = 1;
static int acceptAnonymous = 1;
static unsigned int tos = 0;
static unsigned int cos = 0;
static char secret[50];
static unsigned int unique = 0;

static call_options_t global_options;

/*! \brief Private structure of a OpenH323 channel */
static struct oh323_pvt {
	ast_mutex_t lock;			/*!< Channel private lock */
	call_options_t options;			/*!<!< Options to be used during call setup */
	int alreadygone;			/*!< Whether or not we've already been destroyed by our peer */
	int needdestroy;			/*!< if we need to be destroyed */
	call_details_t cd;			/*!< Call details */
	struct ast_channel *owner;		/*!< Who owns us */
	struct sockaddr_in sa;			/*!< Our peer */
	struct sockaddr_in redirip;		/*!< Where our RTP should be going if not to us */
	int nonCodecCapability;			/*!< non-audio capability */
	int outgoing;				/*!< Outgoing or incoming call? */
	char exten[AST_MAX_EXTENSION];		/*!< Requested extension */
	char context[AST_MAX_CONTEXT];		/*!< Context where to start */
	char accountcode[256];			/*!< Account code */
	char rdnis[80];				/*!< Referring DNIS, if available */
	int amaflags;				/*!< AMA Flags */
	struct ast_rtp_instance *rtp;		/*!< RTP Session */
	struct ast_dsp *vad;			/*!< Used for in-band DTMF detection */
	int nativeformats;			/*!< Codec formats supported by a channel */
	int needhangup;				/*!< Send hangup when Asterisk is ready */
	int hangupcause;			/*!< Hangup cause from OpenH323 layer */
	int newstate;				/*!< Pending state change */
	int newcontrol;				/*!< Pending control to send */
	int newdigit;				/*!< Pending DTMF digit to send */
	int newduration;			/*!< Pending DTMF digit duration to send */
	h323_format pref_codec;				/*!< Preferred codec */
	h323_format peercapability;			/*!< Capabilities learned from peer */
	h323_format jointcapability;			/*!< Common capabilities for local and remote side */
	struct ast_codec_pref peer_prefs;	/*!< Preferenced list of codecs which remote side supports */
	int dtmf_pt[2];				/*!< Payload code used for RFC2833/CISCO messages */
	int curDTMF;				/*!< DTMF tone being generated to Asterisk side */
	int DTMFsched;				/*!< Scheduler descriptor for DTMF */
	int update_rtp_info;			/*!< Configuration of fd's array is pending */
	int recvonly;				/*!< Peer isn't wish to receive our voice stream */
	int txDtmfDigit;			/*!< DTMF digit being to send to H.323 side */
	int noInbandDtmf;			/*!< Inband DTMF processing by DSP isn't available */
	int connection_established;		/*!< Call got CONNECT message */
	int got_progress;			/*!< Call got PROGRESS message, pass inband audio */
	struct oh323_pvt *next;			/*!< Next channel in list */
} *iflist = NULL;

/*! \brief H323 User list */
static struct h323_user_list {
	ASTOBJ_CONTAINER_COMPONENTS(struct oh323_user);
} userl;

/*! \brief H323 peer list */
static struct h323_peer_list {
	ASTOBJ_CONTAINER_COMPONENTS(struct oh323_peer);
} peerl;

/*! \brief H323 alias list */
static struct h323_alias_list {
	ASTOBJ_CONTAINER_COMPONENTS(struct oh323_alias);
} aliasl;

/* Asterisk RTP stuff */
static struct ast_sched_context *sched;
static struct io_context *io;

AST_MUTEX_DEFINE_STATIC(iflock);	/*!< Protect the interface list (oh323_pvt) */

/*! \brief  Protect the H.323 monitoring thread, so only one process can kill or start it, and not
   when it's doing something critical. */
AST_MUTEX_DEFINE_STATIC(monlock);

/*! \brief Protect the H.323 capabilities list, to avoid more than one channel to set the capabilities simultaneaously in the h323 stack. */
AST_MUTEX_DEFINE_STATIC(caplock);

/*! \brief Protect the reload process */
AST_MUTEX_DEFINE_STATIC(h323_reload_lock);
static int h323_reloading = 0;

/*! \brief This is the thread for the monitor which checks for input on the channels
   which are not currently in use. */
static pthread_t monitor_thread = AST_PTHREADT_NULL;
static int restart_monitor(void);
static int h323_do_reload(void);

static void delete_users(void);
static void delete_aliases(void);
static void prune_peers(void);

static struct ast_channel *oh323_request(const char *type, struct ast_format_cap *cap, const struct ast_channel *requestor, void *data, int *cause);
static int oh323_digit_begin(struct ast_channel *c, char digit);
static int oh323_digit_end(struct ast_channel *c, char digit, unsigned int duration);
static int oh323_call(struct ast_channel *c, char *dest, int timeout);
static int oh323_hangup(struct ast_channel *c);
static int oh323_answer(struct ast_channel *c);
static struct ast_frame *oh323_read(struct ast_channel *c);
static int oh323_write(struct ast_channel *c, struct ast_frame *frame);
static int oh323_indicate(struct ast_channel *c, int condition, const void *data, size_t datalen);
static int oh323_fixup(struct ast_channel *oldchan, struct ast_channel *newchan);

static struct ast_channel_tech oh323_tech = {
	.type = "H323",
	.description = tdesc,
	.properties = AST_CHAN_TP_WANTSJITTER | AST_CHAN_TP_CREATESJITTER,
	.requester = oh323_request,
	.send_digit_begin = oh323_digit_begin,
	.send_digit_end = oh323_digit_end,
	.call = oh323_call,
	.hangup = oh323_hangup,
	.answer = oh323_answer,
	.read = oh323_read,
	.write = oh323_write,
	.indicate = oh323_indicate,
	.fixup = oh323_fixup,
	.bridge = ast_rtp_instance_bridge,
};

static const char* redirectingreason2str(int redirectingreason)
{
	switch (redirectingreason) {
	case 0:
		return "UNKNOWN";
	case 1:
		return "BUSY";
	case 2:
		return "NO_REPLY";
	case 0xF:
		return "UNCONDITIONAL";
	default:
		return "NOREDIRECT";
	}
}

static void oh323_destroy_alias(struct oh323_alias *alias)
{
	if (h323debug)
		ast_debug(1, "Destroying alias '%s'\n", alias->name);
	ast_free(alias);
}

static void oh323_destroy_user(struct oh323_user *user)
{
	if (h323debug)
		ast_debug(1, "Destroying user '%s'\n", user->name);
	ast_free_ha(user->ha);
	ast_free(user);
}

static void oh323_destroy_peer(struct oh323_peer *peer)
{
	if (h323debug)
		ast_debug(1, "Destroying peer '%s'\n", peer->name);
	ast_free_ha(peer->ha);
	ast_free(peer);
}

static int oh323_simulate_dtmf_end(const void *data)
{
	struct oh323_pvt *pvt = (struct oh323_pvt *)data;

	if (pvt) {
		ast_mutex_lock(&pvt->lock);
		/* Don't hold pvt lock while trying to lock the channel */
		while (pvt->owner && ast_channel_trylock(pvt->owner)) {
			DEADLOCK_AVOIDANCE(&pvt->lock);
		}

		if (pvt->owner) {
			struct ast_frame f = {
				.frametype = AST_FRAME_DTMF_END,
				.subclass.integer = pvt->curDTMF,
				.samples = 0,
				.src = "SIMULATE_DTMF_END",
			};
			ast_queue_frame(pvt->owner, &f);
			ast_channel_unlock(pvt->owner);
		}

		pvt->DTMFsched = -1;
		ast_mutex_unlock(&pvt->lock);
	}

	return 0;
}

/*! \brief Channel and private structures should be already locked */
static void __oh323_update_info(struct ast_channel *c, struct oh323_pvt *pvt)
{
	h323_format chan_nativeformats_bits = ast_format_cap_to_old_bitfield(c->nativeformats);
	if (chan_nativeformats_bits != pvt->nativeformats) {
		if (h323debug)
			ast_debug(1, "Preparing %s for new native format\n", ast_channel_name(c));
		ast_format_cap_from_old_bitfield(c->nativeformats, pvt->nativeformats);
		ast_set_read_format(c, &c->readformat);
		ast_set_write_format(c, &c->writeformat);
	}
	if (pvt->needhangup) {
		if (h323debug)
			ast_debug(1, "Process pending hangup for %s\n", ast_channel_name(c));
		c->_softhangup |= AST_SOFTHANGUP_DEV;
		c->hangupcause = pvt->hangupcause;
		ast_queue_hangup_with_cause(c, pvt->hangupcause);
		pvt->needhangup = 0;
		pvt->newstate = pvt->newcontrol = pvt->newdigit = pvt->DTMFsched = -1;
	}
	if (pvt->newstate >= 0) {
		ast_setstate(c, pvt->newstate);
		pvt->newstate = -1;
	}
	if (pvt->newcontrol >= 0) {
		ast_queue_control(c, pvt->newcontrol);
		pvt->newcontrol = -1;
	}
	if (pvt->newdigit >= 0) {
		struct ast_frame f = {
			.frametype = AST_FRAME_DTMF_END,
			.subclass.integer = pvt->newdigit,
			.samples = pvt->newduration * 8,
			.len = pvt->newduration,
			.src = "UPDATE_INFO",
		};
		if (pvt->newdigit == ' ') {		/* signalUpdate message */
			f.subclass.integer = pvt->curDTMF;
			if (pvt->DTMFsched >= 0) {
				AST_SCHED_DEL(sched, pvt->DTMFsched);
			}
		} else {						/* Regular input or signal message */
			if (pvt->newduration) {		/* This is a signal, signalUpdate follows */
				f.frametype = AST_FRAME_DTMF_BEGIN;
				AST_SCHED_DEL(sched, pvt->DTMFsched);
				pvt->DTMFsched = ast_sched_add(sched, pvt->newduration, oh323_simulate_dtmf_end, pvt);
				if (h323debug)
					ast_log(LOG_DTMF, "Scheduled DTMF END simulation for %d ms, id=%d\n", pvt->newduration, pvt->DTMFsched);
			}
			pvt->curDTMF = pvt->newdigit;
		}
		ast_queue_frame(c, &f);
		pvt->newdigit = -1;
	}
	if (pvt->update_rtp_info > 0) {
		if (pvt->rtp) {
			ast_jb_configure(c, &global_jbconf);
			ast_channel_set_fd(c, 0, ast_rtp_instance_fd(pvt->rtp, 0));
			ast_channel_set_fd(c, 1, ast_rtp_instance_fd(pvt->rtp, 1));
			ast_queue_frame(pvt->owner, &ast_null_frame);	/* Tell Asterisk to apply changes */
		}
		pvt->update_rtp_info = -1;
	}
}

/*! \brief Only channel structure should be locked */
static void oh323_update_info(struct ast_channel *c)
{
	struct oh323_pvt *pvt = c->tech_pvt;

	if (pvt) {
		ast_mutex_lock(&pvt->lock);
		__oh323_update_info(c, pvt);
		ast_mutex_unlock(&pvt->lock);
	}
}

static void cleanup_call_details(call_details_t *cd)
{
	if (cd->call_token) {
		ast_free(cd->call_token);
		cd->call_token = NULL;
	}
	if (cd->call_source_aliases) {
		ast_free(cd->call_source_aliases);
		cd->call_source_aliases = NULL;
	}
	if (cd->call_dest_alias) {
		ast_free(cd->call_dest_alias);
		cd->call_dest_alias = NULL;
	}
	if (cd->call_source_name) {
		ast_free(cd->call_source_name);
		cd->call_source_name = NULL;
	}
	if (cd->call_source_e164) {
		ast_free(cd->call_source_e164);
		cd->call_source_e164 = NULL;
	}
	if (cd->call_dest_e164) {
		ast_free(cd->call_dest_e164);
		cd->call_dest_e164 = NULL;
	}
	if (cd->sourceIp) {
		ast_free(cd->sourceIp);
		cd->sourceIp = NULL;
	}
	if (cd->redirect_number) {
		ast_free(cd->redirect_number);
		cd->redirect_number = NULL;
	}
}

static void __oh323_destroy(struct oh323_pvt *pvt)
{
	struct oh323_pvt *cur, *prev = NULL;

	AST_SCHED_DEL(sched, pvt->DTMFsched);

	if (pvt->rtp) {
		ast_rtp_instance_destroy(pvt->rtp);
	}

	/* Free dsp used for in-band DTMF detection */
	if (pvt->vad) {
		ast_dsp_free(pvt->vad);
	}
	cleanup_call_details(&pvt->cd);

	/* Unlink us from the owner if we have one */
	if (pvt->owner) {
		ast_channel_lock(pvt->owner);
		if (h323debug)
			ast_debug(1, "Detaching from %s\n", ast_channel_name(pvt->owner));
		pvt->owner->tech_pvt = NULL;
		ast_channel_unlock(pvt->owner);
	}
	cur = iflist;
	while(cur) {
		if (cur == pvt) {
			if (prev)
				prev->next = cur->next;
			else
				iflist = cur->next;
			break;
		}
		prev = cur;
		cur = cur->next;
	}
	if (!cur) {
		ast_log(LOG_WARNING, "%p is not in list?!?! \n", cur);
	} else {
		ast_mutex_unlock(&pvt->lock);
		ast_mutex_destroy(&pvt->lock);
		ast_free(pvt);
	}
}

static void oh323_destroy(struct oh323_pvt *pvt)
{
	if (h323debug) {
		ast_debug(1, "Destroying channel %s\n", (pvt->owner ? ast_channel_name(pvt->owner) : "<unknown>"));
	}
	ast_mutex_lock(&iflock);
	ast_mutex_lock(&pvt->lock);
	__oh323_destroy(pvt);
	ast_mutex_unlock(&iflock);
}

static int oh323_digit_begin(struct ast_channel *c, char digit)
{
	struct oh323_pvt *pvt = (struct oh323_pvt *) c->tech_pvt;
	char *token;

	if (!pvt) {
		ast_log(LOG_ERROR, "No private structure?! This is bad\n");
		return -1;
	}
	ast_mutex_lock(&pvt->lock);
	if (pvt->rtp &&
		(((pvt->options.dtmfmode & H323_DTMF_RFC2833) && pvt->dtmf_pt[0])
		 /*|| ((pvt->options.dtmfmode & H323_DTMF_CISCO) && pvt->dtmf_pt[1]))*/)) {
		/* out-of-band DTMF */
		if (h323debug) {
			ast_log(LOG_DTMF, "Begin sending out-of-band digit %c on %s\n", digit, ast_channel_name(c));
		}
		ast_rtp_instance_dtmf_begin(pvt->rtp, digit);
		ast_mutex_unlock(&pvt->lock);
	} else if (pvt->txDtmfDigit != digit) {
		/* in-band DTMF */
		if (h323debug) {
			ast_log(LOG_DTMF, "Begin sending inband digit %c on %s\n", digit, ast_channel_name(c));
		}
		pvt->txDtmfDigit = digit;
		token = pvt->cd.call_token ? ast_strdup(pvt->cd.call_token) : NULL;
		ast_mutex_unlock(&pvt->lock);
		h323_send_tone(token, digit);
		if (token) {
			ast_free(token);
		}
	} else
		ast_mutex_unlock(&pvt->lock);
	oh323_update_info(c);
	return 0;
}

/*! \brief
 * Send (play) the specified digit to the channel.
 *
 */
static int oh323_digit_end(struct ast_channel *c, char digit, unsigned int duration)
{
	struct oh323_pvt *pvt = (struct oh323_pvt *) c->tech_pvt;
	char *token;

	if (!pvt) {
		ast_log(LOG_ERROR, "No private structure?! This is bad\n");
		return -1;
	}
	ast_mutex_lock(&pvt->lock);
	if (pvt->rtp && (pvt->options.dtmfmode & H323_DTMF_RFC2833) && ((pvt->dtmf_pt[0] > 0) || (pvt->dtmf_pt[0] > 0))) {
		/* out-of-band DTMF */
		if (h323debug) {
			ast_log(LOG_DTMF, "End sending out-of-band digit %c on %s, duration %d\n", digit, ast_channel_name(c), duration);
		}
		ast_rtp_instance_dtmf_end(pvt->rtp, digit);
		ast_mutex_unlock(&pvt->lock);
	} else {
		/* in-band DTMF */
		if (h323debug) {
			ast_log(LOG_DTMF, "End sending inband digit %c on %s, duration %d\n", digit, ast_channel_name(c), duration);
		}
		pvt->txDtmfDigit = ' ';
		token = pvt->cd.call_token ? ast_strdup(pvt->cd.call_token) : NULL;
		ast_mutex_unlock(&pvt->lock);
		h323_send_tone(token, ' ');
		if (token) {
			ast_free(token);
		}
	}
	oh323_update_info(c);
	return 0;
}

/*! \brief
 * Make a call over the specified channel to the specified
 * destination.
 * Returns -1 on error, 0 on success.
 */
static int oh323_call(struct ast_channel *c, char *dest, int timeout)
{
	int res = 0;
	struct oh323_pvt *pvt = (struct oh323_pvt *)c->tech_pvt;
	const char *addr;
	char called_addr[1024];

	if (h323debug) {
		ast_debug(1, "Calling to %s on %s\n", dest, ast_channel_name(c));
	}
	if ((c->_state != AST_STATE_DOWN) && (c->_state != AST_STATE_RESERVED)) {
		ast_log(LOG_WARNING, "Line is already in use (%s)\n", ast_channel_name(c));
		return -1;
	}
	ast_mutex_lock(&pvt->lock);
	if (!gatekeeper_disable) {
		if (ast_strlen_zero(pvt->exten)) {
			ast_copy_string(called_addr, dest, sizeof(called_addr));
		} else {
			snprintf(called_addr, sizeof(called_addr), "%s@%s", pvt->exten, dest);
		}
	} else {
		res = htons(pvt->sa.sin_port);
		addr = ast_inet_ntoa(pvt->sa.sin_addr);
		if (ast_strlen_zero(pvt->exten)) {
			snprintf(called_addr, sizeof(called_addr), "%s:%d", addr, res);
		} else {
			snprintf(called_addr, sizeof(called_addr), "%s@%s:%d", pvt->exten, addr, res);
		}
	}
	/* make sure null terminated */
	called_addr[sizeof(called_addr) - 1] = '\0';

	if (c->connected.id.number.valid && c->connected.id.number.str) {
		ast_copy_string(pvt->options.cid_num, c->connected.id.number.str, sizeof(pvt->options.cid_num));
	}

	if (c->connected.id.name.valid && c->connected.id.name.str) {
		ast_copy_string(pvt->options.cid_name, c->connected.id.name.str, sizeof(pvt->options.cid_name));
	}

	if (c->redirecting.from.number.valid && c->redirecting.from.number.str) {
		ast_copy_string(pvt->options.cid_rdnis, c->redirecting.from.number.str, sizeof(pvt->options.cid_rdnis));
	}

	pvt->options.presentation = ast_party_id_presentation(&c->connected.id);
	pvt->options.type_of_number = c->connected.id.number.plan;

	if ((addr = pbx_builtin_getvar_helper(c, "PRIREDIRECTREASON"))) {
		if (!strcasecmp(addr, "UNKNOWN"))
			pvt->options.redirect_reason = 0;
		else if (!strcasecmp(addr, "BUSY"))
			pvt->options.redirect_reason = 1;
		else if (!strcasecmp(addr, "NO_REPLY"))
			pvt->options.redirect_reason = 2;
		else if (!strcasecmp(addr, "UNCONDITIONAL"))
			pvt->options.redirect_reason = 15;
		else
			pvt->options.redirect_reason = -1;
	} else
		pvt->options.redirect_reason = -1;

	pvt->options.transfer_capability = c->transfercapability;

	/* indicate that this is an outgoing call */
	pvt->outgoing = 1;

	ast_verb(3, "Requested transfer capability: 0x%.2x - %s\n", c->transfercapability, ast_transfercapability2str(c->transfercapability));
	if (h323debug)
		ast_debug(1, "Placing outgoing call to %s, %d/%d\n", called_addr, pvt->options.dtmfcodec[0], pvt->options.dtmfcodec[1]);
	ast_mutex_unlock(&pvt->lock);
	res = h323_make_call(called_addr, &(pvt->cd), &pvt->options);
	if (res) {
		ast_log(LOG_NOTICE, "h323_make_call failed(%s)\n", ast_channel_name(c));
		return -1;
	}
	oh323_update_info(c);
	return 0;
}

static int oh323_answer(struct ast_channel *c)
{
	int res;
	struct oh323_pvt *pvt = (struct oh323_pvt *) c->tech_pvt;
	char *token;

	if (h323debug)
		ast_debug(1, "Answering on %s\n", ast_channel_name(c));

	ast_mutex_lock(&pvt->lock);
	token = pvt->cd.call_token ? ast_strdup(pvt->cd.call_token) : NULL;
	ast_mutex_unlock(&pvt->lock);
	res = h323_answering_call(token, 0);
	if (token)
		ast_free(token);

	oh323_update_info(c);
	if (c->_state != AST_STATE_UP) {
		ast_setstate(c, AST_STATE_UP);
	}
	return res;
}

static int oh323_hangup(struct ast_channel *c)
{
	struct oh323_pvt *pvt = (struct oh323_pvt *) c->tech_pvt;
	int q931cause = AST_CAUSE_NORMAL_CLEARING;
	char *call_token;


	if (h323debug)
		ast_debug(1, "Hanging up and scheduling destroy of call %s\n", ast_channel_name(c));

	if (!c->tech_pvt) {
		ast_log(LOG_WARNING, "Asked to hangup channel not connected\n");
		return 0;
	}
	ast_mutex_lock(&pvt->lock);
	/* Determine how to disconnect */
	if (pvt->owner != c) {
		ast_log(LOG_WARNING, "Huh?  We aren't the owner?\n");
		ast_mutex_unlock(&pvt->lock);
		return 0;
	}

	pvt->owner = NULL;
	c->tech_pvt = NULL;

	if (c->hangupcause) {
		q931cause = c->hangupcause;
	} else {
		const char *cause = pbx_builtin_getvar_helper(c, "DIALSTATUS");
		if (cause) {
			if (!strcmp(cause, "CONGESTION")) {
				q931cause = AST_CAUSE_NORMAL_CIRCUIT_CONGESTION;
			} else if (!strcmp(cause, "BUSY")) {
				q931cause = AST_CAUSE_USER_BUSY;
			} else if (!strcmp(cause, "CHANISUNVAIL")) {
				q931cause = AST_CAUSE_REQUESTED_CHAN_UNAVAIL;
			} else if (!strcmp(cause, "NOANSWER")) {
				q931cause = AST_CAUSE_NO_ANSWER;
			} else if (!strcmp(cause, "CANCEL")) {
				q931cause = AST_CAUSE_CALL_REJECTED;
			}
		}
	}

	/* Start the process if it's not already started */
	if (!pvt->alreadygone && !pvt->hangupcause) {
		call_token = pvt->cd.call_token ? ast_strdup(pvt->cd.call_token) : NULL;
		if (call_token) {
			/* Release lock to eliminate deadlock */
			ast_mutex_unlock(&pvt->lock);
			if (h323_clear_call(call_token, q931cause)) {
				ast_log(LOG_WARNING, "ClearCall failed.\n");
			}
			ast_free(call_token);
			ast_mutex_lock(&pvt->lock);
		}
	}
	pvt->needdestroy = 1;
	ast_mutex_unlock(&pvt->lock);

	/* Update usage counter */
	ast_module_unref(ast_module_info->self);

	return 0;
}

/*! \brief Retrieve audio/etc from channel. Assumes pvt->lock is already held. */
static struct ast_frame *oh323_rtp_read(struct oh323_pvt *pvt)
{
	struct ast_frame *f;

	/* Only apply it for the first packet, we just need the correct ip/port */
	if (pvt->options.nat) {
		ast_rtp_instance_set_prop(pvt->rtp, AST_RTP_PROPERTY_NAT, pvt->options.nat);
		pvt->options.nat = 0;
	}

	f = ast_rtp_instance_read(pvt->rtp, 0);
	/* Don't send RFC2833 if we're not supposed to */
	if (f && (f->frametype == AST_FRAME_DTMF) && !(pvt->options.dtmfmode & (H323_DTMF_RFC2833 | H323_DTMF_CISCO))) {
		return &ast_null_frame;
	}
	if (f && pvt->owner) {
		/* We already hold the channel lock */
		if (f->frametype == AST_FRAME_VOICE) {
			if (!ast_format_cap_iscompatible(pvt->owner->nativeformats, &f->subclass.format)) {
				/* Try to avoid deadlock */
				if (ast_channel_trylock(pvt->owner)) {
					ast_log(LOG_NOTICE, "Format changed but channel is locked. Ignoring frame...\n");
					return &ast_null_frame;
				}
				if (h323debug)
					ast_debug(1, "Oooh, format changed to '%s'\n", ast_getformatname(&f->subclass.format));
				ast_format_cap_set(pvt->owner->nativeformats, &f->subclass.format);

				pvt->nativeformats = ast_format_to_old_bitfield(&f->subclass.format);

				ast_set_read_format(pvt->owner, &pvt->owner->readformat);
				ast_set_write_format(pvt->owner, &pvt->owner->writeformat);
				ast_channel_unlock(pvt->owner);
			}
			/* Do in-band DTMF detection */
			if ((pvt->options.dtmfmode & H323_DTMF_INBAND) && pvt->vad) {
				if ((pvt->nativeformats & (AST_FORMAT_SLINEAR | AST_FORMAT_ALAW | AST_FORMAT_ULAW))) {
					if (!ast_channel_trylock(pvt->owner)) {
						f = ast_dsp_process(pvt->owner, pvt->vad, f);
						ast_channel_unlock(pvt->owner);
					}
					else
						ast_log(LOG_NOTICE, "Unable to process inband DTMF while channel is locked\n");
				} else if (pvt->nativeformats && !pvt->noInbandDtmf) {
					ast_log(LOG_NOTICE, "Inband DTMF is not supported on codec %s. Use RFC2833\n", ast_getformatname(&f->subclass.format));
					pvt->noInbandDtmf = 1;
				}
				if (f &&(f->frametype == AST_FRAME_DTMF)) {
					if (h323debug)
						ast_log(LOG_DTMF, "Received in-band digit %c.\n", f->subclass.integer);
				}
			}
		}
	}
	return f;
}

static struct ast_frame *oh323_read(struct ast_channel *c)
{
	struct ast_frame *fr;
	struct oh323_pvt *pvt = (struct oh323_pvt *)c->tech_pvt;
	ast_mutex_lock(&pvt->lock);
	__oh323_update_info(c, pvt);
	switch(c->fdno) {
	case 0:
		fr = oh323_rtp_read(pvt);
		break;
	case 1:
		if (pvt->rtp)
			fr = ast_rtp_instance_read(pvt->rtp, 1);
		else
			fr = &ast_null_frame;
		break;
	default:
		ast_log(LOG_ERROR, "Unable to handle fd %d on channel %s\n", c->fdno, ast_channel_name(c));
		fr = &ast_null_frame;
		break;
	}
	ast_mutex_unlock(&pvt->lock);
	return fr;
}

static int oh323_write(struct ast_channel *c, struct ast_frame *frame)
{
	struct oh323_pvt *pvt = (struct oh323_pvt *) c->tech_pvt;
	int res = 0;
	if (frame->frametype != AST_FRAME_VOICE) {
		if (frame->frametype == AST_FRAME_IMAGE) {
			return 0;
		} else {
			ast_log(LOG_WARNING, "Can't send %d type frames with H323 write\n", frame->frametype);
			return 0;
		}
	} else {
		if (!(ast_format_cap_iscompatible(c->nativeformats, &frame->subclass.format))) {
			char tmp[256];
			ast_log(LOG_WARNING, "Asked to transmit frame type '%s', while native formats is '%s' (read/write = %s/%s)\n",
				ast_getformatname(&frame->subclass.format), ast_getformatname_multiple(tmp, sizeof(tmp), c->nativeformats), ast_getformatname(&c->readformat), ast_getformatname(&c->writeformat));
			return 0;
		}
	}
	if (pvt) {
		ast_mutex_lock(&pvt->lock);
		if (pvt->rtp && !pvt->recvonly)
			res = ast_rtp_instance_write(pvt->rtp, frame);
		__oh323_update_info(c, pvt);
		ast_mutex_unlock(&pvt->lock);
	}
	return res;
}

static int oh323_indicate(struct ast_channel *c, int condition, const void *data, size_t datalen)
{

	struct oh323_pvt *pvt = (struct oh323_pvt *) c->tech_pvt;
	char *token = (char *)NULL;
	int res = -1;
	int got_progress;

	ast_mutex_lock(&pvt->lock);
	token = (pvt->cd.call_token ? ast_strdup(pvt->cd.call_token) : NULL);
	got_progress = pvt->got_progress;
	if (condition == AST_CONTROL_PROGRESS)
		pvt->got_progress = 1;
	else if ((condition == AST_CONTROL_BUSY) || (condition == AST_CONTROL_CONGESTION))
		pvt->alreadygone = 1;
	ast_mutex_unlock(&pvt->lock);

	if (h323debug)
		ast_debug(1, "OH323: Indicating %d on %s (%s)\n", condition, token, ast_channel_name(c));

	switch(condition) {
	case AST_CONTROL_RINGING:
		if (c->_state == AST_STATE_RING || c->_state == AST_STATE_RINGING) {
			h323_send_alerting(token);
			res = (got_progress ? 0 : -1);	/* Do not simulate any audio tones if we got PROGRESS message */
		}
		break;
	case AST_CONTROL_PROGRESS:
		if (c->_state != AST_STATE_UP) {
			/* Do not send PROGRESS message more than once */
			if (!got_progress)
				h323_send_progress(token);
			res = 0;
		}
		break;
	case AST_CONTROL_BUSY:
		if (c->_state != AST_STATE_UP) {
			h323_answering_call(token, 1);
			ast_softhangup_nolock(c, AST_SOFTHANGUP_DEV);
			res = 0;
		}
		break;
	case AST_CONTROL_INCOMPLETE:
		/* While h323 does support overlapped dialing, this channel driver does not
		 * at this time.  Treat a response of Incomplete as if it were congestion.
		 */
	case AST_CONTROL_CONGESTION:
		if (c->_state != AST_STATE_UP) {
			h323_answering_call(token, 1);
			ast_softhangup_nolock(c, AST_SOFTHANGUP_DEV);
			res = 0;
		}
		break;
	case AST_CONTROL_HOLD:
		h323_hold_call(token, 1);
		/* We should start MOH only if remote party isn't provide audio for us */
		ast_moh_start(c, data, NULL);
		res = 0;
		break;
	case AST_CONTROL_UNHOLD:
		h323_hold_call(token, 0);
		ast_moh_stop(c);
		res = 0;
		break;
	case AST_CONTROL_SRCUPDATE:
		ast_rtp_instance_update_source(pvt->rtp);
		res = 0;
		break;
	case AST_CONTROL_SRCCHANGE:
		ast_rtp_instance_change_source(pvt->rtp);
		res = 0;
		break;
	case AST_CONTROL_PROCEEDING:
	case -1:
		break;
	default:
		ast_log(LOG_WARNING, "OH323: Don't know how to indicate condition %d on %s\n", condition, token);
		break;
	}

	if (h323debug)
		ast_debug(1, "OH323: Indicated %d on %s, res=%d\n", condition, token, res);
	if (token)
		ast_free(token);
	oh323_update_info(c);

	return res;
}

static int oh323_fixup(struct ast_channel *oldchan, struct ast_channel *newchan)
{
	struct oh323_pvt *pvt = (struct oh323_pvt *) newchan->tech_pvt;

	ast_mutex_lock(&pvt->lock);
	if (pvt->owner != oldchan) {
		ast_log(LOG_WARNING, "old channel wasn't %p but was %p\n", oldchan, pvt->owner);
		return -1;
	}
	pvt->owner = newchan;
	ast_mutex_unlock(&pvt->lock);
	return 0;
}

static int __oh323_rtp_create(struct oh323_pvt *pvt)
{
	struct ast_sockaddr our_addr;

	if (pvt->rtp)
		return 0;

	{
		struct ast_sockaddr tmp;

		ast_sockaddr_from_sin(&tmp, &bindaddr);
		if (ast_find_ourip(&our_addr, &tmp, AF_INET)) {
			ast_mutex_unlock(&pvt->lock);
			ast_log(LOG_ERROR, "Unable to locate local IP address for RTP stream\n");
			return -1;
		}
	}
	our_addr.ss.ss_family = AF_INET;
	pvt->rtp = ast_rtp_instance_new("asterisk", sched, &our_addr, NULL);
	if (!pvt->rtp) {
		ast_mutex_unlock(&pvt->lock);
		ast_log(LOG_WARNING, "Unable to create RTP session: %s\n", strerror(errno));
		return -1;
	}
	if (h323debug)
		ast_debug(1, "Created RTP channel\n");

	ast_rtp_instance_set_qos(pvt->rtp, tos, cos, "H323 RTP");

	if (h323debug)
		ast_debug(1, "Setting NAT on RTP to %d\n", pvt->options.nat);
	ast_rtp_instance_set_prop(pvt->rtp, AST_RTP_PROPERTY_NAT, pvt->options.nat);

	if (pvt->dtmf_pt[0] > 0)
		ast_rtp_codecs_payloads_set_rtpmap_type(ast_rtp_instance_get_codecs(pvt->rtp), pvt->rtp, pvt->dtmf_pt[0], "audio", "telephone-event", 0);
	if (pvt->dtmf_pt[1] > 0)
		ast_rtp_codecs_payloads_set_rtpmap_type(ast_rtp_instance_get_codecs(pvt->rtp), pvt->rtp, pvt->dtmf_pt[1], "audio", "cisco-telephone-event", 0);

	if (pvt->peercapability)
		ast_rtp_codecs_packetization_set(ast_rtp_instance_get_codecs(pvt->rtp), pvt->rtp, &pvt->peer_prefs);

	if (pvt->owner && !ast_channel_trylock(pvt->owner)) {
		ast_jb_configure(pvt->owner, &global_jbconf);
		ast_channel_set_fd(pvt->owner, 0, ast_rtp_instance_fd(pvt->rtp, 0));
		ast_channel_set_fd(pvt->owner, 1, ast_rtp_instance_fd(pvt->rtp, 1));
		ast_queue_frame(pvt->owner, &ast_null_frame);	/* Tell Asterisk to apply changes */
		ast_channel_unlock(pvt->owner);
	} else
		pvt->update_rtp_info = 1;

	return 0;
}

/*! \brief Private structure should be locked on a call */
static struct ast_channel *__oh323_new(struct oh323_pvt *pvt, int state, const char *host, const char *linkedid)
{
	struct ast_channel *ch;
	char *cid_num, *cid_name;
	h323_format fmt;
	struct ast_format tmpfmt;

	if (!ast_strlen_zero(pvt->options.cid_num))
		cid_num = pvt->options.cid_num;
	else
		cid_num = pvt->cd.call_source_e164;

	if (!ast_strlen_zero(pvt->options.cid_name))
		cid_name = pvt->options.cid_name;
	else
		cid_name = pvt->cd.call_source_name;
	
	/* Don't hold a oh323_pvt lock while we allocate a chanel */
	ast_mutex_unlock(&pvt->lock);
	ch = ast_channel_alloc(1, state, cid_num, cid_name, pvt->accountcode, pvt->exten, pvt->context, linkedid, pvt->amaflags, "H323/%s", host);
	/* Update usage counter */
	ast_module_ref(ast_module_info->self);
	ast_mutex_lock(&pvt->lock);
	if (ch) {
		ch->tech = &oh323_tech;
		if (!(fmt = pvt->jointcapability) && !(fmt = pvt->options.capability))
			fmt = global_options.capability;

		ast_format_cap_from_old_bitfield(ch->nativeformats, fmt);
		ast_codec_choose(&pvt->options.prefs, ch->nativeformats, 1, &tmpfmt)/* | (pvt->jointcapability & AST_FORMAT_VIDEO_MASK)*/;

		ast_format_cap_set(ch->nativeformats, &tmpfmt);

		pvt->nativeformats = ast_format_cap_to_old_bitfield(ch->nativeformats);
		ast_best_codec(ch->nativeformats, &tmpfmt);
		ast_format_copy(&ch->writeformat, &tmpfmt);
		ast_format_copy(&ch->rawwriteformat, &tmpfmt);
		ast_format_copy(&ch->readformat, &tmpfmt);
		ast_format_copy(&ch->rawreadformat, &tmpfmt);
		if (!pvt->rtp)
			__oh323_rtp_create(pvt);
#if 0
		ast_channel_set_fd(ch, 0, ast_rtp_instance_fd(pvt->rtp, 0));
		ast_channel_set_fd(ch, 1, ast_rtp_instance_fd(pvt->rtp, 1));
#endif
#ifdef VIDEO_SUPPORT
		if (pvt->vrtp) {
			ast_channel_set_fd(ch, 2, ast_rtp_instance_fd(pvt->vrtp, 0));
			ast_channel_set_fd(ch, 3, ast_rtp_instance_fd(pvt->vrtp, 1));
		}
#endif
#ifdef T38_SUPPORT
		if (pvt->udptl) {
			ast_channel_set_fd(ch, 4, ast_udptl_fd(pvt->udptl));
		}
#endif
		if (state == AST_STATE_RING) {
			ch->rings = 1;
		}
		/* Allocate dsp for in-band DTMF support */
		if (pvt->options.dtmfmode & H323_DTMF_INBAND) {
			pvt->vad = ast_dsp_new();
			ast_dsp_set_features(pvt->vad, DSP_FEATURE_DIGIT_DETECT);
		}
		/* Register channel functions. */
		ch->tech_pvt = pvt;
		/* Set the owner of this channel */
		pvt->owner = ch;

		ast_copy_string(ch->context, pvt->context, sizeof(ch->context));
		ast_copy_string(ch->exten, pvt->exten, sizeof(ch->exten));
		ch->priority = 1;
		if (!ast_strlen_zero(pvt->accountcode)) {
			ast_string_field_set(ch, accountcode, pvt->accountcode);
		}
		if (pvt->amaflags) {
			ch->amaflags = pvt->amaflags;
		}

		/* Don't use ast_set_callerid() here because it will
		 * generate a needless NewCallerID event */
		if (!ast_strlen_zero(cid_num)) {
			ch->caller.ani.number.valid = 1;
			ch->caller.ani.number.str = ast_strdup(cid_num);
		}

		if (pvt->cd.redirect_reason >= 0) {
			ch->redirecting.from.number.valid = 1;
			ch->redirecting.from.number.str = ast_strdup(pvt->cd.redirect_number);
			pbx_builtin_setvar_helper(ch, "PRIREDIRECTREASON", redirectingreason2str(pvt->cd.redirect_reason));
		}
		ch->caller.id.name.presentation = pvt->cd.presentation;
		ch->caller.id.number.presentation = pvt->cd.presentation;
		ch->caller.id.number.plan = pvt->cd.type_of_number;

		if (!ast_strlen_zero(pvt->exten) && strcmp(pvt->exten, "s")) {
			ch->dialed.number.str = ast_strdup(pvt->exten);
		}
		if (pvt->cd.transfer_capability >= 0)
			ch->transfercapability = pvt->cd.transfer_capability;
		if (state != AST_STATE_DOWN) {
			if (ast_pbx_start(ch)) {
				ast_log(LOG_WARNING, "Unable to start PBX on %s\n", ast_channel_name(ch));
				ast_hangup(ch);
				ch = NULL;
			}
		}
	} else {
		ast_log(LOG_WARNING, "Unable to allocate channel structure\n");
	}
	return ch;
}

static struct oh323_pvt *oh323_alloc(int callid)
{
	struct oh323_pvt *pvt;

	pvt = ast_calloc(1, sizeof(*pvt));
	if (!pvt) {
		ast_log(LOG_ERROR, "Couldn't allocate private structure. This is bad\n");
		return NULL;
	}
	pvt->cd.redirect_reason = -1;
	pvt->cd.transfer_capability = -1;
	/* Ensure the call token is allocated for outgoing call */
	if (!callid) {
		if ((pvt->cd).call_token == NULL) {
			(pvt->cd).call_token = ast_calloc(1, 128);
		}
		if (!pvt->cd.call_token) {
			ast_log(LOG_ERROR, "Not enough memory to alocate call token\n");
			ast_rtp_instance_destroy(pvt->rtp);
			ast_free(pvt);
			return NULL;
		}
		memset((char *)(pvt->cd).call_token, 0, 128);
		pvt->cd.call_reference = callid;
	}
	memcpy(&pvt->options, &global_options, sizeof(pvt->options));
	pvt->jointcapability = pvt->options.capability;
	if (pvt->options.dtmfmode & (H323_DTMF_RFC2833 | H323_DTMF_CISCO)) {
		pvt->nonCodecCapability |= AST_RTP_DTMF;
	} else {
		pvt->nonCodecCapability &= ~AST_RTP_DTMF;
	}
	ast_copy_string(pvt->context, default_context, sizeof(pvt->context));
	pvt->newstate = pvt->newcontrol = pvt->newdigit = pvt->update_rtp_info = pvt->DTMFsched = -1;
	ast_mutex_init(&pvt->lock);
	/* Add to interface list */
	ast_mutex_lock(&iflock);
	pvt->next = iflist;
	iflist = pvt;
	ast_mutex_unlock(&iflock);
	return pvt;
}

static struct oh323_pvt *find_call_locked(int call_reference, const char *token)
{
	struct oh323_pvt *pvt;

	ast_mutex_lock(&iflock);
	pvt = iflist;
	while(pvt) {
		if (!pvt->needdestroy && ((signed int)pvt->cd.call_reference == call_reference)) {
			/* Found the call */
			if ((token != NULL) && (pvt->cd.call_token != NULL) && (!strcmp(pvt->cd.call_token, token))) {
				ast_mutex_lock(&pvt->lock);
				ast_mutex_unlock(&iflock);
				return pvt;
			} else if (token == NULL) {
				ast_log(LOG_WARNING, "Call Token is NULL\n");
				ast_mutex_lock(&pvt->lock);
				ast_mutex_unlock(&iflock);
				return pvt;
			}
		}
		pvt = pvt->next;
	}
	ast_mutex_unlock(&iflock);
	return NULL;
}

static int update_state(struct oh323_pvt *pvt, int state, int signal)
{
	if (!pvt)
		return 0;
	if (pvt->owner && !ast_channel_trylock(pvt->owner)) {
		if (state >= 0)
			ast_setstate(pvt->owner, state);
		if (signal >= 0)
			ast_queue_control(pvt->owner, signal);
		ast_channel_unlock(pvt->owner);
		return 1;
	}
	else {
		if (state >= 0)
			pvt->newstate = state;
		if (signal >= 0)
			pvt->newcontrol = signal;
		return 0;
	}
}

static struct oh323_alias *build_alias(const char *name, struct ast_variable *v, struct ast_variable *alt, int realtime)
{
	struct oh323_alias *alias;
	int found = 0;

	alias = ASTOBJ_CONTAINER_FIND_UNLINK_FULL(&aliasl, name, name, 0, 0, strcasecmp);

	if (alias)
		found++;
	else {
		if (!(alias = ast_calloc(1, sizeof(*alias))))
			return NULL;
		ASTOBJ_INIT(alias);
	}
	if (!found && name)
		ast_copy_string(alias->name, name, sizeof(alias->name));
	for (; v || ((v = alt) && !(alt = NULL)); v = v->next) {
		if (!strcasecmp(v->name, "e164")) {
			ast_copy_string(alias->e164, v->value, sizeof(alias->e164));
		} else if (!strcasecmp(v->name, "prefix")) {
			ast_copy_string(alias->prefix, v->value, sizeof(alias->prefix));
		} else if (!strcasecmp(v->name, "context")) {
			ast_copy_string(alias->context, v->value, sizeof(alias->context));
		} else if (!strcasecmp(v->name, "secret")) {
			ast_copy_string(alias->secret, v->value, sizeof(alias->secret));
		} else {
			if (strcasecmp(v->value, "h323")) {
				ast_log(LOG_WARNING, "Keyword %s does not make sense in type=h323\n", v->name);
			}
		}
	}
	ASTOBJ_UNMARK(alias);
	return alias;
}

static struct oh323_alias *realtime_alias(const char *alias)
{
	struct ast_variable *var, *tmp;
	struct oh323_alias *a;

	var = ast_load_realtime("h323", "name", alias, SENTINEL);

	if (!var)
		return NULL;

	for (tmp = var; tmp; tmp = tmp->next) {
		if (!strcasecmp(tmp->name, "type") &&
		!(!strcasecmp(tmp->value, "alias") || !strcasecmp(tmp->value, "h323"))) {
			ast_variables_destroy(var);
			return NULL;
		}
	}

	a = build_alias(alias, var, NULL, 1);

	ast_variables_destroy(var);

	return a;
}

static int h323_parse_allow_disallow(struct ast_codec_pref *pref, h323_format *formats, const char *list, int allowing)
{
	int res;
	struct ast_format_cap *cap = ast_format_cap_alloc_nolock();
	if (!cap) {
		return 1;
	}

	ast_format_cap_from_old_bitfield(cap, *formats);
	res = ast_parse_allow_disallow(pref, cap, list, allowing);
	*formats = ast_format_cap_to_old_bitfield(cap);
	cap = ast_format_cap_destroy(cap);
	return res;

}

static int update_common_options(struct ast_variable *v, struct call_options *options)
{
	int tmp = 0;
	char *val, *opt;

	if (!strcasecmp(v->name, "allow")) {
		h323_parse_allow_disallow(&options->prefs, &options->capability, v->value, 1);
	} else if (!strcasecmp(v->name, "autoframing")) {
		options->autoframing = ast_true(v->value);
	} else if (!strcasecmp(v->name, "disallow")) {
		h323_parse_allow_disallow(&options->prefs, &options->capability, v->value, 0);
	} else if (!strcasecmp(v->name, "dtmfmode")) {
		val = ast_strdupa(v->value);
		if ((opt = strchr(val, ':')) != (char *)NULL) {
			*opt++ = '\0';
			tmp = atoi(opt);
		}
		if (!strcasecmp(v->value, "inband")) {
			options->dtmfmode |= H323_DTMF_INBAND;
		} else if (!strcasecmp(val, "rfc2833")) {
			options->dtmfmode |= H323_DTMF_RFC2833;
			if (!opt) {
				options->dtmfcodec[0] = H323_DTMF_RFC2833_PT;
			} else if ((tmp >= 96) && (tmp < 128)) {
				options->dtmfcodec[0] = tmp;
			} else {
				options->dtmfcodec[0] = H323_DTMF_RFC2833_PT;
				ast_log(LOG_WARNING, "Unknown rfc2833 payload %s specified at line %d, using default %d\n", opt, v->lineno, options->dtmfcodec[0]);
			}
		} else if (!strcasecmp(val, "cisco")) {
			options->dtmfmode |= H323_DTMF_CISCO;
			if (!opt) {
				options->dtmfcodec[1] = H323_DTMF_CISCO_PT;
			} else if ((tmp >= 96) && (tmp < 128)) {
				options->dtmfcodec[1] = tmp;
			} else {
				options->dtmfcodec[1] = H323_DTMF_CISCO_PT;
				ast_log(LOG_WARNING, "Unknown Cisco DTMF payload %s specified at line %d, using default %d\n", opt, v->lineno, options->dtmfcodec[1]);
			}
		} else if (!strcasecmp(v->value, "h245-signal")) {
			options->dtmfmode |= H323_DTMF_SIGNAL;
		} else {
			ast_log(LOG_WARNING, "Unknown dtmf mode '%s' at line %d\n", v->value, v->lineno);
		}
	} else if (!strcasecmp(v->name, "dtmfcodec")) {
		ast_log(LOG_NOTICE, "Option %s at line %d is deprecated. Use dtmfmode=rfc2833[:<payload>] instead.\n", v->name, v->lineno);
		tmp = atoi(v->value);
		if (tmp < 96)
			ast_log(LOG_WARNING, "Invalid %s value %s at line %d\n", v->name, v->value, v->lineno);
		else
			options->dtmfcodec[0] = tmp;
	} else if (!strcasecmp(v->name, "bridge")) {
		options->bridge = ast_true(v->value);
	} else if (!strcasecmp(v->name, "nat")) {
		options->nat = ast_true(v->value);
	} else if (!strcasecmp(v->name, "fastStart")) {
		options->fastStart = ast_true(v->value);
	} else if (!strcasecmp(v->name, "h245Tunneling")) {
		options->h245Tunneling = ast_true(v->value);
	} else if (!strcasecmp(v->name, "silenceSuppression")) {
		options->silenceSuppression = ast_true(v->value);
	} else if (!strcasecmp(v->name, "progress_setup")) {
		tmp = atoi(v->value);
		if ((tmp != 0) && (tmp != 1) && (tmp != 3) && (tmp != 8)) {
			ast_log(LOG_WARNING, "Invalid value %s for %s at line %d, assuming 0\n", v->value, v->name, v->lineno);
			tmp = 0;
		}
		options->progress_setup = tmp;
	} else if (!strcasecmp(v->name, "progress_alert")) {
		tmp = atoi(v->value);
		if ((tmp != 0) && (tmp != 1) && (tmp != 8)) {
			ast_log(LOG_WARNING, "Invalid value %s for %s at line %d, assuming 0\n", v->value, v->name, v->lineno);
			tmp = 0;
		}
		options->progress_alert = tmp;
	} else if (!strcasecmp(v->name, "progress_audio")) {
		options->progress_audio = ast_true(v->value);
	} else if (!strcasecmp(v->name, "callerid")) {
		ast_callerid_split(v->value, options->cid_name, sizeof(options->cid_name), options->cid_num, sizeof(options->cid_num));
	} else if (!strcasecmp(v->name, "fullname")) {
		ast_copy_string(options->cid_name, v->value, sizeof(options->cid_name));
	} else if (!strcasecmp(v->name, "cid_number")) {
		ast_copy_string(options->cid_num, v->value, sizeof(options->cid_num));
	} else if (!strcasecmp(v->name, "tunneling")) {
		if (!strcasecmp(v->value, "none"))
			options->tunnelOptions = 0;
		else if (!strcasecmp(v->value, "cisco"))
			options->tunnelOptions |= H323_TUNNEL_CISCO;
		else if (!strcasecmp(v->value, "qsig"))
			options->tunnelOptions |= H323_TUNNEL_QSIG;
		else
			ast_log(LOG_WARNING, "Invalid value %s for %s at line %d\n", v->value, v->name, v->lineno);
	} else if (!strcasecmp(v->name, "hold")) {
		if (!strcasecmp(v->value, "none"))
			options->holdHandling = ~0;
		else if (!strcasecmp(v->value, "notify"))
			options->holdHandling |= H323_HOLD_NOTIFY;
		else if (!strcasecmp(v->value, "q931only"))
			options->holdHandling |= H323_HOLD_NOTIFY | H323_HOLD_Q931ONLY;
		else if (!strcasecmp(v->value, "h450"))
			options->holdHandling |= H323_HOLD_H450;
		else
			ast_log(LOG_WARNING, "Invalid value %s for %s at line %d\n", v->value, v->name, v->lineno);
	} else
		return 1;

	return 0;
}

static struct oh323_user *build_user(const char *name, struct ast_variable *v, struct ast_variable *alt, int realtime)
{
	struct oh323_user *user;
	struct ast_ha *oldha;
	int found = 0;
	int format;

	user = ASTOBJ_CONTAINER_FIND_UNLINK_FULL(&userl, name, name, 0, 0, strcmp);

	if (user)
		found++;
	else {
		if (!(user = ast_calloc(1, sizeof(*user))))
			return NULL;
		ASTOBJ_INIT(user);
	}
	oldha = user->ha;
	user->ha = (struct ast_ha *)NULL;
	memcpy(&user->options, &global_options, sizeof(user->options));
	user->options.dtmfmode = 0;
	user->options.holdHandling = 0;
	/* Set default context */
	ast_copy_string(user->context, default_context, sizeof(user->context));
	if (user && !found)
		ast_copy_string(user->name, name, sizeof(user->name));

#if 0 /* XXX Port channel variables functionality from chan_sip XXX */
	if (user->chanvars) {
		ast_variables_destroy(user->chanvars);
		user->chanvars = NULL;
	}
#endif

	for (; v || ((v = alt) && !(alt = NULL)); v = v->next) {
		if (!update_common_options(v, &user->options))
			continue;
		if (!strcasecmp(v->name, "context")) {
			ast_copy_string(user->context, v->value, sizeof(user->context));
		} else if (!strcasecmp(v->name, "secret")) {
			ast_copy_string(user->secret, v->value, sizeof(user->secret));
		} else if (!strcasecmp(v->name, "accountcode")) {
			ast_copy_string(user->accountcode, v->value, sizeof(user->accountcode));
		} else if (!strcasecmp(v->name, "host")) {
			if (!strcasecmp(v->value, "dynamic")) {
				ast_log(LOG_ERROR, "A dynamic host on a type=user does not make any sense\n");
				ASTOBJ_UNREF(user, oh323_destroy_user);
				return NULL;
			} else {
				struct ast_sockaddr tmp;

				tmp.ss.ss_family = AF_INET;
				if (ast_get_ip(&tmp, v->value)) {
					ASTOBJ_UNREF(user, oh323_destroy_user);
					return NULL;
				}
				ast_sockaddr_to_sin(&tmp, &user->addr);
			}
			/* Let us know we need to use ip authentication */
			user->host = 1;
		} else if (!strcasecmp(v->name, "amaflags")) {
			format = ast_cdr_amaflags2int(v->value);
			if (format < 0) {
				ast_log(LOG_WARNING, "Invalid AMA Flags: %s at line %d\n", v->value, v->lineno);
			} else {
				user->amaflags = format;
			}
		} else if (!strcasecmp(v->name, "permit") ||
					!strcasecmp(v->name, "deny")) {
			int ha_error = 0;

			user->ha = ast_append_ha(v->name, v->value, user->ha, &ha_error);
			if (ha_error)
				ast_log(LOG_ERROR, "Bad ACL entry in configuration line %d : %s\n", v->lineno, v->value);
		}
	}
	if (!user->options.dtmfmode)
		user->options.dtmfmode = global_options.dtmfmode;
	if (user->options.holdHandling == ~0)
		user->options.holdHandling = 0;
	else if (!user->options.holdHandling)
		user->options.holdHandling = global_options.holdHandling;
	ASTOBJ_UNMARK(user);
	ast_free_ha(oldha);
	return user;
}

static struct oh323_user *realtime_user(const call_details_t *cd)
{
	struct ast_variable *var, *tmp;
	struct oh323_user *user;
	const char *username;

	if (userbyalias)
		var = ast_load_realtime("h323", "name", username = cd->call_source_aliases, SENTINEL);
	else {
		username = (char *)NULL;
		var = ast_load_realtime("h323", "host", cd->sourceIp, SENTINEL);
	}

	if (!var)
		return NULL;

	for (tmp = var; tmp; tmp = tmp->next) {
		if (!strcasecmp(tmp->name, "type") &&
		!(!strcasecmp(tmp->value, "user") || !strcasecmp(tmp->value, "friend"))) {
			ast_variables_destroy(var);
			return NULL;
		} else if (!username && !strcasecmp(tmp->name, "name"))
			username = tmp->value;
	}

	if (!username) {
		ast_log(LOG_WARNING, "Cannot determine user name for IP address %s\n", cd->sourceIp);
		ast_variables_destroy(var);
		return NULL;
	}

	user = build_user(username, var, NULL, 1);

	ast_variables_destroy(var);

	return user;
}

static struct oh323_peer *build_peer(const char *name, struct ast_variable *v, struct ast_variable *alt, int realtime)
{
	struct oh323_peer *peer;
	struct ast_ha *oldha;
	int found = 0;

	peer = ASTOBJ_CONTAINER_FIND_UNLINK_FULL(&peerl, name, name, 0, 0, strcmp);

	if (peer)
		found++;
	else {
		if (!(peer = ast_calloc(1, sizeof(*peer))))
			return NULL;
		ASTOBJ_INIT(peer);
	}
	oldha = peer->ha;
	peer->ha = NULL;
	memcpy(&peer->options, &global_options, sizeof(peer->options));
	peer->options.dtmfmode = 0;
	peer->options.holdHandling = 0;
	peer->addr.sin_port = htons(h323_signalling_port);
	peer->addr.sin_family = AF_INET;
	if (!found && name)
		ast_copy_string(peer->name, name, sizeof(peer->name));

#if 0 /* XXX Port channel variables functionality from chan_sip XXX */
	if (peer->chanvars) {
		ast_variables_destroy(peer->chanvars);
		peer->chanvars = NULL;
	}
#endif
	/* Default settings for mailbox */
	peer->mailbox[0] = '\0';

	for (; v || ((v = alt) && !(alt = NULL)); v = v->next) {
		if (!update_common_options(v, &peer->options))
			continue;
		if (!strcasecmp(v->name, "host")) {
			if (!strcasecmp(v->value, "dynamic")) {
				ast_log(LOG_ERROR, "Dynamic host configuration not implemented.\n");
				ASTOBJ_UNREF(peer, oh323_destroy_peer);
				return NULL;
			}
			{
				struct ast_sockaddr tmp;

				tmp.ss.ss_family = AF_INET;
				if (ast_get_ip(&tmp, v->value)) {
					ast_log(LOG_ERROR, "Could not determine IP for %s\n", v->value);
					ASTOBJ_UNREF(peer, oh323_destroy_peer);
					return NULL;
				}
				ast_sockaddr_to_sin(&tmp, &peer->addr);
			}
		} else if (!strcasecmp(v->name, "port")) {
			peer->addr.sin_port = htons(atoi(v->value));
		} else if (!strcasecmp(v->name, "permit") ||
					!strcasecmp(v->name, "deny")) {
			int ha_error = 0;

			peer->ha = ast_append_ha(v->name, v->value, peer->ha, &ha_error);
			if (ha_error)
				ast_log(LOG_ERROR, "Bad ACL entry in configuration line %d : %s\n", v->lineno, v->value);
		} else if (!strcasecmp(v->name, "mailbox")) {
			ast_copy_string(peer->mailbox, v->value, sizeof(peer->mailbox));
		} else if (!strcasecmp(v->name, "hasvoicemail")) {
			if (ast_true(v->value) && ast_strlen_zero(peer->mailbox)) {
				ast_copy_string(peer->mailbox, name, sizeof(peer->mailbox));
			}
		}
	}
	if (!peer->options.dtmfmode)
		peer->options.dtmfmode = global_options.dtmfmode;
	if (peer->options.holdHandling == ~0)
		peer->options.holdHandling = 0;
	else if (!peer->options.holdHandling)
		peer->options.holdHandling = global_options.holdHandling;
	ASTOBJ_UNMARK(peer);
	ast_free_ha(oldha);
	return peer;
}

static struct oh323_peer *realtime_peer(const char *peername, struct sockaddr_in *sin)
{
	struct oh323_peer *peer;
	struct ast_variable *var;
	struct ast_variable *tmp;
	const char *addr = NULL;

	/* First check on peer name */
	if (peername)
		var = ast_load_realtime("h323", "name", peername, SENTINEL);
	else if (sin) /* Then check on IP address for dynamic peers */
		var = ast_load_realtime("h323", "host", addr = ast_inet_ntoa(sin->sin_addr), SENTINEL);
	else
		return NULL;

	if (!var)
		return NULL;

	for (tmp = var; tmp; tmp = tmp->next) {
		/* If this is type=user, then skip this object. */
		if (!strcasecmp(tmp->name, "type") &&
				!(!strcasecmp(tmp->value, "peer") || !strcasecmp(tmp->value, "friend"))) {
			ast_variables_destroy(var);
			return NULL;
		} else if (!peername && !strcasecmp(tmp->name, "name")) {
			peername = tmp->value;
		}
	}

	if (!peername) {	/* Did not find peer in realtime */
		ast_log(LOG_WARNING, "Cannot determine peer name for IP address %s\n", addr);
		ast_variables_destroy(var);
		return NULL;
	}

	/* Peer found in realtime, now build it in memory */
	peer = build_peer(peername, var, NULL, 1);

	ast_variables_destroy(var);

	return peer;
}

static int oh323_addrcmp_str(struct in_addr inaddr, char *addr)
{
	return strcmp(ast_inet_ntoa(inaddr), addr);
}

static struct oh323_user *find_user(const call_details_t *cd, int realtime)
{
	struct oh323_user *u;

	if (userbyalias)
		u = ASTOBJ_CONTAINER_FIND(&userl, cd->call_source_aliases);
	else
		u = ASTOBJ_CONTAINER_FIND_FULL(&userl, cd->sourceIp, addr.sin_addr, 0, 0, oh323_addrcmp_str);

	if (!u && realtime)
		u = realtime_user(cd);

	if (!u && h323debug)
		ast_debug(1, "Could not find user by name %s or address %s\n", cd->call_source_aliases, cd->sourceIp);

	return u;
}

static int oh323_addrcmp(struct sockaddr_in addr, struct sockaddr_in *sin)
{
	int res;

	if (!sin)
		res = -1;
	else
		res = inaddrcmp(&addr , sin);

	return res;
}

static struct oh323_peer *find_peer(const char *peer, struct sockaddr_in *sin, int realtime)
{
	struct oh323_peer *p;

	if (peer)
		p = ASTOBJ_CONTAINER_FIND(&peerl, peer);
	else
		p = ASTOBJ_CONTAINER_FIND_FULL(&peerl, sin, addr, 0, 0, oh323_addrcmp);

	if (!p && realtime)
		p = realtime_peer(peer, sin);

	if (!p && h323debug)
		ast_debug(1, "Could not find peer by name %s or address %s\n", (peer ? peer : "<NONE>"), (sin ? ast_inet_ntoa(sin->sin_addr) : "<NONE>"));

	return p;
}

static int create_addr(struct oh323_pvt *pvt, char *opeer)
{
	struct hostent *hp;
	struct ast_hostent ahp;
	struct oh323_peer *p;
	int portno;
	int found = 0;
	char *port;
	char *hostn;
	char peer[256] = "";

	ast_copy_string(peer, opeer, sizeof(peer));
	port = strchr(peer, ':');
	if (port) {
		*port = '\0';
		port++;
	}
	pvt->sa.sin_family = AF_INET;
	p = find_peer(peer, NULL, 1);
	if (p) {
		found++;
		memcpy(&pvt->options, &p->options, sizeof(pvt->options));
		pvt->jointcapability = pvt->options.capability;
		if (pvt->options.dtmfmode) {
			if (pvt->options.dtmfmode & H323_DTMF_RFC2833) {
				pvt->nonCodecCapability |= AST_RTP_DTMF;
			} else {
				pvt->nonCodecCapability &= ~AST_RTP_DTMF;
			}
		}
		if (p->addr.sin_addr.s_addr) {
			pvt->sa.sin_addr = p->addr.sin_addr;
			pvt->sa.sin_port = p->addr.sin_port;
		}
		ASTOBJ_UNREF(p, oh323_destroy_peer);
	}
	if (!p && !found) {
		hostn = peer;
		if (port) {
			portno = atoi(port);
		} else {
			portno = h323_signalling_port;
		}
		hp = ast_gethostbyname(hostn, &ahp);
		if (hp) {
			memcpy(&pvt->sa.sin_addr, hp->h_addr, sizeof(pvt->sa.sin_addr));
			pvt->sa.sin_port = htons(portno);
			/* Look peer by address */
			p = find_peer(NULL, &pvt->sa, 1);
			memcpy(&pvt->options, (p ? &p->options : &global_options), sizeof(pvt->options));
			pvt->jointcapability = pvt->options.capability;
			if (p) {
				ASTOBJ_UNREF(p, oh323_destroy_peer);
			}
			if (pvt->options.dtmfmode) {
				if (pvt->options.dtmfmode & H323_DTMF_RFC2833) {
					pvt->nonCodecCapability |= AST_RTP_DTMF;
				} else {
					pvt->nonCodecCapability &= ~AST_RTP_DTMF;
				}
			}
			return 0;
		} else {
			ast_log(LOG_WARNING, "No such host: %s\n", peer);
			return -1;
		}
	} else if (!found) {
		return -1;
	} else {
		return 0;
	}
}
static struct ast_channel *oh323_request(const char *type, struct ast_format_cap *cap, const struct ast_channel *requestor, void *data, int *cause)
{
	struct oh323_pvt *pvt;
	struct ast_channel *tmpc = NULL;
	char *dest = (char *)data;
	char *ext, *host;
	char *h323id = NULL;
	char tmp[256], tmp1[256];

	if (h323debug)
		ast_debug(1, "type=%s, format=%s, data=%s.\n", type, ast_getformatname_multiple(tmp, sizeof(tmp), cap), (char *)data);

	pvt = oh323_alloc(0);
	if (!pvt) {
		ast_log(LOG_WARNING, "Unable to build pvt data for '%s'\n", (char *)data);
		return NULL;
	}
<<<<<<< HEAD
	if (!(ast_format_cap_has_type(cap, AST_FORMAT_TYPE_AUDIO))) {
		ast_log(LOG_NOTICE, "Asked to get a channel of unsupported format '%s'\n", ast_getformatname_multiple(tmp, sizeof(tmp), cap));
=======
	format &= AST_FORMAT_AUDIO_MASK;
	if (!format) {
		ast_log(LOG_NOTICE, "Asked to get a channel of unsupported format '%s'\n", ast_getformatname_multiple(tmp, sizeof(tmp), format));
>>>>>>> 99b9e57c
		oh323_destroy(pvt);
		if (cause)
			*cause = AST_CAUSE_INCOMPATIBLE_DESTINATION;
		return NULL;
	}
	ast_copy_string(tmp, dest, sizeof(tmp));
	host = strchr(tmp, '@');
	if (host) {
		*host = '\0';
		host++;
		ext = tmp;
	} else {
		ext = strrchr(tmp, '/');
		if (ext)
			*ext++ = '\0';
		host = tmp;
	}
	strtok_r(host, "/", &(h323id));
	if (!ast_strlen_zero(h323id)) {
		h323_set_id(h323id);
	}
	if (ext) {
		ast_copy_string(pvt->exten, ext, sizeof(pvt->exten));
	}
	if (h323debug)
		ast_debug(1, "Extension: %s Host: %s\n", pvt->exten, host);

	if (gatekeeper_disable) {
		if (create_addr(pvt, host)) {
			oh323_destroy(pvt);
			if (cause)
				*cause = AST_CAUSE_DESTINATION_OUT_OF_ORDER;
			return NULL;
		}
	}
	else {
		memcpy(&pvt->options, &global_options, sizeof(pvt->options));
		pvt->jointcapability = pvt->options.capability;
		if (pvt->options.dtmfmode) {
			if (pvt->options.dtmfmode & H323_DTMF_RFC2833) {
				pvt->nonCodecCapability |= AST_RTP_DTMF;
			} else {
				pvt->nonCodecCapability &= ~AST_RTP_DTMF;
			}
		}
	}

	ast_mutex_lock(&caplock);
	/* Generate unique channel identifier */
	snprintf(tmp1, sizeof(tmp1)-1, "%s-%u", host, ++unique);
	tmp1[sizeof(tmp1)-1] = '\0';
	ast_mutex_unlock(&caplock);

	ast_mutex_lock(&pvt->lock);
	tmpc = __oh323_new(pvt, AST_STATE_DOWN, tmp1, requestor ? requestor->linkedid : NULL);
	ast_mutex_unlock(&pvt->lock);
	if (!tmpc) {
		oh323_destroy(pvt);
		if (cause)
			*cause = AST_CAUSE_NORMAL_TEMPORARY_FAILURE;
	}
	ast_update_use_count();
	restart_monitor();
	return tmpc;
}

/*! \brief Find a call by alias */
static struct oh323_alias *find_alias(const char *source_aliases, int realtime)
{
	struct oh323_alias *a;

	a = ASTOBJ_CONTAINER_FIND(&aliasl, source_aliases);

	if (!a && realtime)
		a = realtime_alias(source_aliases);

	return a;
}

/*! \brief
  * Callback for sending digits from H.323 up to asterisk
  *
  */
static int receive_digit(unsigned call_reference, char digit, const char *token, int duration)
{
	struct oh323_pvt *pvt;
	int res;

	pvt = find_call_locked(call_reference, token);
	if (!pvt) {
		ast_log(LOG_ERROR, "Received digit '%c' (%u ms) for call %s without private structure\n", digit, duration, token);
		return -1;
	}
	if (h323debug)
		ast_log(LOG_DTMF, "Received %s digit '%c' (%u ms) for call %s\n", (digit == ' ' ? "update for" : "new"), (digit == ' ' ? pvt->curDTMF : digit), duration, token);

	if (pvt->owner && !ast_channel_trylock(pvt->owner)) {
		if (digit == '!')
			res = ast_queue_control(pvt->owner, AST_CONTROL_FLASH);
		else {
			struct ast_frame f = {
				.frametype = AST_FRAME_DTMF_END,
				.subclass.integer = digit,
				.samples = duration * 8,
				.len = duration,
				.src = "SEND_DIGIT",
			};
			if (digit == ' ') {		/* signalUpdate message */
				f.subclass.integer = pvt->curDTMF;
				AST_SCHED_DEL(sched, pvt->DTMFsched);
			} else {				/* Regular input or signal message */
				if (pvt->DTMFsched >= 0) {
					/* We still don't send DTMF END from previous event, send it now */
					AST_SCHED_DEL(sched, pvt->DTMFsched);
					f.subclass.integer = pvt->curDTMF;
					f.samples = f.len = 0;
					ast_queue_frame(pvt->owner, &f);
					/* Restore values */
					f.subclass.integer = digit;
					f.samples = duration * 8;
					f.len = duration;
				}
				if (duration) {		/* This is a signal, signalUpdate follows */
					f.frametype = AST_FRAME_DTMF_BEGIN;
					pvt->DTMFsched = ast_sched_add(sched, duration, oh323_simulate_dtmf_end, pvt);
					if (h323debug)
						ast_log(LOG_DTMF, "Scheduled DTMF END simulation for %d ms, id=%d\n", duration, pvt->DTMFsched);
				}
				pvt->curDTMF = digit;
			}
			res = ast_queue_frame(pvt->owner, &f);
		}
		ast_channel_unlock(pvt->owner);
	} else {
		if (digit == '!')
			pvt->newcontrol = AST_CONTROL_FLASH;
		else {
			pvt->newduration = duration;
			pvt->newdigit = digit;
		}
		res = 0;
	}
	ast_mutex_unlock(&pvt->lock);
	return res;
}

/*! \brief
  * Callback function used to inform the H.323 stack of the local rtp ip/port details
  *
  * \return Returns the local RTP information
  */
static struct rtp_info *external_rtp_create(unsigned call_reference, const char * token)
{
	struct oh323_pvt *pvt;
	struct sockaddr_in us;
	struct rtp_info *info;

	info = ast_calloc(1, sizeof(*info));
	if (!info) {
		ast_log(LOG_ERROR, "Unable to allocated info structure, this is very bad\n");
		return NULL;
	}
	pvt = find_call_locked(call_reference, token);
	if (!pvt) {
		ast_free(info);
		ast_log(LOG_ERROR, "Unable to find call %s(%d)\n", token, call_reference);
		return NULL;
	}
	if (!pvt->rtp)
		__oh323_rtp_create(pvt);
	if (!pvt->rtp) {
		ast_mutex_unlock(&pvt->lock);
		ast_free(info);
		ast_log(LOG_ERROR, "No RTP stream is available for call %s (%d)", token, call_reference);
		return NULL;
	}
	/* figure out our local RTP port and tell the H.323 stack about it */
	{
		struct ast_sockaddr tmp;

		ast_rtp_instance_get_local_address(pvt->rtp, &tmp);
		ast_sockaddr_to_sin(&tmp, &us);
	}
	ast_mutex_unlock(&pvt->lock);

	ast_copy_string(info->addr, ast_inet_ntoa(us.sin_addr), sizeof(info->addr));
	info->port = ntohs(us.sin_port);
	if (h323debug)
		ast_debug(1, "Sending RTP 'US' %s:%d\n", info->addr, info->port);
	return info;
}

/*! \brief
  * Call-back function passing remote ip/port information from H.323 to asterisk
  *
  * Returns nothing
  */
static void setup_rtp_connection(unsigned call_reference, const char *remoteIp, int remotePort, const char *token, int pt)
{
	struct oh323_pvt *pvt;
	struct sockaddr_in them;
	int nativeformats_changed;
	enum { NEED_NONE, NEED_HOLD, NEED_UNHOLD } rtp_change = NEED_NONE;

	if (h323debug)
		ast_debug(1, "Setting up RTP connection for %s\n", token);

	/* Find the call or allocate a private structure if call not found */
	pvt = find_call_locked(call_reference, token);
	if (!pvt) {
		ast_log(LOG_ERROR, "Something is wrong: rtp\n");
		return;
	}
	if (pvt->alreadygone) {
		ast_mutex_unlock(&pvt->lock);
		return;
	}

	if (!pvt->rtp)
		__oh323_rtp_create(pvt);

	if ((pt == 2) && (pvt->jointcapability & AST_FORMAT_G726_AAL2)) {
		ast_rtp_codecs_payloads_set_rtpmap_type(ast_rtp_instance_get_codecs(pvt->rtp), pvt->rtp, pt, "audio", "G726-32", AST_RTP_OPT_G726_NONSTANDARD);
	}

	them.sin_family = AF_INET;
	/* only works for IPv4 */
	them.sin_addr.s_addr = inet_addr(remoteIp);
	them.sin_port = htons(remotePort);

	if (them.sin_addr.s_addr) {
		{
			struct ast_sockaddr tmp;

			ast_sockaddr_from_sin(&tmp, &them);
			ast_rtp_instance_set_remote_address(pvt->rtp, &tmp);
		}
		if (pvt->recvonly) {
			pvt->recvonly = 0;
			rtp_change = NEED_UNHOLD;
		}
	} else {
		ast_rtp_instance_stop(pvt->rtp);
		if (!pvt->recvonly) {
			pvt->recvonly = 1;
			rtp_change = NEED_HOLD;
		}
	}

	/* Change native format to reflect information taken from OLC/OLCAck */
	nativeformats_changed = 0;
	if (pt != 128 && pvt->rtp) {	/* Payload type is invalid, so try to use previously decided */
		struct ast_rtp_payload_type rtptype = ast_rtp_codecs_payload_lookup(ast_rtp_instance_get_codecs(pvt->rtp), pt);
		if (rtptype.asterisk_format) {
			if (pvt->nativeformats != ast_format_to_old_bitfield(&rtptype.format)) {
				pvt->nativeformats = ast_format_to_old_bitfield(&rtptype.format);
				nativeformats_changed = 1;
			}
		}
	} else if (h323debug)
		ast_log(LOG_NOTICE, "Payload type is unknown, formats isn't changed\n");

	/* Don't try to lock the channel if nothing changed */
	if (nativeformats_changed || pvt->options.progress_audio || (rtp_change != NEED_NONE)) {
		if (pvt->owner && !ast_channel_trylock(pvt->owner)) {
			struct ast_format_cap *pvt_native = ast_format_cap_alloc_nolock();
			ast_format_cap_from_old_bitfield(pvt_native, pvt->nativeformats);

			/* Re-build translation path only if native format(s) has been changed */
			if (!(ast_format_cap_identical(pvt->owner->nativeformats, pvt_native))) {
				if (h323debug) {
					char tmp[256], tmp2[256];
					ast_debug(1, "Native format changed to '%s' from '%s', read format is %s, write format is %s\n", ast_getformatname_multiple(tmp, sizeof(tmp), pvt_native), ast_getformatname_multiple(tmp2, sizeof(tmp2), pvt->owner->nativeformats), ast_getformatname(&pvt->owner->readformat), ast_getformatname(&pvt->owner->writeformat));
				}
				ast_format_cap_copy(pvt->owner->nativeformats, pvt_native);
				ast_set_read_format(pvt->owner, &pvt->owner->readformat);
				ast_set_write_format(pvt->owner, &pvt->owner->writeformat);
			}
			if (pvt->options.progress_audio)
				ast_queue_control(pvt->owner, AST_CONTROL_PROGRESS);
			switch (rtp_change) {
			case NEED_HOLD:
				ast_queue_control(pvt->owner, AST_CONTROL_HOLD);
				break;
			case NEED_UNHOLD:
				ast_queue_control(pvt->owner, AST_CONTROL_UNHOLD);
				break;
			default:
				break;
			}
			ast_channel_unlock(pvt->owner);
			pvt_native = ast_format_cap_destroy(pvt_native);
		}
		else {
			if (pvt->options.progress_audio)
				pvt->newcontrol = AST_CONTROL_PROGRESS;
			else if (rtp_change == NEED_HOLD)
				pvt->newcontrol = AST_CONTROL_HOLD;
			else if (rtp_change == NEED_UNHOLD)
				pvt->newcontrol = AST_CONTROL_UNHOLD;
			if (h323debug)
				ast_debug(1, "RTP connection preparation for %s is pending...\n", token);
		}
	}
	ast_mutex_unlock(&pvt->lock);

	if (h323debug)
		ast_debug(1, "RTP connection prepared for %s\n", token);

	return;
}

/*! \brief
  *	Call-back function to signal asterisk that the channel has been answered
  * Returns nothing
  */
static void connection_made(unsigned call_reference, const char *token)
{
	struct oh323_pvt *pvt;

	if (h323debug)
		ast_debug(1, "Call %s answered\n", token);

	pvt = find_call_locked(call_reference, token);
	if (!pvt) {
		ast_log(LOG_ERROR, "Something is wrong: connection\n");
		return;
	}

	/* Inform asterisk about remote party connected only on outgoing calls */
	if (!pvt->outgoing) {
		ast_mutex_unlock(&pvt->lock);
		return;
	}
	/* Do not send ANSWER message more than once */
	if (!pvt->connection_established) {
		pvt->connection_established = 1;
		update_state(pvt, -1, AST_CONTROL_ANSWER);
	}
	ast_mutex_unlock(&pvt->lock);
	return;
}

static int progress(unsigned call_reference, const char *token, int inband)
{
	struct oh323_pvt *pvt;

	if (h323debug)
		ast_debug(1, "Received ALERT/PROGRESS message for %s tones\n", (inband ? "inband" : "self-generated"));

	pvt = find_call_locked(call_reference, token);
	if (!pvt) {
		ast_log(LOG_ERROR, "Private structure not found in progress.\n");
		return -1;
	}
	if (!pvt->owner) {
		ast_mutex_unlock(&pvt->lock);
		ast_log(LOG_ERROR, "No Asterisk channel associated with private structure.\n");
		return -1;
	}
	update_state(pvt, -1, (inband ? AST_CONTROL_PROGRESS : AST_CONTROL_RINGING));
	ast_mutex_unlock(&pvt->lock);

	return 0;
}

/*! \brief
 *  Call-back function for incoming calls
 *
 *  Returns 1 on success
 */
static call_options_t *setup_incoming_call(call_details_t *cd)
{
	struct oh323_pvt *pvt;
	struct oh323_user *user = NULL;
	struct oh323_alias *alias = NULL;

	if (h323debug)
		ast_debug(1, "Setting up incoming call for %s\n", cd->call_token);

	/* allocate the call*/
	pvt = oh323_alloc(cd->call_reference);

	if (!pvt) {
		ast_log(LOG_ERROR, "Unable to allocate private structure, this is bad.\n");
		cleanup_call_details(cd);
		return NULL;
	}

	/* Populate the call details in the private structure */
	memcpy(&pvt->cd, cd, sizeof(pvt->cd));
	memcpy(&pvt->options, &global_options, sizeof(pvt->options));
	pvt->jointcapability = pvt->options.capability;

	if (h323debug) {
		ast_verb(3, "Setting up Call\n");
		ast_verb(3, " \tCall token:  [%s]\n", pvt->cd.call_token);
		ast_verb(3, " \tCalling party name:  [%s]\n", pvt->cd.call_source_name);
		ast_verb(3, " \tCalling party number:  [%s]\n", pvt->cd.call_source_e164);
		ast_verb(3, " \tCalled party name:  [%s]\n", pvt->cd.call_dest_alias);
		ast_verb(3, " \tCalled party number:  [%s]\n", pvt->cd.call_dest_e164);
		if (pvt->cd.redirect_reason >= 0)
			ast_verb(3, " \tRedirecting party number:  [%s] (reason %d)\n", pvt->cd.redirect_number, pvt->cd.redirect_reason);
		ast_verb(3, " \tCalling party IP:  [%s]\n", pvt->cd.sourceIp);
	}

	/* Decide if we are allowing Gatekeeper routed calls*/
	if ((!strcasecmp(cd->sourceIp, gatekeeper)) && (gkroute == -1) && !gatekeeper_disable) {
		if (!ast_strlen_zero(cd->call_dest_e164)) {
			ast_copy_string(pvt->exten, cd->call_dest_e164, sizeof(pvt->exten));
			ast_copy_string(pvt->context, default_context, sizeof(pvt->context));
		} else {
			alias = find_alias(cd->call_dest_alias, 1);
			if (!alias) {
				ast_log(LOG_ERROR, "Call for %s rejected, alias not found\n", cd->call_dest_alias);
				oh323_destroy(pvt);
				return NULL;
			}
			ast_copy_string(pvt->exten, alias->name, sizeof(pvt->exten));
			ast_copy_string(pvt->context, alias->context, sizeof(pvt->context));
		}
	} else {
		/* Either this call is not from the Gatekeeper
		   or we are not allowing gk routed calls */
		user = find_user(cd, 1);
		if (!user) {
			if (!acceptAnonymous) {
				ast_log(LOG_NOTICE, "Anonymous call from '%s@%s' rejected\n", pvt->cd.call_source_aliases, pvt->cd.sourceIp);
				oh323_destroy(pvt);
				return NULL;
			}
			if (ast_strlen_zero(default_context)) {
				ast_log(LOG_ERROR, "Call from '%s@%s' rejected due to no default context\n", pvt->cd.call_source_aliases, pvt->cd.sourceIp);
				oh323_destroy(pvt);
				return NULL;
			}
			ast_copy_string(pvt->context, default_context, sizeof(pvt->context));
			if (!ast_strlen_zero(pvt->cd.call_dest_e164)) {
				ast_copy_string(pvt->exten, cd->call_dest_e164, sizeof(pvt->exten));
			} else {
				ast_copy_string(pvt->exten, cd->call_dest_alias, sizeof(pvt->exten));
			}
			if (h323debug)
				ast_debug(1, "Sending %s@%s to context [%s] extension %s\n", cd->call_source_aliases, cd->sourceIp, pvt->context, pvt->exten);
		} else {
			if (user->host) {
				if (strcasecmp(cd->sourceIp, ast_inet_ntoa(user->addr.sin_addr))) {
					if (ast_strlen_zero(user->context)) {
						if (ast_strlen_zero(default_context)) {
							ast_log(LOG_ERROR, "Call from '%s' rejected due to non-matching IP address (%s) and no default context\n", user->name, cd->sourceIp);
							oh323_destroy(pvt);
							ASTOBJ_UNREF(user, oh323_destroy_user);
							return NULL;
						}
						ast_copy_string(pvt->context, default_context, sizeof(pvt->context));
					} else {
						ast_copy_string(pvt->context, user->context, sizeof(pvt->context));
					}
					pvt->exten[0] = 'i';
					pvt->exten[1] = '\0';
					ast_log(LOG_ERROR, "Call from '%s' rejected due to non-matching IP address (%s)s\n", user->name, cd->sourceIp);
					oh323_destroy(pvt);
					ASTOBJ_UNREF(user, oh323_destroy_user);
					return NULL;	/* XXX: Hmmm... Why to setup context if we drop connection immediately??? */
				}
			}
			ast_copy_string(pvt->context, user->context, sizeof(pvt->context));
			memcpy(&pvt->options, &user->options, sizeof(pvt->options));
			pvt->jointcapability = pvt->options.capability;
			if (!ast_strlen_zero(pvt->cd.call_dest_e164)) {
				ast_copy_string(pvt->exten, cd->call_dest_e164, sizeof(pvt->exten));
			} else {
				ast_copy_string(pvt->exten, cd->call_dest_alias, sizeof(pvt->exten));
			}
			if (!ast_strlen_zero(user->accountcode)) {
				ast_copy_string(pvt->accountcode, user->accountcode, sizeof(pvt->accountcode));
			}
			if (user->amaflags) {
				pvt->amaflags = user->amaflags;
			}
			ASTOBJ_UNREF(user, oh323_destroy_user);
		}
	}
	return &pvt->options;
}

/*! \brief
 * Call-back function to start PBX when OpenH323 ready to serve incoming call
 *
 * Returns 1 on success
 */
static int answer_call(unsigned call_reference, const char *token)
{
	struct oh323_pvt *pvt;
	struct ast_channel *c = NULL;
	enum {ext_original, ext_s, ext_i, ext_notexists} try_exten;
	char tmp_exten[sizeof(pvt->exten)];

	if (h323debug)
		ast_debug(1, "Preparing Asterisk to answer for %s\n", token);

	/* Find the call or allocate a private structure if call not found */
	pvt = find_call_locked(call_reference, token);
	if (!pvt) {
		ast_log(LOG_ERROR, "Something is wrong: answer_call\n");
		return 0;
	}
	/* Check if requested extension@context pair exists in the dialplan */
	ast_copy_string(tmp_exten, pvt->exten, sizeof(tmp_exten));

	/* Try to find best extension in specified context */
	if ((tmp_exten[0] != '\0') && (tmp_exten[1] == '\0')) {
		if (tmp_exten[0] == 's')
			try_exten = ext_s;
		else if (tmp_exten[0] == 'i')
			try_exten = ext_i;
		else
			try_exten = ext_original;
	} else
		try_exten = ext_original;
	do {
		if (ast_exists_extension(NULL, pvt->context, tmp_exten, 1, NULL))
			break;
		switch (try_exten) {
		case ext_original:
			tmp_exten[0] = 's';
			tmp_exten[1] = '\0';
			try_exten = ext_s;
			break;
		case ext_s:
			tmp_exten[0] = 'i';
			try_exten = ext_i;
			break;
		case ext_i:
			try_exten = ext_notexists;
			break;
		default:
			break;
		}
	} while (try_exten != ext_notexists);

	/* Drop the call if we don't have <exten>, s and i extensions */
	if (try_exten == ext_notexists) {
		ast_log(LOG_NOTICE, "Dropping call because extensions '%s', 's' and 'i' doesn't exists in context [%s]\n", pvt->exten, pvt->context);
		ast_mutex_unlock(&pvt->lock);
		h323_clear_call(token, AST_CAUSE_UNALLOCATED);
		return 0;
	} else if ((try_exten != ext_original) && (strcmp(pvt->exten, tmp_exten) != 0)) {
		if (h323debug)
			ast_debug(1, "Going to extension %s@%s because %s@%s isn't exists\n", tmp_exten, pvt->context, pvt->exten, pvt->context);
		ast_copy_string(pvt->exten, tmp_exten, sizeof(pvt->exten));
	}

	/* allocate a channel and tell asterisk about it */
	c = __oh323_new(pvt, AST_STATE_RINGING, pvt->cd.call_token, NULL);

	/* And release when done */
	ast_mutex_unlock(&pvt->lock);
	if (!c) {
		ast_log(LOG_ERROR, "Couldn't create channel. This is bad\n");
		return 0;
	}
	return 1;
}

/*! \brief
 * Call-back function to establish an outgoing H.323 call
 *
 * Returns 1 on success
 */
static int setup_outgoing_call(call_details_t *cd)
{
	/* Use argument here or free it immediately */
	cleanup_call_details(cd);

	return 1;
}

/*! \brief
  *  Call-back function to signal asterisk that the channel is ringing
  *  Returns nothing
  */
static void chan_ringing(unsigned call_reference, const char *token)
{
	struct oh323_pvt *pvt;

	if (h323debug)
		ast_debug(1, "Ringing on %s\n", token);

	pvt = find_call_locked(call_reference, token);
	if (!pvt) {
		ast_log(LOG_ERROR, "Something is wrong: ringing\n");
		return;
	}
	if (!pvt->owner) {
		ast_mutex_unlock(&pvt->lock);
		ast_log(LOG_ERROR, "Channel has no owner\n");
		return;
	}
	update_state(pvt, AST_STATE_RINGING, AST_CONTROL_RINGING);
	ast_mutex_unlock(&pvt->lock);
	return;
}

/*! \brief
  * Call-back function to cleanup communication
  * Returns nothing,
  */
static void cleanup_connection(unsigned call_reference, const char *call_token)
{
	struct oh323_pvt *pvt;

	if (h323debug)
		ast_debug(1, "Cleaning connection to %s\n", call_token);

	while (1) {
		pvt = find_call_locked(call_reference, call_token);
		if (!pvt) {
			if (h323debug)
				ast_debug(1, "No connection for %s\n", call_token);
			return;
		}
		if (!pvt->owner || !ast_channel_trylock(pvt->owner))
			break;
#if 1
		ast_log(LOG_NOTICE, "Avoiding H.323 destory deadlock on %s\n", call_token);
#ifdef DEBUG_THREADS
		/* XXX to be completed
		 * If we want to print more info on who is holding the lock,
		 * implement the relevant code in lock.h and use the routines
		 * supplied there.
		 */
#endif
#endif
		ast_mutex_unlock(&pvt->lock);
		usleep(1);
	}
	if (pvt->rtp) {
		/* Immediately stop RTP */
		ast_rtp_instance_destroy(pvt->rtp);
		pvt->rtp = NULL;
	}
	/* Free dsp used for in-band DTMF detection */
	if (pvt->vad) {
		ast_dsp_free(pvt->vad);
		pvt->vad = NULL;
	}
	cleanup_call_details(&pvt->cd);
	pvt->alreadygone = 1;
	/* Send hangup */
	if (pvt->owner) {
		pvt->owner->_softhangup |= AST_SOFTHANGUP_DEV;
		ast_queue_hangup(pvt->owner);
		ast_channel_unlock(pvt->owner);
	}
	ast_mutex_unlock(&pvt->lock);
	if (h323debug)
		ast_debug(1, "Connection to %s cleaned\n", call_token);
	return;
}

static void hangup_connection(unsigned int call_reference, const char *token, int cause)
{
	struct oh323_pvt *pvt;

	if (h323debug)
		ast_debug(1, "Hanging up connection to %s with cause %d\n", token, cause);

	pvt = find_call_locked(call_reference, token);
	if (!pvt) {
		if (h323debug)
			ast_debug(1, "Connection to %s already cleared\n", token);
		return;
	}
	if (pvt->owner && !ast_channel_trylock(pvt->owner)) {
		pvt->owner->_softhangup |= AST_SOFTHANGUP_DEV;
		pvt->owner->hangupcause = pvt->hangupcause = cause;
		ast_queue_hangup_with_cause(pvt->owner, cause);
		ast_channel_unlock(pvt->owner);
	}
	else {
		pvt->needhangup = 1;
		pvt->hangupcause = cause;
		if (h323debug)
			ast_debug(1, "Hangup for %s is pending\n", token);
	}
	ast_mutex_unlock(&pvt->lock);
}

static void set_dtmf_payload(unsigned call_reference, const char *token, int payload, int is_cisco)
{
	struct oh323_pvt *pvt;

	if (h323debug)
		ast_debug(1, "Setting %s DTMF payload to %d on %s\n", (is_cisco ? "Cisco" : "RFC2833"), payload, token);

	pvt = find_call_locked(call_reference, token);
	if (!pvt) {
		return;
	}
	if (pvt->rtp) {
		ast_rtp_codecs_payloads_set_rtpmap_type(ast_rtp_instance_get_codecs(pvt->rtp), pvt->rtp, payload, "audio", (is_cisco ? "cisco-telephone-event" : "telephone-event"), 0);
	}
	pvt->dtmf_pt[is_cisco ? 1 : 0] = payload;
	ast_mutex_unlock(&pvt->lock);
	if (h323debug)
		ast_debug(1, "DTMF payload on %s set to %d\n", token, payload);
}

static void set_peer_capabilities(unsigned call_reference, const char *token, int capabilities, struct ast_codec_pref *prefs)
{
	struct oh323_pvt *pvt;

	if (h323debug)
		ast_debug(1, "Got remote capabilities from connection %s\n", token);

	pvt = find_call_locked(call_reference, token);
	if (!pvt)
		return;
	pvt->peercapability = capabilities;
	pvt->jointcapability = pvt->options.capability & capabilities;
	if (prefs) {
		memcpy(&pvt->peer_prefs, prefs, sizeof(pvt->peer_prefs));
		if (h323debug) {
			int i;
			for (i = 0; i < 32; ++i) {
				if (!prefs->order[i])
					break;
				ast_debug(1, "prefs[%d]=%s:%d\n", i, (prefs->order[i] ? ast_getformatname(&prefs->formats[i]) : "<none>"), prefs->framing[i]);
			}
		}
		if (pvt->rtp) {
			if (pvt->options.autoframing) {
				ast_debug(2, "Autoframing option set, using peer's packetization settings\n");
				ast_rtp_codecs_packetization_set(ast_rtp_instance_get_codecs(pvt->rtp), pvt->rtp, &pvt->peer_prefs);
			} else {
				ast_debug(2, "Autoframing option not set, ignoring peer's packetization settings\n");
				ast_rtp_codecs_packetization_set(ast_rtp_instance_get_codecs(pvt->rtp), pvt->rtp, &pvt->options.prefs);
			}
		}
	}
	ast_mutex_unlock(&pvt->lock);
}

static void set_local_capabilities(unsigned call_reference, const char *token)
{
	struct oh323_pvt *pvt;
	int capability, dtmfmode, pref_codec;
	struct ast_codec_pref prefs;

	if (h323debug)
		ast_debug(1, "Setting capabilities for connection %s\n", token);

	pvt = find_call_locked(call_reference, token);
	if (!pvt)
		return;
	capability = (pvt->jointcapability) ? pvt->jointcapability : pvt->options.capability;
	dtmfmode = pvt->options.dtmfmode;
	prefs = pvt->options.prefs;
	pref_codec = pvt->pref_codec;
	ast_mutex_unlock(&pvt->lock);
	h323_set_capabilities(token, capability, dtmfmode, &prefs, pref_codec);

	if (h323debug) {
		int i;
		for (i = 0; i < 32; i++) {
			if (!prefs.order[i])
				break;
			ast_debug(1, "local prefs[%d]=%s:%d\n", i, (prefs.order[i] ? ast_getformatname(&prefs.formats[i]) : "<none>"), prefs.framing[i]);
		}
		ast_debug(1, "Capabilities for connection %s is set\n", token);
	}
}

static void remote_hold(unsigned call_reference, const char *token, int is_hold)
{
	struct oh323_pvt *pvt;

	if (h323debug)
		ast_debug(1, "Setting %shold status for connection %s\n", (is_hold ? "" : "un"), token);

	pvt = find_call_locked(call_reference, token);
	if (!pvt)
		return;
	if (pvt->owner && !ast_channel_trylock(pvt->owner)) {
		if (is_hold)
			ast_queue_control(pvt->owner, AST_CONTROL_HOLD);
		else
			ast_queue_control(pvt->owner, AST_CONTROL_UNHOLD);
		ast_channel_unlock(pvt->owner);
	}
	else {
		if (is_hold)
			pvt->newcontrol = AST_CONTROL_HOLD;
		else
			pvt->newcontrol = AST_CONTROL_UNHOLD;
	}
	ast_mutex_unlock(&pvt->lock);
}

static void *do_monitor(void *data)
{
	int res;
	int reloading;
	struct oh323_pvt *oh323 = NULL;

	for(;;) {
		/* Check for a reload request */
		ast_mutex_lock(&h323_reload_lock);
		reloading = h323_reloading;
		h323_reloading = 0;
		ast_mutex_unlock(&h323_reload_lock);
		if (reloading) {
			ast_verb(1, "Reloading H.323\n");
			h323_do_reload();
		}
		/* Check for interfaces needing to be killed */
		if (!ast_mutex_trylock(&iflock)) {
#if 1
			do {
				for (oh323 = iflist; oh323; oh323 = oh323->next) {
					if (!ast_mutex_trylock(&oh323->lock)) {
						if (oh323->needdestroy) {
							__oh323_destroy(oh323);
							break;
						}
						ast_mutex_unlock(&oh323->lock);
					}
				}
			} while (/*oh323*/ 0);
#else
restartsearch:
			oh323 = iflist;
			while(oh323) {
				if (!ast_mutex_trylock(&oh323->lock)) {
					if (oh323->needdestroy) {
						__oh323_destroy(oh323);
						goto restartsearch;
					}
					ast_mutex_unlock(&oh323->lock);
					oh323 = oh323->next;
				}
			}
#endif
			ast_mutex_unlock(&iflock);
		} else
			oh323 = (struct oh323_pvt *)1;	/* Force fast loop */
		pthread_testcancel();
		/* Wait for sched or io */
		res = ast_sched_wait(sched);
		if ((res < 0) || (res > 1000)) {
			res = 1000;
		}
		/* Do not wait if some channel(s) is destroyed, probably, more available too */
		if (oh323)
			res = 1;
		res = ast_io_wait(io, res);
		pthread_testcancel();
		ast_mutex_lock(&monlock);
		if (res >= 0) {
			ast_sched_runq(sched);
		}
		ast_mutex_unlock(&monlock);
	}
	/* Never reached */
	return NULL;
}

static int restart_monitor(void)
{
	/* If we're supposed to be stopped -- stay stopped */
	if (ast_mutex_lock(&monlock)) {
		ast_log(LOG_WARNING, "Unable to lock monitor\n");
		return -1;
	}
	if (monitor_thread == AST_PTHREADT_STOP) {
		ast_mutex_unlock(&monlock);
		return 0;
	}
	if (monitor_thread == pthread_self()) {
		ast_mutex_unlock(&monlock);
		ast_log(LOG_WARNING, "Cannot kill myself\n");
		return -1;
	}
	if (monitor_thread && (monitor_thread != AST_PTHREADT_NULL)) {
		/* Wake up the thread */
		pthread_kill(monitor_thread, SIGURG);
	} else {
		/* Start a new monitor */
		if (ast_pthread_create_background(&monitor_thread, NULL, do_monitor, NULL) < 0) {
			monitor_thread = AST_PTHREADT_NULL;
			ast_mutex_unlock(&monlock);
			ast_log(LOG_ERROR, "Unable to start monitor thread.\n");
			return -1;
		}
	}
	ast_mutex_unlock(&monlock);
	return 0;
}

static char *handle_cli_h323_set_trace(struct ast_cli_entry *e, int cmd, struct ast_cli_args *a)
{
	switch (cmd) {
	case CLI_INIT:
		e->command = "h323 set trace [on|off]";
		e->usage =
			"Usage: h323 set trace (on|off|<trace level>)\n"
			"       Enable/Disable H.323 stack tracing for debugging purposes\n";
		return NULL;
	case CLI_GENERATE:
		return NULL;
	}

	if (a->argc != e->args)
		return CLI_SHOWUSAGE;
	if (!strcasecmp(a->argv[3], "off")) {
		h323_debug(0, 0);
		ast_cli(a->fd, "H.323 Trace Disabled\n");
	} else if (!strcasecmp(a->argv[3], "on")) {
		h323_debug(1, 1);
		ast_cli(a->fd, "H.323 Trace Enabled\n");
	} else {
		int tracelevel = atoi(a->argv[3]);
		h323_debug(1, tracelevel);
		ast_cli(a->fd, "H.323 Trace Enabled (Trace Level: %d)\n", tracelevel);
	}
	return CLI_SUCCESS;
}

static char *handle_cli_h323_set_debug(struct ast_cli_entry *e, int cmd, struct ast_cli_args *a)
{
	switch (cmd) {
	case CLI_INIT:
		e->command = "h323 set debug [on|off]";
		e->usage =
			"Usage: h323 set debug [on|off]\n"
			"       Enable/Disable H.323 debugging output\n";
		return NULL;
	case CLI_GENERATE:
		return NULL;
	}

	if (a->argc != e->args)
		return CLI_SHOWUSAGE;
	if (strcasecmp(a->argv[3], "on") && strcasecmp(a->argv[3], "off"))
		return CLI_SHOWUSAGE;

	h323debug = (strcasecmp(a->argv[3], "on")) ? 0 : 1;
	ast_cli(a->fd, "H.323 Debugging %s\n", h323debug ? "Enabled" : "Disabled");
	return CLI_SUCCESS;
}

static char *handle_cli_h323_cycle_gk(struct ast_cli_entry *e, int cmd, struct ast_cli_args *a)
{
	switch (cmd) {
	case CLI_INIT:
		e->command = "h323 cycle gk";
		e->usage =
			"Usage: h323 cycle gk\n"
			"       Manually re-register with the Gatekeper (Currently Disabled)\n";
		return NULL;
	case CLI_GENERATE:
		return NULL;
	}

	if (a->argc != 3)
		return CLI_SHOWUSAGE;

	h323_gk_urq();

	/* Possibly register with a GK */
	if (!gatekeeper_disable) {
		if (h323_set_gk(gatekeeper_discover, gatekeeper, secret)) {
			ast_log(LOG_ERROR, "Gatekeeper registration failed.\n");
		}
	}
	return CLI_SUCCESS;
}

static char *handle_cli_h323_hangup(struct ast_cli_entry *e, int cmd, struct ast_cli_args *a)
{
	switch (cmd) {
	case CLI_INIT:
		e->command = "h323 hangup";
		e->usage =
			"Usage: h323 hangup <token>\n"
			"       Manually try to hang up the call identified by <token>\n";
		return NULL;
	case CLI_GENERATE:
		return NULL;
	}

	if (a->argc != 3)
		return CLI_SHOWUSAGE;
	if (h323_soft_hangup(a->argv[2])) {
		ast_verb(3, "Hangup succeeded on %s\n", a->argv[2]);
	} else {
		ast_verb(3, "Hangup failed for %s\n", a->argv[2]);
	}
	return CLI_SUCCESS;
}

static char *handle_cli_h323_show_tokens(struct ast_cli_entry *e, int cmd, struct ast_cli_args *a)
{
	switch (cmd) {
	case CLI_INIT:
		e->command = "h323 show tokens";
		e->usage =
			"Usage: h323 show tokens\n"
			"       Print out all active call tokens\n";
		return NULL;
	case CLI_GENERATE:
		return NULL;
	}

	if (a->argc != 3)
		return CLI_SHOWUSAGE;

	h323_show_tokens();

	return CLI_SUCCESS;
}

static char *handle_cli_h323_show_version(struct ast_cli_entry *e, int cmd, struct ast_cli_args *a)
{
	switch (cmd) {
	case CLI_INIT:
		e->command = "h323 show version";
		e->usage =
			"Usage: h323 show version\n"
			"		Show the version of the H.323 library in use\n";
		return NULL;
	case CLI_GENERATE:
		return NULL;
	}

	if (a->argc != 3)
		return CLI_SHOWUSAGE;

	h323_show_version();
	
	return CLI_SUCCESS;
}

static struct ast_cli_entry cli_h323[] = {
	AST_CLI_DEFINE(handle_cli_h323_set_trace,    "Enable/Disable H.323 Stack Tracing"),
	AST_CLI_DEFINE(handle_cli_h323_set_debug,    "Enable/Disable H.323 Debugging"),
	AST_CLI_DEFINE(handle_cli_h323_cycle_gk,     "Manually re-register with the Gatekeper"),
	AST_CLI_DEFINE(handle_cli_h323_hangup,       "Manually try to hang up a call"),
	AST_CLI_DEFINE(handle_cli_h323_show_tokens,  "Show all active call tokens"),
	AST_CLI_DEFINE(handle_cli_h323_show_version, "Show the version of the H.323 library in use"),
};

static void delete_users(void)
{
	int pruned = 0;

	/* Delete all users */
	ASTOBJ_CONTAINER_WRLOCK(&userl);
	ASTOBJ_CONTAINER_TRAVERSE(&userl, 1, do {
		ASTOBJ_RDLOCK(iterator);
		ASTOBJ_MARK(iterator);
		++pruned;
		ASTOBJ_UNLOCK(iterator);
	} while (0) );
	if (pruned) {
		ASTOBJ_CONTAINER_PRUNE_MARKED(&userl, oh323_destroy_user);
	}
	ASTOBJ_CONTAINER_UNLOCK(&userl);

	ASTOBJ_CONTAINER_WRLOCK(&peerl);
	ASTOBJ_CONTAINER_TRAVERSE(&peerl, 1, do {
		ASTOBJ_RDLOCK(iterator);
		ASTOBJ_MARK(iterator);
		ASTOBJ_UNLOCK(iterator);
	} while (0) );
	ASTOBJ_CONTAINER_UNLOCK(&peerl);
}

static void delete_aliases(void)
{
	int pruned = 0;

	/* Delete all aliases */
	ASTOBJ_CONTAINER_WRLOCK(&aliasl);
	ASTOBJ_CONTAINER_TRAVERSE(&aliasl, 1, do {
		ASTOBJ_RDLOCK(iterator);
		ASTOBJ_MARK(iterator);
		++pruned;
		ASTOBJ_UNLOCK(iterator);
	} while (0) );
	if (pruned) {
		ASTOBJ_CONTAINER_PRUNE_MARKED(&aliasl, oh323_destroy_alias);
	}
	ASTOBJ_CONTAINER_UNLOCK(&aliasl);
}

static void prune_peers(void)
{
	/* Prune peers who still are supposed to be deleted */
	ASTOBJ_CONTAINER_PRUNE_MARKED(&peerl, oh323_destroy_peer);
}

static int reload_config(int is_reload)
{
	struct ast_config *cfg, *ucfg;
	struct ast_variable *v;
	struct oh323_peer *peer = NULL;
	struct oh323_user *user = NULL;
	struct oh323_alias *alias = NULL;
	struct ast_hostent ahp; struct hostent *hp;
	char *cat;
	const char *utype;
	int is_user, is_peer, is_alias;
	char _gatekeeper[100];
	int gk_discover, gk_disable, gk_changed;
	struct ast_flags config_flags = { is_reload ? CONFIG_FLAG_FILEUNCHANGED : 0 };

	cfg = ast_config_load(config, config_flags);

	/* We *must* have a config file otherwise stop immediately */
	if (!cfg) {
		ast_log(LOG_NOTICE, "Unable to load config %s, H.323 disabled\n", config);
		return 1;
	} else if (cfg == CONFIG_STATUS_FILEUNCHANGED) {
		ucfg = ast_config_load("users.conf", config_flags);
		if (ucfg == CONFIG_STATUS_FILEUNCHANGED) {
			return 0;
		} else if (ucfg == CONFIG_STATUS_FILEINVALID) {
			ast_log(LOG_ERROR, "Config file users.conf is in an invalid format.  Aborting.\n");
			return 0;
		}
		ast_clear_flag(&config_flags, CONFIG_FLAG_FILEUNCHANGED);
		if ((cfg = ast_config_load(config, config_flags)) == CONFIG_STATUS_FILEINVALID) {
			ast_log(LOG_ERROR, "Config file %s is in an invalid format.  Aborting.\n", config);
			ast_config_destroy(ucfg);
			return 0;
		}
	} else if (cfg == CONFIG_STATUS_FILEINVALID) {
		ast_log(LOG_ERROR, "Config file %s is in an invalid format.  Aborting.\n", config);
		return 0;
	} else {
		ast_clear_flag(&config_flags, CONFIG_FLAG_FILEUNCHANGED);
		if ((ucfg = ast_config_load("users.conf", config_flags)) == CONFIG_STATUS_FILEINVALID) {
			ast_log(LOG_ERROR, "Config file users.conf is in an invalid format.  Aborting.\n");
			ast_config_destroy(cfg);
			return 0;
		}
	}

	if (is_reload) {
		delete_users();
		delete_aliases();
		prune_peers();
	}

	/* fire up the H.323 Endpoint */
	if (!h323_end_point_exist()) {
		h323_end_point_create();
	}
	ast_copy_string(_gatekeeper, gatekeeper, sizeof(_gatekeeper));
	gk_discover = gatekeeper_discover;
	gk_disable = gatekeeper_disable;
	memset(&bindaddr, 0, sizeof(bindaddr));
	memset(&global_options, 0, sizeof(global_options));
	global_options.fastStart = 1;
	global_options.h245Tunneling = 1;
	global_options.dtmfcodec[0] = H323_DTMF_RFC2833_PT;
	global_options.dtmfcodec[1] = H323_DTMF_CISCO_PT;
	global_options.dtmfmode = 0;
	global_options.holdHandling = 0;
	global_options.capability = GLOBAL_CAPABILITY;
	global_options.bridge = 1;		/* Do native bridging by default */
	global_options.autoframing = 0;
	strcpy(default_context, "default");
	h323_signalling_port = 1720;
	gatekeeper_disable = 1;
	gatekeeper_discover = 0;
	gkroute = 0;
	userbyalias = 1;
	acceptAnonymous = 1;
	tos = 0;
	cos = 0;

	/* Copy the default jb config over global_jbconf */
	memcpy(&global_jbconf, &default_jbconf, sizeof(struct ast_jb_conf));

	if (ucfg) {
		struct ast_variable *gen;
		int genhas_h323;
		const char *has_h323;

		genhas_h323 = ast_true(ast_variable_retrieve(ucfg, "general", "hash323"));
		gen = ast_variable_browse(ucfg, "general");
		for (cat = ast_category_browse(ucfg, NULL); cat; cat = ast_category_browse(ucfg, cat)) {
			if (strcasecmp(cat, "general")) {
				has_h323 = ast_variable_retrieve(ucfg, cat, "hash323");
				if (ast_true(has_h323) || (!has_h323 && genhas_h323)) {
					user = build_user(cat, gen, ast_variable_browse(ucfg, cat), 0);
					if (user) {
						ASTOBJ_CONTAINER_LINK(&userl, user);
						ASTOBJ_UNREF(user, oh323_destroy_user);
					}
					peer = build_peer(cat, gen, ast_variable_browse(ucfg, cat), 0);
					if (peer) {
						ASTOBJ_CONTAINER_LINK(&peerl, peer);
						ASTOBJ_UNREF(peer, oh323_destroy_peer);
					}
				}
			}
		}
		ast_config_destroy(ucfg);
	}

	for (v = ast_variable_browse(cfg, "general"); v; v = v->next) {
		/* handle jb conf */
		if (!ast_jb_read_conf(&global_jbconf, v->name, v->value))
			continue;
		/* Create the interface list */
		if (!strcasecmp(v->name, "port")) {
			h323_signalling_port = (int)strtol(v->value, NULL, 10);
		} else if (!strcasecmp(v->name, "bindaddr")) {
			if (!(hp = ast_gethostbyname(v->value, &ahp))) {
				ast_log(LOG_WARNING, "Invalid address: %s\n", v->value);
			} else {
				memcpy(&bindaddr.sin_addr, hp->h_addr, sizeof(bindaddr.sin_addr));
			}
		} else if (!strcasecmp(v->name, "tos")) {	/* Needs to be removed in next release */
			ast_log(LOG_WARNING, "The \"tos\" setting is deprecated in this version of Asterisk. Please change to \"tos_audio\".\n");
			if (ast_str2tos(v->value, &tos)) {
				ast_log(LOG_WARNING, "Invalid tos_audio value at line %d, refer to QoS documentation\n", v->lineno);			
			}
		} else if (!strcasecmp(v->name, "tos_audio")) {
			if (ast_str2tos(v->value, &tos)) {
				ast_log(LOG_WARNING, "Invalid tos_audio value at line %d, refer to QoS documentation\n", v->lineno);			
			}
		} else if (!strcasecmp(v->name, "cos")) {
			ast_log(LOG_WARNING, "The \"cos\" setting is deprecated in this version of Asterisk. Please change to \"cos_audio\".\n");
			if (ast_str2cos(v->value, &cos)) {
				ast_log(LOG_WARNING, "Invalid cos_audio value at line %d, refer to QoS documentation\n", v->lineno);			
			}
		} else if (!strcasecmp(v->name, "cos_audio")) {
			if (ast_str2cos(v->value, &cos)) {
				ast_log(LOG_WARNING, "Invalid cos_audio value at line %d, refer to QoS documentation\n", v->lineno);			
			}
		} else if (!strcasecmp(v->name, "gatekeeper")) {
			if (!strcasecmp(v->value, "DISABLE")) {
				gatekeeper_disable = 1;
			} else if (!strcasecmp(v->value, "DISCOVER")) {
				gatekeeper_disable = 0;
				gatekeeper_discover = 1;
			} else {
				gatekeeper_disable = 0;
				ast_copy_string(gatekeeper, v->value, sizeof(gatekeeper));
			}
		} else if (!strcasecmp(v->name, "secret")) {
			ast_copy_string(secret, v->value, sizeof(secret));
		} else if (!strcasecmp(v->name, "AllowGKRouted")) {
			gkroute = ast_true(v->value);
		} else if (!strcasecmp(v->name, "context")) {
			ast_copy_string(default_context, v->value, sizeof(default_context));
			ast_verb(2, "Setting default context to %s\n", default_context);
		} else if (!strcasecmp(v->name, "UserByAlias")) {
			userbyalias = ast_true(v->value);
		} else if (!strcasecmp(v->name, "AcceptAnonymous")) {
			acceptAnonymous = ast_true(v->value);
		} else if (!update_common_options(v, &global_options)) {
			/* dummy */
		}
	}
	if (!global_options.dtmfmode)
		global_options.dtmfmode = H323_DTMF_RFC2833;
	if (global_options.holdHandling == ~0)
		global_options.holdHandling = 0;
	else if (!global_options.holdHandling)
		global_options.holdHandling = H323_HOLD_H450;

	for (cat = ast_category_browse(cfg, NULL); cat; cat = ast_category_browse(cfg, cat)) {
		if (strcasecmp(cat, "general")) {
			utype = ast_variable_retrieve(cfg, cat, "type");
			if (utype) {
				is_user = is_peer = is_alias = 0;
				if (!strcasecmp(utype, "user"))
					is_user = 1;
				else if (!strcasecmp(utype, "peer"))
					is_peer = 1;
				else if (!strcasecmp(utype, "friend"))
					is_user = is_peer = 1;
				else if (!strcasecmp(utype, "h323") || !strcasecmp(utype, "alias"))
					is_alias = 1;
				else {
					ast_log(LOG_WARNING, "Unknown type '%s' for '%s' in %s\n", utype, cat, config);
					continue;
				}
				if (is_user) {
					user = build_user(cat, ast_variable_browse(cfg, cat), NULL, 0);
					if (user) {
						ASTOBJ_CONTAINER_LINK(&userl, user);
						ASTOBJ_UNREF(user, oh323_destroy_user);
					}
				}
				if (is_peer) {
					peer = build_peer(cat, ast_variable_browse(cfg, cat), NULL, 0);
					if (peer) {
						ASTOBJ_CONTAINER_LINK(&peerl, peer);
						ASTOBJ_UNREF(peer, oh323_destroy_peer);
					}
				}
				if (is_alias) {
					alias = build_alias(cat, ast_variable_browse(cfg, cat), NULL, 0);
					if (alias) {
						ASTOBJ_CONTAINER_LINK(&aliasl, alias);
						ASTOBJ_UNREF(alias, oh323_destroy_alias);
					}
				}
			} else {
				ast_log(LOG_WARNING, "Section '%s' lacks type\n", cat);
			}
		}
	}
	ast_config_destroy(cfg);

	/* Register our H.323 aliases if any*/
	ASTOBJ_CONTAINER_WRLOCK(&aliasl);
	ASTOBJ_CONTAINER_TRAVERSE(&aliasl, 1, do {
		ASTOBJ_RDLOCK(iterator);
		if (h323_set_alias(iterator)) {
			ast_log(LOG_ERROR, "Alias %s rejected by endpoint\n", alias->name);
			ASTOBJ_UNLOCK(iterator);
			continue;
		}
		ASTOBJ_UNLOCK(iterator);
	} while (0) );
	ASTOBJ_CONTAINER_UNLOCK(&aliasl);

	/* Don't touch GK if nothing changed because URQ will drop all existing calls */
	gk_changed = 0;
	if (gatekeeper_disable != gk_disable)
		gk_changed = is_reload;
	else if(!gatekeeper_disable && (gatekeeper_discover != gk_discover))
		gk_changed = is_reload;
	else if(!gatekeeper_disable && (strncmp(_gatekeeper, gatekeeper, sizeof(_gatekeeper)) != 0))
		gk_changed = is_reload;
	if (gk_changed) {
		if(!gk_disable)
			h323_gk_urq();
		if (!gatekeeper_disable) {
			if (h323_set_gk(gatekeeper_discover, gatekeeper, secret)) {
				ast_log(LOG_ERROR, "Gatekeeper registration failed.\n");
				gatekeeper_disable = 1;
			}
		}
	}
	return 0;
}

static int h323_reload(void)
{
	ast_mutex_lock(&h323_reload_lock);
	if (h323_reloading) {
		ast_verbose("Previous H.323 reload not yet done\n");
	} else {
		h323_reloading = 1;
	}
	ast_mutex_unlock(&h323_reload_lock);
	restart_monitor();
	return 0;
}

static char *handle_cli_h323_reload(struct ast_cli_entry *e, int cmd, struct ast_cli_args *a)
{
	switch (cmd) {
	case CLI_INIT:
		e->command = "h323 reload";
		e->usage =
			"Usage: h323 reload\n"
			"       Reloads H.323 configuration from h323.conf\n";
		return NULL;
	case CLI_GENERATE:
		return NULL;
	}

	if (a->argc != 2)
		return CLI_SHOWUSAGE;

	h323_reload();

	return CLI_SUCCESS;
}

static int h323_do_reload(void)
{
	reload_config(1);
	return 0;
}

static int reload(void)
{
	if (!sched || !io) {
		ast_log(LOG_NOTICE, "Unload and load chan_h323.so again in order to receive configuration changes.\n");
		return 0;
	}
	return h323_reload();
}

static struct ast_cli_entry cli_h323_reload =
	AST_CLI_DEFINE(handle_cli_h323_reload, "Reload H.323 configuration");

static enum ast_rtp_glue_result oh323_get_rtp_peer(struct ast_channel *chan, struct ast_rtp_instance **instance)
{
	struct oh323_pvt *pvt;
	enum ast_rtp_glue_result res = AST_RTP_GLUE_RESULT_LOCAL;

	if (!(pvt = (struct oh323_pvt *)chan->tech_pvt))
		return AST_RTP_GLUE_RESULT_FORBID;

	ast_mutex_lock(&pvt->lock);
	*instance = pvt->rtp ? ao2_ref(pvt->rtp, +1), pvt->rtp : NULL;
#if 0
	if (pvt->options.bridge) {
		res = AST_RTP_GLUE_RESULT_REMOTE;
	}
#endif
	ast_mutex_unlock(&pvt->lock);

	return res;
}

<<<<<<< HEAD
static char *convertcap(struct ast_format *format)
=======
#if 0
static char *convertcap(format_t cap)
>>>>>>> 99b9e57c
{
	switch (format->id) {
	case AST_FORMAT_G723_1:
		return "G.723";
	case AST_FORMAT_GSM:
		return "GSM";
	case AST_FORMAT_ULAW:
		return "ULAW";
	case AST_FORMAT_ALAW:
		return "ALAW";
	case AST_FORMAT_G722:
		return "G.722";
	case AST_FORMAT_ADPCM:
		return "G.728";
	case AST_FORMAT_G729A:
		return "G.729";
	case AST_FORMAT_SPEEX:
		return "SPEEX";
	case AST_FORMAT_ILBC:
		return "ILBC";
	default:
		ast_log(LOG_NOTICE, "Don't know how to deal with mode %s\n", ast_getformatname(format));
		return NULL;
	}
}
#endif

static int oh323_set_rtp_peer(struct ast_channel *chan, struct ast_rtp_instance *rtp, struct ast_rtp_instance *vrtp, struct ast_rtp_instance *trtp, const struct ast_format_cap *codecs, int nat_active)
{
	/* XXX Deal with Video */
	struct oh323_pvt *pvt;
	struct sockaddr_in them = { 0, };
	struct sockaddr_in us = { 0, };
#if 0	/* Native bridge still isn't ready */
	char *mode;
#endif

	if (!rtp) {
		return 0;
	}

<<<<<<< HEAD
	mode = convertcap(&chan->writeformat);
=======
#if 0	/* Native bridge still isn't ready */
	mode = convertcap(chan->writeformat);
#endif

>>>>>>> 99b9e57c
	pvt = (struct oh323_pvt *) chan->tech_pvt;
	if (!pvt) {
		ast_log(LOG_ERROR, "No Private Structure, this is bad\n");
		return -1;
	}
	{
		struct ast_sockaddr tmp;

		ast_rtp_instance_get_remote_address(rtp, &tmp);
		ast_sockaddr_to_sin(&tmp, &them);
		ast_rtp_instance_get_local_address(rtp, &tmp);
		ast_sockaddr_to_sin(&tmp, &us);
	}
#if 0	/* Native bridge still isn't ready */
	h323_native_bridge(pvt->cd.call_token, ast_inet_ntoa(them.sin_addr), mode);
#endif
	return 0;
}

static struct ast_rtp_glue oh323_rtp_glue = {
	.type = "H323",
	.get_rtp_info = oh323_get_rtp_peer,
	.update_peer = oh323_set_rtp_peer,
};

static enum ast_module_load_result load_module(void)
{
	int res;

	if (!(oh323_tech.capabilities = ast_format_cap_alloc())) {
		return AST_MODULE_LOAD_FAILURE;
	}
	ast_format_cap_add_all_by_type(oh323_tech.capabilities, AST_FORMAT_TYPE_AUDIO);

	h323debug = 0;
	sched = ast_sched_context_create();
	if (!sched) {
		ast_log(LOG_WARNING, "Unable to create schedule context\n");
		return AST_MODULE_LOAD_FAILURE;
	}
	io = io_context_create();
	if (!io) {
		ast_log(LOG_WARNING, "Unable to create I/O context\n");
		return AST_MODULE_LOAD_FAILURE;
	}
	ast_cli_register(&cli_h323_reload);
	ASTOBJ_CONTAINER_INIT(&userl);
	ASTOBJ_CONTAINER_INIT(&peerl);
	ASTOBJ_CONTAINER_INIT(&aliasl);
	res = reload_config(0);
	if (res) {
		/* No config entry */
		ast_log(LOG_NOTICE, "Unload and load chan_h323.so again in order to receive configuration changes.\n");
		ast_cli_unregister(&cli_h323_reload);
		io_context_destroy(io);
		io = NULL;
		ast_sched_context_destroy(sched);
		sched = NULL;
		ASTOBJ_CONTAINER_DESTROY(&userl);
		ASTOBJ_CONTAINER_DESTROY(&peerl);
		ASTOBJ_CONTAINER_DESTROY(&aliasl);
		return AST_MODULE_LOAD_DECLINE;
	} else {
		/* Make sure we can register our channel type */
		if (ast_channel_register(&oh323_tech)) {
			ast_log(LOG_ERROR, "Unable to register channel class 'H323'\n");
			ast_cli_unregister(&cli_h323_reload);
			h323_end_process();
			io_context_destroy(io);
			ast_sched_context_destroy(sched);

			ASTOBJ_CONTAINER_DESTROYALL(&userl, oh323_destroy_user);
			ASTOBJ_CONTAINER_DESTROY(&userl);
			ASTOBJ_CONTAINER_DESTROYALL(&peerl, oh323_destroy_peer);
			ASTOBJ_CONTAINER_DESTROY(&peerl);
			ASTOBJ_CONTAINER_DESTROYALL(&aliasl, oh323_destroy_alias);
			ASTOBJ_CONTAINER_DESTROY(&aliasl);

			return AST_MODULE_LOAD_FAILURE;
		}
		ast_cli_register_multiple(cli_h323, sizeof(cli_h323) / sizeof(struct ast_cli_entry));

		ast_rtp_glue_register(&oh323_rtp_glue);

		/* Register our callback functions */
		h323_callback_register(setup_incoming_call,
						setup_outgoing_call,
						external_rtp_create,
						setup_rtp_connection,
						cleanup_connection,
						chan_ringing,
						connection_made,
						receive_digit,
						answer_call,
						progress,
						set_dtmf_payload,
						hangup_connection,
						set_local_capabilities,
						set_peer_capabilities,
						remote_hold);
		/* start the h.323 listener */
		if (h323_start_listener(h323_signalling_port, bindaddr)) {
			ast_log(LOG_ERROR, "Unable to create H323 listener.\n");
			ast_rtp_glue_unregister(&oh323_rtp_glue);
			ast_cli_unregister_multiple(cli_h323, sizeof(cli_h323) / sizeof(struct ast_cli_entry));
			ast_cli_unregister(&cli_h323_reload);
			h323_end_process();
			io_context_destroy(io);
			ast_sched_context_destroy(sched);

			ASTOBJ_CONTAINER_DESTROYALL(&userl, oh323_destroy_user);
			ASTOBJ_CONTAINER_DESTROY(&userl);
			ASTOBJ_CONTAINER_DESTROYALL(&peerl, oh323_destroy_peer);
			ASTOBJ_CONTAINER_DESTROY(&peerl);
			ASTOBJ_CONTAINER_DESTROYALL(&aliasl, oh323_destroy_alias);
			ASTOBJ_CONTAINER_DESTROY(&aliasl);

			return AST_MODULE_LOAD_DECLINE;
		}
		/* Possibly register with a GK */
		if (!gatekeeper_disable) {
			if (h323_set_gk(gatekeeper_discover, gatekeeper, secret)) {
				ast_log(LOG_ERROR, "Gatekeeper registration failed.\n");
				gatekeeper_disable = 1;
				res = AST_MODULE_LOAD_SUCCESS;
			}
		}
		/* And start the monitor for the first time */
		restart_monitor();
	}
	return res;
}

static int unload_module(void)
{
	struct oh323_pvt *p, *pl;

	/* unregister commands */
	ast_cli_unregister_multiple(cli_h323, sizeof(cli_h323) / sizeof(struct ast_cli_entry));
	ast_cli_unregister(&cli_h323_reload);

	ast_channel_unregister(&oh323_tech);
	ast_rtp_glue_unregister(&oh323_rtp_glue);

	if (!ast_mutex_lock(&iflock)) {
		/* hangup all interfaces if they have an owner */
		p = iflist;
		while(p) {
			if (p->owner) {
				ast_softhangup(p->owner, AST_SOFTHANGUP_APPUNLOAD);
			}
			p = p->next;
		}
		iflist = NULL;
		ast_mutex_unlock(&iflock);
	} else {
		ast_log(LOG_WARNING, "Unable to lock the interface list\n");
		return -1;
	}
	if (!ast_mutex_lock(&monlock)) {
		if ((monitor_thread != AST_PTHREADT_STOP) && (monitor_thread != AST_PTHREADT_NULL)) {
			if (monitor_thread != pthread_self()) {
				pthread_cancel(monitor_thread);
			}
			pthread_kill(monitor_thread, SIGURG);
			pthread_join(monitor_thread, NULL);
		}
		monitor_thread = AST_PTHREADT_STOP;
		ast_mutex_unlock(&monlock);
	} else {
		ast_log(LOG_WARNING, "Unable to lock the monitor\n");
		return -1;
	}
	if (!ast_mutex_lock(&iflock)) {
		/* destroy all the interfaces and free their memory */
		p = iflist;
		while(p) {
			pl = p;
			p = p->next;
			/* free associated memory */
			ast_mutex_destroy(&pl->lock);
			ast_free(pl);
		}
		iflist = NULL;
		ast_mutex_unlock(&iflock);
	} else {
		ast_log(LOG_WARNING, "Unable to lock the interface list\n");
		return -1;
	}
	if (!gatekeeper_disable)
		h323_gk_urq();
	h323_end_process();
	if (io)
		io_context_destroy(io);
	if (sched)
		ast_sched_context_destroy(sched);

	ASTOBJ_CONTAINER_DESTROYALL(&userl, oh323_destroy_user);
	ASTOBJ_CONTAINER_DESTROY(&userl);
	ASTOBJ_CONTAINER_DESTROYALL(&peerl, oh323_destroy_peer);
	ASTOBJ_CONTAINER_DESTROY(&peerl);
	ASTOBJ_CONTAINER_DESTROYALL(&aliasl, oh323_destroy_alias);
	ASTOBJ_CONTAINER_DESTROY(&aliasl);

	oh323_tech.capabilities = ast_format_cap_destroy(oh323_tech.capabilities);
	return 0;
}

AST_MODULE_INFO(ASTERISK_GPL_KEY, AST_MODFLAG_LOAD_ORDER, "The NuFone Network's OpenH323 Channel Driver",
		.load = load_module,
		.unload = unload_module,
		.reload = reload,
		.load_pri = AST_MODPRI_CHANNEL_DRIVER,
);<|MERGE_RESOLUTION|>--- conflicted
+++ resolved
@@ -1804,14 +1804,8 @@
 		ast_log(LOG_WARNING, "Unable to build pvt data for '%s'\n", (char *)data);
 		return NULL;
 	}
-<<<<<<< HEAD
 	if (!(ast_format_cap_has_type(cap, AST_FORMAT_TYPE_AUDIO))) {
 		ast_log(LOG_NOTICE, "Asked to get a channel of unsupported format '%s'\n", ast_getformatname_multiple(tmp, sizeof(tmp), cap));
-=======
-	format &= AST_FORMAT_AUDIO_MASK;
-	if (!format) {
-		ast_log(LOG_NOTICE, "Asked to get a channel of unsupported format '%s'\n", ast_getformatname_multiple(tmp, sizeof(tmp), format));
->>>>>>> 99b9e57c
 		oh323_destroy(pvt);
 		if (cause)
 			*cause = AST_CAUSE_INCOMPATIBLE_DESTINATION;
@@ -3240,12 +3234,8 @@
 	return res;
 }
 
-<<<<<<< HEAD
+#if 0
 static char *convertcap(struct ast_format *format)
-=======
-#if 0
-static char *convertcap(format_t cap)
->>>>>>> 99b9e57c
 {
 	switch (format->id) {
 	case AST_FORMAT_G723_1:
@@ -3287,14 +3277,10 @@
 		return 0;
 	}
 
-<<<<<<< HEAD
+#if 0	/* Native bridge still isn't ready */
 	mode = convertcap(&chan->writeformat);
-=======
-#if 0	/* Native bridge still isn't ready */
-	mode = convertcap(chan->writeformat);
 #endif
 
->>>>>>> 99b9e57c
 	pvt = (struct oh323_pvt *) chan->tech_pvt;
 	if (!pvt) {
 		ast_log(LOG_ERROR, "No Private Structure, this is bad\n");
