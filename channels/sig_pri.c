/*
 * Asterisk -- An open source telephony toolkit.
 *
 * Copyright (C) 1999 - 2009, Digium, Inc.
 *
 * Mark Spencer <markster@digium.com>
 *
 * See http://www.asterisk.org for more information about
 * the Asterisk project. Please do not directly contact
 * any of the maintainers of this project for assistance;
 * the project provides a web site, mailing lists and IRC
 * channels for your use.
 *
 * This program is free software, distributed under the terms of
 * the GNU General Public License Version 2. See the LICENSE file
 * at the top of the source tree.
 */

/*! \file
 *
 * \brief PRI signaling module
 *
 * \author Matthew Fredrickson <creslin@digium.com>
 */


#include "asterisk.h"

#ifdef HAVE_PRI

#include <errno.h>
#include <ctype.h>
#include <signal.h>

#include "asterisk/utils.h"
#include "asterisk/options.h"
#include "asterisk/pbx.h"
#include "asterisk/app.h"
#include "asterisk/file.h"
#include "asterisk/callerid.h"
#include "asterisk/say.h"
#include "asterisk/manager.h"
#include "asterisk/astdb.h"
#include "asterisk/causes.h"
#include "asterisk/musiconhold.h"
#include "asterisk/cli.h"
#include "asterisk/transcap.h"
#include "asterisk/features.h"
#include "asterisk/aoc.h"

#include "sig_pri.h"
#ifndef PRI_EVENT_FACILITY
#error please update libpri
#endif

/* define this to send PRI user-user information elements */
#undef SUPPORT_USERUSER

/*!
 * Define to make always pick a channel if allowed.  Useful for
 * testing channel shifting.
 */
//#define ALWAYS_PICK_CHANNEL	1

/*!
 * Define to force a RESTART on a channel that returns a cause
 * code of PRI_CAUSE_REQUESTED_CHAN_UNAVAIL(44).  If the cause
 * is because of a stuck channel on the peer and the channel is
 * always the next channel we pick for an outgoing call then
 * this can help.
 */
#define FORCE_RESTART_UNAVAIL_CHANS		1

#if defined(HAVE_PRI_CCSS)
struct sig_pri_cc_agent_prv {
	/*! Asterisk span D channel control structure. */
	struct sig_pri_span *pri;
	/*! CC id value to use with libpri. -1 if invalid. */
	long cc_id;
	/*! TRUE if CC has been requested and we are waiting for the response. */
	unsigned char cc_request_response_pending;
};

struct sig_pri_cc_monitor_instance {
	/*! \brief Asterisk span D channel control structure. */
	struct sig_pri_span *pri;
	/*! CC id value to use with libpri. (-1 if already canceled). */
	long cc_id;
	/*! CC core id value. */
	int core_id;
	/*! Device name(Channel name less sequence number) */
	char name[1];
};

/*! Upper level agent/monitor type name. */
static const char *sig_pri_cc_type_name;
/*! Container of sig_pri monitor instances. */
static struct ao2_container *sig_pri_cc_monitors;
#endif	/* defined(HAVE_PRI_CCSS) */

static int pri_matchdigittimeout = 3000;

static int pri_gendigittimeout = 8000;

#define DCHAN_NOTINALARM  (1 << 0)
#define DCHAN_UP          (1 << 1)

/* Defines to help decode the encoded event channel id. */
#define PRI_CHANNEL(p)	((p) & 0xff)
#define PRI_SPAN(p)		(((p) >> 8) & 0xff)
#define PRI_EXPLICIT	(1 << 16)
#define PRI_CIS_CALL	(1 << 17)	/* Call is using the D channel only. */
#define PRI_HELD_CALL	(1 << 18)


#define DCHAN_AVAILABLE	(DCHAN_NOTINALARM | DCHAN_UP)

#define PRI_DEADLOCK_AVOIDANCE(p) \
	do { \
		sig_pri_unlock_private(p); \
		usleep(1); \
		sig_pri_lock_private(p); \
	} while (0)

static int pri_active_dchan_index(struct sig_pri_span *pri);

static const char *sig_pri_call_level2str(enum sig_pri_call_level level)
{
	switch (level) {
	case SIG_PRI_CALL_LEVEL_IDLE:
		return "Idle";
	case SIG_PRI_CALL_LEVEL_SETUP:
		return "Setup";
	case SIG_PRI_CALL_LEVEL_OVERLAP:
		return "Overlap";
	case SIG_PRI_CALL_LEVEL_PROCEEDING:
		return "Proceeding";
	case SIG_PRI_CALL_LEVEL_ALERTING:
		return "Alerting";
	case SIG_PRI_CALL_LEVEL_CONNECT:
		return "Connect";
	}
	return "Unknown";
}

static inline void pri_rel(struct sig_pri_span *pri)
{
	ast_mutex_unlock(&pri->lock);
}

static unsigned int PVT_TO_CHANNEL(struct sig_pri_chan *p)
{
	int res = (((p)->prioffset) | ((p)->logicalspan << 8) | (p->mastertrunkgroup ? PRI_EXPLICIT : 0));
	ast_debug(5, "prioffset: %d mastertrunkgroup: %d logicalspan: %d result: %d\n",
		p->prioffset, p->mastertrunkgroup, p->logicalspan, res);

	return res;
}

static void sig_pri_handle_dchan_exception(struct sig_pri_span *pri, int index)
{
	if (pri->calls->handle_dchan_exception)
		pri->calls->handle_dchan_exception(pri, index);
}

static void sig_pri_set_dialing(struct sig_pri_chan *p, int is_dialing)
{
	if (p->calls->set_dialing) {
		p->calls->set_dialing(p->chan_pvt, is_dialing);
	}
}

static void sig_pri_set_digital(struct sig_pri_chan *p, int is_digital)
{
	p->digital = is_digital;
	if (p->calls->set_digital) {
		p->calls->set_digital(p->chan_pvt, is_digital);
	}
}

void sig_pri_set_alarm(struct sig_pri_chan *p, int in_alarm)
{
	/*
	 * Clear the channel restart flag when the channel alarm changes
	 * to prevent the flag from getting stuck when the link goes
	 * down.
	 */
	p->resetting = 0;

	p->inalarm = in_alarm;
	if (p->calls->set_alarm) {
		p->calls->set_alarm(p->chan_pvt, in_alarm);
	}
}

static const char *sig_pri_get_orig_dialstring(struct sig_pri_chan *p)
{
	if (p->calls->get_orig_dialstring) {
		return p->calls->get_orig_dialstring(p->chan_pvt);
	}
	ast_log(LOG_ERROR, "get_orig_dialstring callback not defined\n");
	return "";
}

#if defined(HAVE_PRI_CCSS)
static void sig_pri_make_cc_dialstring(struct sig_pri_chan *p, char *buf, size_t buf_size)
{
	if (p->calls->make_cc_dialstring) {
		p->calls->make_cc_dialstring(p->chan_pvt, buf, buf_size);
	} else {
		ast_log(LOG_ERROR, "make_cc_dialstring callback not defined\n");
		buf[0] = '\0';
	}
}
#endif	/* defined(HAVE_PRI_CCSS) */

/*!
 * \internal
 * \brief Reevaluate the PRI span device state.
 * \since 1.8
 *
 * \param pri PRI span control structure.
 *
 * \return Nothing
 *
 * \note Assumes the pri->lock is already obtained.
 */
static void sig_pri_span_devstate_changed(struct sig_pri_span *pri)
{
	if (pri->calls->update_span_devstate) {
		pri->calls->update_span_devstate(pri);
	}
}

/*!
 * \internal
 * \brief Set the caller id information in the parent module.
 * \since 1.8
 *
 * \param p sig_pri channel structure.
 *
 * \return Nothing
 */
static void sig_pri_set_caller_id(struct sig_pri_chan *p)
{
	struct ast_party_caller caller;

	if (p->calls->set_callerid) {
		ast_party_caller_init(&caller);

		caller.id.name.str = p->cid_name;
		caller.id.name.presentation = p->callingpres;
		caller.id.name.valid = 1;

		caller.id.number.str = p->cid_num;
		caller.id.number.plan = p->cid_ton;
		caller.id.number.presentation = p->callingpres;
		caller.id.number.valid = 1;

		if (!ast_strlen_zero(p->cid_subaddr)) {
			caller.id.subaddress.valid = 1;
			//caller.id.subaddress.type = 0;/* nsap */
			//caller.id.subaddress.odd_even_indicator = 0;
			caller.id.subaddress.str = p->cid_subaddr;
		}
		caller.id.tag = p->user_tag;

		caller.ani.number.str = p->cid_ani;
		//caller.ani.number.plan = p->xxx;
		//caller.ani.number.presentation = p->xxx;
		caller.ani.number.valid = 1;

		caller.ani2 = p->cid_ani2;
		p->calls->set_callerid(p->chan_pvt, &caller);
	}
}

/*!
 * \internal
 * \brief Set the Dialed Number Identifier.
 * \since 1.8
 *
 * \param p sig_pri channel structure.
 * \param dnid Dialed Number Identifier string.
 *
 * \return Nothing
 */
static void sig_pri_set_dnid(struct sig_pri_chan *p, const char *dnid)
{
	if (p->calls->set_dnid) {
		p->calls->set_dnid(p->chan_pvt, dnid);
	}
}

/*!
 * \internal
 * \brief Set the Redirecting Directory Number Information Service (RDNIS).
 * \since 1.8
 *
 * \param p sig_pri channel structure.
 * \param rdnis Redirecting Directory Number Information Service (RDNIS) string.
 *
 * \return Nothing
 */
static void sig_pri_set_rdnis(struct sig_pri_chan *p, const char *rdnis)
{
	if (p->calls->set_rdnis) {
		p->calls->set_rdnis(p->chan_pvt, rdnis);
	}
}

static void sig_pri_unlock_private(struct sig_pri_chan *p)
{
	if (p->calls->unlock_private)
		p->calls->unlock_private(p->chan_pvt);
}

static void sig_pri_lock_private(struct sig_pri_chan *p)
{
	if (p->calls->lock_private)
		p->calls->lock_private(p->chan_pvt);
}

static void sig_pri_deadlock_avoidance_private(struct sig_pri_chan *p)
{
	if (p->calls->deadlock_avoidance_private) {
		p->calls->deadlock_avoidance_private(p->chan_pvt);
	} else {
		/* Fallback to the old way if callback not present. */
		PRI_DEADLOCK_AVOIDANCE(p);
	}
}

static inline int pri_grab(struct sig_pri_chan *p, struct sig_pri_span *pri)
{
	int res;
	/* Grab the lock first */
	do {
		res = ast_mutex_trylock(&pri->lock);
		if (res) {
			sig_pri_deadlock_avoidance_private(p);
		}
	} while (res);
	/* Then break the poll */
	pthread_kill(pri->master, SIGURG);
	return 0;
}

/*!
 * \internal
 * \brief Convert PRI redirecting reason to asterisk version.
 * \since 1.8
 *
 * \param pri_reason PRI redirecting reason.
 *
 * \return Equivalent asterisk redirecting reason value.
 */
static enum AST_REDIRECTING_REASON pri_to_ast_reason(int pri_reason)
{
	enum AST_REDIRECTING_REASON ast_reason;

	switch (pri_reason) {
	case PRI_REDIR_FORWARD_ON_BUSY:
		ast_reason = AST_REDIRECTING_REASON_USER_BUSY;
		break;
	case PRI_REDIR_FORWARD_ON_NO_REPLY:
		ast_reason = AST_REDIRECTING_REASON_NO_ANSWER;
		break;
	case PRI_REDIR_DEFLECTION:
		ast_reason = AST_REDIRECTING_REASON_DEFLECTION;
		break;
	case PRI_REDIR_UNCONDITIONAL:
		ast_reason = AST_REDIRECTING_REASON_UNCONDITIONAL;
		break;
	case PRI_REDIR_UNKNOWN:
	default:
		ast_reason = AST_REDIRECTING_REASON_UNKNOWN;
		break;
	}

	return ast_reason;
}

/*!
 * \internal
 * \brief Convert asterisk redirecting reason to PRI version.
 * \since 1.8
 *
 * \param ast_reason Asterisk redirecting reason.
 *
 * \return Equivalent PRI redirecting reason value.
 */
static int ast_to_pri_reason(enum AST_REDIRECTING_REASON ast_reason)
{
	int pri_reason;

	switch (ast_reason) {
	case AST_REDIRECTING_REASON_USER_BUSY:
		pri_reason = PRI_REDIR_FORWARD_ON_BUSY;
		break;
	case AST_REDIRECTING_REASON_NO_ANSWER:
		pri_reason = PRI_REDIR_FORWARD_ON_NO_REPLY;
		break;
	case AST_REDIRECTING_REASON_UNCONDITIONAL:
		pri_reason = PRI_REDIR_UNCONDITIONAL;
		break;
	case AST_REDIRECTING_REASON_DEFLECTION:
		pri_reason = PRI_REDIR_DEFLECTION;
		break;
	case AST_REDIRECTING_REASON_UNKNOWN:
	default:
		pri_reason = PRI_REDIR_UNKNOWN;
		break;
	}

	return pri_reason;
}

/*!
 * \internal
 * \brief Convert PRI number presentation to asterisk version.
 * \since 1.8
 *
 * \param pri_presentation PRI number presentation.
 *
 * \return Equivalent asterisk number presentation value.
 */
static int pri_to_ast_presentation(int pri_presentation)
{
	int ast_presentation;

	switch (pri_presentation) {
	case PRES_ALLOWED_USER_NUMBER_NOT_SCREENED:
		ast_presentation = AST_PRES_ALLOWED_USER_NUMBER_NOT_SCREENED;
		break;
	case PRES_ALLOWED_USER_NUMBER_PASSED_SCREEN:
		ast_presentation = AST_PRES_ALLOWED_USER_NUMBER_PASSED_SCREEN;
		break;
	case PRES_ALLOWED_USER_NUMBER_FAILED_SCREEN:
		ast_presentation = AST_PRES_ALLOWED_USER_NUMBER_FAILED_SCREEN;
		break;
	case PRES_ALLOWED_NETWORK_NUMBER:
		ast_presentation = AST_PRES_ALLOWED_NETWORK_NUMBER;
		break;
	case PRES_PROHIB_USER_NUMBER_NOT_SCREENED:
		ast_presentation = AST_PRES_PROHIB_USER_NUMBER_NOT_SCREENED;
		break;
	case PRES_PROHIB_USER_NUMBER_PASSED_SCREEN:
		ast_presentation = AST_PRES_PROHIB_USER_NUMBER_PASSED_SCREEN;
		break;
	case PRES_PROHIB_USER_NUMBER_FAILED_SCREEN:
		ast_presentation = AST_PRES_PROHIB_USER_NUMBER_FAILED_SCREEN;
		break;
	case PRES_PROHIB_NETWORK_NUMBER:
		ast_presentation = AST_PRES_PROHIB_NETWORK_NUMBER;
		break;
	case PRES_NUMBER_NOT_AVAILABLE:
		ast_presentation = AST_PRES_NUMBER_NOT_AVAILABLE;
		break;
	default:
		ast_presentation = AST_PRES_PROHIB_USER_NUMBER_NOT_SCREENED;
		break;
	}

	return ast_presentation;
}

/*!
 * \internal
 * \brief Convert asterisk number presentation to PRI version.
 * \since 1.8
 *
 * \param ast_presentation Asterisk number presentation.
 *
 * \return Equivalent PRI number presentation value.
 */
static int ast_to_pri_presentation(int ast_presentation)
{
	int pri_presentation;

	switch (ast_presentation) {
	case AST_PRES_ALLOWED_USER_NUMBER_NOT_SCREENED:
		pri_presentation = PRES_ALLOWED_USER_NUMBER_NOT_SCREENED;
		break;
	case AST_PRES_ALLOWED_USER_NUMBER_PASSED_SCREEN:
		pri_presentation = PRES_ALLOWED_USER_NUMBER_PASSED_SCREEN;
		break;
	case AST_PRES_ALLOWED_USER_NUMBER_FAILED_SCREEN:
		pri_presentation = PRES_ALLOWED_USER_NUMBER_FAILED_SCREEN;
		break;
	case AST_PRES_ALLOWED_NETWORK_NUMBER:
		pri_presentation = PRES_ALLOWED_NETWORK_NUMBER;
		break;
	case AST_PRES_PROHIB_USER_NUMBER_NOT_SCREENED:
		pri_presentation = PRES_PROHIB_USER_NUMBER_NOT_SCREENED;
		break;
	case AST_PRES_PROHIB_USER_NUMBER_PASSED_SCREEN:
		pri_presentation = PRES_PROHIB_USER_NUMBER_PASSED_SCREEN;
		break;
	case AST_PRES_PROHIB_USER_NUMBER_FAILED_SCREEN:
		pri_presentation = PRES_PROHIB_USER_NUMBER_FAILED_SCREEN;
		break;
	case AST_PRES_PROHIB_NETWORK_NUMBER:
		pri_presentation = PRES_PROHIB_NETWORK_NUMBER;
		break;
	case AST_PRES_NUMBER_NOT_AVAILABLE:
		pri_presentation = PRES_NUMBER_NOT_AVAILABLE;
		break;
	default:
		pri_presentation = PRES_PROHIB_USER_NUMBER_NOT_SCREENED;
		break;
	}

	return pri_presentation;
}

/*!
 * \internal
 * \brief Convert PRI name char_set to asterisk version.
 * \since 1.8
 *
 * \param pri_char_set PRI name char_set.
 *
 * \return Equivalent asterisk name char_set value.
 */
static enum AST_PARTY_CHAR_SET pri_to_ast_char_set(int pri_char_set)
{
	enum AST_PARTY_CHAR_SET ast_char_set;

	switch (pri_char_set) {
	default:
	case PRI_CHAR_SET_UNKNOWN:
		ast_char_set = AST_PARTY_CHAR_SET_UNKNOWN;
		break;
	case PRI_CHAR_SET_ISO8859_1:
		ast_char_set = AST_PARTY_CHAR_SET_ISO8859_1;
		break;
	case PRI_CHAR_SET_WITHDRAWN:
		ast_char_set = AST_PARTY_CHAR_SET_WITHDRAWN;
		break;
	case PRI_CHAR_SET_ISO8859_2:
		ast_char_set = AST_PARTY_CHAR_SET_ISO8859_2;
		break;
	case PRI_CHAR_SET_ISO8859_3:
		ast_char_set = AST_PARTY_CHAR_SET_ISO8859_3;
		break;
	case PRI_CHAR_SET_ISO8859_4:
		ast_char_set = AST_PARTY_CHAR_SET_ISO8859_4;
		break;
	case PRI_CHAR_SET_ISO8859_5:
		ast_char_set = AST_PARTY_CHAR_SET_ISO8859_5;
		break;
	case PRI_CHAR_SET_ISO8859_7:
		ast_char_set = AST_PARTY_CHAR_SET_ISO8859_7;
		break;
	case PRI_CHAR_SET_ISO10646_BMPSTRING:
		ast_char_set = AST_PARTY_CHAR_SET_ISO10646_BMPSTRING;
		break;
	case PRI_CHAR_SET_ISO10646_UTF_8STRING:
		ast_char_set = AST_PARTY_CHAR_SET_ISO10646_UTF_8STRING;
		break;
	}

	return ast_char_set;
}

/*!
 * \internal
 * \brief Convert asterisk name char_set to PRI version.
 * \since 1.8
 *
 * \param ast_char_set Asterisk name char_set.
 *
 * \return Equivalent PRI name char_set value.
 */
static int ast_to_pri_char_set(enum AST_PARTY_CHAR_SET ast_char_set)
{
	int pri_char_set;

	switch (ast_char_set) {
	default:
	case AST_PARTY_CHAR_SET_UNKNOWN:
		pri_char_set = PRI_CHAR_SET_UNKNOWN;
		break;
	case AST_PARTY_CHAR_SET_ISO8859_1:
		pri_char_set = PRI_CHAR_SET_ISO8859_1;
		break;
	case AST_PARTY_CHAR_SET_WITHDRAWN:
		pri_char_set = PRI_CHAR_SET_WITHDRAWN;
		break;
	case AST_PARTY_CHAR_SET_ISO8859_2:
		pri_char_set = PRI_CHAR_SET_ISO8859_2;
		break;
	case AST_PARTY_CHAR_SET_ISO8859_3:
		pri_char_set = PRI_CHAR_SET_ISO8859_3;
		break;
	case AST_PARTY_CHAR_SET_ISO8859_4:
		pri_char_set = PRI_CHAR_SET_ISO8859_4;
		break;
	case AST_PARTY_CHAR_SET_ISO8859_5:
		pri_char_set = PRI_CHAR_SET_ISO8859_5;
		break;
	case AST_PARTY_CHAR_SET_ISO8859_7:
		pri_char_set = PRI_CHAR_SET_ISO8859_7;
		break;
	case AST_PARTY_CHAR_SET_ISO10646_BMPSTRING:
		pri_char_set = PRI_CHAR_SET_ISO10646_BMPSTRING;
		break;
	case AST_PARTY_CHAR_SET_ISO10646_UTF_8STRING:
		pri_char_set = PRI_CHAR_SET_ISO10646_UTF_8STRING;
		break;
	}

	return pri_char_set;
}

#if defined(HAVE_PRI_SUBADDR)
/*!
 * \internal
 * \brief Fill in the asterisk party subaddress from the given PRI party subaddress.
 * \since 1.8
 *
 * \param ast_subaddress Asterisk party subaddress structure.
 * \param pri_subaddress PRI party subaddress structure.
 *
 * \return Nothing
 *
 */
static void sig_pri_set_subaddress(struct ast_party_subaddress *ast_subaddress, const struct pri_party_subaddress *pri_subaddress)
{
	char *cnum, *ptr;
	int x, len;

	if (ast_subaddress->str) {
		ast_free(ast_subaddress->str);
	}
	if (pri_subaddress->length <= 0) {
		ast_party_subaddress_init(ast_subaddress);
		return;
	}

	if (!pri_subaddress->type) {
		/* NSAP */
		ast_subaddress->str = ast_strdup((char *) pri_subaddress->data);
	} else {
		/* User Specified */
		if (!(cnum = ast_malloc(2 * pri_subaddress->length + 1))) {
			ast_party_subaddress_init(ast_subaddress);
			return;
		}

		ptr = cnum;
		len = pri_subaddress->length - 1; /* -1 account for zero based indexing */
		for (x = 0; x < len; ++x) {
			ptr += sprintf(ptr, "%02x", pri_subaddress->data[x]);
		}

		if (pri_subaddress->odd_even_indicator) {
			/* ODD */
			sprintf(ptr, "%01x", (pri_subaddress->data[len]) >> 4);
		} else {
			/* EVEN */
			sprintf(ptr, "%02x", pri_subaddress->data[len]);
		}
		ast_subaddress->str = cnum;
	}
	ast_subaddress->type = pri_subaddress->type;
	ast_subaddress->odd_even_indicator = pri_subaddress->odd_even_indicator;
	ast_subaddress->valid = 1;
}
#endif	/* defined(HAVE_PRI_SUBADDR) */

#if defined(HAVE_PRI_SUBADDR)
static unsigned char ast_pri_pack_hex_char(char c)
{
	unsigned char res;

	if (c < '0') {
		res = 0;
	} else if (c < ('9' + 1)) {
		res = c - '0';
	} else if (c < 'A') {
		res = 0;
	} else if (c < ('F' + 1)) {
		res = c - 'A' + 10;
	} else if (c < 'a') {
		res = 0;
	} else if (c < ('f' + 1)) {
		res = c - 'a' + 10;
	} else {
		res = 0;
	}
	return res;
}
#endif	/* defined(HAVE_PRI_SUBADDR) */

#if defined(HAVE_PRI_SUBADDR)
/*!
 * \internal
 * \brief Convert a null terminated hexadecimal string to a packed hex byte array.
 * \details left justified, with 0 padding if odd length.
 * \since 1.8
 *
 * \param dst pointer to packed byte array.
 * \param src pointer to null terminated hexadecimal string.
 * \param maxlen destination array size.
 *
 * \return Length of byte array
 *
 * \note The dst is not an ASCIIz string.
 * \note The src is an ASCIIz hex string.
 */
static int ast_pri_pack_hex_string(unsigned char *dst, char *src, int maxlen)
{
	int res = 0;
	int len = strlen(src);

	if (len > (2 * maxlen)) {
		len = 2 * maxlen;
	}

	res = len / 2 + len % 2;

	while (len > 1) {
		*dst = ast_pri_pack_hex_char(*src) << 4;
		src++;
		*dst |= ast_pri_pack_hex_char(*src);
		dst++, src++;
		len -= 2;
	}
	if (len) { /* 1 left */
		*dst = ast_pri_pack_hex_char(*src) << 4;
	}
	return res;
}
#endif	/* defined(HAVE_PRI_SUBADDR) */

#if defined(HAVE_PRI_SUBADDR)
/*!
 * \internal
 * \brief Fill in the PRI party subaddress from the given asterisk party subaddress.
 * \since 1.8
 *
 * \param pri_subaddress PRI party subaddress structure.
 * \param ast_subaddress Asterisk party subaddress structure.
 *
 * \return Nothing
 *
 * \note Assumes that pri_subaddress has been previously memset to zero.
 */
static void sig_pri_party_subaddress_from_ast(struct pri_party_subaddress *pri_subaddress, const struct ast_party_subaddress *ast_subaddress)
{
	if (ast_subaddress->valid && !ast_strlen_zero(ast_subaddress->str)) {
		pri_subaddress->type = ast_subaddress->type;
		if (!ast_subaddress->type) {
			/* 0 = NSAP */
			ast_copy_string((char *) pri_subaddress->data, ast_subaddress->str,
				sizeof(pri_subaddress->data));
			pri_subaddress->length = strlen((char *) pri_subaddress->data);
			pri_subaddress->odd_even_indicator = 0;
			pri_subaddress->valid = 1;
		} else {
			/* 2 = User Specified */
			/*
			 * Copy HexString to packed HexData,
			 * if odd length then right pad trailing byte with 0
			 */
			int length = ast_pri_pack_hex_string(pri_subaddress->data,
				ast_subaddress->str, sizeof(pri_subaddress->data));

			pri_subaddress->length = length; /* packed data length */

			length = strlen(ast_subaddress->str);
			if (length > 2 * sizeof(pri_subaddress->data)) {
				pri_subaddress->odd_even_indicator = 0;
			} else {
				pri_subaddress->odd_even_indicator = (length & 1);
			}
			pri_subaddress->valid = 1;
		}
	}
}
#endif	/* defined(HAVE_PRI_SUBADDR) */

/*!
 * \internal
 * \brief Fill in the PRI party name from the given asterisk party name.
 * \since 1.8
 *
 * \param pri_name PRI party name structure.
 * \param ast_name Asterisk party name structure.
 *
 * \return Nothing
 *
 * \note Assumes that pri_name has been previously memset to zero.
 */
static void sig_pri_party_name_from_ast(struct pri_party_name *pri_name, const struct ast_party_name *ast_name)
{
	if (!ast_name->valid) {
		return;
	}
	pri_name->valid = 1;
	pri_name->presentation = ast_to_pri_presentation(ast_name->presentation);
	pri_name->char_set = ast_to_pri_char_set(ast_name->char_set);
	if (!ast_strlen_zero(ast_name->str)) {
		ast_copy_string(pri_name->str, ast_name->str, sizeof(pri_name->str));
	}
}

/*!
 * \internal
 * \brief Fill in the PRI party number from the given asterisk party number.
 * \since 1.8
 *
 * \param pri_number PRI party number structure.
 * \param ast_number Asterisk party number structure.
 *
 * \return Nothing
 *
 * \note Assumes that pri_number has been previously memset to zero.
 */
static void sig_pri_party_number_from_ast(struct pri_party_number *pri_number, const struct ast_party_number *ast_number)
{
	if (!ast_number->valid) {
		return;
	}
	pri_number->valid = 1;
	pri_number->presentation = ast_to_pri_presentation(ast_number->presentation);
	pri_number->plan = ast_number->plan;
	if (!ast_strlen_zero(ast_number->str)) {
		ast_copy_string(pri_number->str, ast_number->str, sizeof(pri_number->str));
	}
}

/*!
 * \internal
 * \brief Fill in the PRI party id from the given asterisk party id.
 * \since 1.8
 *
 * \param pri_id PRI party id structure.
 * \param ast_id Asterisk party id structure.
 *
 * \return Nothing
 *
 * \note Assumes that pri_id has been previously memset to zero.
 */
static void sig_pri_party_id_from_ast(struct pri_party_id *pri_id, const struct ast_party_id *ast_id)
{
	sig_pri_party_name_from_ast(&pri_id->name, &ast_id->name);
	sig_pri_party_number_from_ast(&pri_id->number, &ast_id->number);
#if defined(HAVE_PRI_SUBADDR)
	sig_pri_party_subaddress_from_ast(&pri_id->subaddress, &ast_id->subaddress);
#endif	/* defined(HAVE_PRI_SUBADDR) */
}

/*!
 * \internal
 * \brief Update the PRI redirecting information for the current call.
 * \since 1.8
 *
 * \param pvt sig_pri private channel structure.
 * \param ast Asterisk channel
 *
 * \return Nothing
 *
 * \note Assumes that the PRI lock is already obtained.
 */
static void sig_pri_redirecting_update(struct sig_pri_chan *pvt, struct ast_channel *ast)
{
	struct pri_party_redirecting pri_redirecting;

/*! \todo XXX Original called data can be put in a channel data store that is inherited. */

	memset(&pri_redirecting, 0, sizeof(pri_redirecting));
	sig_pri_party_id_from_ast(&pri_redirecting.from, &ast->redirecting.from);
	sig_pri_party_id_from_ast(&pri_redirecting.to, &ast->redirecting.to);
	pri_redirecting.count = ast->redirecting.count;
	pri_redirecting.reason = ast_to_pri_reason(ast->redirecting.reason);

	pri_redirecting_update(pvt->pri->pri, pvt->call, &pri_redirecting);
}

/*!
 * \internal
 * \brief Reset DTMF detector.
 * \since 1.8
 *
 * \param p sig_pri channel structure.
 *
 * \return Nothing
 */
static void sig_pri_dsp_reset_and_flush_digits(struct sig_pri_chan *p)
{
	if (p->calls->dsp_reset_and_flush_digits) {
		p->calls->dsp_reset_and_flush_digits(p->chan_pvt);
	}
}

static int sig_pri_set_echocanceller(struct sig_pri_chan *p, int enable)
{
	if (p->calls->set_echocanceller)
		return p->calls->set_echocanceller(p->chan_pvt, enable);
	else
		return -1;
}

static void sig_pri_fixup_chans(struct sig_pri_chan *old_chan, struct sig_pri_chan *new_chan)
{
	if (old_chan->calls->fixup_chans)
		old_chan->calls->fixup_chans(old_chan->chan_pvt, new_chan->chan_pvt);
}

static int sig_pri_play_tone(struct sig_pri_chan *p, enum sig_pri_tone tone)
{
	if (p->calls->play_tone)
		return p->calls->play_tone(p->chan_pvt, tone);
	else
		return -1;
}

static struct ast_channel *sig_pri_new_ast_channel(struct sig_pri_chan *p, int state, int ulaw, int transfercapability, char *exten, const struct ast_channel *requestor)
{
	struct ast_channel *c;

	if (p->calls->new_ast_channel) {
		c = p->calls->new_ast_channel(p->chan_pvt, state, ulaw, exten, requestor);
	} else {
		return NULL;
	}
	if (!c) {
		return NULL;
	}

	if (!p->owner)
		p->owner = c;
	p->isidlecall = 0;
	p->alreadyhungup = 0;
	c->transfercapability = transfercapability;
	pbx_builtin_setvar_helper(c, "TRANSFERCAPABILITY",
		ast_transfercapability2str(transfercapability));
	if (transfercapability & AST_TRANS_CAP_DIGITAL) {
		sig_pri_set_digital(p, 1);
	}
	if (p->pri) {
		ast_mutex_lock(&p->pri->lock);
		sig_pri_span_devstate_changed(p->pri);
		ast_mutex_unlock(&p->pri->lock);
	}

	return c;
}

/*!
 * \internal
 * \brief Open the PRI channel media path.
 * \since 1.8
 *
 * \param p Channel private control structure.
 *
 * \return Nothing
 */
static void sig_pri_open_media(struct sig_pri_chan *p)
{
	if (p->no_b_channel) {
		return;
	}

	if (p->calls->open_media) {
		p->calls->open_media(p->chan_pvt);
	}
}

/*!
 * \internal
 * \brief Post an AMI B channel association event.
 * \since 1.8
 *
 * \param p Channel private control structure.
 *
 * \note Assumes the private and owner are locked.
 *
 * \return Nothing
 */
static void sig_pri_ami_channel_event(struct sig_pri_chan *p)
{
	if (p->calls->ami_channel_event) {
		p->calls->ami_channel_event(p->chan_pvt, p->owner);
	}
}

struct ast_channel *sig_pri_request(struct sig_pri_chan *p, enum sig_pri_law law, const struct ast_channel *requestor, int transfercapability)
{
	struct ast_channel *ast;

	ast_debug(1, "%s %d\n", __FUNCTION__, p->channel);

	p->outgoing = 1;
	ast = sig_pri_new_ast_channel(p, AST_STATE_RESERVED, law, transfercapability, p->exten, requestor);
	if (!ast) {
		p->outgoing = 0;
	}
	return ast;
}

int pri_is_up(struct sig_pri_span *pri)
{
	int x;
	for (x = 0; x < SIG_PRI_NUM_DCHANS; x++) {
		if (pri->dchanavail[x] == DCHAN_AVAILABLE)
			return 1;
	}
	return 0;
}

static const char *pri_order(int level)
{
	switch (level) {
	case 0:
		return "Primary";
	case 1:
		return "Secondary";
	case 2:
		return "Tertiary";
	case 3:
		return "Quaternary";
	default:
		return "<Unknown>";
	}
}

/* Returns index of the active dchan */
static int pri_active_dchan_index(struct sig_pri_span *pri)
{
	int x;

	for (x = 0; x < SIG_PRI_NUM_DCHANS; x++) {
		if ((pri->dchans[x] == pri->pri))
			return x;
	}

	ast_log(LOG_WARNING, "No active dchan found!\n");
	return -1;
}

static void pri_find_dchan(struct sig_pri_span *pri)
{
	struct pri *old;
	int oldslot = -1;
	int newslot = -1;
	int idx;

	old = pri->pri;
	for (idx = 0; idx < SIG_PRI_NUM_DCHANS; ++idx) {
		if (!pri->dchans[idx]) {
			/* No more D channels defined on the span. */
			break;
		}
		if (pri->dchans[idx] == old) {
			oldslot = idx;
		}
		if (newslot < 0 && pri->dchanavail[idx] == DCHAN_AVAILABLE) {
			newslot = idx;
		}
	}
	/* At this point, idx is a count of how many D-channels are defined on the span. */

	if (1 < idx) {
		/* We have several D-channels defined on the span.  (NFAS PRI setup) */
		if (newslot < 0) {
			/* No D-channels available.  Default to the primary D-channel. */
			newslot = 0;

			if (!pri->no_d_channels) {
				pri->no_d_channels = 1;
				if (old && oldslot != newslot) {
					ast_log(LOG_WARNING,
						"Span %d: No D-channels up!  Switching selected D-channel from %s to %s.\n",
						pri->span, pri_order(oldslot), pri_order(newslot));
				} else {
					ast_log(LOG_WARNING, "Span %d: No D-channels up!\n", pri->span);
				}
			}
		} else {
			pri->no_d_channels = 0;
		}
		if (old && oldslot != newslot) {
			ast_log(LOG_NOTICE,
				"Switching selected D-channel from %s (fd %d) to %s (fd %d)!\n",
				pri_order(oldslot), pri->fds[oldslot],
				pri_order(newslot), pri->fds[newslot]);
		}
	} else {
		if (newslot < 0) {
			/* The only D-channel is not up. */
			newslot = 0;

			if (!pri->no_d_channels) {
				pri->no_d_channels = 1;

				/*
				 * This is annoying to see on non-persistent layer 2
				 * connections.  Let's not complain in that case.
				 */
				if (pri->sig != SIG_BRI_PTMP) {
					ast_log(LOG_WARNING, "Span %d: D-channel is down!\n", pri->span);
				}
			}
		} else {
			pri->no_d_channels = 0;
		}
	}
	pri->pri = pri->dchans[newslot];
}

/*!
 * \internal
 * \brief Determine if a private channel structure is in use.
 * \since 1.8
 *
 * \param pvt Channel to determine if in use.
 *
 * \return TRUE if the channel is in use.
 */
static int sig_pri_is_chan_in_use(struct sig_pri_chan *pvt)
{
	return pvt->owner || pvt->call || pvt->allocated || pvt->resetting || pvt->inalarm;
}

/*!
 * \brief Determine if a private channel structure is available.
 * \since 1.8
 *
 * \param pvt Channel to determine if available.
 *
 * \return TRUE if the channel is available.
 */
int sig_pri_is_chan_available(struct sig_pri_chan *pvt)
{
	return !sig_pri_is_chan_in_use(pvt)
#if defined(HAVE_PRI_SERVICE_MESSAGES)
		/* And not out-of-service */
		&& !pvt->service_status
#endif	/* defined(HAVE_PRI_SERVICE_MESSAGES) */
		;
}

/*!
 * \internal
 * \brief Obtain the sig_pri owner channel lock if the owner exists.
 * \since 1.8
 *
 * \param pri PRI span control structure.
 * \param chanpos Channel position in the span.
 *
 * \note Assumes the pri->lock is already obtained.
 * \note Assumes the sig_pri_lock_private(pri->pvts[chanpos]) is already obtained.
 *
 * \return Nothing
 */
static void sig_pri_lock_owner(struct sig_pri_span *pri, int chanpos)
{
	for (;;) {
		if (!pri->pvts[chanpos]->owner) {
			/* There is no owner lock to get. */
			break;
		}
		if (!ast_channel_trylock(pri->pvts[chanpos]->owner)) {
			/* We got the lock */
			break;
		}
		/* We must unlock the PRI to avoid the possibility of a deadlock */
		ast_mutex_unlock(&pri->lock);
		sig_pri_deadlock_avoidance_private(pri->pvts[chanpos]);
		ast_mutex_lock(&pri->lock);
	}
}

/*!
 * \internal
 * \brief Queue the given frame onto the owner channel.
 * \since 1.8
 *
 * \param pri PRI span control structure.
 * \param chanpos Channel position in the span.
 * \param frame Frame to queue onto the owner channel.
 *
 * \note Assumes the pri->lock is already obtained.
 * \note Assumes the sig_pri_lock_private(pri->pvts[chanpos]) is already obtained.
 *
 * \return Nothing
 */
static void pri_queue_frame(struct sig_pri_span *pri, int chanpos, struct ast_frame *frame)
{
	sig_pri_lock_owner(pri, chanpos);
	if (pri->pvts[chanpos]->owner) {
		ast_queue_frame(pri->pvts[chanpos]->owner, frame);
		ast_channel_unlock(pri->pvts[chanpos]->owner);
	}
}

/*!
 * \internal
 * \brief Queue a control frame of the specified subclass onto the owner channel.
 * \since 1.8
 *
 * \param pri PRI span control structure.
 * \param chanpos Channel position in the span.
 * \param subclass Control frame subclass to queue onto the owner channel.
 *
 * \note Assumes the pri->lock is already obtained.
 * \note Assumes the sig_pri_lock_private(pri->pvts[chanpos]) is already obtained.
 *
 * \return Nothing
 */
static void pri_queue_control(struct sig_pri_span *pri, int chanpos, int subclass)
{
	struct ast_frame f = {AST_FRAME_CONTROL, };
	struct sig_pri_chan *p = pri->pvts[chanpos];

	if (p->calls->queue_control) {
		p->calls->queue_control(p->chan_pvt, subclass);
	}

	f.subclass.integer = subclass;
	pri_queue_frame(pri, chanpos, &f);
}

/*!
 * \internal
 * \brief Find the channel associated with the libpri call.
 * \since 10.0
 *
 * \param pri PRI span control structure.
 * \param call LibPRI opaque call pointer to find.
 *
 * \note Assumes the pri->lock is already obtained.
 *
 * \retval array-index into private pointer array on success.
 * \retval -1 on error.
 */
static int pri_find_principle_by_call(struct sig_pri_span *pri, q931_call *call)
{
	int idx;

	if (!call) {
		/* Cannot find a call without a call. */
		return -1;
	}
	for (idx = 0; idx < pri->numchans; ++idx) {
		if (pri->pvts[idx] && pri->pvts[idx]->call == call) {
			/* Found the principle */
			return idx;
		}
	}
	return -1;
}

/*!
 * \internal
 * \brief Kill the call.
 * \since 10.0
 *
 * \param pri PRI span control structure.
 * \param call LibPRI opaque call pointer to find.
 * \param cause Reason call was killed.
 *
 * \note Assumes the pvt->pri->lock is already obtained.
 *
 * \return Nothing
 */
static void sig_pri_kill_call(struct sig_pri_span *pri, q931_call *call, int cause)
{
	int chanpos;

	chanpos = pri_find_principle_by_call(pri, call);
	if (chanpos < 0) {
		pri_hangup(pri->pri, call, cause);
		return;
	}
	sig_pri_lock_private(pri->pvts[chanpos]);
	if (!pri->pvts[chanpos]->owner) {
		pri_hangup(pri->pri, call, cause);
		pri->pvts[chanpos]->call = NULL;
		sig_pri_unlock_private(pri->pvts[chanpos]);
		sig_pri_span_devstate_changed(pri);
		return;
	}
	pri->pvts[chanpos]->owner->hangupcause = cause;
	pri_queue_control(pri, chanpos, AST_CONTROL_HANGUP);
	sig_pri_unlock_private(pri->pvts[chanpos]);
}

/*!
 * \internal
 * \brief Find the private structure for the libpri call.
 *
 * \param pri PRI span control structure.
 * \param channel LibPRI encoded channel ID.
 * \param call LibPRI opaque call pointer.
 *
 * \note Assumes the pri->lock is already obtained.
 *
 * \retval array-index into private pointer array on success.
 * \retval -1 on error.
 */
static int pri_find_principle(struct sig_pri_span *pri, int channel, q931_call *call)
{
	int x;
	int span;
	int principle;
	int prioffset;

	if (channel < 0) {
		/* Channel is not picked yet. */
		return -1;
	}

	prioffset = PRI_CHANNEL(channel);
	if (!prioffset || (channel & PRI_HELD_CALL)) {
		/* Find the call waiting call or held call. */
		return pri_find_principle_by_call(pri, call);
	}

	span = PRI_SPAN(channel);
	if (!(channel & PRI_EXPLICIT)) {
		int index;

		index = pri_active_dchan_index(pri);
		if (index == -1) {
			return -1;
		}
		span = pri->dchan_logical_span[index];
	}

	principle = -1;
	for (x = 0; x < pri->numchans; x++) {
		if (pri->pvts[x]
			&& pri->pvts[x]->prioffset == prioffset
			&& pri->pvts[x]->logicalspan == span
			&& !pri->pvts[x]->no_b_channel) {
			principle = x;
			break;
		}
	}

	return principle;
}

/*!
 * \internal
 * \brief Fixup the private structure associated with the libpri call.
 *
 * \param pri PRI span control structure.
 * \param principle Array-index into private array to move call to if not already there.
 * \param call LibPRI opaque call pointer to find if need to move call.
 *
 * \note Assumes the pri->lock is already obtained.
 *
 * \retval principle on success.
 * \retval -1 on error.
 */
static int pri_fixup_principle(struct sig_pri_span *pri, int principle, q931_call *call)
{
	int x;

	if (principle < 0 || pri->numchans <= principle) {
		/* Out of rannge */
		return -1;
	}
	if (!call) {
		/* No call */
		return principle;
	}
	if (pri->pvts[principle] && pri->pvts[principle]->call == call) {
		/* Call is already on the specified principle. */
		return principle;
	}

	/* Find the old principle location. */
	for (x = 0; x < pri->numchans; x++) {
		struct sig_pri_chan *new_chan;
		struct sig_pri_chan *old_chan;

		if (!pri->pvts[x] || pri->pvts[x]->call != call) {
			continue;
		}

		/* Found our call */
		new_chan = pri->pvts[principle];
		old_chan = pri->pvts[x];

		/* Get locks to safely move to the new private structure. */
		sig_pri_lock_private(old_chan);
		sig_pri_lock_owner(pri, x);
		sig_pri_lock_private(new_chan);

		ast_verb(3, "Moving call (%s) from channel %d to %d.\n",
			old_chan->owner ? old_chan->owner->name : "",
			old_chan->channel, new_chan->channel);
		if (!sig_pri_is_chan_available(new_chan)) {
			ast_log(LOG_WARNING,
				"Can't move call (%s) from channel %d to %d.  It is already in use.\n",
				old_chan->owner ? old_chan->owner->name : "",
				old_chan->channel, new_chan->channel);
			sig_pri_unlock_private(new_chan);
			if (old_chan->owner) {
				ast_channel_unlock(old_chan->owner);
			}
			sig_pri_unlock_private(old_chan);
			return -1;
		}

		sig_pri_fixup_chans(old_chan, new_chan);

		/* Fix it all up now */
		new_chan->owner = old_chan->owner;
		old_chan->owner = NULL;

		new_chan->call = old_chan->call;
		old_chan->call = NULL;

		/* Transfer flags from the old channel. */
#if defined(HAVE_PRI_AOC_EVENTS)
		new_chan->aoc_s_request_invoke_id_valid = old_chan->aoc_s_request_invoke_id_valid;
		new_chan->waiting_for_aoce = old_chan->waiting_for_aoce;
		new_chan->holding_aoce = old_chan->holding_aoce;
#endif	/* defined(HAVE_PRI_AOC_EVENTS) */
		new_chan->alreadyhungup = old_chan->alreadyhungup;
		new_chan->isidlecall = old_chan->isidlecall;
		new_chan->progress = old_chan->progress;
		new_chan->allocated = old_chan->allocated;
		new_chan->outgoing = old_chan->outgoing;
		new_chan->digital = old_chan->digital;
#if defined(HAVE_PRI_CALL_WAITING)
		new_chan->is_call_waiting = old_chan->is_call_waiting;
#endif	/* defined(HAVE_PRI_CALL_WAITING) */

#if defined(HAVE_PRI_AOC_EVENTS)
		old_chan->aoc_s_request_invoke_id_valid = 0;
		old_chan->waiting_for_aoce = 0;
		old_chan->holding_aoce = 0;
#endif	/* defined(HAVE_PRI_AOC_EVENTS) */
		old_chan->alreadyhungup = 0;
		old_chan->isidlecall = 0;
		old_chan->progress = 0;
		old_chan->allocated = 0;
		old_chan->outgoing = 0;
		old_chan->digital = 0;
#if defined(HAVE_PRI_CALL_WAITING)
		old_chan->is_call_waiting = 0;
#endif	/* defined(HAVE_PRI_CALL_WAITING) */

		/* More stuff to transfer to the new channel. */
		new_chan->call_level = old_chan->call_level;
		old_chan->call_level = SIG_PRI_CALL_LEVEL_IDLE;
#if defined(HAVE_PRI_REVERSE_CHARGE)
		new_chan->reverse_charging_indication = old_chan->reverse_charging_indication;
#endif	/* defined(HAVE_PRI_REVERSE_CHARGE) */
#if defined(HAVE_PRI_SETUP_KEYPAD)
		strcpy(new_chan->keypad_digits, old_chan->keypad_digits);
#endif	/* defined(HAVE_PRI_SETUP_KEYPAD) */
		strcpy(new_chan->moh_suggested, old_chan->moh_suggested);
		new_chan->moh_state = old_chan->moh_state;
		old_chan->moh_state = SIG_PRI_MOH_STATE_IDLE;

#if defined(HAVE_PRI_AOC_EVENTS)
		new_chan->aoc_s_request_invoke_id = old_chan->aoc_s_request_invoke_id;
		new_chan->aoc_e = old_chan->aoc_e;
#endif	/* defined(HAVE_PRI_AOC_EVENTS) */
		strcpy(new_chan->user_tag, old_chan->user_tag);

		if (new_chan->no_b_channel) {
			/* Copy the real channel configuration to the no B channel interface. */
			new_chan->hidecallerid = old_chan->hidecallerid;
			new_chan->hidecalleridname = old_chan->hidecalleridname;
			new_chan->immediate = old_chan->immediate;
			new_chan->priexclusive = old_chan->priexclusive;
			new_chan->priindication_oob = old_chan->priindication_oob;
			new_chan->use_callerid = old_chan->use_callerid;
			new_chan->use_callingpres = old_chan->use_callingpres;
			new_chan->stripmsd = old_chan->stripmsd;
			strcpy(new_chan->context, old_chan->context);
			strcpy(new_chan->mohinterpret, old_chan->mohinterpret);

			/* Become a member of the old channel span/trunk-group. */
			new_chan->logicalspan = old_chan->logicalspan;
			new_chan->mastertrunkgroup = old_chan->mastertrunkgroup;
		} else if (old_chan->no_b_channel) {
			/*
			 * We are transitioning from a held/call-waiting channel to a
			 * real channel so we need to make sure that the media path is
			 * open.  (Needed especially if the channel is natively
			 * bridged.)
			 */
			sig_pri_open_media(new_chan);
		}

		if (new_chan->owner) {
			sig_pri_ami_channel_event(new_chan);
		}

		sig_pri_unlock_private(old_chan);
		if (new_chan->owner) {
			ast_channel_unlock(new_chan->owner);
		}
		sig_pri_unlock_private(new_chan);

		return principle;
	}
	ast_verb(3, "Call specified, but not found.\n");
	return -1;
}

/*!
 * \internal
 * \brief Find and fixup the private structure associated with the libpri call.
 *
 * \param pri PRI span control structure.
 * \param channel LibPRI encoded channel ID.
 * \param call LibPRI opaque call pointer.
 *
 * \details
 * This is a combination of pri_find_principle() and pri_fixup_principle()
 * to reduce code redundancy and to make handling several PRI_EVENT_xxx's
 * consistent for the current architecture.
 *
 * \note Assumes the pri->lock is already obtained.
 *
 * \retval array-index into private pointer array on success.
 * \retval -1 on error.
 */
static int pri_find_fixup_principle(struct sig_pri_span *pri, int channel, q931_call *call)
{
	int chanpos;

	chanpos = pri_find_principle(pri, channel, call);
	if (chanpos < 0) {
		ast_log(LOG_WARNING, "Span %d: PRI requested channel %d/%d is unconfigured.\n",
			pri->span, PRI_SPAN(channel), PRI_CHANNEL(channel));
		sig_pri_kill_call(pri, call, PRI_CAUSE_IDENTIFIED_CHANNEL_NOTEXIST);
		return -1;
	}
	chanpos = pri_fixup_principle(pri, chanpos, call);
	if (chanpos < 0) {
		ast_log(LOG_WARNING, "Span %d: PRI requested channel %d/%d is not available.\n",
			pri->span, PRI_SPAN(channel), PRI_CHANNEL(channel));
		/*
		 * Using Q.931 section 5.2.3.1 b) as the reason for picking
		 * PRI_CAUSE_CHANNEL_UNACCEPTABLE.  Receiving a
		 * PRI_CAUSE_REQUESTED_CHAN_UNAVAIL would cause us to restart
		 * that channel (which is not specified by Q.931) and kill some
		 * other call which would be bad.
		 */
		sig_pri_kill_call(pri, call, PRI_CAUSE_CHANNEL_UNACCEPTABLE);
		return -1;
	}
	return chanpos;
}

static char * redirectingreason2str(int redirectingreason)
{
	switch (redirectingreason) {
	case 0:
		return "UNKNOWN";
	case 1:
		return "BUSY";
	case 2:
		return "NO_REPLY";
	case 0xF:
		return "UNCONDITIONAL";
	default:
		return "NOREDIRECT";
	}
}

static char *dialplan2str(int dialplan)
{
	if (dialplan == -1) {
		return("Dynamically set dialplan in ISDN");
	}
	return (pri_plan2str(dialplan));
}

/*!
 * \internal
 * \brief Apply numbering plan prefix to the given number.
 *
 * \param buf Buffer to put number into.
 * \param size Size of given buffer.
 * \param pri PRI span control structure.
 * \param number Number to apply numbering plan.
 * \param plan Numbering plan to apply.
 *
 * \return Nothing
 */
static void apply_plan_to_number(char *buf, size_t size, const struct sig_pri_span *pri, const char *number, int plan)
{
	switch (plan) {
	case PRI_INTERNATIONAL_ISDN:		/* Q.931 dialplan == 0x11 international dialplan => prepend international prefix digits */
		snprintf(buf, size, "%s%s", pri->internationalprefix, number);
		break;
	case PRI_NATIONAL_ISDN:			/* Q.931 dialplan == 0x21 national dialplan => prepend national prefix digits */
		snprintf(buf, size, "%s%s", pri->nationalprefix, number);
		break;
	case PRI_LOCAL_ISDN:			/* Q.931 dialplan == 0x41 local dialplan => prepend local prefix digits */
		snprintf(buf, size, "%s%s", pri->localprefix, number);
		break;
	case PRI_PRIVATE:			/* Q.931 dialplan == 0x49 private dialplan => prepend private prefix digits */
		snprintf(buf, size, "%s%s", pri->privateprefix, number);
		break;
	case PRI_UNKNOWN:			/* Q.931 dialplan == 0x00 unknown dialplan => prepend unknown prefix digits */
		snprintf(buf, size, "%s%s", pri->unknownprefix, number);
		break;
	default:				/* other Q.931 dialplan => don't twiddle with callingnum */
		snprintf(buf, size, "%s", number);
		break;
	}
}

/*!
 * \internal
 * \brief Apply numbering plan prefix to the given number if the number exists.
 *
 * \param buf Buffer to put number into.
 * \param size Size of given buffer.
 * \param pri PRI span control structure.
 * \param number Number to apply numbering plan.
 * \param plan Numbering plan to apply.
 *
 * \return Nothing
 */
static void apply_plan_to_existing_number(char *buf, size_t size, const struct sig_pri_span *pri, const char *number, int plan)
{
	/* Make sure a number exists so the prefix isn't placed on an empty string. */
	if (ast_strlen_zero(number)) {
		if (size) {
			*buf = '\0';
		}
		return;
	}
	apply_plan_to_number(buf, size, pri, number, plan);
}

/*!
 * \internal
 * \brief Restart the next channel we think is idle on the span.
 *
 * \param pri PRI span control structure.
 *
 * \note Assumes the pri->lock is already obtained.
 *
 * \return Nothing
 */
static void pri_check_restart(struct sig_pri_span *pri)
{
#if defined(HAVE_PRI_SERVICE_MESSAGES)
	unsigned why;
#endif	/* defined(HAVE_PRI_SERVICE_MESSAGES) */

	for (++pri->resetpos; pri->resetpos < pri->numchans; ++pri->resetpos) {
		if (!pri->pvts[pri->resetpos]
			|| pri->pvts[pri->resetpos]->no_b_channel
			|| sig_pri_is_chan_in_use(pri->pvts[pri->resetpos])) {
			continue;
		}
#if defined(HAVE_PRI_SERVICE_MESSAGES)
		why = pri->pvts[pri->resetpos]->service_status;
		if (why) {
			ast_log(LOG_NOTICE,
				"Span %d: channel %d out-of-service (reason: %s), not sending RESTART\n",
				pri->span, pri->pvts[pri->resetpos]->channel,
				(why & SRVST_FAREND) ? (why & SRVST_NEAREND) ? "both ends" : "far end" : "near end");
			continue;
		}
#endif	/* defined(HAVE_PRI_SERVICE_MESSAGES) */
		break;
	}
	if (pri->resetpos < pri->numchans) {
		/* Mark the channel as resetting and restart it */
		pri->pvts[pri->resetpos]->resetting = 1;
		pri_reset(pri->pri, PVT_TO_CHANNEL(pri->pvts[pri->resetpos]));
	} else {
		pri->resetting = 0;
		time(&pri->lastreset);
		sig_pri_span_devstate_changed(pri);
	}
}

#if defined(HAVE_PRI_CALL_WAITING)
/*!
 * \internal
 * \brief Init the private channel configuration using the span controller.
 * \since 1.8
 *
 * \param pvt Channel to init the configuration.
 * \param pri PRI span control structure.
 *
 * \note Assumes the pri->lock is already obtained.
 *
 * \return Nothing
 */
static void sig_pri_init_config(struct sig_pri_chan *pvt, struct sig_pri_span *pri)
{
	pvt->stripmsd = pri->ch_cfg.stripmsd;
	pvt->hidecallerid = pri->ch_cfg.hidecallerid;
	pvt->hidecalleridname = pri->ch_cfg.hidecalleridname;
	pvt->immediate = pri->ch_cfg.immediate;
	pvt->priexclusive = pri->ch_cfg.priexclusive;
	pvt->priindication_oob = pri->ch_cfg.priindication_oob;
	pvt->use_callerid = pri->ch_cfg.use_callerid;
	pvt->use_callingpres = pri->ch_cfg.use_callingpres;
	ast_copy_string(pvt->context, pri->ch_cfg.context, sizeof(pvt->context));
	ast_copy_string(pvt->mohinterpret, pri->ch_cfg.mohinterpret, sizeof(pvt->mohinterpret));

	if (pri->calls->init_config) {
		pri->calls->init_config(pvt->chan_pvt, pri);
	}
}
#endif	/* defined(HAVE_PRI_CALL_WAITING) */

/*!
 * \internal
 * \brief Find an empty B-channel interface to use.
 *
 * \param pri PRI span control structure.
 * \param backwards TRUE if the search starts from higher channels.
 *
 * \note Assumes the pri->lock is already obtained.
 *
 * \retval array-index into private pointer array on success.
 * \retval -1 on error.
 */
static int pri_find_empty_chan(struct sig_pri_span *pri, int backwards)
{
	int x;
	if (backwards)
		x = pri->numchans;
	else
		x = 0;
	for (;;) {
		if (backwards && (x < 0))
			break;
		if (!backwards && (x >= pri->numchans))
			break;
		if (pri->pvts[x]
			&& !pri->pvts[x]->no_b_channel
			&& sig_pri_is_chan_available(pri->pvts[x])) {
			ast_debug(1, "Found empty available channel %d/%d\n",
				pri->pvts[x]->logicalspan, pri->pvts[x]->prioffset);
			return x;
		}
		if (backwards)
			x--;
		else
			x++;
	}
	return -1;
}

#if defined(HAVE_PRI_CALL_HOLD)
/*!
 * \internal
 * \brief Find or create an empty no-B-channel interface to use.
 * \since 1.8
 *
 * \param pri PRI span control structure.
 *
 * \note Assumes the pri->lock is already obtained.
 *
 * \retval array-index into private pointer array on success.
 * \retval -1 on error.
 */
static int pri_find_empty_nobch(struct sig_pri_span *pri)
{
	int idx;

	for (idx = 0; idx < pri->numchans; ++idx) {
		if (pri->pvts[idx]
			&& pri->pvts[idx]->no_b_channel
			&& sig_pri_is_chan_available(pri->pvts[idx])) {
			ast_debug(1, "Found empty available no B channel interface\n");
			return idx;
		}
	}

	/* Need to create a new interface. */
	if (pri->calls->new_nobch_intf) {
		idx = pri->calls->new_nobch_intf(pri);
	} else {
		idx = -1;
	}
	return idx;
}
#endif	/* defined(HAVE_PRI_CALL_HOLD) */

static void *do_idle_thread(void *v_pvt)
{
	struct sig_pri_chan *pvt = v_pvt;
	struct ast_channel *chan = pvt->owner;
	struct ast_frame *f;
	char ex[80];
	/* Wait up to 30 seconds for an answer */
	int newms, ms = 30000;

	ast_verb(3, "Initiating idle call on channel %s\n", chan->name);
	snprintf(ex, sizeof(ex), "%d/%s", pvt->channel, pvt->pri->idledial);
	if (ast_call(chan, ex, 0)) {
		ast_log(LOG_WARNING, "Idle dial failed on '%s' to '%s'\n", chan->name, ex);
		ast_hangup(chan);
		return NULL;
	}
	while ((newms = ast_waitfor(chan, ms)) > 0) {
		f = ast_read(chan);
		if (!f) {
			/* Got hangup */
			break;
		}
		if (f->frametype == AST_FRAME_CONTROL) {
			switch (f->subclass.integer) {
			case AST_CONTROL_ANSWER:
				/* Launch the PBX */
				ast_copy_string(chan->exten, pvt->pri->idleext, sizeof(chan->exten));
				ast_copy_string(chan->context, pvt->pri->idlecontext, sizeof(chan->context));
				chan->priority = 1;
				ast_verb(4, "Idle channel '%s' answered, sending to %s@%s\n", chan->name, chan->exten, chan->context);
				ast_pbx_run(chan);
				/* It's already hungup, return immediately */
				return NULL;
			case AST_CONTROL_BUSY:
				ast_verb(4, "Idle channel '%s' busy, waiting...\n", chan->name);
				break;
			case AST_CONTROL_CONGESTION:
				ast_verb(4, "Idle channel '%s' congested, waiting...\n", chan->name);
				break;
			};
		}
		ast_frfree(f);
		ms = newms;
	}
	/* Hangup the channel since nothing happend */
	ast_hangup(chan);
	return NULL;
}

static void *pri_ss_thread(void *data)
{
	struct sig_pri_chan *p = data;
	struct ast_channel *chan = p->owner;
	char exten[AST_MAX_EXTENSION];
	int res;
	int len;
	int timeout;

	if (!chan) {
		/* We lost the owner before we could get started. */
		return NULL;
	}

	/*
	 * In the bizarre case where the channel has become a zombie before we
	 * even get started here, abort safely.
	 */
	if (!chan->tech_pvt) {
		ast_log(LOG_WARNING, "Channel became a zombie before simple switch could be started (%s)\n", chan->name);
		ast_hangup(chan);
		return NULL;
	}

	ast_verb(3, "Starting simple switch on '%s'\n", chan->name);

	sig_pri_dsp_reset_and_flush_digits(p);

	/* Now loop looking for an extension */
	ast_copy_string(exten, p->exten, sizeof(exten));
	len = strlen(exten);
	res = 0;
	while ((len < AST_MAX_EXTENSION-1) && ast_matchmore_extension(chan, chan->context, exten, 1, p->cid_num)) {
		if (len && !ast_ignore_pattern(chan->context, exten))
			sig_pri_play_tone(p, -1);
		else
			sig_pri_play_tone(p, SIG_PRI_TONE_DIALTONE);
		if (ast_exists_extension(chan, chan->context, exten, 1, p->cid_num))
			timeout = pri_matchdigittimeout;
		else
			timeout = pri_gendigittimeout;
		res = ast_waitfordigit(chan, timeout);
		if (res < 0) {
			ast_debug(1, "waitfordigit returned < 0...\n");
			ast_hangup(chan);
			return NULL;
		} else if (res) {
			exten[len++] = res;
			exten[len] = '\0';
		} else
			break;
	}
	/* if no extension was received ('unspecified') on overlap call, use the 's' extension */
	if (ast_strlen_zero(exten)) {
		ast_verb(3, "Going to extension s|1 because of empty extension received on overlap call\n");
		exten[0] = 's';
		exten[1] = '\0';
	} else {
		ast_free(chan->dialed.number.str);
		chan->dialed.number.str = ast_strdup(exten);

		if (p->pri->append_msn_to_user_tag && p->pri->nodetype != PRI_NETWORK) {
			/*
			 * Update the user tag for party id's from this device for this call
			 * now that we have a complete MSN from the network.
			 */
			snprintf(p->user_tag, sizeof(p->user_tag), "%s_%s", p->pri->initial_user_tag,
				exten);
			ast_free(chan->caller.id.tag);
			chan->caller.id.tag = ast_strdup(p->user_tag);
		}
	}
	sig_pri_play_tone(p, -1);
	if (ast_exists_extension(chan, chan->context, exten, 1, p->cid_num)) {
		/* Start the real PBX */
		ast_copy_string(chan->exten, exten, sizeof(chan->exten));
		sig_pri_dsp_reset_and_flush_digits(p);
#if defined(ISSUE_16789)
		/*
		 * Conditionaled out this code to effectively revert the Mantis
		 * issue 16789 change.  It breaks overlap dialing through
		 * Asterisk.  There is not enough information available at this
		 * point to know if dialing is complete.  The
		 * ast_exists_extension(), ast_matchmore_extension(), and
		 * ast_canmatch_extension() calls are not adequate to detect a
		 * dial through extension pattern of "_9!".
		 *
		 * Workaround is to use the dialplan Proceeding() application
		 * early on non-dial through extensions.
		 */
		if ((p->pri->overlapdial & DAHDI_OVERLAPDIAL_INCOMING)
			&& !ast_matchmore_extension(chan, chan->context, exten, 1, p->cid_num)) {
			sig_pri_lock_private(p);
			if (p->pri->pri) {
				pri_grab(p, p->pri);
				if (p->call_level < SIG_PRI_CALL_LEVEL_PROCEEDING) {
					p->call_level = SIG_PRI_CALL_LEVEL_PROCEEDING;
				}
				pri_proceeding(p->pri->pri, p->call, PVT_TO_CHANNEL(p), 0);
				pri_rel(p->pri);
			}
			sig_pri_unlock_private(p);
		}
#endif	/* defined(ISSUE_16789) */

		sig_pri_set_echocanceller(p, 1);
		ast_setstate(chan, AST_STATE_RING);
		res = ast_pbx_run(chan);
		if (res) {
			ast_log(LOG_WARNING, "PBX exited non-zero!\n");
		}
	} else {
		ast_debug(1, "No such possible extension '%s' in context '%s'\n", exten, chan->context);
		chan->hangupcause = AST_CAUSE_UNALLOCATED;
		ast_hangup(chan);
		p->exten[0] = '\0';
		/* Since we send release complete here, we won't get one */
		p->call = NULL;
		ast_mutex_lock(&p->pri->lock);
		sig_pri_span_devstate_changed(p->pri);
		ast_mutex_unlock(&p->pri->lock);
	}
	return NULL;
}

void pri_event_alarm(struct sig_pri_span *pri, int index, int before_start_pri)
{
	pri->dchanavail[index] &= ~(DCHAN_NOTINALARM | DCHAN_UP);
	if (!before_start_pri) {
		pri_find_dchan(pri);
	}
}

void pri_event_noalarm(struct sig_pri_span *pri, int index, int before_start_pri)
{
	pri->dchanavail[index] |= DCHAN_NOTINALARM;
	if (!before_start_pri)
		pri_restart(pri->dchans[index]);
}

/*!
 * \internal
 * \brief Convert libpri party name into asterisk party name.
 * \since 1.8
 *
 * \param ast_name Asterisk party name structure to fill.  Must already be set initialized.
 * \param pri_name libpri party name structure containing source information.
 *
 * \note The filled in ast_name structure needs to be destroyed by
 * ast_party_name_free() when it is no longer needed.
 *
 * \return Nothing
 */
static void sig_pri_party_name_convert(struct ast_party_name *ast_name, const struct pri_party_name *pri_name)
{
	ast_name->str = ast_strdup(pri_name->str);
	ast_name->char_set = pri_to_ast_char_set(pri_name->char_set);
	ast_name->presentation = pri_to_ast_presentation(pri_name->presentation);
	ast_name->valid = 1;
}

/*!
 * \internal
 * \brief Convert libpri party number into asterisk party number.
 * \since 1.8
 *
 * \param ast_number Asterisk party number structure to fill.  Must already be set initialized.
 * \param pri_number libpri party number structure containing source information.
 * \param pri PRI span control structure.
 *
 * \note The filled in ast_number structure needs to be destroyed by
 * ast_party_number_free() when it is no longer needed.
 *
 * \return Nothing
 */
static void sig_pri_party_number_convert(struct ast_party_number *ast_number, const struct pri_party_number *pri_number, struct sig_pri_span *pri)
{
	char number[AST_MAX_EXTENSION];

	apply_plan_to_existing_number(number, sizeof(number), pri, pri_number->str,
		pri_number->plan);
	ast_number->str = ast_strdup(number);
	ast_number->plan = pri_number->plan;
	ast_number->presentation = pri_to_ast_presentation(pri_number->presentation);
	ast_number->valid = 1;
}

/*!
 * \internal
 * \brief Convert libpri party id into asterisk party id.
 * \since 1.8
 *
 * \param ast_id Asterisk party id structure to fill.  Must already be set initialized.
 * \param pri_id libpri party id structure containing source information.
 * \param pri PRI span control structure.
 *
 * \note The filled in ast_id structure needs to be destroyed by
 * ast_party_id_free() when it is no longer needed.
 *
 * \return Nothing
 */
static void sig_pri_party_id_convert(struct ast_party_id *ast_id, const struct pri_party_id *pri_id, struct sig_pri_span *pri)
{
	if (pri_id->name.valid) {
		sig_pri_party_name_convert(&ast_id->name, &pri_id->name);
	}
	if (pri_id->number.valid) {
		sig_pri_party_number_convert(&ast_id->number, &pri_id->number, pri);
	}
#if defined(HAVE_PRI_SUBADDR)
	if (pri_id->subaddress.valid) {
		sig_pri_set_subaddress(&ast_id->subaddress, &pri_id->subaddress);
	}
#endif	/* defined(HAVE_PRI_SUBADDR) */
}

/*!
 * \internal
 * \brief Convert libpri redirecting information into asterisk redirecting information.
 * \since 1.8
 *
 * \param ast_redirecting Asterisk redirecting structure to fill.
 * \param pri_redirecting libpri redirecting structure containing source information.
 * \param ast_guide Asterisk redirecting structure to use as an initialization guide.
 * \param pri PRI span control structure.
 *
 * \note The filled in ast_redirecting structure needs to be destroyed by
 * ast_party_redirecting_free() when it is no longer needed.
 *
 * \return Nothing
 */
static void sig_pri_redirecting_convert(struct ast_party_redirecting *ast_redirecting,
	const struct pri_party_redirecting *pri_redirecting,
	const struct ast_party_redirecting *ast_guide,
	struct sig_pri_span *pri)
{
	ast_party_redirecting_set_init(ast_redirecting, ast_guide);

	sig_pri_party_id_convert(&ast_redirecting->from, &pri_redirecting->from, pri);
	sig_pri_party_id_convert(&ast_redirecting->to, &pri_redirecting->to, pri);
	ast_redirecting->count = pri_redirecting->count;
	ast_redirecting->reason = pri_to_ast_reason(pri_redirecting->reason);
}

/*!
 * \internal
 * \brief Determine if the given extension matches one of the MSNs in the pattern list.
 * \since 1.8
 *
 * \param msn_patterns Comma separated list of MSN patterns to match.
 * \param exten Extension to match in the MSN list.
 *
 * \retval 1 if matches.
 * \retval 0 if no match.
 */
static int sig_pri_msn_match(const char *msn_patterns, const char *exten)
{
	char *pattern;
	char *msn_list;
	char *list_tail;

	msn_list = ast_strdupa(msn_patterns);

	list_tail = NULL;
	pattern = strtok_r(msn_list, ",", &list_tail);
	while (pattern) {
		pattern = ast_strip(pattern);
		if (!ast_strlen_zero(pattern) && ast_extension_match(pattern, exten)) {
			/* Extension matched the pattern. */
			return 1;
		}
		pattern = strtok_r(NULL, ",", &list_tail);
	}
	/* Did not match any pattern in the list. */
	return 0;
}

#if defined(HAVE_PRI_MCID)
/*!
 * \internal
 * \brief Append the given party id to the event string.
 * \since 1.8
 *
 * \param msg Event message string being built.
 * \param prefix Prefix to add to the party id lines.
 * \param party Party information to encode.
 *
 * \return Nothing
 */
static void sig_pri_event_party_id(struct ast_str **msg, const char *prefix, struct ast_party_id *party)
{
	int pres;

	/* Combined party presentation */
	pres = ast_party_id_presentation(party);
	ast_str_append(msg, 0, "%sPres: %d (%s)\r\n", prefix, pres,
		ast_describe_caller_presentation(pres));

	/* Party number */
	ast_str_append(msg, 0, "%sNumValid: %d\r\n", prefix,
		(unsigned) party->number.valid);
	ast_str_append(msg, 0, "%sNum: %s\r\n", prefix,
		S_COR(party->number.valid, party->number.str, ""));
	ast_str_append(msg, 0, "%ston: %d\r\n", prefix, party->number.plan);
	if (party->number.valid) {
		ast_str_append(msg, 0, "%sNumPlan: %d\r\n", prefix, party->number.plan);
		ast_str_append(msg, 0, "%sNumPres: %d (%s)\r\n", prefix,
			party->number.presentation,
			ast_describe_caller_presentation(party->number.presentation));
	}

	/* Party name */
	ast_str_append(msg, 0, "%sNameValid: %d\r\n", prefix,
		(unsigned) party->name.valid);
	ast_str_append(msg, 0, "%sName: %s\r\n", prefix,
		S_COR(party->name.valid, party->name.str, ""));
	if (party->name.valid) {
		ast_str_append(msg, 0, "%sNameCharSet: %s\r\n", prefix,
			ast_party_name_charset_describe(party->name.char_set));
		ast_str_append(msg, 0, "%sNamePres: %d (%s)\r\n", prefix,
			party->name.presentation,
			ast_describe_caller_presentation(party->name.presentation));
	}

#if defined(HAVE_PRI_SUBADDR)
	/* Party subaddress */
	if (party->subaddress.valid) {
		static const char subaddress[] = "Subaddr";

		ast_str_append(msg, 0, "%s%s: %s\r\n", prefix, subaddress,
			S_OR(party->subaddress.str, ""));
		ast_str_append(msg, 0, "%s%sType: %d\r\n", prefix, subaddress,
			party->subaddress.type);
		ast_str_append(msg, 0, "%s%sOdd: %d\r\n", prefix, subaddress,
			party->subaddress.odd_even_indicator);
	}
#endif	/* defined(HAVE_PRI_SUBADDR) */
}
#endif	/* defined(HAVE_PRI_MCID) */

#if defined(HAVE_PRI_MCID)
/*!
 * \internal
 * \brief Handle the MCID event.
 * \since 1.8
 *
 * \param pri PRI span control structure.
 * \param mcid MCID event parameters.
 * \param owner Asterisk channel associated with the call.
 * NULL if Asterisk no longer has the ast_channel struct.
 *
 * \note Assumes the pri->lock is already obtained.
 * \note Assumes the owner channel lock is already obtained if still present.
 *
 * \return Nothing
 */
static void sig_pri_mcid_event(struct sig_pri_span *pri, const struct pri_subcmd_mcid_req *mcid, struct ast_channel *owner)
{
	struct ast_channel *chans[1];
	struct ast_str *msg;
	struct ast_party_id party;

	msg = ast_str_create(4096);
	if (!msg) {
		return;
	}

	if (owner) {
		/*
		 * The owner channel is present.
		 * Pass the event to the peer as well.
		 */
		ast_queue_control(owner, AST_CONTROL_MCID);

		ast_str_append(&msg, 0, "Channel: %s\r\n", owner->name);
		ast_str_append(&msg, 0, "UniqueID: %s\r\n", owner->uniqueid);

		sig_pri_event_party_id(&msg, "CallerID", &owner->connected.id);
	} else {
		/*
		 * Since we no longer have an owner channel,
		 * we have to use the caller information supplied by libpri.
		 */
		ast_party_id_init(&party);
		sig_pri_party_id_convert(&party, &mcid->originator, pri);
		sig_pri_event_party_id(&msg, "CallerID", &party);
		ast_party_id_free(&party);
	}

	/* Always use libpri's called party information. */
	ast_party_id_init(&party);
	sig_pri_party_id_convert(&party, &mcid->answerer, pri);
	sig_pri_event_party_id(&msg, "ConnectedID", &party);
	ast_party_id_free(&party);

	chans[0] = owner;
	ast_manager_event_multichan(EVENT_FLAG_CALL, "MCID", owner ? 1 : 0, chans, "%s",
		ast_str_buffer(msg));
	ast_free(msg);
}
#endif	/* defined(HAVE_PRI_MCID) */

#if defined(HAVE_PRI_TRANSFER)
struct xfer_rsp_data {
	struct sig_pri_span *pri;
	/*! Call to send transfer success/fail response over. */
	q931_call *call;
	/*! Invocation ID to use when sending a reply to the transfer request. */
	int invoke_id;
};
#endif	/* defined(HAVE_PRI_TRANSFER) */

#if defined(HAVE_PRI_TRANSFER)
/*!
 * \internal
 * \brief Send the transfer success/fail response message.
 * \since 1.8
 *
 * \param data Callback user data pointer
 * \param is_successful TRUE if the transfer was successful.
 *
 * \return Nothing
 */
static void sig_pri_transfer_rsp(void *data, int is_successful)
{
	struct xfer_rsp_data *rsp = data;

	pri_transfer_rsp(rsp->pri->pri, rsp->call, rsp->invoke_id, is_successful);
}
#endif	/* defined(HAVE_PRI_TRANSFER) */

#if defined(HAVE_PRI_CALL_HOLD) || defined(HAVE_PRI_TRANSFER)
/*!
 * \brief Protocol callback to indicate if transfer will happen.
 * \since 1.8
 *
 * \param data Callback user data pointer
 * \param is_successful TRUE if the transfer will happen.
 *
 * \return Nothing
 */
typedef void (*xfer_rsp_callback)(void *data, int is_successful);
#endif	/* defined(HAVE_PRI_CALL_HOLD) || defined(HAVE_PRI_TRANSFER) */

#if defined(HAVE_PRI_CALL_HOLD) || defined(HAVE_PRI_TRANSFER)
/*!
 * \internal
 * \brief Attempt to transfer the two calls to each other.
 * \since 1.8
 *
 * \param pri PRI span control structure.
 * \param call_1_pri First call involved in the transfer. (transferee; usually on hold)
 * \param call_1_held TRUE if call_1_pri is on hold.
 * \param call_2_pri Second call involved in the transfer. (target; usually active/ringing)
 * \param call_2_held TRUE if call_2_pri is on hold.
 * \param rsp_callback Protocol callback to indicate if transfer will happen. NULL if not used.
 * \param data Callback user data pointer
 *
 * \note Assumes the pri->lock is already obtained.
 *
 * \retval 0 on success.
 * \retval -1 on error.
 */
static int sig_pri_attempt_transfer(struct sig_pri_span *pri, q931_call *call_1_pri, int call_1_held, q931_call *call_2_pri, int call_2_held, xfer_rsp_callback rsp_callback, void *data)
{
	struct attempt_xfer_call {
		q931_call *pri;
		struct ast_channel *ast;
		int held;
		int chanpos;
	};
	int retval;
	struct ast_channel *transferee;
	struct attempt_xfer_call *call_1;
	struct attempt_xfer_call *call_2;
	struct attempt_xfer_call *swap_call;
	struct attempt_xfer_call c1;
	struct attempt_xfer_call c2;

	c1.pri = call_1_pri;
	c1.held = call_1_held;
	call_1 = &c1;

	c2.pri = call_2_pri;
	c2.held = call_2_held;
	call_2 = &c2;

	call_1->chanpos = pri_find_principle_by_call(pri, call_1->pri);
	call_2->chanpos = pri_find_principle_by_call(pri, call_2->pri);
	if (call_1->chanpos < 0 || call_2->chanpos < 0) {
		/* Calls not found in span control. */
		if (rsp_callback) {
			/* Transfer failed. */
			rsp_callback(data, 0);
		}
		return -1;
	}

	/* Attempt to make transferee and target consistent. */
	if (!call_1->held && call_2->held) {
		/*
		 * Swap call_1 and call_2 to make call_1 the transferee(held call)
		 * and call_2 the target(active call).
		 */
		swap_call = call_1;
		call_1 = call_2;
		call_2 = swap_call;
	}

	/* Deadlock avoidance is attempted. */
	sig_pri_lock_private(pri->pvts[call_1->chanpos]);
	sig_pri_lock_owner(pri, call_1->chanpos);
	sig_pri_lock_private(pri->pvts[call_2->chanpos]);
	sig_pri_lock_owner(pri, call_2->chanpos);

	call_1->ast = pri->pvts[call_1->chanpos]->owner;
	call_2->ast = pri->pvts[call_2->chanpos]->owner;
	if (!call_1->ast || !call_2->ast) {
		/* At least one owner is not present. */
		if (call_1->ast) {
			ast_channel_unlock(call_1->ast);
		}
		if (call_2->ast) {
			ast_channel_unlock(call_2->ast);
		}
		sig_pri_unlock_private(pri->pvts[call_1->chanpos]);
		sig_pri_unlock_private(pri->pvts[call_2->chanpos]);
		if (rsp_callback) {
			/* Transfer failed. */
			rsp_callback(data, 0);
		}
		return -1;
	}

	for (;;) {
		transferee = ast_bridged_channel(call_1->ast);
		if (transferee) {
			break;
		}

		/* Try masquerading the other way. */
		swap_call = call_1;
		call_1 = call_2;
		call_2 = swap_call;

		transferee = ast_bridged_channel(call_1->ast);
		if (transferee) {
			break;
		}

		/* Could not transfer.  Neither call is bridged. */
		ast_channel_unlock(call_1->ast);
		ast_channel_unlock(call_2->ast);
		sig_pri_unlock_private(pri->pvts[call_1->chanpos]);
		sig_pri_unlock_private(pri->pvts[call_2->chanpos]);

		if (rsp_callback) {
			/* Transfer failed. */
			rsp_callback(data, 0);
		}
		return -1;
	}

	ast_verb(3, "TRANSFERRING %s to %s\n", call_1->ast->name, call_2->ast->name);

	/*
	 * Setup transfer masquerade.
	 *
	 * Note:  There is an extremely nasty deadlock avoidance issue
	 * with ast_channel_transfer_masquerade().  Deadlock may be possible if
	 * the channels involved are proxies (chan_agent channels) and
	 * it is called with locks.  Unfortunately, there is no simple
	 * or even merely difficult way to guarantee deadlock avoidance
	 * and still be able to send an ECT success response without the
	 * possibility of the bridged channel hanging up on us.
	 */
	ast_mutex_unlock(&pri->lock);
	retval = ast_channel_transfer_masquerade(
		call_2->ast,
		&call_2->ast->connected,
		call_2->held,
		transferee,
		&call_1->ast->connected,
		call_1->held);

	/* Reacquire the pri->lock to hold off completion of the transfer masquerade. */
	ast_mutex_lock(&pri->lock);

	ast_channel_unlock(call_1->ast);
	ast_channel_unlock(call_2->ast);
	sig_pri_unlock_private(pri->pvts[call_1->chanpos]);
	sig_pri_unlock_private(pri->pvts[call_2->chanpos]);

	if (rsp_callback) {
		/*
		 * Report transfer status.
		 *
		 * Must do the callback before the masquerade completes to ensure
		 * that the protocol message goes out before the call leg is
		 * disconnected.
		 */
		rsp_callback(data, retval ? 0 : 1);
	}
	return retval;
}
#endif	/* defined(HAVE_PRI_CALL_HOLD) || defined(HAVE_PRI_TRANSFER) */

#if defined(HAVE_PRI_CCSS)
/*!
 * \internal
 * \brief Compare the CC agent private data by libpri cc_id.
 * \since 1.8
 *
 * \param obj pointer to the (user-defined part) of an object.
 * \param arg callback argument from ao2_callback()
 * \param flags flags from ao2_callback()
 *
 * \return values are a combination of enum _cb_results.
 */
static int sig_pri_cc_agent_cmp_cc_id(void *obj, void *arg, int flags)
{
	struct ast_cc_agent *agent_1 = obj;
	struct sig_pri_cc_agent_prv *agent_prv_1 = agent_1->private_data;
	struct sig_pri_cc_agent_prv *agent_prv_2 = arg;

	return (agent_prv_1 && agent_prv_1->pri == agent_prv_2->pri
		&& agent_prv_1->cc_id == agent_prv_2->cc_id) ? CMP_MATCH | CMP_STOP : 0;
}
#endif	/* defined(HAVE_PRI_CCSS) */

#if defined(HAVE_PRI_CCSS)
/*!
 * \internal
 * \brief Find the CC agent by libpri cc_id.
 * \since 1.8
 *
 * \param pri PRI span control structure.
 * \param cc_id CC record ID to find.
 *
 * \note
 * Since agents are refcounted, and this function returns
 * a reference to the agent, it is imperative that you decrement
 * the refcount of the agent once you have finished using it.
 *
 * \retval agent on success.
 * \retval NULL not found.
 */
static struct ast_cc_agent *sig_pri_find_cc_agent_by_cc_id(struct sig_pri_span *pri, long cc_id)
{
	struct sig_pri_cc_agent_prv finder = {
		.pri = pri,
		.cc_id = cc_id,
	};

	return ast_cc_agent_callback(0, sig_pri_cc_agent_cmp_cc_id, &finder,
		sig_pri_cc_type_name);
}
#endif	/* defined(HAVE_PRI_CCSS) */

#if defined(HAVE_PRI_CCSS)
/*!
 * \internal
 * \brief Compare the CC monitor instance by libpri cc_id.
 * \since 1.8
 *
 * \param obj pointer to the (user-defined part) of an object.
 * \param arg callback argument from ao2_callback()
 * \param flags flags from ao2_callback()
 *
 * \return values are a combination of enum _cb_results.
 */
static int sig_pri_cc_monitor_cmp_cc_id(void *obj, void *arg, int flags)
{
	struct sig_pri_cc_monitor_instance *monitor_1 = obj;
	struct sig_pri_cc_monitor_instance *monitor_2 = arg;

	return (monitor_1->pri == monitor_2->pri
		&& monitor_1->cc_id == monitor_2->cc_id) ? CMP_MATCH | CMP_STOP : 0;
}
#endif	/* defined(HAVE_PRI_CCSS) */

#if defined(HAVE_PRI_CCSS)
/*!
 * \internal
 * \brief Find the CC monitor instance by libpri cc_id.
 * \since 1.8
 *
 * \param pri PRI span control structure.
 * \param cc_id CC record ID to find.
 *
 * \note
 * Since monitor_instances are refcounted, and this function returns
 * a reference to the instance, it is imperative that you decrement
 * the refcount of the instance once you have finished using it.
 *
 * \retval monitor_instance on success.
 * \retval NULL not found.
 */
static struct sig_pri_cc_monitor_instance *sig_pri_find_cc_monitor_by_cc_id(struct sig_pri_span *pri, long cc_id)
{
	struct sig_pri_cc_monitor_instance finder = {
		.pri = pri,
		.cc_id = cc_id,
	};

	return ao2_callback(sig_pri_cc_monitors, 0, sig_pri_cc_monitor_cmp_cc_id, &finder);
}
#endif	/* defined(HAVE_PRI_CCSS) */

#if defined(HAVE_PRI_CCSS)
/*!
 * \internal
 * \brief Destroy the given monitor instance.
 * \since 1.8
 *
 * \param data Monitor instance to destroy.
 *
 * \return Nothing
 */
static void sig_pri_cc_monitor_instance_destroy(void *data)
{
	struct sig_pri_cc_monitor_instance *monitor_instance = data;

	if (monitor_instance->cc_id != -1) {
		ast_mutex_lock(&monitor_instance->pri->lock);
		pri_cc_cancel(monitor_instance->pri->pri, monitor_instance->cc_id);
		ast_mutex_unlock(&monitor_instance->pri->lock);
	}
	monitor_instance->pri->calls->module_unref();
}
#endif	/* defined(HAVE_PRI_CCSS) */

#if defined(HAVE_PRI_CCSS)
/*!
 * \internal
 * \brief Construct a new monitor instance.
 * \since 1.8
 *
 * \param core_id CC core ID.
 * \param pri PRI span control structure.
 * \param cc_id CC record ID.
 * \param device_name Name of device (Asterisk channel name less sequence number).
 *
 * \note
 * Since monitor_instances are refcounted, and this function returns
 * a reference to the instance, it is imperative that you decrement
 * the refcount of the instance once you have finished using it.
 *
 * \retval monitor_instance on success.
 * \retval NULL on error.
 */
static struct sig_pri_cc_monitor_instance *sig_pri_cc_monitor_instance_init(int core_id, struct sig_pri_span *pri, long cc_id, const char *device_name)
{
	struct sig_pri_cc_monitor_instance *monitor_instance;

	if (!pri->calls->module_ref || !pri->calls->module_unref) {
		return NULL;
	}

	monitor_instance = ao2_alloc(sizeof(*monitor_instance) + strlen(device_name),
		sig_pri_cc_monitor_instance_destroy);
	if (!monitor_instance) {
		return NULL;
	}

	monitor_instance->cc_id = cc_id;
	monitor_instance->pri = pri;
	monitor_instance->core_id = core_id;
	strcpy(monitor_instance->name, device_name);

	pri->calls->module_ref();

	ao2_link(sig_pri_cc_monitors, monitor_instance);
	return monitor_instance;
}
#endif	/* defined(HAVE_PRI_CCSS) */

#if defined(HAVE_PRI_CCSS)
/*!
 * \internal
 * \brief Announce to the CC core that protocol CC monitor is available for this call.
 * \since 1.8
 *
 * \param pri PRI span control structure.
 * \param chanpos Channel position in the span.
 * \param cc_id CC record ID.
 * \param service CCBS/CCNR indication.
 *
 * \note Assumes the pri->lock is already obtained.
 * \note Assumes the sig_pri_lock_private(pri->pvts[chanpos]) is already obtained.
 * \note Assumes the sig_pri_lock_owner(pri, chanpos) is already obtained.
 *
 * \retval 0 on success.
 * \retval -1 on error.
 */
static int sig_pri_cc_available(struct sig_pri_span *pri, int chanpos, long cc_id, enum ast_cc_service_type service)
{
	struct sig_pri_chan *pvt;
	struct ast_cc_config_params *cc_params;
	struct sig_pri_cc_monitor_instance *monitor;
	enum ast_cc_monitor_policies monitor_policy;
	int core_id;
	int res;
	char device_name[AST_CHANNEL_NAME];
	char dialstring[AST_CHANNEL_NAME];

	pvt = pri->pvts[chanpos];

	core_id = ast_cc_get_current_core_id(pvt->owner);
	if (core_id == -1) {
		return -1;
	}

	cc_params = ast_channel_get_cc_config_params(pvt->owner);
	if (!cc_params) {
		return -1;
	}

	res = -1;
	monitor_policy = ast_get_cc_monitor_policy(cc_params);
	switch (monitor_policy) {
	case AST_CC_MONITOR_NEVER:
		/* CCSS is not enabled. */
		break;
	case AST_CC_MONITOR_NATIVE:
	case AST_CC_MONITOR_ALWAYS:
		/*
		 * If it is AST_CC_MONITOR_ALWAYS and native fails we will attempt the fallback
		 * later in the call to sig_pri_cc_generic_check().
		 */
		ast_channel_get_device_name(pvt->owner, device_name, sizeof(device_name));
		sig_pri_make_cc_dialstring(pvt, dialstring, sizeof(dialstring));
		monitor = sig_pri_cc_monitor_instance_init(core_id, pri, cc_id, device_name);
		if (!monitor) {
			break;
		}
		res = ast_queue_cc_frame(pvt->owner, sig_pri_cc_type_name, dialstring, service,
			monitor);
		if (res) {
			monitor->cc_id = -1;
			ao2_unlink(sig_pri_cc_monitors, monitor);
			ao2_ref(monitor, -1);
		}
		break;
	case AST_CC_MONITOR_GENERIC:
		ast_queue_cc_frame(pvt->owner, AST_CC_GENERIC_MONITOR_TYPE,
			sig_pri_get_orig_dialstring(pvt), service, NULL);
		/* Say it failed to force caller to cancel native CC. */
		break;
	}
	return res;
}
#endif	/* defined(HAVE_PRI_CCSS) */

/*!
 * \internal
 * \brief Check if generic CC monitor is needed and request it.
 * \since 1.8
 *
 * \param pri PRI span control structure.
 * \param chanpos Channel position in the span.
 * \param service CCBS/CCNR indication.
 *
 * \note Assumes the pri->lock is already obtained.
 * \note Assumes the sig_pri_lock_private(pri->pvts[chanpos]) is already obtained.
 *
 * \return Nothing
 */
static void sig_pri_cc_generic_check(struct sig_pri_span *pri, int chanpos, enum ast_cc_service_type service)
{
	struct ast_channel *owner;
	struct ast_cc_config_params *cc_params;
#if defined(HAVE_PRI_CCSS)
	struct ast_cc_monitor *monitor;
	char device_name[AST_CHANNEL_NAME];
#endif	/* defined(HAVE_PRI_CCSS) */
	enum ast_cc_monitor_policies monitor_policy;
	int core_id;

	if (!pri->pvts[chanpos]->outgoing) {
		/* This is not an outgoing call so it cannot be CC monitor. */
		return;
	}

	sig_pri_lock_owner(pri, chanpos);
	owner = pri->pvts[chanpos]->owner;
	if (!owner) {
		return;
	}
	core_id = ast_cc_get_current_core_id(owner);
	if (core_id == -1) {
		/* No CC core setup */
		goto done;
	}

	cc_params = ast_channel_get_cc_config_params(owner);
	if (!cc_params) {
		/* Could not get CC config parameters. */
		goto done;
	}

#if defined(HAVE_PRI_CCSS)
	ast_channel_get_device_name(owner, device_name, sizeof(device_name));
	monitor = ast_cc_get_monitor_by_recall_core_id(core_id, device_name);
	if (monitor) {
		/* CC monitor is already present so no need for generic CC. */
		ao2_ref(monitor, -1);
		goto done;
	}
#endif	/* defined(HAVE_PRI_CCSS) */

	monitor_policy = ast_get_cc_monitor_policy(cc_params);
	switch (monitor_policy) {
	case AST_CC_MONITOR_NEVER:
		/* CCSS is not enabled. */
		break;
	case AST_CC_MONITOR_NATIVE:
		if (pri->sig == SIG_BRI_PTMP && pri->nodetype == PRI_NETWORK) {
			/* Request generic CC monitor. */
			ast_queue_cc_frame(owner, AST_CC_GENERIC_MONITOR_TYPE,
				sig_pri_get_orig_dialstring(pri->pvts[chanpos]), service, NULL);
		}
		break;
	case AST_CC_MONITOR_ALWAYS:
		if (pri->sig == SIG_BRI_PTMP && pri->nodetype != PRI_NETWORK) {
			/*
			 * Cannot monitor PTMP TE side since this is not defined.
			 * We are playing the roll of a phone in this case and
			 * a phone cannot monitor a party over the network without
			 * protocol help.
			 */
			break;
		}
		/*
		 * We are either falling back or this is a PTMP NT span.
		 * Request generic CC monitor.
		 */
		ast_queue_cc_frame(owner, AST_CC_GENERIC_MONITOR_TYPE,
			sig_pri_get_orig_dialstring(pri->pvts[chanpos]), service, NULL);
		break;
	case AST_CC_MONITOR_GENERIC:
		if (pri->sig == SIG_BRI_PTMP && pri->nodetype == PRI_NETWORK) {
			/* Request generic CC monitor. */
			ast_queue_cc_frame(owner, AST_CC_GENERIC_MONITOR_TYPE,
				sig_pri_get_orig_dialstring(pri->pvts[chanpos]), service, NULL);
		}
		break;
	}

done:
	ast_channel_unlock(owner);
}

#if defined(HAVE_PRI_CCSS)
/*!
 * \internal
 * \brief The CC link canceled the CC instance.
 * \since 1.8
 *
 * \param pri PRI span control structure.
 * \param cc_id CC record ID.
 * \param is_agent TRUE if the cc_id is for an agent.
 *
 * \return Nothing
 */
static void sig_pri_cc_link_canceled(struct sig_pri_span *pri, long cc_id, int is_agent)
{
	if (is_agent) {
		struct ast_cc_agent *agent;

		agent = sig_pri_find_cc_agent_by_cc_id(pri, cc_id);
		if (!agent) {
			return;
		}
		ast_cc_failed(agent->core_id, "%s agent got canceled by link",
			sig_pri_cc_type_name);
		ao2_ref(agent, -1);
	} else {
		struct sig_pri_cc_monitor_instance *monitor;

		monitor = sig_pri_find_cc_monitor_by_cc_id(pri, cc_id);
		if (!monitor) {
			return;
		}
		monitor->cc_id = -1;
		ast_cc_monitor_failed(monitor->core_id, monitor->name,
			"%s monitor got canceled by link", sig_pri_cc_type_name);
		ao2_ref(monitor, -1);
	}
}
#endif	/* defined(HAVE_PRI_CCSS) */

#if defined(HAVE_PRI_AOC_EVENTS)
/*!
 * \internal
 * \brief Convert ast_aoc_charged_item to PRI_AOC_CHARGED_ITEM .
 * \since 1.8
 *
 * \param value Value to convert to string.
 *
 * \return PRI_AOC_CHARGED_ITEM
 */
static enum PRI_AOC_CHARGED_ITEM sig_pri_aoc_charged_item_to_pri(enum PRI_AOC_CHARGED_ITEM value)
{
	switch (value) {
	case AST_AOC_CHARGED_ITEM_NA:
		return PRI_AOC_CHARGED_ITEM_NOT_AVAILABLE;
	case AST_AOC_CHARGED_ITEM_SPECIAL_ARRANGEMENT:
		return PRI_AOC_CHARGED_ITEM_SPECIAL_ARRANGEMENT;
	case AST_AOC_CHARGED_ITEM_BASIC_COMMUNICATION:
		return PRI_AOC_CHARGED_ITEM_BASIC_COMMUNICATION;
	case AST_AOC_CHARGED_ITEM_CALL_ATTEMPT:
		return PRI_AOC_CHARGED_ITEM_CALL_ATTEMPT;
	case AST_AOC_CHARGED_ITEM_CALL_SETUP:
		return PRI_AOC_CHARGED_ITEM_CALL_SETUP;
	case AST_AOC_CHARGED_ITEM_USER_USER_INFO:
		return PRI_AOC_CHARGED_ITEM_USER_USER_INFO;
	case AST_AOC_CHARGED_ITEM_SUPPLEMENTARY_SERVICE:
		return PRI_AOC_CHARGED_ITEM_SUPPLEMENTARY_SERVICE;
	}
	return PRI_AOC_CHARGED_ITEM_NOT_AVAILABLE;
}
#endif	/* defined(HAVE_PRI_AOC_EVENTS) */

#if defined(HAVE_PRI_AOC_EVENTS)
/*!
 * \internal
 * \brief Convert PRI_AOC_CHARGED_ITEM to ast_aoc_charged_item.
 * \since 1.8
 *
 * \param value Value to convert to string.
 *
 * \return ast_aoc_charged_item
 */
static enum ast_aoc_s_charged_item sig_pri_aoc_charged_item_to_ast(enum PRI_AOC_CHARGED_ITEM value)
{
	switch (value) {
	case PRI_AOC_CHARGED_ITEM_NOT_AVAILABLE:
		return AST_AOC_CHARGED_ITEM_NA;
	case PRI_AOC_CHARGED_ITEM_SPECIAL_ARRANGEMENT:
		return AST_AOC_CHARGED_ITEM_SPECIAL_ARRANGEMENT;
	case PRI_AOC_CHARGED_ITEM_BASIC_COMMUNICATION:
		return AST_AOC_CHARGED_ITEM_BASIC_COMMUNICATION;
	case PRI_AOC_CHARGED_ITEM_CALL_ATTEMPT:
		return AST_AOC_CHARGED_ITEM_CALL_ATTEMPT;
	case PRI_AOC_CHARGED_ITEM_CALL_SETUP:
		return AST_AOC_CHARGED_ITEM_CALL_SETUP;
	case PRI_AOC_CHARGED_ITEM_USER_USER_INFO:
		return AST_AOC_CHARGED_ITEM_USER_USER_INFO;
	case PRI_AOC_CHARGED_ITEM_SUPPLEMENTARY_SERVICE:
		return AST_AOC_CHARGED_ITEM_SUPPLEMENTARY_SERVICE;
	}
	return AST_AOC_CHARGED_ITEM_NA;
}
#endif	/* defined(HAVE_PRI_AOC_EVENTS) */

#if defined(HAVE_PRI_AOC_EVENTS)
/*!
 * \internal
 * \brief Convert AST_AOC_MULTIPLER to PRI_AOC_MULTIPLIER.
 * \since 1.8
 *
 * \return pri enum equivalent.
 */
static int sig_pri_aoc_multiplier_from_ast(enum ast_aoc_currency_multiplier mult)
{
	switch (mult) {
	case AST_AOC_MULT_ONETHOUSANDTH:
		return PRI_AOC_MULTIPLIER_THOUSANDTH;
	case AST_AOC_MULT_ONEHUNDREDTH:
		return PRI_AOC_MULTIPLIER_HUNDREDTH;
	case AST_AOC_MULT_ONETENTH:
		return PRI_AOC_MULTIPLIER_TENTH;
	case AST_AOC_MULT_ONE:
		return PRI_AOC_MULTIPLIER_ONE;
	case AST_AOC_MULT_TEN:
		return PRI_AOC_MULTIPLIER_TEN;
	case AST_AOC_MULT_HUNDRED:
		return PRI_AOC_MULTIPLIER_HUNDRED;
	case AST_AOC_MULT_THOUSAND:
		return PRI_AOC_MULTIPLIER_THOUSAND;
	default:
		return PRI_AOC_MULTIPLIER_ONE;
	}
}
#endif	/* defined(HAVE_PRI_AOC_EVENTS) */

#if defined(HAVE_PRI_AOC_EVENTS)
/*!
 * \internal
 * \brief Convert PRI_AOC_MULTIPLIER to AST_AOC_MULTIPLIER
 * \since 1.8
 *
 * \return ast enum equivalent.
 */
static int sig_pri_aoc_multiplier_from_pri(const int mult)
{
	switch (mult) {
	case PRI_AOC_MULTIPLIER_THOUSANDTH:
		return AST_AOC_MULT_ONETHOUSANDTH;
	case PRI_AOC_MULTIPLIER_HUNDREDTH:
		return AST_AOC_MULT_ONEHUNDREDTH;
	case PRI_AOC_MULTIPLIER_TENTH:
		return AST_AOC_MULT_ONETENTH;
	case PRI_AOC_MULTIPLIER_ONE:
		return AST_AOC_MULT_ONE;
	case PRI_AOC_MULTIPLIER_TEN:
		return AST_AOC_MULT_TEN;
	case PRI_AOC_MULTIPLIER_HUNDRED:
		return AST_AOC_MULT_HUNDRED;
	case PRI_AOC_MULTIPLIER_THOUSAND:
		return AST_AOC_MULT_THOUSAND;
	default:
		return AST_AOC_MULT_ONE;
	}
}
#endif	/* defined(HAVE_PRI_AOC_EVENTS) */

#if defined(HAVE_PRI_AOC_EVENTS)
/*!
 * \internal
 * \brief Convert ast_aoc_time_scale representation to PRI_AOC_TIME_SCALE
 * \since 1.8
 *
 * \param value Value to convert to ast representation
 *
 * \return PRI_AOC_TIME_SCALE
 */
static enum PRI_AOC_TIME_SCALE sig_pri_aoc_scale_to_pri(enum ast_aoc_time_scale value)
{
	switch (value) {
	default:
	case AST_AOC_TIME_SCALE_HUNDREDTH_SECOND:
		return PRI_AOC_TIME_SCALE_HUNDREDTH_SECOND;
	case AST_AOC_TIME_SCALE_TENTH_SECOND:
		return PRI_AOC_TIME_SCALE_TENTH_SECOND;
	case AST_AOC_TIME_SCALE_SECOND:
		return PRI_AOC_TIME_SCALE_SECOND;
	case AST_AOC_TIME_SCALE_TEN_SECOND:
		return PRI_AOC_TIME_SCALE_TEN_SECOND;
	case AST_AOC_TIME_SCALE_MINUTE:
		return PRI_AOC_TIME_SCALE_MINUTE;
	case AST_AOC_TIME_SCALE_HOUR:
		return PRI_AOC_TIME_SCALE_HOUR;
	case AST_AOC_TIME_SCALE_DAY:
		return PRI_AOC_TIME_SCALE_DAY;
	}
}
#endif	/* defined(HAVE_PRI_AOC_EVENTS) */

#if defined(HAVE_PRI_AOC_EVENTS)
/*!
 * \internal
 * \brief Convert PRI_AOC_TIME_SCALE to ast aoc representation
 * \since 1.8
 *
 * \param value Value to convert to ast representation
 *
 * \return ast aoc time scale
 */
static enum ast_aoc_time_scale sig_pri_aoc_scale_to_ast(enum PRI_AOC_TIME_SCALE value)
{
	switch (value) {
	default:
	case PRI_AOC_TIME_SCALE_HUNDREDTH_SECOND:
		return AST_AOC_TIME_SCALE_HUNDREDTH_SECOND;
	case PRI_AOC_TIME_SCALE_TENTH_SECOND:
		return AST_AOC_TIME_SCALE_TENTH_SECOND;
	case PRI_AOC_TIME_SCALE_SECOND:
		return AST_AOC_TIME_SCALE_SECOND;
	case PRI_AOC_TIME_SCALE_TEN_SECOND:
		return AST_AOC_TIME_SCALE_TEN_SECOND;
	case PRI_AOC_TIME_SCALE_MINUTE:
		return AST_AOC_TIME_SCALE_MINUTE;
	case PRI_AOC_TIME_SCALE_HOUR:
		return AST_AOC_TIME_SCALE_HOUR;
	case PRI_AOC_TIME_SCALE_DAY:
		return AST_AOC_TIME_SCALE_DAY;
	}
	return AST_AOC_TIME_SCALE_HUNDREDTH_SECOND;
}
#endif	/* defined(HAVE_PRI_AOC_EVENTS) */

#if defined(HAVE_PRI_AOC_EVENTS)
/*!
 * \internal
 * \brief Handle AOC-S control frame
 * \since 1.8
 *
 * \param aoc_s AOC-S event parameters.
 * \param owner Asterisk channel associated with the call.
 * \param passthrough indicating if this message should be queued on the ast channel
 *
 * \note Assumes the pri->lock is already obtained.
 * \note Assumes the sig_pri private is locked
 * \note Assumes the owner channel lock is already obtained.
 *
 * \return Nothing
 */
static void sig_pri_aoc_s_from_pri(const struct pri_subcmd_aoc_s *aoc_s, struct ast_channel *owner, int passthrough)
{
	struct ast_aoc_decoded *decoded = NULL;
	struct ast_aoc_encoded *encoded = NULL;
	size_t encoded_size = 0;
	int idx;

	if (!owner || !aoc_s) {
		return;
	}

	if (!(decoded = ast_aoc_create(AST_AOC_S, 0, 0))) {
		return;
	}

	for (idx = 0; idx < aoc_s->num_items; ++idx) {
		enum ast_aoc_s_charged_item charged_item;

		charged_item = sig_pri_aoc_charged_item_to_ast(aoc_s->item[idx].chargeable);
		if (charged_item == AST_AOC_CHARGED_ITEM_NA) {
			/* Delete the unknown charged item from the list. */
			continue;
		}
		switch (aoc_s->item[idx].rate_type) {
		case PRI_AOC_RATE_TYPE_DURATION:
			ast_aoc_s_add_rate_duration(decoded,
				charged_item,
				aoc_s->item[idx].rate.duration.amount.cost,
				sig_pri_aoc_multiplier_from_pri(aoc_s->item[idx].rate.duration.amount.multiplier),
				aoc_s->item[idx].rate.duration.currency,
				aoc_s->item[idx].rate.duration.time.length,
				sig_pri_aoc_scale_to_ast(aoc_s->item[idx].rate.duration.time.scale),
				aoc_s->item[idx].rate.duration.granularity.length,
				sig_pri_aoc_scale_to_ast(aoc_s->item[idx].rate.duration.granularity.scale),
				aoc_s->item[idx].rate.duration.charging_type);
			break;
		case PRI_AOC_RATE_TYPE_FLAT:
			ast_aoc_s_add_rate_flat(decoded,
				charged_item,
				aoc_s->item[idx].rate.flat.amount.cost,
				sig_pri_aoc_multiplier_from_pri(aoc_s->item[idx].rate.flat.amount.multiplier),
				aoc_s->item[idx].rate.flat.currency);
			break;
		case PRI_AOC_RATE_TYPE_VOLUME:
			ast_aoc_s_add_rate_volume(decoded,
				charged_item,
				aoc_s->item[idx].rate.volume.unit,
				aoc_s->item[idx].rate.volume.amount.cost,
				sig_pri_aoc_multiplier_from_pri(aoc_s->item[idx].rate.volume.amount.multiplier),
				aoc_s->item[idx].rate.volume.currency);
			break;
		case PRI_AOC_RATE_TYPE_SPECIAL_CODE:
			ast_aoc_s_add_rate_special_charge_code(decoded,
				charged_item,
				aoc_s->item[idx].rate.special);
			break;
		case PRI_AOC_RATE_TYPE_FREE:
			ast_aoc_s_add_rate_free(decoded, charged_item, 0);
			break;
		case PRI_AOC_RATE_TYPE_FREE_FROM_BEGINNING:
			ast_aoc_s_add_rate_free(decoded, charged_item, 1);
			break;
		default:
			ast_aoc_s_add_rate_na(decoded, charged_item);
			break;
		}
	}

	if (passthrough && (encoded = ast_aoc_encode(decoded, &encoded_size, owner))) {
		ast_queue_control_data(owner, AST_CONTROL_AOC, encoded, encoded_size);
	}

	ast_aoc_manager_event(decoded, owner);

	ast_aoc_destroy_decoded(decoded);
	ast_aoc_destroy_encoded(encoded);
}
#endif	/* defined(HAVE_PRI_AOC_EVENTS) */

#if defined(HAVE_PRI_AOC_EVENTS)
/*!
 * \internal
 * \brief Generate AOC Request Response
 * \since 1.8
 *
 * \param aoc_request
 *
 * \note Assumes the pri->lock is already obtained.
 * \note Assumes the sig_pri private is locked
 * \note Assumes the owner channel lock is already obtained.
 *
 * \return Nothing
 */
static void sig_pri_aoc_request_from_pri(const struct pri_subcmd_aoc_request *aoc_request, struct sig_pri_chan *pvt, q931_call *call)
{
	int request;

	if (!aoc_request) {
		return;
	}

	request = aoc_request->charging_request;

	if (request & PRI_AOC_REQUEST_S) {
		if (pvt->pri->aoc_passthrough_flag & SIG_PRI_AOC_GRANT_S) {
			/* An AOC-S response must come from the other side, so save off this invoke_id
			 * and see if an AOC-S message comes in before the call is answered. */
			pvt->aoc_s_request_invoke_id = aoc_request->invoke_id;
			pvt->aoc_s_request_invoke_id_valid = 1;

		} else {
			pri_aoc_s_request_response_send(pvt->pri->pri,
				call,
				aoc_request->invoke_id,
				NULL);
		}
	}

	if (request & PRI_AOC_REQUEST_D) {
		if (pvt->pri->aoc_passthrough_flag & SIG_PRI_AOC_GRANT_D) {
			pri_aoc_de_request_response_send(pvt->pri->pri,
				call,
				PRI_AOC_REQ_RSP_CHARGING_INFO_FOLLOWS,
				aoc_request->invoke_id);
		} else {
			pri_aoc_de_request_response_send(pvt->pri->pri,
				call,
				PRI_AOC_REQ_RSP_ERROR_NOT_AVAILABLE,
				aoc_request->invoke_id);
		}
	}

	if (request & PRI_AOC_REQUEST_E) {
		if (pvt->pri->aoc_passthrough_flag & SIG_PRI_AOC_GRANT_E) {
			pri_aoc_de_request_response_send(pvt->pri->pri,
				call,
				PRI_AOC_REQ_RSP_CHARGING_INFO_FOLLOWS,
				aoc_request->invoke_id);
		} else {
			pri_aoc_de_request_response_send(pvt->pri->pri,
				call,
				PRI_AOC_REQ_RSP_ERROR_NOT_AVAILABLE,
				aoc_request->invoke_id);
		}
	}
}
#endif	/* defined(HAVE_PRI_AOC_EVENTS) */

#if defined(HAVE_PRI_AOC_EVENTS)
/*!
 * \internal
 * \brief Generate AOC-D AST_CONTROL_AOC frame
 * \since 1.8
 *
 * \param aoc_e AOC-D event parameters.
 * \param owner Asterisk channel associated with the call.
 * \param passthrough indicating if this message should be queued on the ast channel
 *
 * \note Assumes the pri->lock is already obtained.
 * \note Assumes the sig_pri private is locked
 * \note Assumes the owner channel lock is already obtained.
 *
 * \return Nothing
 */
static void sig_pri_aoc_d_from_pri(const struct pri_subcmd_aoc_d *aoc_d, struct ast_channel *owner, int passthrough)
{
	struct ast_aoc_decoded *decoded = NULL;
	struct ast_aoc_encoded *encoded = NULL;
	size_t encoded_size = 0;
	enum ast_aoc_charge_type type;

	if (!owner || !aoc_d) {
		return;
	}

	switch (aoc_d->charge) {
	case PRI_AOC_DE_CHARGE_CURRENCY:
		type = AST_AOC_CHARGE_CURRENCY;
		break;
	case PRI_AOC_DE_CHARGE_UNITS:
		type = AST_AOC_CHARGE_UNIT;
		break;
	case PRI_AOC_DE_CHARGE_FREE:
		type = AST_AOC_CHARGE_FREE;
		break;
	default:
		type = AST_AOC_CHARGE_NA;
		break;
	}

	if (!(decoded = ast_aoc_create(AST_AOC_D, type, 0))) {
		return;
	}

	switch (aoc_d->billing_accumulation) {
	default:
		ast_debug(1, "AOC-D billing accumulation has unknown value: %d\n",
			aoc_d->billing_accumulation);
		/* Fall through */
	case 0:/* subTotal */
		ast_aoc_set_total_type(decoded, AST_AOC_SUBTOTAL);
		break;
	case 1:/* total */
		ast_aoc_set_total_type(decoded, AST_AOC_TOTAL);
		break;
	}

	switch (aoc_d->billing_id) {
	case PRI_AOC_D_BILLING_ID_NORMAL:
		ast_aoc_set_billing_id(decoded, AST_AOC_BILLING_NORMAL);
		break;
	case PRI_AOC_D_BILLING_ID_REVERSE:
		ast_aoc_set_billing_id(decoded, AST_AOC_BILLING_REVERSE_CHARGE);
		break;
	case PRI_AOC_D_BILLING_ID_CREDIT_CARD:
		ast_aoc_set_billing_id(decoded, AST_AOC_BILLING_CREDIT_CARD);
		break;
	case PRI_AOC_D_BILLING_ID_NOT_AVAILABLE:
	default:
		ast_aoc_set_billing_id(decoded, AST_AOC_BILLING_NA);
		break;
	}

	switch (aoc_d->charge) {
	case PRI_AOC_DE_CHARGE_CURRENCY:
		ast_aoc_set_currency_info(decoded,
			aoc_d->recorded.money.amount.cost,
			sig_pri_aoc_multiplier_from_pri(aoc_d->recorded.money.amount.multiplier),
			aoc_d->recorded.money.currency);
		break;
	case PRI_AOC_DE_CHARGE_UNITS:
		{
			int i;
			for (i = 0; i < aoc_d->recorded.unit.num_items; ++i) {
				/* if type or number are negative, then they are not present */
				ast_aoc_add_unit_entry(decoded,
					(aoc_d->recorded.unit.item[i].number >= 0 ? 1 : 0),
					aoc_d->recorded.unit.item[i].number,
					(aoc_d->recorded.unit.item[i].type >= 0 ? 1 : 0),
					aoc_d->recorded.unit.item[i].type);
			}
		}
		break;
	}

	if (passthrough && (encoded = ast_aoc_encode(decoded, &encoded_size, owner))) {
		ast_queue_control_data(owner, AST_CONTROL_AOC, encoded, encoded_size);
	}

	ast_aoc_manager_event(decoded, owner);

	ast_aoc_destroy_decoded(decoded);
	ast_aoc_destroy_encoded(encoded);
}
#endif	/* defined(HAVE_PRI_AOC_EVENTS) */

#if defined(HAVE_PRI_AOC_EVENTS)
/*!
 * \internal
 * \brief Generate AOC-E AST_CONTROL_AOC frame
 * \since 1.8
 *
 * \param aoc_e AOC-E event parameters.
 * \param owner Asterisk channel associated with the call.
 * \param passthrough indicating if this message should be queued on the ast channel
 *
 * \note Assumes the pri->lock is already obtained.
 * \note Assumes the sig_pri private is locked
 * \note Assumes the owner channel lock is already obtained.
 * \note owner channel may be NULL. In that case, generate event only
 *
 * \return Nothing
 */
static void sig_pri_aoc_e_from_pri(const struct pri_subcmd_aoc_e *aoc_e, struct ast_channel *owner, int passthrough)
{
	struct ast_aoc_decoded *decoded = NULL;
	struct ast_aoc_encoded *encoded = NULL;
	size_t encoded_size = 0;
	enum ast_aoc_charge_type type;

	if (!aoc_e) {
		return;
	}

	switch (aoc_e->charge) {
	case PRI_AOC_DE_CHARGE_CURRENCY:
		type = AST_AOC_CHARGE_CURRENCY;
		break;
	case PRI_AOC_DE_CHARGE_UNITS:
		type = AST_AOC_CHARGE_UNIT;
		break;
	case PRI_AOC_DE_CHARGE_FREE:
		type = AST_AOC_CHARGE_FREE;
		break;
	default:
		type = AST_AOC_CHARGE_NA;
		break;
	}

	if (!(decoded = ast_aoc_create(AST_AOC_E, type, 0))) {
		return;
	}

	switch (aoc_e->associated.charging_type) {
	case PRI_AOC_E_CHARGING_ASSOCIATION_NUMBER:
		if (!aoc_e->associated.charge.number.valid) {
			break;
		}
		ast_aoc_set_association_number(decoded, aoc_e->associated.charge.number.str, aoc_e->associated.charge.number.plan);
		break;
	case PRI_AOC_E_CHARGING_ASSOCIATION_ID:
		ast_aoc_set_association_id(decoded, aoc_e->associated.charge.id);
		break;
	default:
		break;
	}

	switch (aoc_e->billing_id) {
	case PRI_AOC_E_BILLING_ID_NORMAL:
		ast_aoc_set_billing_id(decoded, AST_AOC_BILLING_NORMAL);
		break;
	case PRI_AOC_E_BILLING_ID_REVERSE:
		ast_aoc_set_billing_id(decoded, AST_AOC_BILLING_REVERSE_CHARGE);
		break;
	case PRI_AOC_E_BILLING_ID_CREDIT_CARD:
		ast_aoc_set_billing_id(decoded, AST_AOC_BILLING_CREDIT_CARD);
		break;
	case PRI_AOC_E_BILLING_ID_CALL_FORWARDING_UNCONDITIONAL:
		ast_aoc_set_billing_id(decoded, AST_AOC_BILLING_CALL_FWD_UNCONDITIONAL);
		break;
	case PRI_AOC_E_BILLING_ID_CALL_FORWARDING_BUSY:
		ast_aoc_set_billing_id(decoded, AST_AOC_BILLING_CALL_FWD_BUSY);
		break;
	case PRI_AOC_E_BILLING_ID_CALL_FORWARDING_NO_REPLY:
		ast_aoc_set_billing_id(decoded, AST_AOC_BILLING_CALL_FWD_NO_REPLY);
		break;
	case PRI_AOC_E_BILLING_ID_CALL_DEFLECTION:
		ast_aoc_set_billing_id(decoded, AST_AOC_BILLING_CALL_DEFLECTION);
		break;
	case PRI_AOC_E_BILLING_ID_CALL_TRANSFER:
		ast_aoc_set_billing_id(decoded, AST_AOC_BILLING_CALL_TRANSFER);
		break;
	case PRI_AOC_E_BILLING_ID_NOT_AVAILABLE:
	default:
		ast_aoc_set_billing_id(decoded, AST_AOC_BILLING_NA);
		break;
	}

	switch (aoc_e->charge) {
	case PRI_AOC_DE_CHARGE_CURRENCY:
		ast_aoc_set_currency_info(decoded,
			aoc_e->recorded.money.amount.cost,
			sig_pri_aoc_multiplier_from_pri(aoc_e->recorded.money.amount.multiplier),
			aoc_e->recorded.money.currency);
		break;
	case PRI_AOC_DE_CHARGE_UNITS:
		{
			int i;
			for (i = 0; i < aoc_e->recorded.unit.num_items; ++i) {
				/* if type or number are negative, then they are not present */
				ast_aoc_add_unit_entry(decoded,
					(aoc_e->recorded.unit.item[i].number >= 0 ? 1 : 0),
					aoc_e->recorded.unit.item[i].number,
					(aoc_e->recorded.unit.item[i].type >= 0 ? 1 : 0),
					aoc_e->recorded.unit.item[i].type);
			}
		}
	}

	if (passthrough && owner && (encoded = ast_aoc_encode(decoded, &encoded_size, owner))) {
		ast_queue_control_data(owner, AST_CONTROL_AOC, encoded, encoded_size);
	}

	ast_aoc_manager_event(decoded, owner);

	ast_aoc_destroy_decoded(decoded);
	ast_aoc_destroy_encoded(encoded);
}
#endif	/* defined(HAVE_PRI_AOC_EVENTS) */

#if defined(HAVE_PRI_AOC_EVENTS)
/*!
 * \internal
 * \brief send an AOC-S message on the current call
 *
 * \param pvt sig_pri private channel structure.
 * \param generic decoded ast AOC message
 *
 * \return Nothing
 *
 * \note Assumes that the PRI lock is already obtained.
 */
static void sig_pri_aoc_s_from_ast(struct sig_pri_chan *pvt, struct ast_aoc_decoded *decoded)
{
	struct pri_subcmd_aoc_s aoc_s = { 0, };
	const struct ast_aoc_s_entry *entry;
	int idx;

	for (idx = 0; idx < ast_aoc_s_get_count(decoded); idx++) {
		if (!(entry = ast_aoc_s_get_rate_info(decoded, idx))) {
			break;
		}

		aoc_s.item[idx].chargeable = sig_pri_aoc_charged_item_to_pri(entry->charged_item);

		switch (entry->rate_type) {
		case AST_AOC_RATE_TYPE_DURATION:
			aoc_s.item[idx].rate_type = PRI_AOC_RATE_TYPE_DURATION;
			aoc_s.item[idx].rate.duration.amount.cost = entry->rate.duration.amount;
			aoc_s.item[idx].rate.duration.amount.multiplier =
				sig_pri_aoc_multiplier_from_ast(entry->rate.duration.multiplier);
			aoc_s.item[idx].rate.duration.time.length = entry->rate.duration.time;
			aoc_s.item[idx].rate.duration.time.scale =
				sig_pri_aoc_scale_to_pri(entry->rate.duration.time_scale);
			aoc_s.item[idx].rate.duration.granularity.length = entry->rate.duration.granularity_time;
			aoc_s.item[idx].rate.duration.granularity.scale =
				sig_pri_aoc_scale_to_pri(entry->rate.duration.granularity_time_scale);
			aoc_s.item[idx].rate.duration.charging_type = entry->rate.duration.charging_type;

			if (!ast_strlen_zero(entry->rate.duration.currency_name)) {
				ast_copy_string(aoc_s.item[idx].rate.duration.currency,
					entry->rate.duration.currency_name,
					sizeof(aoc_s.item[idx].rate.duration.currency));
			}
			break;
		case AST_AOC_RATE_TYPE_FLAT:
			aoc_s.item[idx].rate_type = PRI_AOC_RATE_TYPE_FLAT;
			aoc_s.item[idx].rate.flat.amount.cost = entry->rate.flat.amount;
			aoc_s.item[idx].rate.flat.amount.multiplier =
				sig_pri_aoc_multiplier_from_ast(entry->rate.flat.multiplier);

			if (!ast_strlen_zero(entry->rate.flat.currency_name)) {
				ast_copy_string(aoc_s.item[idx].rate.flat.currency,
					entry->rate.flat.currency_name,
					sizeof(aoc_s.item[idx].rate.flat.currency));
			}
			break;
		case AST_AOC_RATE_TYPE_VOLUME:
			aoc_s.item[idx].rate_type = PRI_AOC_RATE_TYPE_VOLUME;
			aoc_s.item[idx].rate.volume.unit = entry->rate.volume.volume_unit;
			aoc_s.item[idx].rate.volume.amount.cost = entry->rate.volume.amount;
			aoc_s.item[idx].rate.volume.amount.multiplier =
				sig_pri_aoc_multiplier_from_ast(entry->rate.volume.multiplier);

			if (!ast_strlen_zero(entry->rate.volume.currency_name)) {
				ast_copy_string(aoc_s.item[idx].rate.volume.currency,
					entry->rate.volume.currency_name,
					sizeof(aoc_s.item[idx].rate.volume.currency));
			}
			break;
		case AST_AOC_RATE_TYPE_SPECIAL_CODE:
			aoc_s.item[idx].rate_type = PRI_AOC_RATE_TYPE_SPECIAL_CODE;
			aoc_s.item[idx].rate.special = entry->rate.special_code;
			break;
		case AST_AOC_RATE_TYPE_FREE:
			aoc_s.item[idx].rate_type = PRI_AOC_RATE_TYPE_FREE;
			break;
		case AST_AOC_RATE_TYPE_FREE_FROM_BEGINNING:
			aoc_s.item[idx].rate_type = PRI_AOC_RATE_TYPE_FREE_FROM_BEGINNING;
			break;
		default:
		case AST_AOC_RATE_TYPE_NA:
			aoc_s.item[idx].rate_type = PRI_AOC_RATE_TYPE_NOT_AVAILABLE;
			break;
		}
	}
	aoc_s.num_items = idx;

	/* if this rate should be sent as a response to an AOC-S request we will
	 * have an aoc_s_request_invoke_id associated with this pvt */
	if (pvt->aoc_s_request_invoke_id_valid) {
		pri_aoc_s_request_response_send(pvt->pri->pri, pvt->call, pvt->aoc_s_request_invoke_id, &aoc_s);
		pvt->aoc_s_request_invoke_id_valid = 0;
	} else {
		pri_aoc_s_send(pvt->pri->pri, pvt->call, &aoc_s);
	}
}
#endif	/* defined(HAVE_PRI_AOC_EVENTS) */

#if defined(HAVE_PRI_AOC_EVENTS)
/*!
 * \internal
 * \brief send an AOC-D message on the current call
 *
 * \param pvt sig_pri private channel structure.
 * \param generic decoded ast AOC message
 *
 * \return Nothing
 *
 * \note Assumes that the PRI lock is already obtained.
 */
static void sig_pri_aoc_d_from_ast(struct sig_pri_chan *pvt, struct ast_aoc_decoded *decoded)
{
	struct pri_subcmd_aoc_d aoc_d = { 0, };

	aoc_d.billing_accumulation = (ast_aoc_get_total_type(decoded) == AST_AOC_TOTAL) ? 1 : 0;

	switch (ast_aoc_get_billing_id(decoded)) {
	case AST_AOC_BILLING_NORMAL:
		aoc_d.billing_id = PRI_AOC_D_BILLING_ID_NORMAL;
		break;
	case AST_AOC_BILLING_REVERSE_CHARGE:
		aoc_d.billing_id = PRI_AOC_D_BILLING_ID_REVERSE;
		break;
	case AST_AOC_BILLING_CREDIT_CARD:
		aoc_d.billing_id = PRI_AOC_D_BILLING_ID_CREDIT_CARD;
		break;
	case AST_AOC_BILLING_NA:
	default:
		aoc_d.billing_id = PRI_AOC_D_BILLING_ID_NOT_AVAILABLE;
		break;
	}

	switch (ast_aoc_get_charge_type(decoded)) {
	case AST_AOC_CHARGE_FREE:
		aoc_d.charge = PRI_AOC_DE_CHARGE_FREE;
		break;
	case AST_AOC_CHARGE_CURRENCY:
		{
			const char *currency_name = ast_aoc_get_currency_name(decoded);
			aoc_d.charge = PRI_AOC_DE_CHARGE_CURRENCY;
			aoc_d.recorded.money.amount.cost = ast_aoc_get_currency_amount(decoded);
			aoc_d.recorded.money.amount.multiplier = sig_pri_aoc_multiplier_from_ast(ast_aoc_get_currency_multiplier(decoded));
			if (!ast_strlen_zero(currency_name)) {
				ast_copy_string(aoc_d.recorded.money.currency, currency_name, sizeof(aoc_d.recorded.money.currency));
			}
		}
		break;
	case AST_AOC_CHARGE_UNIT:
		{
			const struct ast_aoc_unit_entry *entry;
			int i;
			aoc_d.charge = PRI_AOC_DE_CHARGE_UNITS;
			for (i = 0; i < ast_aoc_get_unit_count(decoded); i++) {
				if ((entry = ast_aoc_get_unit_info(decoded, i)) && i < ARRAY_LEN(aoc_d.recorded.unit.item)) {
					if (entry->valid_amount) {
						aoc_d.recorded.unit.item[i].number = entry->amount;
					} else {
						aoc_d.recorded.unit.item[i].number = -1;
					}
					if (entry->valid_type) {
						aoc_d.recorded.unit.item[i].type = entry->type;
					} else {
						aoc_d.recorded.unit.item[i].type = -1;
					}
					aoc_d.recorded.unit.num_items++;
				} else {
					break;
				}
			}
		}
		break;
	case AST_AOC_CHARGE_NA:
	default:
		aoc_d.charge = PRI_AOC_DE_CHARGE_NOT_AVAILABLE;
		break;
	}

	pri_aoc_d_send(pvt->pri->pri, pvt->call, &aoc_d);
}
#endif	/* defined(HAVE_PRI_AOC_EVENTS) */

#if defined(HAVE_PRI_AOC_EVENTS)
/*!
 * \internal
 * \brief send an AOC-E message on the current call
 *
 * \param pvt sig_pri private channel structure.
 * \param generic decoded ast AOC message
 *
 * \return Nothing
 *
 * \note Assumes that the PRI lock is already obtained.
 */
static void sig_pri_aoc_e_from_ast(struct sig_pri_chan *pvt, struct ast_aoc_decoded *decoded)
{
	struct pri_subcmd_aoc_e *aoc_e = &pvt->aoc_e;
	const struct ast_aoc_charging_association *ca = ast_aoc_get_association_info(decoded);

	memset(aoc_e, 0, sizeof(*aoc_e));
	pvt->holding_aoce = 1;

	switch (ca->charging_type) {
	case AST_AOC_CHARGING_ASSOCIATION_NUMBER:
		aoc_e->associated.charge.number.valid = 1;
		ast_copy_string(aoc_e->associated.charge.number.str,
			ca->charge.number.number,
			sizeof(aoc_e->associated.charge.number.str));
		aoc_e->associated.charge.number.plan = ca->charge.number.plan;
		aoc_e->associated.charging_type = PRI_AOC_E_CHARGING_ASSOCIATION_NUMBER;
		break;
	case AST_AOC_CHARGING_ASSOCIATION_ID:
		aoc_e->associated.charge.id = ca->charge.id;
		aoc_e->associated.charging_type = PRI_AOC_E_CHARGING_ASSOCIATION_ID;
		break;
	case AST_AOC_CHARGING_ASSOCIATION_NA:
	default:
		break;
	}

	switch (ast_aoc_get_billing_id(decoded)) {
	case AST_AOC_BILLING_NORMAL:
		aoc_e->billing_id = PRI_AOC_E_BILLING_ID_NORMAL;
		break;
	case AST_AOC_BILLING_REVERSE_CHARGE:
		aoc_e->billing_id = PRI_AOC_E_BILLING_ID_REVERSE;
		break;
	case AST_AOC_BILLING_CREDIT_CARD:
		aoc_e->billing_id = PRI_AOC_E_BILLING_ID_CREDIT_CARD;
		break;
	case AST_AOC_BILLING_CALL_FWD_UNCONDITIONAL:
		aoc_e->billing_id = PRI_AOC_E_BILLING_ID_CALL_FORWARDING_UNCONDITIONAL;
		break;
	case AST_AOC_BILLING_CALL_FWD_BUSY:
		aoc_e->billing_id = PRI_AOC_E_BILLING_ID_CALL_FORWARDING_BUSY;
		break;
	case AST_AOC_BILLING_CALL_FWD_NO_REPLY:
		aoc_e->billing_id = PRI_AOC_E_BILLING_ID_CALL_FORWARDING_NO_REPLY;
		break;
	case AST_AOC_BILLING_CALL_DEFLECTION:
		aoc_e->billing_id = PRI_AOC_E_BILLING_ID_CALL_DEFLECTION;
		break;
	case AST_AOC_BILLING_CALL_TRANSFER:
		aoc_e->billing_id = PRI_AOC_E_BILLING_ID_CALL_TRANSFER;
		break;
	case AST_AOC_BILLING_NA:
	default:
		aoc_e->billing_id = PRI_AOC_E_BILLING_ID_NOT_AVAILABLE;
		break;
	}

	switch (ast_aoc_get_charge_type(decoded)) {
	case AST_AOC_CHARGE_FREE:
		aoc_e->charge = PRI_AOC_DE_CHARGE_FREE;
		break;
	case AST_AOC_CHARGE_CURRENCY:
		{
			const char *currency_name = ast_aoc_get_currency_name(decoded);
			aoc_e->charge = PRI_AOC_DE_CHARGE_CURRENCY;
			aoc_e->recorded.money.amount.cost = ast_aoc_get_currency_amount(decoded);
			aoc_e->recorded.money.amount.multiplier = sig_pri_aoc_multiplier_from_ast(ast_aoc_get_currency_multiplier(decoded));
			if (!ast_strlen_zero(currency_name)) {
				ast_copy_string(aoc_e->recorded.money.currency, currency_name, sizeof(aoc_e->recorded.money.currency));
			}
		}
		break;
	case AST_AOC_CHARGE_UNIT:
		{
			const struct ast_aoc_unit_entry *entry;
			int i;
			aoc_e->charge = PRI_AOC_DE_CHARGE_UNITS;
			for (i = 0; i < ast_aoc_get_unit_count(decoded); i++) {
				if ((entry = ast_aoc_get_unit_info(decoded, i)) && i < ARRAY_LEN(aoc_e->recorded.unit.item)) {
					if (entry->valid_amount) {
						aoc_e->recorded.unit.item[i].number = entry->amount;
					} else {
						aoc_e->recorded.unit.item[i].number = -1;
					}
					if (entry->valid_type) {
						aoc_e->recorded.unit.item[i].type = entry->type;
					} else {
						aoc_e->recorded.unit.item[i].type = -1;
					}
					aoc_e->recorded.unit.num_items++;
				}
			}
		}
		break;
	case AST_AOC_CHARGE_NA:
	default:
		aoc_e->charge = PRI_AOC_DE_CHARGE_NOT_AVAILABLE;
		break;
	}
}
#endif	/* defined(HAVE_PRI_AOC_EVENTS) */

#if defined(HAVE_PRI_AOC_EVENTS)
/*!
 * \internal
 * \brief send an AOC-E termination request on ast_channel and set
 * hangup delay.
 *
 * \param pri PRI span control structure.
 * \param chanpos Channel position in the span.
 * \param ms to delay hangup
 *
 * \note Assumes the pri->lock is already obtained.
 * \note Assumes the sig_pri_lock_private(pri->pvts[chanpos]) is already obtained.
 *
 * \return Nothing
 */
static void sig_pri_send_aoce_termination_request(struct sig_pri_span *pri, int chanpos, unsigned int ms)
{
	struct sig_pri_chan *pvt;
	struct ast_aoc_decoded *decoded = NULL;
	struct ast_aoc_encoded *encoded = NULL;
	size_t encoded_size;
	struct timeval whentohangup = { 0, };

	sig_pri_lock_owner(pri, chanpos);
	pvt = pri->pvts[chanpos];
	if (!pvt->owner) {
		return;
	}

	if (!(decoded = ast_aoc_create(AST_AOC_REQUEST, 0, AST_AOC_REQUEST_E))) {
		ast_softhangup_nolock(pvt->owner, AST_SOFTHANGUP_DEV);
		goto cleanup_termination_request;
	}

	ast_aoc_set_termination_request(decoded);

	if (!(encoded = ast_aoc_encode(decoded, &encoded_size, pvt->owner))) {
		ast_softhangup_nolock(pvt->owner, AST_SOFTHANGUP_DEV);
		goto cleanup_termination_request;
	}

	/* convert ms to timeval */
	whentohangup.tv_usec = (ms % 1000) * 1000;
	whentohangup.tv_sec = ms / 1000;

	if (ast_queue_control_data(pvt->owner, AST_CONTROL_AOC, encoded, encoded_size)) {
		ast_softhangup_nolock(pvt->owner, AST_SOFTHANGUP_DEV);
		goto cleanup_termination_request;
	}

	pvt->waiting_for_aoce = 1;
	ast_channel_setwhentohangup_tv(pvt->owner, whentohangup);
	ast_debug(1, "Delaying hangup on %s for aoc-e msg\n", pvt->owner->name);

cleanup_termination_request:
	ast_channel_unlock(pvt->owner);
	ast_aoc_destroy_decoded(decoded);
	ast_aoc_destroy_encoded(encoded);
}
#endif	/* defined(HAVE_PRI_AOC_EVENTS) */

/*!
 * \internal
 * \brief TRUE if PRI event came in on a CIS call.
 * \since 1.8
 *
 * \param channel PRI encoded span/channel
 *
 * \retval non-zero if CIS call.
 */
static int sig_pri_is_cis_call(int channel)
{
	return channel != -1 && (channel & PRI_CIS_CALL);
}

/*!
 * \internal
 * \brief Handle the CIS associated PRI subcommand events.
 * \since 1.8
 *
 * \param pri PRI span control structure.
 * \param event_id PRI event id
 * \param subcmds Subcommands to process if any. (Could be NULL).
 * \param call_rsp libpri opaque call structure to send any responses toward.
 * Could be NULL either because it is not available or the call is for the
 * dummy call reference.  However, this should not be NULL in the cases that
 * need to use the pointer to send a response message back.
 *
 * \note Assumes the pri->lock is already obtained.
 *
 * \return Nothing
 */
static void sig_pri_handle_cis_subcmds(struct sig_pri_span *pri, int event_id,
	const struct pri_subcommands *subcmds, q931_call *call_rsp)
{
	int index;
#if defined(HAVE_PRI_CCSS)
	struct ast_cc_agent *agent;
	struct sig_pri_cc_agent_prv *agent_prv;
	struct sig_pri_cc_monitor_instance *monitor;
#endif	/* defined(HAVE_PRI_CCSS) */

	if (!subcmds) {
		return;
	}
	for (index = 0; index < subcmds->counter_subcmd; ++index) {
		const struct pri_subcommand *subcmd = &subcmds->subcmd[index];

		switch (subcmd->cmd) {
#if defined(STATUS_REQUEST_PLACE_HOLDER)
		case PRI_SUBCMD_STATUS_REQ:
		case PRI_SUBCMD_STATUS_REQ_RSP:
			/* Ignore for now. */
			break;
#endif	/* defined(STATUS_REQUEST_PLACE_HOLDER) */
#if defined(HAVE_PRI_CCSS)
		case PRI_SUBCMD_CC_REQ:
			agent = sig_pri_find_cc_agent_by_cc_id(pri, subcmd->u.cc_request.cc_id);
			if (!agent) {
				pri_cc_cancel(pri->pri, subcmd->u.cc_request.cc_id);
				break;
			}
			if (!ast_cc_request_is_within_limits()) {
				if (pri_cc_req_rsp(pri->pri, subcmd->u.cc_request.cc_id,
					5/* queue_full */)) {
					pri_cc_cancel(pri->pri, subcmd->u.cc_request.cc_id);
				}
				ast_cc_failed(agent->core_id, "%s agent system CC queue full",
					sig_pri_cc_type_name);
				ao2_ref(agent, -1);
				break;
			}
			agent_prv = agent->private_data;
			agent_prv->cc_request_response_pending = 1;
			if (ast_cc_agent_accept_request(agent->core_id,
				"%s caller accepted CC offer.", sig_pri_cc_type_name)) {
				agent_prv->cc_request_response_pending = 0;
				if (pri_cc_req_rsp(pri->pri, subcmd->u.cc_request.cc_id,
					2/* short_term_denial */)) {
					pri_cc_cancel(pri->pri, subcmd->u.cc_request.cc_id);
				}
				ast_cc_failed(agent->core_id, "%s agent CC core request accept failed",
					sig_pri_cc_type_name);
			}
			ao2_ref(agent, -1);
			break;
#endif	/* defined(HAVE_PRI_CCSS) */
#if defined(HAVE_PRI_CCSS)
		case PRI_SUBCMD_CC_REQ_RSP:
			monitor = sig_pri_find_cc_monitor_by_cc_id(pri,
				subcmd->u.cc_request_rsp.cc_id);
			if (!monitor) {
				pri_cc_cancel(pri->pri, subcmd->u.cc_request_rsp.cc_id);
				break;
			}
			switch (subcmd->u.cc_request_rsp.status) {
			case 0:/* success */
				ast_cc_monitor_request_acked(monitor->core_id,
					"%s far end accepted CC request", sig_pri_cc_type_name);
				break;
			case 1:/* timeout */
				ast_verb(2, "core_id:%d %s CC request timeout\n", monitor->core_id,
					sig_pri_cc_type_name);
				ast_cc_monitor_failed(monitor->core_id, monitor->name,
					"%s CC request timeout", sig_pri_cc_type_name);
				break;
			case 2:/* error */
				ast_verb(2, "core_id:%d %s CC request error: %s\n", monitor->core_id,
					sig_pri_cc_type_name,
					pri_facility_error2str(subcmd->u.cc_request_rsp.fail_code));
				ast_cc_monitor_failed(monitor->core_id, monitor->name,
					"%s CC request error", sig_pri_cc_type_name);
				break;
			case 3:/* reject */
				ast_verb(2, "core_id:%d %s CC request reject: %s\n", monitor->core_id,
					sig_pri_cc_type_name,
					pri_facility_reject2str(subcmd->u.cc_request_rsp.fail_code));
				ast_cc_monitor_failed(monitor->core_id, monitor->name,
					"%s CC request reject", sig_pri_cc_type_name);
				break;
			default:
				ast_verb(2, "core_id:%d %s CC request unknown status %d\n",
					monitor->core_id, sig_pri_cc_type_name,
					subcmd->u.cc_request_rsp.status);
				ast_cc_monitor_failed(monitor->core_id, monitor->name,
					"%s CC request unknown status", sig_pri_cc_type_name);
				break;
			}
			ao2_ref(monitor, -1);
			break;
#endif	/* defined(HAVE_PRI_CCSS) */
#if defined(HAVE_PRI_CCSS)
		case PRI_SUBCMD_CC_REMOTE_USER_FREE:
			monitor = sig_pri_find_cc_monitor_by_cc_id(pri,
				subcmd->u.cc_remote_user_free.cc_id);
			if (!monitor) {
				pri_cc_cancel(pri->pri, subcmd->u.cc_remote_user_free.cc_id);
				break;
			}
			ast_cc_monitor_callee_available(monitor->core_id,
				"%s callee has become available", sig_pri_cc_type_name);
			ao2_ref(monitor, -1);
			break;
#endif	/* defined(HAVE_PRI_CCSS) */
#if defined(HAVE_PRI_CCSS)
		case PRI_SUBCMD_CC_B_FREE:
			monitor = sig_pri_find_cc_monitor_by_cc_id(pri,
				subcmd->u.cc_b_free.cc_id);
			if (!monitor) {
				pri_cc_cancel(pri->pri, subcmd->u.cc_b_free.cc_id);
				break;
			}
			ast_cc_monitor_party_b_free(monitor->core_id);
			ao2_ref(monitor, -1);
			break;
#endif	/* defined(HAVE_PRI_CCSS) */
#if defined(HAVE_PRI_CCSS)
		case PRI_SUBCMD_CC_STATUS_REQ:
			monitor = sig_pri_find_cc_monitor_by_cc_id(pri,
				subcmd->u.cc_status_req.cc_id);
			if (!monitor) {
				pri_cc_cancel(pri->pri, subcmd->u.cc_status_req.cc_id);
				break;
			}
			ast_cc_monitor_status_request(monitor->core_id);
			ao2_ref(monitor, -1);
			break;
#endif	/* defined(HAVE_PRI_CCSS) */
#if defined(HAVE_PRI_CCSS)
		case PRI_SUBCMD_CC_STATUS_REQ_RSP:
			agent = sig_pri_find_cc_agent_by_cc_id(pri, subcmd->u.cc_status_req_rsp.cc_id);
			if (!agent) {
				pri_cc_cancel(pri->pri, subcmd->u.cc_status_req_rsp.cc_id);
				break;
			}
			ast_cc_agent_status_response(agent->core_id,
				subcmd->u.cc_status_req_rsp.status ? AST_DEVICE_INUSE
				: AST_DEVICE_NOT_INUSE);
			ao2_ref(agent, -1);
			break;
#endif	/* defined(HAVE_PRI_CCSS) */
#if defined(HAVE_PRI_CCSS)
		case PRI_SUBCMD_CC_STATUS:
			agent = sig_pri_find_cc_agent_by_cc_id(pri, subcmd->u.cc_status.cc_id);
			if (!agent) {
				pri_cc_cancel(pri->pri, subcmd->u.cc_status.cc_id);
				break;
			}
			if (subcmd->u.cc_status.status) {
				ast_cc_agent_caller_busy(agent->core_id, "%s agent caller is busy",
					sig_pri_cc_type_name);
			} else {
				ast_cc_agent_caller_available(agent->core_id,
					"%s agent caller is available", sig_pri_cc_type_name);
			}
			ao2_ref(agent, -1);
			break;
#endif	/* defined(HAVE_PRI_CCSS) */
#if defined(HAVE_PRI_CCSS)
		case PRI_SUBCMD_CC_CANCEL:
			sig_pri_cc_link_canceled(pri, subcmd->u.cc_cancel.cc_id,
				subcmd->u.cc_cancel.is_agent);
			break;
#endif	/* defined(HAVE_PRI_CCSS) */
#if defined(HAVE_PRI_CCSS)
		case PRI_SUBCMD_CC_STOP_ALERTING:
			monitor = sig_pri_find_cc_monitor_by_cc_id(pri,
				subcmd->u.cc_stop_alerting.cc_id);
			if (!monitor) {
				pri_cc_cancel(pri->pri, subcmd->u.cc_stop_alerting.cc_id);
				break;
			}
			ast_cc_monitor_stop_ringing(monitor->core_id);
			ao2_ref(monitor, -1);
			break;
#endif	/* defined(HAVE_PRI_CCSS) */
#if defined(HAVE_PRI_AOC_EVENTS)
		case PRI_SUBCMD_AOC_E:
			/* Queue AST_CONTROL_AOC frame */
			sig_pri_aoc_e_from_pri(&subcmd->u.aoc_e, NULL, 0);
			break;
#endif	/* defined(HAVE_PRI_AOC_EVENTS) */
		default:
			ast_debug(2, "Span %d: Unknown CIS subcommand(%d) in %s event.\n", pri->span,
				subcmd->cmd, pri_event2str(event_id));
			break;
		}
	}
}

#if defined(HAVE_PRI_AOC_EVENTS)
/*!
 * \internal
 * \brief detect if AOC-S subcmd is present.
 * \since 1.8
 *
 * \param subcmds Subcommands to process if any. (Could be NULL).
 *
 * \note Knowing whether or not an AOC-E subcmd is present on certain
 * PRI hangup events is necessary to determine what method to use to hangup
 * the ast_channel.  If an AOC-E subcmd just came in, then a new AOC-E was queued
 * on the ast_channel.  If a soft hangup is used, the AOC-E msg will never make it
 * across the bridge, but if a AST_CONTROL_HANGUP frame is queued behind it
 * we can ensure the AOC-E frame makes it to it's destination before the hangup
 * frame is read.
 *
 *
 * \retval 0 AOC-E is not present in subcmd list
 * \retval 1 AOC-E is present in subcmd list
 */
static int detect_aoc_e_subcmd(const struct pri_subcommands *subcmds)
{
	int i;

	if (!subcmds) {
		return 0;
	}
	for (i = 0; i < subcmds->counter_subcmd; ++i) {
		const struct pri_subcommand *subcmd = &subcmds->subcmd[i];
		if (subcmd->cmd == PRI_SUBCMD_AOC_E) {
			return 1;
		}
	}
	return 0;
}
#endif	/* defined(HAVE_PRI_AOC_EVENTS) */

/*!
 * \internal
 * \brief Handle the call associated PRI subcommand events.
 * \since 1.8
 *
 * \param pri PRI span control structure.
 * \param chanpos Channel position in the span.
 * \param event_id PRI event id
 * \param subcmds Subcommands to process if any. (Could be NULL).
 * \param call_rsp libpri opaque call structure to send any responses toward.
 * Could be NULL either because it is not available or the call is for the
 * dummy call reference.  However, this should not be NULL in the cases that
 * need to use the pointer to send a response message back.
 *
 * \note Assumes the pri->lock is already obtained.
 * \note Assumes the sig_pri_lock_private(pri->pvts[chanpos]) is already obtained.
 *
 * \return Nothing
 */
static void sig_pri_handle_subcmds(struct sig_pri_span *pri, int chanpos, int event_id,
	const struct pri_subcommands *subcmds, q931_call *call_rsp)
{
	int index;
	struct ast_channel *owner;
	struct ast_party_redirecting ast_redirecting;
#if defined(HAVE_PRI_TRANSFER)
	struct xfer_rsp_data xfer_rsp;
#endif	/* defined(HAVE_PRI_TRANSFER) */

	if (!subcmds) {
		return;
	}
	for (index = 0; index < subcmds->counter_subcmd; ++index) {
		const struct pri_subcommand *subcmd = &subcmds->subcmd[index];

		switch (subcmd->cmd) {
		case PRI_SUBCMD_CONNECTED_LINE:
			sig_pri_lock_owner(pri, chanpos);
			owner = pri->pvts[chanpos]->owner;
			if (owner) {
				struct ast_party_connected_line ast_connected;
				int caller_id_update;

				/* Extract the connected line information */
				ast_party_connected_line_init(&ast_connected);
				sig_pri_party_id_convert(&ast_connected.id, &subcmd->u.connected_line.id,
					pri);
				ast_connected.id.tag = ast_strdup(pri->pvts[chanpos]->user_tag);

				caller_id_update = 0;
				if (ast_connected.id.name.str) {
					/* Save name for Caller-ID update */
					ast_copy_string(pri->pvts[chanpos]->cid_name,
						ast_connected.id.name.str, sizeof(pri->pvts[chanpos]->cid_name));
					caller_id_update = 1;
				}
				if (ast_connected.id.number.str) {
					/* Save number for Caller-ID update */
					ast_copy_string(pri->pvts[chanpos]->cid_num,
						ast_connected.id.number.str, sizeof(pri->pvts[chanpos]->cid_num));
					pri->pvts[chanpos]->cid_ton = ast_connected.id.number.plan;
					caller_id_update = 1;
				}
				ast_connected.source = AST_CONNECTED_LINE_UPDATE_SOURCE_ANSWER;

				pri->pvts[chanpos]->cid_subaddr[0] = '\0';
#if defined(HAVE_PRI_SUBADDR)
				if (ast_connected.id.subaddress.valid) {
					ast_party_subaddress_set(&owner->caller.id.subaddress,
						&ast_connected.id.subaddress);
					if (ast_connected.id.subaddress.str) {
						ast_copy_string(pri->pvts[chanpos]->cid_subaddr,
							ast_connected.id.subaddress.str,
							sizeof(pri->pvts[chanpos]->cid_subaddr));
					}
				}
#endif	/* defined(HAVE_PRI_SUBADDR) */
				if (caller_id_update) {
					struct ast_party_caller ast_caller;

					pri->pvts[chanpos]->callingpres =
						ast_party_id_presentation(&ast_connected.id);
					sig_pri_set_caller_id(pri->pvts[chanpos]);

					ast_party_caller_set_init(&ast_caller, &owner->caller);
					ast_caller.id = ast_connected.id;
					ast_caller.ani = ast_connected.id;
					ast_channel_set_caller_event(owner, &ast_caller, NULL);
				}

				/* Update the connected line information on the other channel */
				if (event_id != PRI_EVENT_RING) {
					/* This connected_line update was not from a SETUP message. */
					ast_channel_queue_connected_line_update(owner, &ast_connected, NULL);
				}

				ast_party_connected_line_free(&ast_connected);
				ast_channel_unlock(owner);
			}
			break;
		case PRI_SUBCMD_REDIRECTING:
			sig_pri_lock_owner(pri, chanpos);
			owner = pri->pvts[chanpos]->owner;
			if (owner) {
				sig_pri_redirecting_convert(&ast_redirecting, &subcmd->u.redirecting,
					&owner->redirecting, pri);
				ast_redirecting.from.tag = ast_strdup(pri->pvts[chanpos]->user_tag);
				ast_redirecting.to.tag = ast_strdup(pri->pvts[chanpos]->user_tag);

/*! \todo XXX Original called data can be put in a channel data store that is inherited. */

				ast_channel_set_redirecting(owner, &ast_redirecting, NULL);
				if (event_id != PRI_EVENT_RING) {
					/* This redirection was not from a SETUP message. */
					ast_channel_queue_redirecting_update(owner, &ast_redirecting, NULL);
				}
				ast_party_redirecting_free(&ast_redirecting);

				ast_channel_unlock(owner);
			}
			break;
#if defined(HAVE_PRI_CALL_REROUTING)
		case PRI_SUBCMD_REROUTING:
			sig_pri_lock_owner(pri, chanpos);
			owner = pri->pvts[chanpos]->owner;
			if (owner) {
				struct pri_party_redirecting pri_deflection;

				if (!call_rsp) {
					ast_log(LOG_WARNING,
						"Span %d: %s tried CallRerouting/CallDeflection to '%s' without call!\n",
						pri->span, owner->name, subcmd->u.rerouting.deflection.to.number.str);
					ast_channel_unlock(owner);
					break;
				}
				if (ast_strlen_zero(subcmd->u.rerouting.deflection.to.number.str)) {
					ast_log(LOG_WARNING,
						"Span %d: %s tried CallRerouting/CallDeflection to empty number!\n",
						pri->span, owner->name);
					pri_rerouting_rsp(pri->pri, call_rsp, subcmd->u.rerouting.invoke_id,
						PRI_REROUTING_RSP_INVALID_NUMBER);
					ast_channel_unlock(owner);
					break;
				}

				ast_verb(3, "Span %d: %s is CallRerouting/CallDeflection to '%s'.\n",
					pri->span, owner->name, subcmd->u.rerouting.deflection.to.number.str);

				/*
				 * Send back positive ACK to CallRerouting/CallDeflection.
				 *
				 * Note:  This call will be hungup by the core when it processes
				 * the call_forward string.
				 */
				pri_rerouting_rsp(pri->pri, call_rsp, subcmd->u.rerouting.invoke_id,
					PRI_REROUTING_RSP_OK_CLEAR);

				pri_deflection = subcmd->u.rerouting.deflection;

				/* Adjust the deflecting to number based upon the subscription option. */
				switch (subcmd->u.rerouting.subscription_option) {
				case 0:	/* noNotification */
				case 1:	/* notificationWithoutDivertedToNr */
					/* Delete the number because the far end is not supposed to see it. */
					pri_deflection.to.number.presentation =
						PRI_PRES_RESTRICTED | PRI_PRES_USER_NUMBER_UNSCREENED;
					pri_deflection.to.number.plan =
						(PRI_TON_UNKNOWN << 4) | PRI_NPI_E163_E164;
					pri_deflection.to.number.str[0] = '\0';
					break;
				case 2:	/* notificationWithDivertedToNr */
					break;
				case 3:	/* notApplicable */
				default:
					break;
				}
				sig_pri_redirecting_convert(&ast_redirecting, &pri_deflection,
					&owner->redirecting, pri);
				ast_redirecting.from.tag = ast_strdup(pri->pvts[chanpos]->user_tag);
				ast_redirecting.to.tag = ast_strdup(pri->pvts[chanpos]->user_tag);
				ast_channel_set_redirecting(owner, &ast_redirecting, NULL);
				ast_party_redirecting_free(&ast_redirecting);

				/* Request the core to forward to the new number. */
				ast_string_field_set(owner, call_forward,
					subcmd->u.rerouting.deflection.to.number.str);

				/* Wake up the channel. */
				ast_queue_frame(owner, &ast_null_frame);

				ast_channel_unlock(owner);
			}
			break;
#endif	/* defined(HAVE_PRI_CALL_REROUTING) */
#if defined(HAVE_PRI_CCSS)
		case PRI_SUBCMD_CC_AVAILABLE:
			sig_pri_lock_owner(pri, chanpos);
			owner = pri->pvts[chanpos]->owner;
			if (owner) {
				enum ast_cc_service_type service;

				switch (event_id) {
				case PRI_EVENT_RINGING:
					service = AST_CC_CCNR;
					break;
				case PRI_EVENT_HANGUP_REQ:
					/* We will assume that the cause was busy/congestion. */
					service = AST_CC_CCBS;
					break;
				default:
					service = AST_CC_NONE;
					break;
				}
				if (service == AST_CC_NONE
					|| sig_pri_cc_available(pri, chanpos, subcmd->u.cc_available.cc_id,
					service)) {
					pri_cc_cancel(pri->pri, subcmd->u.cc_available.cc_id);
				}
				ast_channel_unlock(owner);
			} else {
				/* No asterisk channel. */
				pri_cc_cancel(pri->pri, subcmd->u.cc_available.cc_id);
			}
			break;
#endif	/* defined(HAVE_PRI_CCSS) */
#if defined(HAVE_PRI_CCSS)
		case PRI_SUBCMD_CC_CALL:
			sig_pri_lock_owner(pri, chanpos);
			owner = pri->pvts[chanpos]->owner;
			if (owner) {
				struct ast_cc_agent *agent;

				agent = sig_pri_find_cc_agent_by_cc_id(pri, subcmd->u.cc_call.cc_id);
				if (agent) {
					ast_setup_cc_recall_datastore(owner, agent->core_id);
					ast_cc_agent_set_interfaces_chanvar(owner);
					ast_cc_agent_recalling(agent->core_id,
						"%s caller is attempting recall", sig_pri_cc_type_name);
					ao2_ref(agent, -1);
				}

				ast_channel_unlock(owner);
			}
			break;
#endif	/* defined(HAVE_PRI_CCSS) */
#if defined(HAVE_PRI_CCSS)
		case PRI_SUBCMD_CC_CANCEL:
			sig_pri_cc_link_canceled(pri, subcmd->u.cc_cancel.cc_id,
				subcmd->u.cc_cancel.is_agent);
			break;
#endif	/* defined(HAVE_PRI_CCSS) */
#if defined(HAVE_PRI_TRANSFER)
		case PRI_SUBCMD_TRANSFER_CALL:
			if (!call_rsp) {
				/* Should never happen. */
				ast_log(LOG_ERROR,
					"Call transfer subcommand without call to send response!\n");
				break;
			}

			sig_pri_unlock_private(pri->pvts[chanpos]);
			xfer_rsp.pri = pri;
			xfer_rsp.call = call_rsp;
			xfer_rsp.invoke_id = subcmd->u.transfer.invoke_id;
			sig_pri_attempt_transfer(pri,
				subcmd->u.transfer.call_1, subcmd->u.transfer.is_call_1_held,
				subcmd->u.transfer.call_2, subcmd->u.transfer.is_call_2_held,
				sig_pri_transfer_rsp, &xfer_rsp);
			sig_pri_lock_private(pri->pvts[chanpos]);
			break;
#endif	/* defined(HAVE_PRI_TRANSFER) */
#if defined(HAVE_PRI_AOC_EVENTS)
		case PRI_SUBCMD_AOC_S:
			sig_pri_lock_owner(pri, chanpos);
			owner = pri->pvts[chanpos]->owner;
			if (owner) {
				sig_pri_aoc_s_from_pri(&subcmd->u.aoc_s, owner,
					(pri->aoc_passthrough_flag & SIG_PRI_AOC_GRANT_S));
				ast_channel_unlock(owner);
			}
			break;
#endif	/* defined(HAVE_PRI_AOC_EVENTS) */
#if defined(HAVE_PRI_AOC_EVENTS)
		case PRI_SUBCMD_AOC_D:
			sig_pri_lock_owner(pri, chanpos);
			owner = pri->pvts[chanpos]->owner;
			if (owner) {
				/* Queue AST_CONTROL_AOC frame on channel */
				sig_pri_aoc_d_from_pri(&subcmd->u.aoc_d, owner,
					(pri->aoc_passthrough_flag & SIG_PRI_AOC_GRANT_D));
				ast_channel_unlock(owner);
			}
			break;
#endif	/* defined(HAVE_PRI_AOC_EVENTS) */
#if defined(HAVE_PRI_AOC_EVENTS)
		case PRI_SUBCMD_AOC_E:
			sig_pri_lock_owner(pri, chanpos);
			owner = pri->pvts[chanpos]->owner;
			/* Queue AST_CONTROL_AOC frame */
			sig_pri_aoc_e_from_pri(&subcmd->u.aoc_e, owner,
				(pri->aoc_passthrough_flag & SIG_PRI_AOC_GRANT_E));
			if (owner) {
				ast_channel_unlock(owner);
			}
			break;
#endif	/* defined(HAVE_PRI_AOC_EVENTS) */
#if defined(HAVE_PRI_AOC_EVENTS)
		case PRI_SUBCMD_AOC_CHARGING_REQ:
			sig_pri_lock_owner(pri, chanpos);
			owner = pri->pvts[chanpos]->owner;
			if (owner) {
				sig_pri_aoc_request_from_pri(&subcmd->u.aoc_request, pri->pvts[chanpos],
					call_rsp);
				ast_channel_unlock(owner);
			}
			break;
#endif	/* defined(HAVE_PRI_AOC_EVENTS) */
#if defined(HAVE_PRI_AOC_EVENTS)
		case PRI_SUBCMD_AOC_CHARGING_REQ_RSP:
			/*
			 * An AOC request response may contain an AOC-S rate list.
			 * If this is the case handle this just like we
			 * would an incoming AOC-S msg.
			 */
			if (subcmd->u.aoc_request_response.valid_aoc_s) {
				sig_pri_lock_owner(pri, chanpos);
				owner = pri->pvts[chanpos]->owner;
				if (owner) {
					sig_pri_aoc_s_from_pri(&subcmd->u.aoc_request_response.aoc_s, owner,
						(pri->aoc_passthrough_flag & SIG_PRI_AOC_GRANT_S));
					ast_channel_unlock(owner);
				}
			}
			break;
#endif	/* defined(HAVE_PRI_AOC_EVENTS) */
#if defined(HAVE_PRI_MCID)
		case PRI_SUBCMD_MCID_REQ:
			sig_pri_lock_owner(pri, chanpos);
			owner = pri->pvts[chanpos]->owner;
			sig_pri_mcid_event(pri, &subcmd->u.mcid_req, owner);
			if (owner) {
				ast_channel_unlock(owner);
			}
			break;
#endif	/* defined(HAVE_PRI_MCID) */
#if defined(HAVE_PRI_MCID)
		case PRI_SUBCMD_MCID_RSP:
			/* Ignore for now. */
			break;
#endif	/* defined(HAVE_PRI_MCID) */
#if defined(HAVE_PRI_DISPLAY_TEXT)
		case PRI_SUBCMD_DISPLAY_TEXT:
			if (event_id != PRI_EVENT_RING) {
				/*
				 * This display text was not from a SETUP message.  We can do
				 * something with this display text string.
				 */
				sig_pri_lock_owner(pri, chanpos);
				owner = pri->pvts[chanpos]->owner;
				if (owner) {
					struct ast_frame f;

					/* Pass the display text to the peer channel. */
					memset(&f, 0, sizeof(f));
					f.frametype = AST_FRAME_TEXT;
					f.subclass.integer = 0;
					f.offset = 0;
					f.data.ptr = &subcmd->u.display.text;
					f.datalen = subcmd->u.display.length + 1;
					ast_queue_frame(owner, &f);
					ast_channel_unlock(owner);
				}
			}
			break;
#endif	/* defined(HAVE_PRI_DISPLAY_TEXT) */
		default:
			ast_debug(2, "Span %d: Unknown call subcommand(%d) in %s event.\n",
				pri->span, subcmd->cmd, pri_event2str(event_id));
			break;
		}
	}
}

/*!
 * \internal
 * \brief Convert the MOH state to string.
 * \since 10.0
 *
 * \param state MOH state to process.
 *
 * \return String version of MOH state.
 */
static const char *sig_pri_moh_state_str(enum sig_pri_moh_state state)
{
	const char *str;

	str = "Unknown";
	switch (state) {
	case SIG_PRI_MOH_STATE_IDLE:
		str = "SIG_PRI_MOH_STATE_IDLE";
		break;
	case SIG_PRI_MOH_STATE_NOTIFY:
		str = "SIG_PRI_MOH_STATE_NOTIFY";
		break;
	case SIG_PRI_MOH_STATE_MOH:
		str = "SIG_PRI_MOH_STATE_MOH";
		break;
#if defined(HAVE_PRI_CALL_HOLD)
	case SIG_PRI_MOH_STATE_HOLD_REQ:
		str = "SIG_PRI_MOH_STATE_HOLD_REQ";
		break;
	case SIG_PRI_MOH_STATE_PEND_UNHOLD:
		str = "SIG_PRI_MOH_STATE_PEND_UNHOLD";
		break;
	case SIG_PRI_MOH_STATE_HOLD:
		str = "SIG_PRI_MOH_STATE_HOLD";
		break;
	case SIG_PRI_MOH_STATE_RETRIEVE_REQ:
		str = "SIG_PRI_MOH_STATE_RETRIEVE_REQ";
		break;
	case SIG_PRI_MOH_STATE_PEND_HOLD:
		str = "SIG_PRI_MOH_STATE_PEND_HOLD";
		break;
	case SIG_PRI_MOH_STATE_RETRIEVE_FAIL:
		str = "SIG_PRI_MOH_STATE_RETRIEVE_FAIL";
		break;
#endif	/* defined(HAVE_PRI_CALL_HOLD) */
	case SIG_PRI_MOH_STATE_NUM:
		/* Not a real state. */
		break;
	}
	return str;
}

/*!
 * \internal
 * \brief Convert the MOH event to string.
 * \since 10.0
 *
 * \param event MOH event to process.
 *
 * \return String version of MOH event.
 */
static const char *sig_pri_moh_event_str(enum sig_pri_moh_event event)
{
	const char *str;

	str = "Unknown";
	switch (event) {
	case SIG_PRI_MOH_EVENT_RESET:
		str = "SIG_PRI_MOH_EVENT_RESET";
		break;
	case SIG_PRI_MOH_EVENT_HOLD:
		str = "SIG_PRI_MOH_EVENT_HOLD";
		break;
	case SIG_PRI_MOH_EVENT_UNHOLD:
		str = "SIG_PRI_MOH_EVENT_UNHOLD";
		break;
#if defined(HAVE_PRI_CALL_HOLD)
	case SIG_PRI_MOH_EVENT_HOLD_ACK:
		str = "SIG_PRI_MOH_EVENT_HOLD_ACK";
		break;
	case SIG_PRI_MOH_EVENT_HOLD_REJ:
		str = "SIG_PRI_MOH_EVENT_HOLD_REJ";
		break;
	case SIG_PRI_MOH_EVENT_RETRIEVE_ACK:
		str = "SIG_PRI_MOH_EVENT_RETRIEVE_ACK";
		break;
	case SIG_PRI_MOH_EVENT_RETRIEVE_REJ:
		str = "SIG_PRI_MOH_EVENT_RETRIEVE_REJ";
		break;
	case SIG_PRI_MOH_EVENT_REMOTE_RETRIEVE_ACK:
		str = "SIG_PRI_MOH_EVENT_REMOTE_RETRIEVE_ACK";
		break;
#endif	/* defined(HAVE_PRI_CALL_HOLD) */
	case SIG_PRI_MOH_EVENT_NUM:
		/* Not a real event. */
		break;
	}
	return str;
}

#if defined(HAVE_PRI_CALL_HOLD)
/*!
 * \internal
 * \brief Retrieve a call that was placed on hold by the HOLD message.
 * \since 10.0
 *
 * \param pvt Channel private control structure.
 * 
 * \note Assumes the pvt->pri->lock is already obtained.
 * \note Assumes the sig_pri_lock_private(pvt) is already obtained.
 *
 * \return Next MOH state
 */
static enum sig_pri_moh_state sig_pri_moh_retrieve_call(struct sig_pri_chan *pvt)
{
	int chanpos;
	int channel;

	if (pvt->pri->nodetype == PRI_NETWORK) {
		/* Find an available channel to propose */
		chanpos = pri_find_empty_chan(pvt->pri, 1);
		if (chanpos < 0) {
			/* No channels available. */
			return SIG_PRI_MOH_STATE_RETRIEVE_FAIL;
		}
		channel = PVT_TO_CHANNEL(pvt->pri->pvts[chanpos]);

		/*
		 * We cannot occupy or reserve this channel at this time because
		 * the retrieve may fail or we could have a RETRIEVE collision.
		 */
	} else {
		/* Let the network pick the channel. */
		channel = 0;
	}

	if (pri_retrieve(pvt->pri->pri, pvt->call, channel)) {
		return SIG_PRI_MOH_STATE_RETRIEVE_FAIL;
	}
	return SIG_PRI_MOH_STATE_RETRIEVE_REQ;
}
#endif	/* defined(HAVE_PRI_CALL_HOLD) */

/*!
 * \internal
 * \brief MOH FSM state idle.
 * \since 10.0
 *
 * \param chan Channel to post event to (Usually pvt->owner)
 * \param pvt Channel private control structure.
 * \param event MOH event to process.
 * 
 * \note Assumes the pvt->pri->lock is already obtained.
 * \note Assumes the sig_pri_lock_private(pvt) is already obtained.
 *
 * \return Next MOH state
 */
static enum sig_pri_moh_state sig_pri_moh_fsm_idle(struct ast_channel *chan, struct sig_pri_chan *pvt, enum sig_pri_moh_event event)
{
	enum sig_pri_moh_state next_state;

	next_state = pvt->moh_state;
	switch (event) {
	case SIG_PRI_MOH_EVENT_HOLD:
		if (!strcasecmp(pvt->mohinterpret, "passthrough")) {
			/*
			 * This config setting is deprecated.
			 * The old way did not send MOH just in case the notification was ignored.
			 */
			pri_notify(pvt->pri->pri, pvt->call, pvt->prioffset, PRI_NOTIFY_REMOTE_HOLD);
			next_state = SIG_PRI_MOH_STATE_NOTIFY;
			break;
		}

		switch (pvt->pri->moh_signaling) {
		default:
		case SIG_PRI_MOH_SIGNALING_MOH:
			ast_moh_start(chan, pvt->moh_suggested, pvt->mohinterpret);
			next_state = SIG_PRI_MOH_STATE_MOH;
			break;
		case SIG_PRI_MOH_SIGNALING_NOTIFY:
			/* Send MOH anyway in case the far end does not interpret the notification. */
			ast_moh_start(chan, pvt->moh_suggested, pvt->mohinterpret);

			pri_notify(pvt->pri->pri, pvt->call, pvt->prioffset, PRI_NOTIFY_REMOTE_HOLD);
			next_state = SIG_PRI_MOH_STATE_NOTIFY;
			break;
#if defined(HAVE_PRI_CALL_HOLD)
		case SIG_PRI_MOH_SIGNALING_HOLD:
			if (pri_hold(pvt->pri->pri, pvt->call)) {
				/* Fall back to MOH instead */
				ast_moh_start(chan, pvt->moh_suggested, pvt->mohinterpret);
				next_state = SIG_PRI_MOH_STATE_MOH;
			} else {
				next_state = SIG_PRI_MOH_STATE_HOLD_REQ;
			}
			break;
#endif	/* defined(HAVE_PRI_CALL_HOLD) */
		}
		break;
	default:
		break;
	}
	pvt->moh_state = next_state;
	return next_state;
}

/*!
 * \internal
 * \brief MOH FSM state notify remote party.
 * \since 10.0
 *
 * \param chan Channel to post event to (Usually pvt->owner)
 * \param pvt Channel private control structure.
 * \param event MOH event to process.
 * 
 * \note Assumes the pvt->pri->lock is already obtained.
 * \note Assumes the sig_pri_lock_private(pvt) is already obtained.
 *
 * \return Next MOH state
 */
static enum sig_pri_moh_state sig_pri_moh_fsm_notify(struct ast_channel *chan, struct sig_pri_chan *pvt, enum sig_pri_moh_event event)
{
	enum sig_pri_moh_state next_state;

	next_state = pvt->moh_state;
	switch (event) {
	case SIG_PRI_MOH_EVENT_UNHOLD:
		pri_notify(pvt->pri->pri, pvt->call, pvt->prioffset, PRI_NOTIFY_REMOTE_RETRIEVAL);
		/* Fall through */
	case SIG_PRI_MOH_EVENT_RESET:
		ast_moh_stop(chan);
		next_state = SIG_PRI_MOH_STATE_IDLE;
		break;
	default:
		break;
	}
	pvt->moh_state = next_state;
	return next_state;
}

/*!
 * \internal
 * \brief MOH FSM state generate moh.
 * \since 10.0
 *
 * \param chan Channel to post event to (Usually pvt->owner)
 * \param pvt Channel private control structure.
 * \param event MOH event to process.
 * 
 * \note Assumes the pvt->pri->lock is already obtained.
 * \note Assumes the sig_pri_lock_private(pvt) is already obtained.
 *
 * \return Next MOH state
 */
static enum sig_pri_moh_state sig_pri_moh_fsm_moh(struct ast_channel *chan, struct sig_pri_chan *pvt, enum sig_pri_moh_event event)
{
	enum sig_pri_moh_state next_state;

	next_state = pvt->moh_state;
	switch (event) {
	case SIG_PRI_MOH_EVENT_RESET:
	case SIG_PRI_MOH_EVENT_UNHOLD:
		ast_moh_stop(chan);
		next_state = SIG_PRI_MOH_STATE_IDLE;
		break;
	default:
		break;
	}
	pvt->moh_state = next_state;
	return next_state;
}

#if defined(HAVE_PRI_CALL_HOLD)
/*!
 * \internal
 * \brief MOH FSM state hold requested.
 * \since 10.0
 *
 * \param chan Channel to post event to (Usually pvt->owner)
 * \param pvt Channel private control structure.
 * \param event MOH event to process.
 * 
 * \note Assumes the pvt->pri->lock is already obtained.
 * \note Assumes the sig_pri_lock_private(pvt) is already obtained.
 *
 * \return Next MOH state
 */
static enum sig_pri_moh_state sig_pri_moh_fsm_hold_req(struct ast_channel *chan, struct sig_pri_chan *pvt, enum sig_pri_moh_event event)
{
	enum sig_pri_moh_state next_state;

	next_state = pvt->moh_state;
	switch (event) {
	case SIG_PRI_MOH_EVENT_RESET:
		next_state = SIG_PRI_MOH_STATE_IDLE;
		break;
	case SIG_PRI_MOH_EVENT_UNHOLD:
		next_state = SIG_PRI_MOH_STATE_PEND_UNHOLD;
		break;
	case SIG_PRI_MOH_EVENT_HOLD_REJ:
		/* Fall back to MOH */
		if (chan) {
			ast_moh_start(chan, pvt->moh_suggested, pvt->mohinterpret);
		}
		next_state = SIG_PRI_MOH_STATE_MOH;
		break;
	case SIG_PRI_MOH_EVENT_HOLD_ACK:
		next_state = SIG_PRI_MOH_STATE_HOLD;
		break;
	default:
		break;
	}
	pvt->moh_state = next_state;
	return next_state;
}
#endif	/* defined(HAVE_PRI_CALL_HOLD) */

#if defined(HAVE_PRI_CALL_HOLD)
/*!
 * \internal
 * \brief MOH FSM state hold requested with pending unhold.
 * \since 10.0
 *
 * \param chan Channel to post event to (Usually pvt->owner)
 * \param pvt Channel private control structure.
 * \param event MOH event to process.
 * 
 * \note Assumes the pvt->pri->lock is already obtained.
 * \note Assumes the sig_pri_lock_private(pvt) is already obtained.
 *
 * \return Next MOH state
 */
static enum sig_pri_moh_state sig_pri_moh_fsm_pend_unhold(struct ast_channel *chan, struct sig_pri_chan *pvt, enum sig_pri_moh_event event)
{
	enum sig_pri_moh_state next_state;

	next_state = pvt->moh_state;
	switch (event) {
	case SIG_PRI_MOH_EVENT_RESET:
		next_state = SIG_PRI_MOH_STATE_IDLE;
		break;
	case SIG_PRI_MOH_EVENT_HOLD:
		next_state = SIG_PRI_MOH_STATE_HOLD_REQ;
		break;
	case SIG_PRI_MOH_EVENT_HOLD_REJ:
		next_state = SIG_PRI_MOH_STATE_IDLE;
		break;
	case SIG_PRI_MOH_EVENT_HOLD_ACK:
		next_state = sig_pri_moh_retrieve_call(pvt);
		break;
	default:
		break;
	}
	pvt->moh_state = next_state;
	return next_state;
}
#endif	/* defined(HAVE_PRI_CALL_HOLD) */

#if defined(HAVE_PRI_CALL_HOLD)
/*!
 * \internal
 * \brief MOH FSM state hold.
 * \since 10.0
 *
 * \param chan Channel to post event to (Usually pvt->owner)
 * \param pvt Channel private control structure.
 * \param event MOH event to process.
 * 
 * \note Assumes the pvt->pri->lock is already obtained.
 * \note Assumes the sig_pri_lock_private(pvt) is already obtained.
 *
 * \return Next MOH state
 */
static enum sig_pri_moh_state sig_pri_moh_fsm_hold(struct ast_channel *chan, struct sig_pri_chan *pvt, enum sig_pri_moh_event event)
{
	enum sig_pri_moh_state next_state;

	next_state = pvt->moh_state;
	switch (event) {
	case SIG_PRI_MOH_EVENT_RESET:
		next_state = SIG_PRI_MOH_STATE_IDLE;
		break;
	case SIG_PRI_MOH_EVENT_UNHOLD:
		next_state = sig_pri_moh_retrieve_call(pvt);
		break;
	case SIG_PRI_MOH_EVENT_REMOTE_RETRIEVE_ACK:
		/* Fall back to MOH */
		if (chan) {
			ast_moh_start(chan, pvt->moh_suggested, pvt->mohinterpret);
		}
		next_state = SIG_PRI_MOH_STATE_MOH;
		break;
	default:
		break;
	}
	pvt->moh_state = next_state;
	return next_state;
}
#endif	/* defined(HAVE_PRI_CALL_HOLD) */

#if defined(HAVE_PRI_CALL_HOLD)
/*!
 * \internal
 * \brief MOH FSM state retrieve requested.
 * \since 10.0
 *
 * \param chan Channel to post event to (Usually pvt->owner)
 * \param pvt Channel private control structure.
 * \param event MOH event to process.
 * 
 * \note Assumes the pvt->pri->lock is already obtained.
 * \note Assumes the sig_pri_lock_private(pvt) is already obtained.
 *
 * \return Next MOH state
 */
static enum sig_pri_moh_state sig_pri_moh_fsm_retrieve_req(struct ast_channel *chan, struct sig_pri_chan *pvt, enum sig_pri_moh_event event)
{
	enum sig_pri_moh_state next_state;

	next_state = pvt->moh_state;
	switch (event) {
	case SIG_PRI_MOH_EVENT_RESET:
		next_state = SIG_PRI_MOH_STATE_IDLE;
		break;
	case SIG_PRI_MOH_EVENT_HOLD:
		next_state = SIG_PRI_MOH_STATE_PEND_HOLD;
		break;
	case SIG_PRI_MOH_EVENT_RETRIEVE_ACK:
	case SIG_PRI_MOH_EVENT_REMOTE_RETRIEVE_ACK:
		next_state = SIG_PRI_MOH_STATE_IDLE;
		break;
	case SIG_PRI_MOH_EVENT_RETRIEVE_REJ:
		next_state = SIG_PRI_MOH_STATE_RETRIEVE_FAIL;
		break;
	default:
		break;
	}
	pvt->moh_state = next_state;
	return next_state;
}
#endif	/* defined(HAVE_PRI_CALL_HOLD) */

#if defined(HAVE_PRI_CALL_HOLD)
/*!
 * \internal
 * \brief MOH FSM state retrieve requested with pending hold.
 * \since 10.0
 *
 * \param chan Channel to post event to (Usually pvt->owner)
 * \param pvt Channel private control structure.
 * \param event MOH event to process.
 * 
 * \note Assumes the pvt->pri->lock is already obtained.
 * \note Assumes the sig_pri_lock_private(pvt) is already obtained.
 *
 * \return Next MOH state
 */
static enum sig_pri_moh_state sig_pri_moh_fsm_pend_hold(struct ast_channel *chan, struct sig_pri_chan *pvt, enum sig_pri_moh_event event)
{
	enum sig_pri_moh_state next_state;

	next_state = pvt->moh_state;
	switch (event) {
	case SIG_PRI_MOH_EVENT_RESET:
		next_state = SIG_PRI_MOH_STATE_IDLE;
		break;
	case SIG_PRI_MOH_EVENT_UNHOLD:
		next_state = SIG_PRI_MOH_STATE_RETRIEVE_REQ;
		break;
	case SIG_PRI_MOH_EVENT_RETRIEVE_ACK:
	case SIG_PRI_MOH_EVENT_REMOTE_RETRIEVE_ACK:
		/*
		 * Successfully came off of hold.  Now we can reinterpret the
		 * MOH signaling option to handle the pending HOLD request.
		 */
		switch (pvt->pri->moh_signaling) {
		default:
		case SIG_PRI_MOH_SIGNALING_MOH:
			if (chan) {
				ast_moh_start(chan, pvt->moh_suggested, pvt->mohinterpret);
			}
			next_state = SIG_PRI_MOH_STATE_MOH;
			break;
		case SIG_PRI_MOH_SIGNALING_NOTIFY:
			/* Send MOH anyway in case the far end does not interpret the notification. */
			if (chan) {
				ast_moh_start(chan, pvt->moh_suggested, pvt->mohinterpret);
			}

			pri_notify(pvt->pri->pri, pvt->call, pvt->prioffset, PRI_NOTIFY_REMOTE_HOLD);
			next_state = SIG_PRI_MOH_STATE_NOTIFY;
			break;
		case SIG_PRI_MOH_SIGNALING_HOLD:
			if (pri_hold(pvt->pri->pri, pvt->call)) {
				/* Fall back to MOH instead */
				if (chan) {
					ast_moh_start(chan, pvt->moh_suggested, pvt->mohinterpret);
				}
				next_state = SIG_PRI_MOH_STATE_MOH;
			} else {
				next_state = SIG_PRI_MOH_STATE_HOLD_REQ;
			}
			break;
		}
		break;
	case SIG_PRI_MOH_EVENT_RETRIEVE_REJ:
		/*
		 * We cannot reinterpret the MOH signaling option because we
		 * failed to come off of hold.
		 */
		next_state = SIG_PRI_MOH_STATE_HOLD;
		break;
	default:
		break;
	}
	pvt->moh_state = next_state;
	return next_state;
}
#endif	/* defined(HAVE_PRI_CALL_HOLD) */

#if defined(HAVE_PRI_CALL_HOLD)
/*!
 * \internal
 * \brief MOH FSM state retrieve failed.
 * \since 10.0
 *
 * \param chan Channel to post event to (Usually pvt->owner)
 * \param pvt Channel private control structure.
 * \param event MOH event to process.
 * 
 * \note Assumes the pvt->pri->lock is already obtained.
 * \note Assumes the sig_pri_lock_private(pvt) is already obtained.
 *
 * \return Next MOH state
 */
static enum sig_pri_moh_state sig_pri_moh_fsm_retrieve_fail(struct ast_channel *chan, struct sig_pri_chan *pvt, enum sig_pri_moh_event event)
{
	enum sig_pri_moh_state next_state;

	next_state = pvt->moh_state;
	switch (event) {
	case SIG_PRI_MOH_EVENT_RESET:
		next_state = SIG_PRI_MOH_STATE_IDLE;
		break;
	case SIG_PRI_MOH_EVENT_HOLD:
		next_state = SIG_PRI_MOH_STATE_HOLD;
		break;
	case SIG_PRI_MOH_EVENT_UNHOLD:
		next_state = sig_pri_moh_retrieve_call(pvt);
		break;
	case SIG_PRI_MOH_EVENT_REMOTE_RETRIEVE_ACK:
		next_state = SIG_PRI_MOH_STATE_IDLE;
		break;
	default:
		break;
	}
	pvt->moh_state = next_state;
	return next_state;
}
#endif	/* defined(HAVE_PRI_CALL_HOLD) */

/*!
 * \internal
 * \brief MOH FSM state function type.
 * \since 10.0
 *
 * \param chan Channel to post event to (Usually pvt->owner)
 * \param pvt Channel private control structure.
 * \param event MOH event to process.
 * 
 * \note Assumes the pvt->pri->lock is already obtained.
 * \note Assumes the sig_pri_lock_private(pvt) is already obtained.
 *
 * \return Next MOH state
 */
typedef enum sig_pri_moh_state (*sig_pri_moh_fsm_state)(struct ast_channel *chan, struct sig_pri_chan *pvt, enum sig_pri_moh_event event);

/*! MOH FSM state table. */
static const sig_pri_moh_fsm_state sig_pri_moh_fsm[SIG_PRI_MOH_STATE_NUM] = {
/* *INDENT-OFF* */
	[SIG_PRI_MOH_STATE_IDLE] = sig_pri_moh_fsm_idle,
	[SIG_PRI_MOH_STATE_NOTIFY] = sig_pri_moh_fsm_notify,
	[SIG_PRI_MOH_STATE_MOH] = sig_pri_moh_fsm_moh,
#if defined(HAVE_PRI_CALL_HOLD)
	[SIG_PRI_MOH_STATE_HOLD_REQ] = sig_pri_moh_fsm_hold_req,
	[SIG_PRI_MOH_STATE_PEND_UNHOLD] = sig_pri_moh_fsm_pend_unhold,
	[SIG_PRI_MOH_STATE_HOLD] = sig_pri_moh_fsm_hold,
	[SIG_PRI_MOH_STATE_RETRIEVE_REQ] = sig_pri_moh_fsm_retrieve_req,
	[SIG_PRI_MOH_STATE_PEND_HOLD] = sig_pri_moh_fsm_pend_hold,
	[SIG_PRI_MOH_STATE_RETRIEVE_FAIL] = sig_pri_moh_fsm_retrieve_fail,
#endif	/* defined(HAVE_PRI_CALL_HOLD) */
/* *INDENT-ON* */
};

/*!
 * \internal
 * \brief Send an event to the MOH FSM.
 * \since 10.0
 *
 * \param chan Channel to post event to (Usually pvt->owner)
 * \param pvt Channel private control structure.
 * \param event MOH event to process.
 * 
 * \note Assumes the pvt->pri->lock is already obtained.
 * \note Assumes the sig_pri_lock_private(pvt) is already obtained.
 *
 * \return Nothing
 */
static void sig_pri_moh_fsm_event(struct ast_channel *chan, struct sig_pri_chan *pvt, enum sig_pri_moh_event event)
{
	enum sig_pri_moh_state orig_state;
	enum sig_pri_moh_state next_state;
	const char *chan_name;

	if (chan) {
		chan_name = ast_strdupa(chan->name);
	} else {
		chan_name = "Unknown";
	}
	orig_state = pvt->moh_state;
	ast_debug(2, "Channel '%s' MOH-Event: %s in state %s\n", chan_name,
		sig_pri_moh_event_str(event), sig_pri_moh_state_str(orig_state));
	if (orig_state < SIG_PRI_MOH_STATE_IDLE || SIG_PRI_MOH_STATE_NUM <= orig_state
		|| !sig_pri_moh_fsm[orig_state]) {
		/* Programming error: State not implemented. */
		ast_log(LOG_ERROR, "MOH state not implemented: %s(%d)\n",
			sig_pri_moh_state_str(orig_state), orig_state);
		return;
	}
	/* Execute the state. */
	next_state = sig_pri_moh_fsm[orig_state](chan, pvt, event);
	ast_debug(2, "Channel '%s'  MOH-Next-State: %s\n", chan_name,
		(orig_state == next_state) ? "$" : sig_pri_moh_state_str(next_state));
}

#if defined(HAVE_PRI_CALL_HOLD)
/*!
 * \internal
 * \brief Post an AMI hold event.
 * \since 10.0
 *
 * \param chan Channel to post event to
 * \param is_held TRUE if the call was placed on hold.
 *
 * \return Nothing
 */
static void sig_pri_ami_hold_event(struct ast_channel *chan, int is_held)
{
	ast_manager_event(chan, EVENT_FLAG_CALL, "Hold",
		"Status: %s\r\n"
		"Channel: %s\r\n"
		"Uniqueid: %s\r\n",
		is_held ? "On" : "Off",
		chan->name,
		chan->uniqueid);
}
#endif	/* defined(HAVE_PRI_CALL_HOLD) */

#if defined(HAVE_PRI_CALL_HOLD)
/*!
 * \internal
 * \brief Handle the hold event from libpri.
 * \since 1.8
 *
 * \param pri PRI span control structure.
 * \param ev Hold event received.
 *
 * \note Assumes the pri->lock is already obtained.
 *
 * \retval 0 on success.
 * \retval -1 on error.
 */
static int sig_pri_handle_hold(struct sig_pri_span *pri, pri_event *ev)
{
	int retval;
	int chanpos_old;
	int chanpos_new;
	struct ast_channel *bridged;
	struct ast_channel *owner;

	chanpos_old = pri_find_principle_by_call(pri, ev->hold.call);
	if (chanpos_old < 0) {
		ast_log(LOG_WARNING, "Span %d: Received HOLD for unknown call.\n", pri->span);
		return -1;
	}
	if (pri->pvts[chanpos_old]->no_b_channel) {
		/* Call is already on hold or is call waiting call. */
		return -1;
	}

	chanpos_new = -1;

	sig_pri_lock_private(pri->pvts[chanpos_old]);
	sig_pri_lock_owner(pri, chanpos_old);
	owner = pri->pvts[chanpos_old]->owner;
	if (!owner) {
		goto done_with_private;
	}
	bridged = ast_bridged_channel(owner);
	if (!bridged) {
		/* Cannot hold a call that is not bridged. */
		goto done_with_owner;
	}
	chanpos_new = pri_find_empty_nobch(pri);
	if (chanpos_new < 0) {
		/* No hold channel available. */
		goto done_with_owner;
	}
	sig_pri_handle_subcmds(pri, chanpos_old, ev->e, ev->hold.subcmds, ev->hold.call);
	pri_queue_control(pri, chanpos_old, AST_CONTROL_HOLD);
	chanpos_new = pri_fixup_principle(pri, chanpos_new, ev->hold.call);
	if (chanpos_new < 0) {
		/* Should never happen. */
		pri_queue_control(pri, chanpos_old, AST_CONTROL_UNHOLD);
	} else {
		sig_pri_ami_hold_event(owner, 1);
	}

done_with_owner:;
	ast_channel_unlock(owner);
done_with_private:;
	sig_pri_unlock_private(pri->pvts[chanpos_old]);

	if (chanpos_new < 0) {
		retval = -1;
	} else {
		sig_pri_span_devstate_changed(pri);
		retval = 0;
	}

	return retval;
}
#endif	/* defined(HAVE_PRI_CALL_HOLD) */

#if defined(HAVE_PRI_CALL_HOLD)
/*!
 * \internal
 * \brief Handle the hold acknowledge event from libpri.
 * \since 10.0
 *
 * \param pri PRI span control structure.
 * \param ev Hold acknowledge event received.
 *
 * \note Assumes the pri->lock is already obtained.
 *
 * \return Nothing
 */
static void sig_pri_handle_hold_ack(struct sig_pri_span *pri, pri_event *ev)
{
	int chanpos;

	/*
	 * We were successfully put on hold by the remote party
	 * so we just need to switch to a no_b_channel channel.
	 */
	chanpos = pri_find_empty_nobch(pri);
	if (chanpos < 0) {
		/* Very bad news.  No hold channel available. */
		ast_log(LOG_ERROR,
			"Span %d: No hold channel available for held call that is on %d/%d\n",
			pri->span, PRI_SPAN(ev->hold_ack.channel), PRI_CHANNEL(ev->hold_ack.channel));
		sig_pri_kill_call(pri, ev->hold_ack.call, PRI_CAUSE_RESOURCE_UNAVAIL_UNSPECIFIED);
		return;
	}
	chanpos = pri_fixup_principle(pri, chanpos, ev->hold_ack.call);
	if (chanpos < 0) {
		/* Should never happen. */
		sig_pri_kill_call(pri, ev->hold_ack.call, PRI_CAUSE_NORMAL_TEMPORARY_FAILURE);
		return;
	}

	sig_pri_lock_private(pri->pvts[chanpos]);
	sig_pri_handle_subcmds(pri, chanpos, ev->e, ev->hold_ack.subcmds, ev->hold_ack.call);
	sig_pri_moh_fsm_event(pri->pvts[chanpos]->owner, pri->pvts[chanpos],
		SIG_PRI_MOH_EVENT_HOLD_ACK);
	sig_pri_unlock_private(pri->pvts[chanpos]);
	sig_pri_span_devstate_changed(pri);
}
#endif	/* defined(HAVE_PRI_CALL_HOLD) */

#if defined(HAVE_PRI_CALL_HOLD)
/*!
 * \internal
 * \brief Handle the hold reject event from libpri.
 * \since 10.0
 *
 * \param pri PRI span control structure.
 * \param ev Hold reject event received.
 *
 * \note Assumes the pri->lock is already obtained.
 *
 * \return Nothing
 */
static void sig_pri_handle_hold_rej(struct sig_pri_span *pri, pri_event *ev)
{
	int chanpos;

	chanpos = pri_find_principle(pri, ev->hold_rej.channel, ev->hold_rej.call);
	if (chanpos < 0) {
		ast_log(LOG_WARNING, "Span %d: Could not find principle for HOLD_REJECT\n",
			pri->span);
		sig_pri_kill_call(pri, ev->hold_rej.call, PRI_CAUSE_NORMAL_TEMPORARY_FAILURE);
		return;
	}
	chanpos = pri_fixup_principle(pri, chanpos, ev->hold_rej.call);
	if (chanpos < 0) {
		/* Should never happen. */
		sig_pri_kill_call(pri, ev->hold_rej.call, PRI_CAUSE_NORMAL_TEMPORARY_FAILURE);
		return;
	}

	ast_debug(1, "Span %d: HOLD_REJECT cause: %d(%s)\n", pri->span,
		ev->hold_rej.cause, pri_cause2str(ev->hold_rej.cause));

	sig_pri_lock_private(pri->pvts[chanpos]);
	sig_pri_handle_subcmds(pri, chanpos, ev->e, ev->hold_rej.subcmds, ev->hold_rej.call);
	sig_pri_moh_fsm_event(pri->pvts[chanpos]->owner, pri->pvts[chanpos],
		SIG_PRI_MOH_EVENT_HOLD_REJ);
	sig_pri_unlock_private(pri->pvts[chanpos]);
}
#endif	/* defined(HAVE_PRI_CALL_HOLD) */

#if defined(HAVE_PRI_CALL_HOLD)
/*!
 * \internal
 * \brief Handle the retrieve event from libpri.
 * \since 1.8
 *
 * \param pri PRI span control structure.
 * \param ev Retrieve event received.
 *
 * \note Assumes the pri->lock is already obtained.
 *
 * \return Nothing
 */
static void sig_pri_handle_retrieve(struct sig_pri_span *pri, pri_event *ev)
{
	int chanpos;

	if (!(ev->retrieve.channel & PRI_HELD_CALL)) {
		/* The call is not currently held. */
		pri_retrieve_rej(pri->pri, ev->retrieve.call,
			PRI_CAUSE_RESOURCE_UNAVAIL_UNSPECIFIED);
		return;
	}
	if (pri_find_principle_by_call(pri, ev->retrieve.call) < 0) {
		ast_log(LOG_WARNING, "Span %d: Received RETRIEVE for unknown call.\n", pri->span);
		pri_retrieve_rej(pri->pri, ev->retrieve.call,
			PRI_CAUSE_RESOURCE_UNAVAIL_UNSPECIFIED);
		return;
	}
	if (PRI_CHANNEL(ev->retrieve.channel) == 0xFF) {
		chanpos = pri_find_empty_chan(pri, 1);
	} else {
		chanpos = pri_find_principle(pri,
			ev->retrieve.channel & ~PRI_HELD_CALL, ev->retrieve.call);
		if (ev->retrieve.flexible
			&& (chanpos < 0 || !sig_pri_is_chan_available(pri->pvts[chanpos]))) {
			/*
			 * Channel selection is flexible and the requested channel
			 * is bad or not available.  Pick another channel.
			 */
			chanpos = pri_find_empty_chan(pri, 1);
		}
	}
	if (chanpos < 0) {
		pri_retrieve_rej(pri->pri, ev->retrieve.call,
			ev->retrieve.flexible ? PRI_CAUSE_NORMAL_CIRCUIT_CONGESTION
			: PRI_CAUSE_REQUESTED_CHAN_UNAVAIL);
		return;
	}
	chanpos = pri_fixup_principle(pri, chanpos, ev->retrieve.call);
	if (chanpos < 0) {
		/* Channel is already in use. */
		pri_retrieve_rej(pri->pri, ev->retrieve.call,
			PRI_CAUSE_REQUESTED_CHAN_UNAVAIL);
		return;
	}
	sig_pri_lock_private(pri->pvts[chanpos]);
	sig_pri_handle_subcmds(pri, chanpos, ev->e, ev->retrieve.subcmds, ev->retrieve.call);
	sig_pri_lock_owner(pri, chanpos);
	pri_queue_control(pri, chanpos, AST_CONTROL_UNHOLD);
	if (pri->pvts[chanpos]->owner) {
		sig_pri_ami_hold_event(pri->pvts[chanpos]->owner, 0);
		ast_channel_unlock(pri->pvts[chanpos]->owner);
	}
	pri_retrieve_ack(pri->pri, ev->retrieve.call,
		PVT_TO_CHANNEL(pri->pvts[chanpos]));
	sig_pri_moh_fsm_event(pri->pvts[chanpos]->owner, pri->pvts[chanpos],
		SIG_PRI_MOH_EVENT_REMOTE_RETRIEVE_ACK);
	sig_pri_unlock_private(pri->pvts[chanpos]);
	sig_pri_span_devstate_changed(pri);
}
#endif	/* defined(HAVE_PRI_CALL_HOLD) */

#if defined(HAVE_PRI_CALL_HOLD)
/*!
 * \internal
 * \brief Handle the retrieve acknowledge event from libpri.
 * \since 10.0
 *
 * \param pri PRI span control structure.
 * \param ev Retrieve acknowledge event received.
 *
 * \note Assumes the pri->lock is already obtained.
 *
 * \return Nothing
 */
static void sig_pri_handle_retrieve_ack(struct sig_pri_span *pri, pri_event *ev)
{
	int chanpos;

	chanpos = pri_find_fixup_principle(pri, ev->retrieve_ack.channel,
		ev->retrieve_ack.call);
	if (chanpos < 0) {
		return;
	}

	sig_pri_lock_private(pri->pvts[chanpos]);
	sig_pri_handle_subcmds(pri, chanpos, ev->e, ev->retrieve_ack.subcmds,
		ev->retrieve_ack.call);
	sig_pri_moh_fsm_event(pri->pvts[chanpos]->owner, pri->pvts[chanpos],
		SIG_PRI_MOH_EVENT_RETRIEVE_ACK);
	sig_pri_unlock_private(pri->pvts[chanpos]);
	sig_pri_span_devstate_changed(pri);
}
#endif	/* defined(HAVE_PRI_CALL_HOLD) */

#if defined(HAVE_PRI_CALL_HOLD)
/*!
 * \internal
 * \brief Handle the retrieve reject event from libpri.
 * \since 10.0
 *
 * \param pri PRI span control structure.
 * \param ev Retrieve reject event received.
 *
 * \note Assumes the pri->lock is already obtained.
 *
 * \return Nothing
 */
static void sig_pri_handle_retrieve_rej(struct sig_pri_span *pri, pri_event *ev)
{
	int chanpos;

	chanpos = pri_find_principle(pri, ev->retrieve_rej.channel, ev->retrieve_rej.call);
	if (chanpos < 0) {
		ast_log(LOG_WARNING, "Span %d: Could not find principle for RETRIEVE_REJECT\n",
			pri->span);
		sig_pri_kill_call(pri, ev->retrieve_rej.call, PRI_CAUSE_NORMAL_TEMPORARY_FAILURE);
		return;
	}
	chanpos = pri_fixup_principle(pri, chanpos, ev->retrieve_rej.call);
	if (chanpos < 0) {
		/* Should never happen. */
		sig_pri_kill_call(pri, ev->retrieve_rej.call, PRI_CAUSE_NORMAL_TEMPORARY_FAILURE);
		return;
	}

	ast_debug(1, "Span %d: RETRIEVE_REJECT cause: %d(%s)\n", pri->span,
		ev->retrieve_rej.cause, pri_cause2str(ev->retrieve_rej.cause));

	sig_pri_lock_private(pri->pvts[chanpos]);
	sig_pri_handle_subcmds(pri, chanpos, ev->e, ev->retrieve_rej.subcmds,
		ev->retrieve_rej.call);
	sig_pri_moh_fsm_event(pri->pvts[chanpos]->owner, pri->pvts[chanpos],
		SIG_PRI_MOH_EVENT_RETRIEVE_REJ);
	sig_pri_unlock_private(pri->pvts[chanpos]);
}
#endif	/* defined(HAVE_PRI_CALL_HOLD) */

static void *pri_dchannel(void *vpri)
{
	struct sig_pri_span *pri = vpri;
	pri_event *e;
	struct pollfd fds[SIG_PRI_NUM_DCHANS];
	int res;
	int chanpos = 0;
	int x;
	int law;
	struct ast_channel *c;
	struct timeval tv, lowest, *next;
	int doidling=0;
	char *cc;
	time_t t;
	int i, which=-1;
	int numdchans;
	pthread_t threadid;
	char ani2str[6];
	char plancallingnum[AST_MAX_EXTENSION];
	char plancallingani[AST_MAX_EXTENSION];
	char calledtonstr[10];
	struct timeval lastidle = { 0, 0 };
	pthread_t p;
	struct ast_channel *idle;
	char idlen[80];
	int nextidle = -1;
	int haveidles;
	int activeidles;
	unsigned int len;

	gettimeofday(&lastidle, NULL);
	pthread_setcancelstate(PTHREAD_CANCEL_DISABLE, NULL);

	if (!ast_strlen_zero(pri->idledial) && !ast_strlen_zero(pri->idleext)) {
		/* Need to do idle dialing, check to be sure though */
		cc = strchr(pri->idleext, '@');
		if (cc) {
			*cc = '\0';
			cc++;
			ast_copy_string(pri->idlecontext, cc, sizeof(pri->idlecontext));
#if 0
			/* Extensions may not be loaded yet */
			if (!ast_exists_extension(NULL, pri->idlecontext, pri->idleext, 1, NULL))
				ast_log(LOG_WARNING, "Extension '%s @ %s' does not exist\n", pri->idleext, pri->idlecontext);
			else
#endif
				doidling = 1;
		} else
			ast_log(LOG_WARNING, "Idle dial string '%s' lacks '@context'\n", pri->idleext);
	}
	for (;;) {
		for (i = 0; i < SIG_PRI_NUM_DCHANS; i++) {
			if (!pri->dchans[i])
				break;
			fds[i].fd = pri->fds[i];
			fds[i].events = POLLIN | POLLPRI;
			fds[i].revents = 0;
		}
		numdchans = i;
		time(&t);
		ast_mutex_lock(&pri->lock);
		if (pri->switchtype != PRI_SWITCH_GR303_TMC && (pri->sig != SIG_BRI_PTMP) && (pri->resetinterval > 0)) {
			if (pri->resetting && pri_is_up(pri)) {
				if (pri->resetpos < 0) {
					pri_check_restart(pri);
					if (pri->resetting) {
						sig_pri_span_devstate_changed(pri);
					}
				}
			} else {
				if (!pri->resetting	&& (t - pri->lastreset) >= pri->resetinterval) {
					pri->resetting = 1;
					pri->resetpos = -1;
				}
			}
		}
		/* Look for any idle channels if appropriate */
		if (doidling && pri_is_up(pri)) {
			nextidle = -1;
			haveidles = 0;
			activeidles = 0;
			for (x = pri->numchans; x >= 0; x--) {
				if (pri->pvts[x] && !pri->pvts[x]->no_b_channel) {
					if (sig_pri_is_chan_available(pri->pvts[x])) {
						if (haveidles < pri->minunused) {
							haveidles++;
						} else {
							nextidle = x;
							break;
						}
					} else if (pri->pvts[x]->owner && pri->pvts[x]->isidlecall) {
						activeidles++;
					}
				}
			}
			if (nextidle > -1) {
				if (ast_tvdiff_ms(ast_tvnow(), lastidle) > 1000) {
					/* Don't create a new idle call more than once per second */
					snprintf(idlen, sizeof(idlen), "%d/%s", pri->pvts[nextidle]->channel, pri->idledial);
					pri->pvts[nextidle]->allocated = 1;
					/*
					 * Release the PRI lock while we create the channel so other
					 * threads can send D channel messages.
					 */
					ast_mutex_unlock(&pri->lock);
					/*
					 * We already have the B channel reserved for this call.  We
					 * just need to make sure that sig_pri_hangup() has completed
					 * cleaning up before continuing.
					 */
					sig_pri_lock_private(pri->pvts[nextidle]);
					sig_pri_unlock_private(pri->pvts[nextidle]);
					idle = sig_pri_request(pri->pvts[nextidle], AST_FORMAT_ULAW, NULL, 0);
					ast_mutex_lock(&pri->lock);
					if (idle) {
						pri->pvts[nextidle]->isidlecall = 1;
						if (ast_pthread_create_background(&p, NULL, do_idle_thread, pri->pvts[nextidle])) {
							ast_log(LOG_WARNING, "Unable to start new thread for idle channel '%s'\n", idle->name);
							ast_mutex_unlock(&pri->lock);
							ast_hangup(idle);
							ast_mutex_lock(&pri->lock);
						}
					} else {
						pri->pvts[nextidle]->allocated = 0;
						ast_log(LOG_WARNING, "Unable to request channel 'DAHDI/%s' for idle call\n", idlen);
					}
					gettimeofday(&lastidle, NULL);
				}
			} else if ((haveidles < pri->minunused) &&
				(activeidles > pri->minidle)) {
				/* Mark something for hangup if there is something
				   that can be hungup */
				for (x = pri->numchans; x >= 0; x--) {
					/* find a candidate channel */
					if (pri->pvts[x] && pri->pvts[x]->owner && pri->pvts[x]->isidlecall) {
						pri->pvts[x]->owner->_softhangup |= AST_SOFTHANGUP_DEV;
						haveidles++;
						/* Stop if we have enough idle channels or
						  can't spare any more active idle ones */
						if ((haveidles >= pri->minunused) ||
							(activeidles <= pri->minidle))
							break;
					}
				}
			}
		}
		/* Start with reasonable max */
		if (doidling || pri->resetting) {
			/*
			 * Make sure we stop at least once per second if we're
			 * monitoring idle channels
			 */
			lowest = ast_tv(1, 0);
		} else {
			/* Don't poll for more than 60 seconds */
			lowest = ast_tv(60, 0);
		}
		for (i = 0; i < SIG_PRI_NUM_DCHANS; i++) {
			if (!pri->dchans[i]) {
				/* We scanned all D channels on this span. */
				break;
			}
			next = pri_schedule_next(pri->dchans[i]);
			if (next) {
				/* We need relative time here */
				tv = ast_tvsub(*next, ast_tvnow());
				if (tv.tv_sec < 0) {
					/*
					 * A timer has already expired.
					 * By definition zero time is the lowest so we can quit early.
					 */
					lowest = ast_tv(0, 0);
					break;
				}
				if (ast_tvcmp(tv, lowest) < 0) {
					lowest = tv;
				}
			}
		}
		ast_mutex_unlock(&pri->lock);

		pthread_setcancelstate(PTHREAD_CANCEL_ENABLE, NULL);
		pthread_testcancel();
		e = NULL;
		res = poll(fds, numdchans, lowest.tv_sec * 1000 + lowest.tv_usec / 1000);
		pthread_testcancel();
		pthread_setcancelstate(PTHREAD_CANCEL_DISABLE, NULL);

		ast_mutex_lock(&pri->lock);
		if (!res) {
			for (which = 0; which < SIG_PRI_NUM_DCHANS; which++) {
				if (!pri->dchans[which])
					break;
				/* Just a timeout, run the scheduler */
				e = pri_schedule_run(pri->dchans[which]);
				if (e)
					break;
			}
		} else if (res > -1) {
			for (which = 0; which < SIG_PRI_NUM_DCHANS; which++) {
				if (!pri->dchans[which])
					break;
				if (fds[which].revents & POLLPRI) {
					sig_pri_handle_dchan_exception(pri, which);
				} else if (fds[which].revents & POLLIN) {
					e = pri_check_event(pri->dchans[which]);
				}
				if (e)
					break;
			}
		} else if (errno != EINTR)
			ast_log(LOG_WARNING, "pri_event returned error %d (%s)\n", errno, strerror(errno));

		if (e) {
			if (pri->debug) {
				ast_verbose("Span %d: Processing event %s(%d)\n",
					pri->span, pri_event2str(e->e), e->e);
			}

			if (e->e != PRI_EVENT_DCHAN_DOWN) {
				if (!(pri->dchanavail[which] & DCHAN_UP)) {
					ast_verb(2, "%s D-Channel on span %d up\n", pri_order(which), pri->span);
				}
				pri->dchanavail[which] |= DCHAN_UP;
			} else {
				if (pri->dchanavail[which] & DCHAN_UP) {
					ast_verb(2, "%s D-Channel on span %d down\n", pri_order(which), pri->span);
				}
				pri->dchanavail[which] &= ~DCHAN_UP;
			}

			if ((e->e != PRI_EVENT_DCHAN_UP) && (e->e != PRI_EVENT_DCHAN_DOWN) && (pri->pri != pri->dchans[which]))
				/* Must be an NFAS group that has the secondary dchan active */
				pri->pri = pri->dchans[which];

			switch (e->e) {
			case PRI_EVENT_DCHAN_UP:
				pri->no_d_channels = 0;
				if (!pri->pri) {
					pri_find_dchan(pri);
				}

				/* Note presense of D-channel */
				time(&pri->lastreset);

				/* Restart in 5 seconds */
				if (pri->resetinterval > -1) {
					pri->lastreset -= pri->resetinterval;
					pri->lastreset += 5;
				}
				/* Take the channels from inalarm condition */
				pri->resetting = 0;
				for (i = 0; i < pri->numchans; i++) {
					if (pri->pvts[i]) {
						sig_pri_set_alarm(pri->pvts[i], 0);
					}
				}
				sig_pri_span_devstate_changed(pri);
				break;
			case PRI_EVENT_DCHAN_DOWN:
				pri_find_dchan(pri);
				if (!pri_is_up(pri)) {
					if (pri->sig == SIG_BRI_PTMP) {
						/*
						 * For PTMP connections with non-persistent layer 2 we want to
						 * *not* declare inalarm unless there actually is an alarm.
						 */
						break;
					}
					/* Hangup active channels and put them in alarm mode */
					pri->resetting = 0;
					for (i = 0; i < pri->numchans; i++) {
						struct sig_pri_chan *p = pri->pvts[i];

						if (p) {
							if (pri_get_timer(p->pri->pri, PRI_TIMER_T309) < 0) {
								/* T309 is not enabled : destroy calls when alarm occurs */
								if (p->call) {
									pri_destroycall(p->pri->pri, p->call);
									p->call = NULL;
								}
								if (p->owner)
									p->owner->_softhangup |= AST_SOFTHANGUP_DEV;
							}
							sig_pri_set_alarm(p, 1);
						}
					}
					sig_pri_span_devstate_changed(pri);
				}
				break;
			case PRI_EVENT_RESTART:
				if (e->restart.channel > -1 && PRI_CHANNEL(e->restart.channel) != 0xFF) {
					chanpos = pri_find_principle(pri, e->restart.channel, NULL);
					if (chanpos < 0)
						ast_log(LOG_WARNING,
							"Span %d: Restart requested on odd/unavailable channel number %d/%d\n",
							pri->span, PRI_SPAN(e->restart.channel),
							PRI_CHANNEL(e->restart.channel));
					else {
						int skipit = 0;
#if defined(HAVE_PRI_SERVICE_MESSAGES)
						unsigned why;

						why = pri->pvts[chanpos]->service_status;
						if (why) {
							ast_log(LOG_NOTICE,
								"Span %d: Channel %d/%d out-of-service (reason: %s), ignoring RESTART\n",
								pri->span, PRI_SPAN(e->restart.channel),
								PRI_CHANNEL(e->restart.channel),
								(why & SRVST_FAREND) ? (why & SRVST_NEAREND) ? "both ends" : "far end" : "near end");
							skipit = 1;
						}
#endif	/* defined(HAVE_PRI_SERVICE_MESSAGES) */
						sig_pri_lock_private(pri->pvts[chanpos]);
						if (!skipit) {
							ast_verb(3, "Span %d: Channel %d/%d restarted\n", pri->span,
								PRI_SPAN(e->restart.channel),
								PRI_CHANNEL(e->restart.channel));
							if (pri->pvts[chanpos]->call) {
								pri_destroycall(pri->pri, pri->pvts[chanpos]->call);
								pri->pvts[chanpos]->call = NULL;
							}
						}
						/* Force soft hangup if appropriate */
						if (pri->pvts[chanpos]->owner)
							pri->pvts[chanpos]->owner->_softhangup |= AST_SOFTHANGUP_DEV;
						sig_pri_unlock_private(pri->pvts[chanpos]);
					}
				} else {
					ast_verb(3, "Restart requested on entire span %d\n", pri->span);
					for (x = 0; x < pri->numchans; x++)
						if (pri->pvts[x]) {
							sig_pri_lock_private(pri->pvts[x]);
							if (pri->pvts[x]->call) {
								pri_destroycall(pri->pri, pri->pvts[x]->call);
								pri->pvts[x]->call = NULL;
							}
 							if (pri->pvts[x]->owner)
								pri->pvts[x]->owner->_softhangup |= AST_SOFTHANGUP_DEV;
							sig_pri_unlock_private(pri->pvts[x]);
						}
				}
				sig_pri_span_devstate_changed(pri);
				break;
			case PRI_EVENT_KEYPAD_DIGIT:
				if (sig_pri_is_cis_call(e->digit.channel)) {
					sig_pri_handle_cis_subcmds(pri, e->e, e->digit.subcmds,
						e->digit.call);
					break;
				}
				chanpos = pri_find_principle_by_call(pri, e->digit.call);
				if (chanpos < 0) {
					ast_log(LOG_WARNING,
						"Span %d: Received keypad digits for unknown call.\n", pri->span);
					break;
				}
				sig_pri_lock_private(pri->pvts[chanpos]);
				sig_pri_handle_subcmds(pri, chanpos, e->e, e->digit.subcmds,
					e->digit.call);
				/* queue DTMF frame if the PBX for this call was already started (we're forwarding KEYPAD_DIGITs further on */
				if ((pri->overlapdial & DAHDI_OVERLAPDIAL_INCOMING)
					&& pri->pvts[chanpos]->owner) {
					/* how to do that */
					int digitlen = strlen(e->digit.digits);
					int i;

					for (i = 0; i < digitlen; i++) {
						struct ast_frame f = { AST_FRAME_DTMF, .subclass.integer = e->digit.digits[i], };

						pri_queue_frame(pri, chanpos, &f);
					}
				}
				sig_pri_unlock_private(pri->pvts[chanpos]);
				break;

			case PRI_EVENT_INFO_RECEIVED:
				if (sig_pri_is_cis_call(e->ring.channel)) {
					sig_pri_handle_cis_subcmds(pri, e->e, e->ring.subcmds,
						e->ring.call);
					break;
				}
				chanpos = pri_find_principle_by_call(pri, e->ring.call);
				if (chanpos < 0) {
					ast_log(LOG_WARNING,
						"Span %d: Received INFORMATION for unknown call.\n", pri->span);
					break;
				}
				sig_pri_lock_private(pri->pvts[chanpos]);
				sig_pri_handle_subcmds(pri, chanpos, e->e, e->ring.subcmds, e->ring.call);
				/* queue DTMF frame if the PBX for this call was already started (we're forwarding INFORMATION further on */
				if ((pri->overlapdial & DAHDI_OVERLAPDIAL_INCOMING)
					&& pri->pvts[chanpos]->owner) {
					/* how to do that */
					int digitlen = strlen(e->ring.callednum);
					int i;

					for (i = 0; i < digitlen; i++) {
						struct ast_frame f = { AST_FRAME_DTMF, .subclass.integer = e->ring.callednum[i], };

						pri_queue_frame(pri, chanpos, &f);
					}
				}
				sig_pri_unlock_private(pri->pvts[chanpos]);
				break;
#if defined(HAVE_PRI_SERVICE_MESSAGES)
			case PRI_EVENT_SERVICE:
				chanpos = pri_find_principle(pri, e->service.channel, NULL);
				if (chanpos < 0) {
					ast_log(LOG_WARNING, "Received service change status %d on unconfigured channel %d/%d span %d\n",
						e->service_ack.changestatus, PRI_SPAN(e->service_ack.channel), PRI_CHANNEL(e->service_ack.channel), pri->span);
				} else {
					char db_chan_name[20];
					char db_answer[5];
					int ch;
					unsigned *why;

					ch = pri->pvts[chanpos]->channel;
					snprintf(db_chan_name, sizeof(db_chan_name), "%s/%d:%d", dahdi_db, pri->span, ch);
					why = &pri->pvts[chanpos]->service_status;
					switch (e->service.changestatus) {
					case 0: /* in-service */
						/* Far end wants to be in service now. */
						ast_db_del(db_chan_name, SRVST_DBKEY);
						*why &= ~SRVST_FAREND;
						if (*why) {
							snprintf(db_answer, sizeof(db_answer), "%s:%u",
								SRVST_TYPE_OOS, *why);
							ast_db_put(db_chan_name, SRVST_DBKEY, db_answer);
						} else {
							sig_pri_span_devstate_changed(pri);
						}
						break;
					case 2: /* out-of-service */
						/* Far end wants to be out-of-service now. */
						ast_db_del(db_chan_name, SRVST_DBKEY);
						*why |= SRVST_FAREND;
						snprintf(db_answer, sizeof(db_answer), "%s:%u", SRVST_TYPE_OOS,
							*why);
						ast_db_put(db_chan_name, SRVST_DBKEY, db_answer);
						sig_pri_span_devstate_changed(pri);
						break;
					default:
						ast_log(LOG_ERROR, "Huh?  changestatus is: %d\n", e->service.changestatus);
						break;
					}
					ast_log(LOG_NOTICE, "Channel %d/%d span %d (logical: %d) received a change of service message, status '%d'\n",
						PRI_SPAN(e->service.channel), PRI_CHANNEL(e->service.channel), pri->span, ch, e->service.changestatus);
				}
				break;
			case PRI_EVENT_SERVICE_ACK:
				chanpos = pri_find_principle(pri, e->service_ack.channel, NULL);
				if (chanpos < 0) {
					ast_log(LOG_WARNING, "Received service acknowledge change status '%d' on unconfigured channel %d/%d span %d\n",
						e->service_ack.changestatus, PRI_SPAN(e->service_ack.channel), PRI_CHANNEL(e->service_ack.channel), pri->span);
				} else {
					ast_debug(2, "Channel %d/%d span %d received a change os service acknowledgement message, status '%d'\n",
						PRI_SPAN(e->service_ack.channel), PRI_CHANNEL(e->service_ack.channel), pri->span, e->service_ack.changestatus);
				}
				break;
#endif	/* defined(HAVE_PRI_SERVICE_MESSAGES) */
			case PRI_EVENT_RING:
				if (!ast_strlen_zero(pri->msn_list)
					&& !sig_pri_msn_match(pri->msn_list, e->ring.callednum)) {
					/* The call is not for us so ignore it. */
					ast_verb(3,
						"Ignoring call to '%s' on span %d.  Its not in the MSN list: %s\n",
						e->ring.callednum, pri->span, pri->msn_list);
					pri_destroycall(pri->pri, e->ring.call);
					break;
				}
				if (sig_pri_is_cis_call(e->ring.channel)) {
					sig_pri_handle_cis_subcmds(pri, e->e, e->ring.subcmds,
						e->ring.call);
					break;
				}
				chanpos = pri_find_principle_by_call(pri, e->ring.call);
				if (-1 < chanpos) {
					/* Libpri has already filtered out duplicate SETUPs. */
					ast_log(LOG_WARNING,
						"Span %d: Got SETUP with duplicate call ptr (%p).  Dropping call.\n",
						pri->span, e->ring.call);
					pri_hangup(pri->pri, e->ring.call, PRI_CAUSE_NORMAL_TEMPORARY_FAILURE);
					break;
				}
				if (e->ring.channel == -1 || PRI_CHANNEL(e->ring.channel) == 0xFF) {
					/* Any channel requested. */
					chanpos = pri_find_empty_chan(pri, 1);
				} else if (PRI_CHANNEL(e->ring.channel) == 0x00) {
					/* No channel specified. */
#if defined(HAVE_PRI_CALL_WAITING)
					if (!pri->allow_call_waiting_calls)
#endif	/* defined(HAVE_PRI_CALL_WAITING) */
					{
						/* We will not accept incoming call waiting calls. */
						pri_hangup(pri->pri, e->ring.call, PRI_CAUSE_INCOMPATIBLE_DESTINATION);
						break;
					}
#if defined(HAVE_PRI_CALL_WAITING)
					chanpos = pri_find_empty_nobch(pri);
					if (chanpos < 0) {
						/* We could not find/create a call interface. */
						pri_hangup(pri->pri, e->ring.call, PRI_CAUSE_NORMAL_CIRCUIT_CONGESTION);
						break;
					}
					/* Setup the call interface to use. */
					sig_pri_init_config(pri->pvts[chanpos], pri);
#endif	/* defined(HAVE_PRI_CALL_WAITING) */
				} else {
					/* A channel is specified. */
					chanpos = pri_find_principle(pri, e->ring.channel, e->ring.call);
					if (chanpos < 0) {
						ast_log(LOG_WARNING,
							"Span %d: SETUP on unconfigured channel %d/%d\n",
							pri->span, PRI_SPAN(e->ring.channel),
							PRI_CHANNEL(e->ring.channel));
					} else if (!sig_pri_is_chan_available(pri->pvts[chanpos])) {
						/* This is where we handle initial glare */
						ast_debug(1,
							"Span %d: SETUP requested unavailable channel %d/%d.  Attempting to renegotiate.\n",
							pri->span, PRI_SPAN(e->ring.channel),
							PRI_CHANNEL(e->ring.channel));
						chanpos = -1;
					}
#if defined(ALWAYS_PICK_CHANNEL)
					if (e->ring.flexible) {
						chanpos = -1;
					}
#endif	/* defined(ALWAYS_PICK_CHANNEL) */
					if (chanpos < 0 && e->ring.flexible) {
						/* We can try to pick another channel. */
						chanpos = pri_find_empty_chan(pri, 1);
					}
				}
				if (chanpos < 0) {
					if (e->ring.flexible) {
						pri_hangup(pri->pri, e->ring.call, PRI_CAUSE_NORMAL_CIRCUIT_CONGESTION);
					} else {
						pri_hangup(pri->pri, e->ring.call, PRI_CAUSE_REQUESTED_CHAN_UNAVAIL);
					}
					break;
				}

				sig_pri_lock_private(pri->pvts[chanpos]);

				/* Mark channel as in use so noone else will steal it. */
				pri->pvts[chanpos]->call = e->ring.call;

				/* Use plancallingnum as a scratch buffer since it is initialized next. */
				apply_plan_to_existing_number(plancallingnum, sizeof(plancallingnum), pri,
					e->ring.redirectingnum, e->ring.callingplanrdnis);
				sig_pri_set_rdnis(pri->pvts[chanpos], plancallingnum);

				/* Setup caller-id info */
				apply_plan_to_existing_number(plancallingnum, sizeof(plancallingnum), pri,
					e->ring.callingnum, e->ring.callingplan);
				pri->pvts[chanpos]->cid_ani2 = 0;
				if (pri->pvts[chanpos]->use_callerid) {
					ast_shrink_phone_number(plancallingnum);
					ast_copy_string(pri->pvts[chanpos]->cid_num, plancallingnum, sizeof(pri->pvts[chanpos]->cid_num));
#ifdef PRI_ANI
					apply_plan_to_existing_number(plancallingani, sizeof(plancallingani),
						pri, e->ring.callingani, e->ring.callingplanani);
					ast_shrink_phone_number(plancallingani);
					ast_copy_string(pri->pvts[chanpos]->cid_ani, plancallingani,
						sizeof(pri->pvts[chanpos]->cid_ani));
#endif
					pri->pvts[chanpos]->cid_subaddr[0] = '\0';
#if defined(HAVE_PRI_SUBADDR)
					if (e->ring.calling.subaddress.valid) {
						struct ast_party_subaddress calling_subaddress;

						ast_party_subaddress_init(&calling_subaddress);
						sig_pri_set_subaddress(&calling_subaddress,
							&e->ring.calling.subaddress);
						if (calling_subaddress.str) {
							ast_copy_string(pri->pvts[chanpos]->cid_subaddr,
								calling_subaddress.str,
								sizeof(pri->pvts[chanpos]->cid_subaddr));
						}
						ast_party_subaddress_free(&calling_subaddress);
					}
#endif /* defined(HAVE_PRI_SUBADDR) */
					ast_copy_string(pri->pvts[chanpos]->cid_name, e->ring.callingname, sizeof(pri->pvts[chanpos]->cid_name));
					pri->pvts[chanpos]->cid_ton = e->ring.callingplan; /* this is the callingplan (TON/NPI), e->ring.callingplan>>4 would be the TON */
					pri->pvts[chanpos]->callingpres = e->ring.callingpres;
					if (e->ring.ani2 >= 0) {
						pri->pvts[chanpos]->cid_ani2 = e->ring.ani2;
					}
				} else {
					pri->pvts[chanpos]->cid_num[0] = '\0';
					pri->pvts[chanpos]->cid_subaddr[0] = '\0';
					pri->pvts[chanpos]->cid_ani[0] = '\0';
					pri->pvts[chanpos]->cid_name[0] = '\0';
					pri->pvts[chanpos]->cid_ton = 0;
					pri->pvts[chanpos]->callingpres = 0;
				}

				/* Setup the user tag for party id's from this device for this call. */
				if (pri->append_msn_to_user_tag) {
					snprintf(pri->pvts[chanpos]->user_tag,
						sizeof(pri->pvts[chanpos]->user_tag), "%s_%s",
						pri->initial_user_tag,
						pri->nodetype == PRI_NETWORK
							? plancallingnum : e->ring.callednum);
				} else {
					ast_copy_string(pri->pvts[chanpos]->user_tag,
						pri->initial_user_tag, sizeof(pri->pvts[chanpos]->user_tag));
				}

				sig_pri_set_caller_id(pri->pvts[chanpos]);

				/* Set DNID on all incoming calls -- even immediate */
				sig_pri_set_dnid(pri->pvts[chanpos], e->ring.callednum);

				/* If immediate=yes go to s|1 */
				if (pri->pvts[chanpos]->immediate) {
					ast_verb(3, "Going to extension s|1 because of immediate=yes\n");
					pri->pvts[chanpos]->exten[0] = 's';
					pri->pvts[chanpos]->exten[1] = '\0';
				}
				/* Get called number */
				else if (!ast_strlen_zero(e->ring.callednum)) {
					ast_copy_string(pri->pvts[chanpos]->exten, e->ring.callednum, sizeof(pri->pvts[chanpos]->exten));
				} else if (pri->overlapdial)
					pri->pvts[chanpos]->exten[0] = '\0';
				else {
					/* Some PRI circuits are set up to send _no_ digits.  Handle them as 's'. */
					pri->pvts[chanpos]->exten[0] = 's';
					pri->pvts[chanpos]->exten[1] = '\0';
				}
				/* No number yet, but received "sending complete"? */
				if (e->ring.complete && (ast_strlen_zero(e->ring.callednum))) {
					ast_verb(3, "Going to extension s|1 because of Complete received\n");
					pri->pvts[chanpos]->exten[0] = 's';
					pri->pvts[chanpos]->exten[1] = '\0';
				}

				/* Make sure extension exists (or in overlap dial mode, can exist) */
				if (((pri->overlapdial & DAHDI_OVERLAPDIAL_INCOMING) && ast_canmatch_extension(NULL, pri->pvts[chanpos]->context, pri->pvts[chanpos]->exten, 1, pri->pvts[chanpos]->cid_num)) ||
					ast_exists_extension(NULL, pri->pvts[chanpos]->context, pri->pvts[chanpos]->exten, 1, pri->pvts[chanpos]->cid_num)) {
					/* Select audio companding mode. */
					switch (e->ring.layer1) {
					case PRI_LAYER_1_ALAW:
						law = SIG_PRI_ALAW;
						break;
					case PRI_LAYER_1_ULAW:
						law = SIG_PRI_ULAW;
						break;
					default:
						/* This is a data call to us. */
						law = SIG_PRI_DEFLAW;
						break;
					}

					if (e->ring.complete || !(pri->overlapdial & DAHDI_OVERLAPDIAL_INCOMING)) {
						/* Just announce proceeding */
						pri->pvts[chanpos]->call_level = SIG_PRI_CALL_LEVEL_PROCEEDING;
						pri_proceeding(pri->pri, e->ring.call, PVT_TO_CHANNEL(pri->pvts[chanpos]), 0);
					} else if (pri->switchtype == PRI_SWITCH_GR303_TMC) {
						pri->pvts[chanpos]->call_level = SIG_PRI_CALL_LEVEL_CONNECT;
						pri_answer(pri->pri, e->ring.call, PVT_TO_CHANNEL(pri->pvts[chanpos]), 1);
					} else {
						pri->pvts[chanpos]->call_level = SIG_PRI_CALL_LEVEL_OVERLAP;
						pri_need_more_info(pri->pri, e->ring.call, PVT_TO_CHANNEL(pri->pvts[chanpos]), 1);
					}

					/* Start PBX */
					if (!e->ring.complete
						&& (pri->overlapdial & DAHDI_OVERLAPDIAL_INCOMING)
						&& ast_matchmore_extension(NULL, pri->pvts[chanpos]->context, pri->pvts[chanpos]->exten, 1, pri->pvts[chanpos]->cid_num)) {
						/*
						 * Release the PRI lock while we create the channel so other
						 * threads can send D channel messages.  We must also release
						 * the private lock to prevent deadlock while creating the
						 * channel.
						 */
						sig_pri_unlock_private(pri->pvts[chanpos]);
						ast_mutex_unlock(&pri->lock);
						c = sig_pri_new_ast_channel(pri->pvts[chanpos],
							AST_STATE_RESERVED, law, e->ring.ctype,
							pri->pvts[chanpos]->exten, NULL);
						ast_mutex_lock(&pri->lock);
						sig_pri_lock_private(pri->pvts[chanpos]);
						if (c) {
#if defined(HAVE_PRI_SUBADDR)
							if (e->ring.calling.subaddress.valid) {
								/* Set Calling Subaddress */
								sig_pri_lock_owner(pri, chanpos);
								sig_pri_set_subaddress(
									&pri->pvts[chanpos]->owner->caller.id.subaddress,
									&e->ring.calling.subaddress);
								if (!e->ring.calling.subaddress.type
									&& !ast_strlen_zero(
										(char *) e->ring.calling.subaddress.data)) {
									/* NSAP */
									pbx_builtin_setvar_helper(c, "CALLINGSUBADDR",
										(char *) e->ring.calling.subaddress.data);
								}
								ast_channel_unlock(c);
							}
							if (e->ring.called_subaddress.valid) {
								/* Set Called Subaddress */
								sig_pri_lock_owner(pri, chanpos);
								sig_pri_set_subaddress(
									&pri->pvts[chanpos]->owner->dialed.subaddress,
									&e->ring.called_subaddress);
								if (!e->ring.called_subaddress.type
									&& !ast_strlen_zero(
										(char *) e->ring.called_subaddress.data)) {
									/* NSAP */
									pbx_builtin_setvar_helper(c, "CALLEDSUBADDR",
										(char *) e->ring.called_subaddress.data);
								}
								ast_channel_unlock(c);
							}
#else
							if (!ast_strlen_zero(e->ring.callingsubaddr)) {
								pbx_builtin_setvar_helper(c, "CALLINGSUBADDR", e->ring.callingsubaddr);
							}
#endif /* !defined(HAVE_PRI_SUBADDR) */
							if (e->ring.ani2 >= 0) {
								snprintf(ani2str, sizeof(ani2str), "%d", e->ring.ani2);
								pbx_builtin_setvar_helper(c, "ANI2", ani2str);
							}

#ifdef SUPPORT_USERUSER
							if (!ast_strlen_zero(e->ring.useruserinfo)) {
								pbx_builtin_setvar_helper(c, "USERUSERINFO", e->ring.useruserinfo);
							}
#endif

							snprintf(calledtonstr, sizeof(calledtonstr), "%d", e->ring.calledplan);
							pbx_builtin_setvar_helper(c, "CALLEDTON", calledtonstr);
							if (e->ring.redirectingreason >= 0) {
								/* This is now just a status variable.  Use REDIRECTING() dialplan function. */
								pbx_builtin_setvar_helper(c, "PRIREDIRECTREASON", redirectingreason2str(e->ring.redirectingreason));
							}
#if defined(HAVE_PRI_REVERSE_CHARGE)
							pri->pvts[chanpos]->reverse_charging_indication = e->ring.reversecharge;
#endif
#if defined(HAVE_PRI_SETUP_KEYPAD)
							ast_copy_string(pri->pvts[chanpos]->keypad_digits,
								e->ring.keypad_digits,
								sizeof(pri->pvts[chanpos]->keypad_digits));
#endif	/* defined(HAVE_PRI_SETUP_KEYPAD) */

							sig_pri_handle_subcmds(pri, chanpos, e->e, e->ring.subcmds,
								e->ring.call);

							if (!pri->pvts[chanpos]->digital
								&& !pri->pvts[chanpos]->no_b_channel) {
								/*
								 * Call has a channel.
								 * Indicate that we are providing dialtone.
								 */
								pri->pvts[chanpos]->progress = 1;/* No need to send plain PROGRESS again. */
#ifdef HAVE_PRI_PROG_W_CAUSE
								pri_progress_with_cause(pri->pri, e->ring.call,
									PVT_TO_CHANNEL(pri->pvts[chanpos]), 1, -1);/* no cause at all */
#else
								pri_progress(pri->pri, e->ring.call,
									PVT_TO_CHANNEL(pri->pvts[chanpos]), 1);
#endif
							}
						}
						if (c && !ast_pthread_create_detached(&threadid, NULL, pri_ss_thread, pri->pvts[chanpos])) {
							ast_verb(3, "Accepting overlap call from '%s' to '%s' on channel %d/%d, span %d\n",
								plancallingnum, S_OR(pri->pvts[chanpos]->exten, "<unspecified>"),
								pri->pvts[chanpos]->logicalspan, pri->pvts[chanpos]->prioffset, pri->span);
						} else {
							ast_log(LOG_WARNING, "Unable to start PBX on channel %d/%d, span %d\n",
								pri->pvts[chanpos]->logicalspan, pri->pvts[chanpos]->prioffset, pri->span);
							if (c) {
								/* Avoid deadlock while destroying channel */
								sig_pri_unlock_private(pri->pvts[chanpos]);
								ast_mutex_unlock(&pri->lock);
								ast_hangup(c);
								ast_mutex_lock(&pri->lock);
							} else {
								pri_hangup(pri->pri, e->ring.call, PRI_CAUSE_SWITCH_CONGESTION);
								pri->pvts[chanpos]->call = NULL;
								sig_pri_unlock_private(pri->pvts[chanpos]);
								sig_pri_span_devstate_changed(pri);
							}
							break;
						}
					} else {
						/*
						 * Release the PRI lock while we create the channel so other
						 * threads can send D channel messages.  We must also release
						 * the private lock to prevent deadlock while creating the
						 * channel.
						 */
						sig_pri_unlock_private(pri->pvts[chanpos]);
						ast_mutex_unlock(&pri->lock);
						c = sig_pri_new_ast_channel(pri->pvts[chanpos],
							AST_STATE_RING, law, e->ring.ctype,
							pri->pvts[chanpos]->exten, NULL);
						ast_mutex_lock(&pri->lock);
						sig_pri_lock_private(pri->pvts[chanpos]);
						if (c) {
							/*
							 * It is reasonably safe to set the following
							 * channel variables while the PRI and DAHDI private
							 * structures are locked.  The PBX has not been
							 * started yet and it is unlikely that any other task
							 * will do anything with the channel we have just
							 * created.
							 */
#if defined(HAVE_PRI_SUBADDR)
							if (e->ring.calling.subaddress.valid) {
								/* Set Calling Subaddress */
								sig_pri_lock_owner(pri, chanpos);
								sig_pri_set_subaddress(
									&pri->pvts[chanpos]->owner->caller.id.subaddress,
									&e->ring.calling.subaddress);
								if (!e->ring.calling.subaddress.type
									&& !ast_strlen_zero(
										(char *) e->ring.calling.subaddress.data)) {
									/* NSAP */
									pbx_builtin_setvar_helper(c, "CALLINGSUBADDR",
										(char *) e->ring.calling.subaddress.data);
								}
								ast_channel_unlock(c);
							}
							if (e->ring.called_subaddress.valid) {
								/* Set Called Subaddress */
								sig_pri_lock_owner(pri, chanpos);
								sig_pri_set_subaddress(
									&pri->pvts[chanpos]->owner->dialed.subaddress,
									&e->ring.called_subaddress);
								if (!e->ring.called_subaddress.type
									&& !ast_strlen_zero(
										(char *) e->ring.called_subaddress.data)) {
									/* NSAP */
									pbx_builtin_setvar_helper(c, "CALLEDSUBADDR",
										(char *) e->ring.called_subaddress.data);
								}
								ast_channel_unlock(c);
							}
#else
							if (!ast_strlen_zero(e->ring.callingsubaddr)) {
								pbx_builtin_setvar_helper(c, "CALLINGSUBADDR", e->ring.callingsubaddr);
							}
#endif /* !defined(HAVE_PRI_SUBADDR) */
							if (e->ring.ani2 >= 0) {
								snprintf(ani2str, sizeof(ani2str), "%d", e->ring.ani2);
								pbx_builtin_setvar_helper(c, "ANI2", ani2str);
							}

#ifdef SUPPORT_USERUSER
							if (!ast_strlen_zero(e->ring.useruserinfo)) {
								pbx_builtin_setvar_helper(c, "USERUSERINFO", e->ring.useruserinfo);
							}
#endif

							if (e->ring.redirectingreason >= 0) {
								/* This is now just a status variable.  Use REDIRECTING() dialplan function. */
								pbx_builtin_setvar_helper(c, "PRIREDIRECTREASON", redirectingreason2str(e->ring.redirectingreason));
							}
#if defined(HAVE_PRI_REVERSE_CHARGE)
							pri->pvts[chanpos]->reverse_charging_indication = e->ring.reversecharge;
#endif
#if defined(HAVE_PRI_SETUP_KEYPAD)
							ast_copy_string(pri->pvts[chanpos]->keypad_digits,
								e->ring.keypad_digits,
								sizeof(pri->pvts[chanpos]->keypad_digits));
#endif	/* defined(HAVE_PRI_SETUP_KEYPAD) */

							snprintf(calledtonstr, sizeof(calledtonstr), "%d", e->ring.calledplan);
							pbx_builtin_setvar_helper(c, "CALLEDTON", calledtonstr);

							sig_pri_handle_subcmds(pri, chanpos, e->e, e->ring.subcmds,
								e->ring.call);
						}
						if (c && !ast_pbx_start(c)) {
							ast_verb(3, "Accepting call from '%s' to '%s' on channel %d/%d, span %d\n",
								plancallingnum, pri->pvts[chanpos]->exten,
								pri->pvts[chanpos]->logicalspan, pri->pvts[chanpos]->prioffset, pri->span);
							sig_pri_set_echocanceller(pri->pvts[chanpos], 1);
						} else {
							ast_log(LOG_WARNING, "Unable to start PBX on channel %d/%d, span %d\n",
								pri->pvts[chanpos]->logicalspan, pri->pvts[chanpos]->prioffset, pri->span);
							if (c) {
								/* Avoid deadlock while destroying channel */
								sig_pri_unlock_private(pri->pvts[chanpos]);
								ast_mutex_unlock(&pri->lock);
								ast_hangup(c);
								ast_mutex_lock(&pri->lock);
							} else {
								pri_hangup(pri->pri, e->ring.call, PRI_CAUSE_SWITCH_CONGESTION);
								pri->pvts[chanpos]->call = NULL;
								sig_pri_unlock_private(pri->pvts[chanpos]);
								sig_pri_span_devstate_changed(pri);
							}
							break;
						}
					}
				} else {
					ast_verb(3,
						"Span %d: Extension %s@%s does not exist.  Rejecting call from '%s'.\n",
						pri->span, pri->pvts[chanpos]->exten, pri->pvts[chanpos]->context,
						pri->pvts[chanpos]->cid_num);
					pri_hangup(pri->pri, e->ring.call, PRI_CAUSE_UNALLOCATED);
					pri->pvts[chanpos]->call = NULL;
					pri->pvts[chanpos]->exten[0] = '\0';
					sig_pri_unlock_private(pri->pvts[chanpos]);
					sig_pri_span_devstate_changed(pri);
					break;
				}
				sig_pri_unlock_private(pri->pvts[chanpos]);
				break;
			case PRI_EVENT_RINGING:
				if (sig_pri_is_cis_call(e->ringing.channel)) {
					sig_pri_handle_cis_subcmds(pri, e->e, e->ringing.subcmds,
						e->ringing.call);
					break;
				}
				chanpos = pri_find_fixup_principle(pri, e->ringing.channel,
					e->ringing.call);
				if (chanpos < 0) {
					break;
				}
				sig_pri_lock_private(pri->pvts[chanpos]);

				sig_pri_handle_subcmds(pri, chanpos, e->e, e->ringing.subcmds,
					e->ringing.call);
				sig_pri_cc_generic_check(pri, chanpos, AST_CC_CCNR);
				sig_pri_set_echocanceller(pri->pvts[chanpos], 1);
				sig_pri_lock_owner(pri, chanpos);
				if (pri->pvts[chanpos]->owner) {
					ast_setstate(pri->pvts[chanpos]->owner, AST_STATE_RINGING);
					ast_channel_unlock(pri->pvts[chanpos]->owner);
				}
				pri_queue_control(pri, chanpos, AST_CONTROL_RINGING);
				if (pri->pvts[chanpos]->call_level < SIG_PRI_CALL_LEVEL_ALERTING) {
					pri->pvts[chanpos]->call_level = SIG_PRI_CALL_LEVEL_ALERTING;
				}

				if (!pri->pvts[chanpos]->progress
					&& !pri->pvts[chanpos]->no_b_channel
#ifdef PRI_PROGRESS_MASK
					&& (e->ringing.progressmask
						& (PRI_PROG_CALL_NOT_E2E_ISDN | PRI_PROG_INBAND_AVAILABLE))
#else
					&& e->ringing.progress == 8
#endif
					) {
					/* Bring voice path up */
					pri_queue_control(pri, chanpos, AST_CONTROL_PROGRESS);
					pri->pvts[chanpos]->progress = 1;
					sig_pri_set_dialing(pri->pvts[chanpos], 0);
					sig_pri_open_media(pri->pvts[chanpos]);
				}

#ifdef SUPPORT_USERUSER
				if (!ast_strlen_zero(e->ringing.useruserinfo)) {
					struct ast_channel *owner;

					sig_pri_lock_owner(pri, chanpos);
					owner = pri->pvts[chanpos]->owner;
					if (owner) {
						pbx_builtin_setvar_helper(owner, "USERUSERINFO",
							e->ringing.useruserinfo);
						ast_channel_unlock(owner);
					}
				}
#endif

				sig_pri_unlock_private(pri->pvts[chanpos]);
				break;
			case PRI_EVENT_PROGRESS:
				if (sig_pri_is_cis_call(e->proceeding.channel)) {
					sig_pri_handle_cis_subcmds(pri, e->e, e->proceeding.subcmds,
						e->proceeding.call);
					break;
				}
				chanpos = pri_find_fixup_principle(pri, e->proceeding.channel,
					e->proceeding.call);
				if (chanpos < 0) {
					break;
				}
				sig_pri_lock_private(pri->pvts[chanpos]);
				sig_pri_handle_subcmds(pri, chanpos, e->e, e->proceeding.subcmds,
					e->proceeding.call);

				if (e->proceeding.cause > -1) {
					ast_verb(3, "PROGRESS with cause code %d received\n", e->proceeding.cause);

					/* Work around broken, out of spec USER_BUSY cause in a progress message */
					if (e->proceeding.cause == AST_CAUSE_USER_BUSY) {
						if (pri->pvts[chanpos]->owner) {
							ast_verb(3, "PROGRESS with 'user busy' received, signaling AST_CONTROL_BUSY instead of AST_CONTROL_PROGRESS\n");

							pri->pvts[chanpos]->owner->hangupcause = e->proceeding.cause;
							pri_queue_control(pri, chanpos, AST_CONTROL_BUSY);
						}
					}
				}

				if (!pri->pvts[chanpos]->progress
					&& !pri->pvts[chanpos]->no_b_channel
#ifdef PRI_PROGRESS_MASK
					&& (e->proceeding.progressmask
						& (PRI_PROG_CALL_NOT_E2E_ISDN | PRI_PROG_INBAND_AVAILABLE))
#else
					&& e->proceeding.progress == 8
#endif
					) {
					/* Bring voice path up */
					ast_debug(1,
						"Queuing frame from PRI_EVENT_PROGRESS on channel %d/%d span %d\n",
						pri->pvts[chanpos]->logicalspan, pri->pvts[chanpos]->prioffset,
						pri->span);
					pri_queue_control(pri, chanpos, AST_CONTROL_PROGRESS);
					pri->pvts[chanpos]->progress = 1;
					sig_pri_set_dialing(pri->pvts[chanpos], 0);
					sig_pri_open_media(pri->pvts[chanpos]);
				}
				sig_pri_unlock_private(pri->pvts[chanpos]);
				break;
			case PRI_EVENT_PROCEEDING:
				if (sig_pri_is_cis_call(e->proceeding.channel)) {
					sig_pri_handle_cis_subcmds(pri, e->e, e->proceeding.subcmds,
						e->proceeding.call);
					break;
				}
				chanpos = pri_find_fixup_principle(pri, e->proceeding.channel,
					e->proceeding.call);
				if (chanpos < 0) {
					break;
				}
				sig_pri_lock_private(pri->pvts[chanpos]);
				sig_pri_handle_subcmds(pri, chanpos, e->e, e->proceeding.subcmds,
					e->proceeding.call);
				if (pri->pvts[chanpos]->call_level < SIG_PRI_CALL_LEVEL_PROCEEDING) {
					pri->pvts[chanpos]->call_level = SIG_PRI_CALL_LEVEL_PROCEEDING;
					ast_debug(1,
						"Queuing frame from PRI_EVENT_PROCEEDING on channel %d/%d span %d\n",
						pri->pvts[chanpos]->logicalspan, pri->pvts[chanpos]->prioffset,
						pri->span);
					pri_queue_control(pri, chanpos, AST_CONTROL_PROCEEDING);
				}
				if (!pri->pvts[chanpos]->progress
					&& !pri->pvts[chanpos]->no_b_channel
#ifdef PRI_PROGRESS_MASK
					&& (e->proceeding.progressmask
						& (PRI_PROG_CALL_NOT_E2E_ISDN | PRI_PROG_INBAND_AVAILABLE))
#else
					&& e->proceeding.progress == 8
#endif
					) {
					/* Bring voice path up */
					pri_queue_control(pri, chanpos, AST_CONTROL_PROGRESS);
					pri->pvts[chanpos]->progress = 1;
					sig_pri_open_media(pri->pvts[chanpos]);
				}
				sig_pri_set_dialing(pri->pvts[chanpos], 0);
				sig_pri_unlock_private(pri->pvts[chanpos]);
				break;
			case PRI_EVENT_FACILITY:
				if (!e->facility.call || sig_pri_is_cis_call(e->facility.channel)) {
					/* Event came in on the dummy channel or a CIS call. */
#if defined(HAVE_PRI_CALL_REROUTING)
					sig_pri_handle_cis_subcmds(pri, e->e, e->facility.subcmds,
						e->facility.subcall);
#else
					sig_pri_handle_cis_subcmds(pri, e->e, e->facility.subcmds,
						e->facility.call);
#endif	/* !defined(HAVE_PRI_CALL_REROUTING) */
					break;
				}
				chanpos = pri_find_principle_by_call(pri, e->facility.call);
				if (chanpos < 0) {
					ast_log(LOG_WARNING, "Span %d: Received facility for unknown call.\n",
						pri->span);
					break;
				}
				sig_pri_lock_private(pri->pvts[chanpos]);
#if defined(HAVE_PRI_CALL_REROUTING)
				sig_pri_handle_subcmds(pri, chanpos, e->e, e->facility.subcmds,
					e->facility.subcall);
#else
				sig_pri_handle_subcmds(pri, chanpos, e->e, e->facility.subcmds,
					e->facility.call);
#endif	/* !defined(HAVE_PRI_CALL_REROUTING) */
				sig_pri_unlock_private(pri->pvts[chanpos]);
				break;
			case PRI_EVENT_ANSWER:
				if (sig_pri_is_cis_call(e->answer.channel)) {
#if defined(HAVE_PRI_CALL_WAITING)
					/* Call is CIS so do normal CONNECT_ACKNOWLEDGE. */
					pri_connect_ack(pri->pri, e->answer.call, 0);
#endif	/* defined(HAVE_PRI_CALL_WAITING) */
					sig_pri_handle_cis_subcmds(pri, e->e, e->answer.subcmds,
						e->answer.call);
					break;
				}
				chanpos = pri_find_fixup_principle(pri, e->answer.channel, e->answer.call);
				if (chanpos < 0) {
					break;
				}
#if defined(HAVE_PRI_CALL_WAITING)
				if (pri->pvts[chanpos]->is_call_waiting) {
					if (pri->pvts[chanpos]->no_b_channel) {
						int new_chanpos;

						/*
						 * Need to find a free channel now or
						 * kill the call with PRI_CAUSE_NORMAL_CIRCUIT_CONGESTION.
						 */
						new_chanpos = pri_find_empty_chan(pri, 1);
						if (0 <= new_chanpos) {
							new_chanpos = pri_fixup_principle(pri, new_chanpos,
								e->answer.call);
						}
						if (new_chanpos < 0) {
							/*
							 * Either no channel was available or someone stole
							 * the channel!
							 */
							ast_verb(3,
								"Span %d: Channel not available for call waiting call.\n",
								pri->span);
							sig_pri_lock_private(pri->pvts[chanpos]);
							sig_pri_handle_subcmds(pri, chanpos, e->e, e->answer.subcmds,
								e->answer.call);
							sig_pri_cc_generic_check(pri, chanpos, AST_CC_CCBS);
							sig_pri_lock_owner(pri, chanpos);
							if (pri->pvts[chanpos]->owner) {
								pri->pvts[chanpos]->owner->hangupcause = PRI_CAUSE_NORMAL_CIRCUIT_CONGESTION;
								switch (pri->pvts[chanpos]->owner->_state) {
								case AST_STATE_BUSY:
								case AST_STATE_UP:
									ast_softhangup_nolock(pri->pvts[chanpos]->owner, AST_SOFTHANGUP_DEV);
									break;
								default:
									pri_queue_control(pri, chanpos, AST_CONTROL_CONGESTION);
									break;
								}
								ast_channel_unlock(pri->pvts[chanpos]->owner);
							} else {
								pri->pvts[chanpos]->is_call_waiting = 0;
								ast_atomic_fetchadd_int(&pri->num_call_waiting_calls, -1);
								pri_hangup(pri->pri, e->answer.call, PRI_CAUSE_NORMAL_CIRCUIT_CONGESTION);
								pri->pvts[chanpos]->call = NULL;
							}
							sig_pri_unlock_private(pri->pvts[chanpos]);
							sig_pri_span_devstate_changed(pri);
							break;
						}
						chanpos = new_chanpos;
					}
					pri_connect_ack(pri->pri, e->answer.call, PVT_TO_CHANNEL(pri->pvts[chanpos]));
					sig_pri_span_devstate_changed(pri);
				} else {
					/* Call is normal so do normal CONNECT_ACKNOWLEDGE. */
					pri_connect_ack(pri->pri, e->answer.call, 0);
				}
#endif	/* defined(HAVE_PRI_CALL_WAITING) */
				sig_pri_lock_private(pri->pvts[chanpos]);

#if defined(HAVE_PRI_CALL_WAITING)
				if (pri->pvts[chanpos]->is_call_waiting) {
					pri->pvts[chanpos]->is_call_waiting = 0;
					ast_atomic_fetchadd_int(&pri->num_call_waiting_calls, -1);
				}
#endif	/* defined(HAVE_PRI_CALL_WAITING) */
				sig_pri_handle_subcmds(pri, chanpos, e->e, e->answer.subcmds,
					e->answer.call);
				if (pri->pvts[chanpos]->call_level < SIG_PRI_CALL_LEVEL_CONNECT) {
					pri->pvts[chanpos]->call_level = SIG_PRI_CALL_LEVEL_CONNECT;
				}
				sig_pri_open_media(pri->pvts[chanpos]);
				pri_queue_control(pri, chanpos, AST_CONTROL_ANSWER);
				/* Enable echo cancellation if it's not on already */
				sig_pri_set_dialing(pri->pvts[chanpos], 0);
				sig_pri_set_echocanceller(pri->pvts[chanpos], 1);

#ifdef SUPPORT_USERUSER
				if (!ast_strlen_zero(e->answer.useruserinfo)) {
					struct ast_channel *owner;

					sig_pri_lock_owner(pri, chanpos);
					owner = pri->pvts[chanpos]->owner;
					if (owner) {
						pbx_builtin_setvar_helper(owner, "USERUSERINFO",
							e->answer.useruserinfo);
						ast_channel_unlock(owner);
					}
				}
#endif

				sig_pri_unlock_private(pri->pvts[chanpos]);
				break;
#if defined(HAVE_PRI_CALL_WAITING)
			case PRI_EVENT_CONNECT_ACK:
				if (sig_pri_is_cis_call(e->connect_ack.channel)) {
					sig_pri_handle_cis_subcmds(pri, e->e, e->connect_ack.subcmds,
						e->connect_ack.call);
					break;
				}
				chanpos = pri_find_fixup_principle(pri, e->connect_ack.channel,
					e->connect_ack.call);
				if (chanpos < 0) {
					break;
				}

				sig_pri_lock_private(pri->pvts[chanpos]);
				sig_pri_handle_subcmds(pri, chanpos, e->e, e->connect_ack.subcmds,
					e->connect_ack.call);
				sig_pri_open_media(pri->pvts[chanpos]);
				sig_pri_unlock_private(pri->pvts[chanpos]);
				sig_pri_span_devstate_changed(pri);
				break;
#endif	/* defined(HAVE_PRI_CALL_WAITING) */
			case PRI_EVENT_HANGUP:
				if (sig_pri_is_cis_call(e->hangup.channel)) {
					sig_pri_handle_cis_subcmds(pri, e->e, e->hangup.subcmds,
						e->hangup.call);
					pri_hangup(pri->pri, e->hangup.call, e->hangup.cause);
					break;
				}
				chanpos = pri_find_principle_by_call(pri, e->hangup.call);
				if (chanpos < 0) {
					/*
					 * Continue hanging up the call even though
					 * we do not remember it (if we ever did).
					 */
					pri_hangup(pri->pri, e->hangup.call, e->hangup.cause);
					break;
				}
				sig_pri_lock_private(pri->pvts[chanpos]);
				sig_pri_handle_subcmds(pri, chanpos, e->e, e->hangup.subcmds,
					e->hangup.call);
				switch (e->hangup.cause) {
				case PRI_CAUSE_INVALID_CALL_REFERENCE:
					/*
					 * The peer denies the existence of this call so we must
					 * continue hanging it up and forget about it.
					 */
					pri_hangup(pri->pri, e->hangup.call, e->hangup.cause);
					pri->pvts[chanpos]->call = NULL;
					break;
				default:
					break;
				}
				if (!pri->pvts[chanpos]->alreadyhungup) {
					/* we're calling here dahdi_hangup so once we get there we need to clear p->call after calling pri_hangup */
					pri->pvts[chanpos]->alreadyhungup = 1;
					switch (e->hangup.cause) {
					case PRI_CAUSE_USER_BUSY:
					case PRI_CAUSE_NORMAL_CIRCUIT_CONGESTION:
						sig_pri_cc_generic_check(pri, chanpos, AST_CC_CCBS);
						break;
					default:
						break;
					}
					if (pri->pvts[chanpos]->owner) {
						int do_hangup = 0;

						/* Queue a BUSY instead of a hangup if our cause is appropriate */
						pri->pvts[chanpos]->owner->hangupcause = e->hangup.cause;
						switch (pri->pvts[chanpos]->owner->_state) {
						case AST_STATE_BUSY:
						case AST_STATE_UP:
							do_hangup = 1;
							break;
						default:
							if (!pri->pvts[chanpos]->outgoing) {
								/*
								 * The incoming call leg hung up before getting
								 * connected so just hangup the call.
								 */
								do_hangup = 1;
								break;
							}
							switch (e->hangup.cause) {
							case PRI_CAUSE_USER_BUSY:
								pri_queue_control(pri, chanpos, AST_CONTROL_BUSY);
								break;
							case PRI_CAUSE_CALL_REJECTED:
							case PRI_CAUSE_NETWORK_OUT_OF_ORDER:
							case PRI_CAUSE_NORMAL_CIRCUIT_CONGESTION:
							case PRI_CAUSE_SWITCH_CONGESTION:
							case PRI_CAUSE_DESTINATION_OUT_OF_ORDER:
							case PRI_CAUSE_NORMAL_TEMPORARY_FAILURE:
								pri_queue_control(pri, chanpos, AST_CONTROL_CONGESTION);
								break;
							default:
								do_hangup = 1;
								break;
							}
							break;
						}

						if (do_hangup) {
#if defined(HAVE_PRI_AOC_EVENTS)
							if (detect_aoc_e_subcmd(e->hangup.subcmds)) {
								/* If a AOC-E msg was sent during the release, we must use a
								 * AST_CONTROL_HANGUP frame to guarantee that frame gets read before hangup */
								pri_queue_control(pri, chanpos, AST_CONTROL_HANGUP);
							} else {
								pri->pvts[chanpos]->owner->_softhangup |= AST_SOFTHANGUP_DEV;
							}
#else
							pri->pvts[chanpos]->owner->_softhangup |= AST_SOFTHANGUP_DEV;
#endif	/* defined(HAVE_PRI_AOC_EVENTS) */
						}
					} else {
						/*
						 * Continue hanging up the call even though
						 * we do not have an owner.
						 */
						pri_hangup(pri->pri, pri->pvts[chanpos]->call, e->hangup.cause);
						pri->pvts[chanpos]->call = NULL;
					}
					ast_verb(3, "Span %d: Channel %d/%d got hangup, cause %d\n",
						pri->span, pri->pvts[chanpos]->logicalspan,
						pri->pvts[chanpos]->prioffset, e->hangup.cause);
				} else {
					/* Continue hanging up the call. */
					pri_hangup(pri->pri, pri->pvts[chanpos]->call, e->hangup.cause);
					pri->pvts[chanpos]->call = NULL;
				}
#if defined(FORCE_RESTART_UNAVAIL_CHANS)
				if (e->hangup.cause == PRI_CAUSE_REQUESTED_CHAN_UNAVAIL
					&& pri->sig != SIG_BRI_PTMP && !pri->resetting
					&& !pri->pvts[chanpos]->resetting) {
					ast_verb(3,
						"Span %d: Forcing restart of channel %d/%d since channel reported in use\n",
						pri->span, pri->pvts[chanpos]->logicalspan,
						pri->pvts[chanpos]->prioffset);
					pri->pvts[chanpos]->resetting = 1;
					pri_reset(pri->pri, PVT_TO_CHANNEL(pri->pvts[chanpos]));
				}
#endif	/* defined(FORCE_RESTART_UNAVAIL_CHANS) */
				if (e->hangup.aoc_units > -1)
					ast_verb(3, "Channel %d/%d, span %d received AOC-E charging %d unit%s\n",
						pri->pvts[chanpos]->logicalspan, pri->pvts[chanpos]->prioffset, pri->span, (int)e->hangup.aoc_units, (e->hangup.aoc_units == 1) ? "" : "s");

#ifdef SUPPORT_USERUSER
				if (!ast_strlen_zero(e->hangup.useruserinfo)) {
					struct ast_channel *owner;

					sig_pri_lock_owner(pri, chanpos);
					owner = pri->pvts[chanpos]->owner;
					if (owner) {
						pbx_builtin_setvar_helper(owner, "USERUSERINFO",
							e->hangup.useruserinfo);
						ast_channel_unlock(owner);
					}
				}
#endif

				sig_pri_unlock_private(pri->pvts[chanpos]);
				sig_pri_span_devstate_changed(pri);
				break;
			case PRI_EVENT_HANGUP_REQ:
				if (sig_pri_is_cis_call(e->hangup.channel)) {
					sig_pri_handle_cis_subcmds(pri, e->e, e->hangup.subcmds,
						e->hangup.call);
					pri_hangup(pri->pri, e->hangup.call, e->hangup.cause);
					break;
				}
				chanpos = pri_find_principle_by_call(pri, e->hangup.call);
				if (chanpos < 0) {
					/*
					 * Continue hanging up the call even though
					 * we do not remember it (if we ever did).
					 */
					pri_hangup(pri->pri, e->hangup.call, e->hangup.cause);
					break;
				}
				sig_pri_lock_private(pri->pvts[chanpos]);
				sig_pri_handle_subcmds(pri, chanpos, e->e, e->hangup.subcmds,
					e->hangup.call);
#if defined(HAVE_PRI_CALL_HOLD)
				if (e->hangup.call_active && e->hangup.call_held
					&& pri->hold_disconnect_transfer) {
					/* We are to transfer the call instead of simply hanging up. */
					sig_pri_unlock_private(pri->pvts[chanpos]);
					if (!sig_pri_attempt_transfer(pri, e->hangup.call_held, 1,
						e->hangup.call_active, 0, NULL, NULL)) {
						break;
					}
					sig_pri_lock_private(pri->pvts[chanpos]);
				}
#endif	/* defined(HAVE_PRI_CALL_HOLD) */
				switch (e->hangup.cause) {
				case PRI_CAUSE_USER_BUSY:
				case PRI_CAUSE_NORMAL_CIRCUIT_CONGESTION:
					sig_pri_cc_generic_check(pri, chanpos, AST_CC_CCBS);
					break;
				case PRI_CAUSE_INVALID_CALL_REFERENCE:
					/*
					 * The peer denies the existence of this call so we must
					 * continue hanging it up and forget about it.  We should not
					 * get this cause here, but for completeness we will handle it
					 * anyway.
					 */
					pri_hangup(pri->pri, e->hangup.call, e->hangup.cause);
					pri->pvts[chanpos]->call = NULL;
					break;
				default:
					break;
				}
				if (pri->pvts[chanpos]->owner) {
					int do_hangup = 0;

					pri->pvts[chanpos]->owner->hangupcause = e->hangup.cause;
					switch (pri->pvts[chanpos]->owner->_state) {
					case AST_STATE_BUSY:
					case AST_STATE_UP:
						do_hangup = 1;
						break;
					default:
						if (!pri->pvts[chanpos]->outgoing) {
							/*
							 * The incoming call leg hung up before getting
							 * connected so just hangup the call.
							 */
							do_hangup = 1;
							break;
						}
						switch (e->hangup.cause) {
						case PRI_CAUSE_USER_BUSY:
							pri_queue_control(pri, chanpos, AST_CONTROL_BUSY);
							break;
						case PRI_CAUSE_CALL_REJECTED:
						case PRI_CAUSE_NETWORK_OUT_OF_ORDER:
						case PRI_CAUSE_NORMAL_CIRCUIT_CONGESTION:
						case PRI_CAUSE_SWITCH_CONGESTION:
						case PRI_CAUSE_DESTINATION_OUT_OF_ORDER:
						case PRI_CAUSE_NORMAL_TEMPORARY_FAILURE:
							pri_queue_control(pri, chanpos, AST_CONTROL_CONGESTION);
							break;
						default:
							do_hangup = 1;
							break;
						}
						break;
					}

					if (do_hangup) {
#if defined(HAVE_PRI_AOC_EVENTS)
						if (!pri->pvts[chanpos]->holding_aoce
							&& pri->aoce_delayhangup
							&& ast_bridged_channel(pri->pvts[chanpos]->owner)) {
							sig_pri_send_aoce_termination_request(pri, chanpos,
								pri_get_timer(pri->pri, PRI_TIMER_T305) / 2);
						} else if (detect_aoc_e_subcmd(e->hangup.subcmds)) {
							/* If a AOC-E msg was sent during the Disconnect, we must use a AST_CONTROL_HANGUP frame
							 * to guarantee that frame gets read before hangup */
							pri_queue_control(pri, chanpos, AST_CONTROL_HANGUP);
						} else {
							pri->pvts[chanpos]->owner->_softhangup |= AST_SOFTHANGUP_DEV;
						}
#else
						pri->pvts[chanpos]->owner->_softhangup |= AST_SOFTHANGUP_DEV;
#endif	/* defined(HAVE_PRI_AOC_EVENTS) */
					}
					ast_verb(3, "Span %d: Channel %d/%d got hangup request, cause %d\n",
						pri->span, pri->pvts[chanpos]->logicalspan,
						pri->pvts[chanpos]->prioffset, e->hangup.cause);
				} else {
					/*
					 * Continue hanging up the call even though
					 * we do not have an owner.
					 */
					pri_hangup(pri->pri, pri->pvts[chanpos]->call, e->hangup.cause);
					pri->pvts[chanpos]->call = NULL;
				}
#if defined(FORCE_RESTART_UNAVAIL_CHANS)
				if (e->hangup.cause == PRI_CAUSE_REQUESTED_CHAN_UNAVAIL
					&& pri->sig != SIG_BRI_PTMP && !pri->resetting
					&& !pri->pvts[chanpos]->resetting) {
					ast_verb(3,
						"Span %d: Forcing restart of channel %d/%d since channel reported in use\n",
						pri->span, pri->pvts[chanpos]->logicalspan,
						pri->pvts[chanpos]->prioffset);
					pri->pvts[chanpos]->resetting = 1;
					pri_reset(pri->pri, PVT_TO_CHANNEL(pri->pvts[chanpos]));
				}
#endif	/* defined(FORCE_RESTART_UNAVAIL_CHANS) */

#ifdef SUPPORT_USERUSER
				if (!ast_strlen_zero(e->hangup.useruserinfo)) {
					struct ast_channel *owner;

					sig_pri_lock_owner(pri, chanpos);
					owner = pri->pvts[chanpos]->owner;
					if (owner) {
						pbx_builtin_setvar_helper(owner, "USERUSERINFO",
							e->hangup.useruserinfo);
						ast_channel_unlock(owner);
					}
				}
#endif

				sig_pri_unlock_private(pri->pvts[chanpos]);
				sig_pri_span_devstate_changed(pri);
				break;
			case PRI_EVENT_HANGUP_ACK:
				if (sig_pri_is_cis_call(e->hangup.channel)) {
					sig_pri_handle_cis_subcmds(pri, e->e, e->hangup.subcmds,
						e->hangup.call);
					break;
				}
				chanpos = pri_find_principle_by_call(pri, e->hangup.call);
				if (chanpos < 0) {
					break;
				}
				sig_pri_lock_private(pri->pvts[chanpos]);
				pri->pvts[chanpos]->call = NULL;
				if (pri->pvts[chanpos]->owner) {
					ast_verb(3, "Span %d: Channel %d/%d got hangup ACK\n", pri->span,
						pri->pvts[chanpos]->logicalspan, pri->pvts[chanpos]->prioffset);
				}
#ifdef SUPPORT_USERUSER
				if (!ast_strlen_zero(e->hangup.useruserinfo)) {
					struct ast_channel *owner;

					sig_pri_lock_owner(pri, chanpos);
					owner = pri->pvts[chanpos]->owner;
					if (owner) {
						pbx_builtin_setvar_helper(owner, "USERUSERINFO",
							e->hangup.useruserinfo);
						ast_channel_unlock(owner);
					}
				}
#endif
				sig_pri_unlock_private(pri->pvts[chanpos]);
				sig_pri_span_devstate_changed(pri);
				break;
			case PRI_EVENT_CONFIG_ERR:
				ast_log(LOG_WARNING, "PRI Error on span %d: %s\n", pri->span, e->err.err);
				break;
			case PRI_EVENT_RESTART_ACK:
				chanpos = pri_find_principle(pri, e->restartack.channel, NULL);
				if (chanpos < 0) {
					/* Sometime switches (e.g. I421 / British Telecom) don't give us the
					   channel number, so we have to figure it out...  This must be why
					   everybody resets exactly a channel at a time. */
					for (x = 0; x < pri->numchans; x++) {
						if (pri->pvts[x] && pri->pvts[x]->resetting) {
							chanpos = x;
							sig_pri_lock_private(pri->pvts[chanpos]);
							ast_debug(1,
								"Span %d: Assuming restart ack is for channel %d/%d\n",
								pri->span, pri->pvts[chanpos]->logicalspan,
								pri->pvts[chanpos]->prioffset);
							if (pri->pvts[chanpos]->owner) {
								ast_log(LOG_WARNING,
									"Span %d: Got restart ack on channel %d/%d with owner\n",
									pri->span, pri->pvts[chanpos]->logicalspan,
									pri->pvts[chanpos]->prioffset);
								pri->pvts[chanpos]->owner->_softhangup |= AST_SOFTHANGUP_DEV;
							}
							pri->pvts[chanpos]->resetting = 0;
							ast_verb(3,
								"Span %d: Channel %d/%d successfully restarted\n",
								pri->span, pri->pvts[chanpos]->logicalspan,
								pri->pvts[chanpos]->prioffset);
							sig_pri_unlock_private(pri->pvts[chanpos]);
							if (pri->resetting)
								pri_check_restart(pri);
							break;
						}
					}
					if (chanpos < 0) {
						ast_log(LOG_WARNING,
							"Span %d: Restart ACK on strange channel %d/%d\n",
							pri->span, PRI_SPAN(e->restartack.channel),
							PRI_CHANNEL(e->restartack.channel));
					}
				} else {
					sig_pri_lock_private(pri->pvts[chanpos]);
					if (pri->pvts[chanpos]->owner) {
						ast_log(LOG_WARNING,
							"Span %d: Got restart ack on channel %d/%d with owner\n",
							pri->span, pri->pvts[chanpos]->logicalspan,
							pri->pvts[chanpos]->prioffset);
						pri->pvts[chanpos]->owner->_softhangup |= AST_SOFTHANGUP_DEV;
					}
					pri->pvts[chanpos]->resetting = 0;
					ast_verb(3,
						"Span %d: Channel %d/%d successfully restarted\n",
						pri->span, pri->pvts[chanpos]->logicalspan,
						pri->pvts[chanpos]->prioffset);
					sig_pri_unlock_private(pri->pvts[chanpos]);
					if (pri->resetting)
						pri_check_restart(pri);
				}
				break;
			case PRI_EVENT_SETUP_ACK:
				if (sig_pri_is_cis_call(e->setup_ack.channel)) {
					sig_pri_handle_cis_subcmds(pri, e->e, e->setup_ack.subcmds,
						e->setup_ack.call);
					break;
				}
				chanpos = pri_find_fixup_principle(pri, e->setup_ack.channel,
					e->setup_ack.call);
				if (chanpos < 0) {
					break;
				}
				sig_pri_lock_private(pri->pvts[chanpos]);
				sig_pri_handle_subcmds(pri, chanpos, e->e, e->setup_ack.subcmds,
					e->setup_ack.call);
				if (pri->pvts[chanpos]->call_level < SIG_PRI_CALL_LEVEL_OVERLAP) {
					pri->pvts[chanpos]->call_level = SIG_PRI_CALL_LEVEL_OVERLAP;
				}

				/* Send any queued digits */
				len = strlen(pri->pvts[chanpos]->dialdest);
				for (x = 0; x < len; ++x) {
					ast_debug(1, "Sending pending digit '%c'\n", pri->pvts[chanpos]->dialdest[x]);
					pri_information(pri->pri, pri->pvts[chanpos]->call,
						pri->pvts[chanpos]->dialdest[x]);
				}

				if (!pri->pvts[chanpos]->progress
					&& (pri->overlapdial & DAHDI_OVERLAPDIAL_OUTGOING)
					&& !pri->pvts[chanpos]->digital
					&& !pri->pvts[chanpos]->no_b_channel) {
					/*
					 * Call has a channel.
					 * Indicate for overlap dialing that dialtone may be present.
					 */
					pri_queue_control(pri, chanpos, AST_CONTROL_PROGRESS);
					pri->pvts[chanpos]->progress = 1;/* Claim to have seen inband-information */
					sig_pri_set_dialing(pri->pvts[chanpos], 0);
					sig_pri_open_media(pri->pvts[chanpos]);
				}
				sig_pri_unlock_private(pri->pvts[chanpos]);
				break;
			case PRI_EVENT_NOTIFY:
				if (sig_pri_is_cis_call(e->notify.channel)) {
#if defined(HAVE_PRI_CALL_HOLD)
					sig_pri_handle_cis_subcmds(pri, e->e, e->notify.subcmds,
						e->notify.call);
#else
					sig_pri_handle_cis_subcmds(pri, e->e, e->notify.subcmds, NULL);
#endif	/* !defined(HAVE_PRI_CALL_HOLD) */
					break;
				}
#if defined(HAVE_PRI_CALL_HOLD)
				chanpos = pri_find_principle_by_call(pri, e->notify.call);
				if (chanpos < 0) {
					ast_log(LOG_WARNING, "Span %d: Received NOTIFY for unknown call.\n",
						pri->span);
					break;
				}
#else
				/*
				 * This version of libpri does not supply a call pointer for
				 * this message.  We are just going to have to trust that the
				 * correct principle is found.
				 */
				chanpos = pri_find_principle(pri, e->notify.channel, NULL);
				if (chanpos < 0) {
					ast_log(LOG_WARNING, "Received NOTIFY on unconfigured channel %d/%d span %d\n",
						PRI_SPAN(e->notify.channel), PRI_CHANNEL(e->notify.channel), pri->span);
					break;
				}
#endif	/* !defined(HAVE_PRI_CALL_HOLD) */
				sig_pri_lock_private(pri->pvts[chanpos]);
#if defined(HAVE_PRI_CALL_HOLD)
				sig_pri_handle_subcmds(pri, chanpos, e->e, e->notify.subcmds,
					e->notify.call);
#else
				sig_pri_handle_subcmds(pri, chanpos, e->e, e->notify.subcmds, NULL);
#endif	/* !defined(HAVE_PRI_CALL_HOLD) */
				switch (e->notify.info) {
				case PRI_NOTIFY_REMOTE_HOLD:
					if (!pri->discardremoteholdretrieval) {
						pri_queue_control(pri, chanpos, AST_CONTROL_HOLD);
					}
					break;
				case PRI_NOTIFY_REMOTE_RETRIEVAL:
					if (!pri->discardremoteholdretrieval) {
						pri_queue_control(pri, chanpos, AST_CONTROL_UNHOLD);
					}
					break;
				}
				sig_pri_unlock_private(pri->pvts[chanpos]);
				break;
#if defined(HAVE_PRI_CALL_HOLD)
			case PRI_EVENT_HOLD:
				/* We should not be getting any CIS calls with this message type. */
				if (sig_pri_handle_hold(pri, e)) {
					pri_hold_rej(pri->pri, e->hold.call,
						PRI_CAUSE_RESOURCE_UNAVAIL_UNSPECIFIED);
				} else {
					pri_hold_ack(pri->pri, e->hold.call);
				}
				break;
#endif	/* defined(HAVE_PRI_CALL_HOLD) */
#if defined(HAVE_PRI_CALL_HOLD)
			case PRI_EVENT_HOLD_ACK:
				/* We should not be getting any CIS calls with this message type. */
				sig_pri_handle_hold_ack(pri, e);
				break;
#endif	/* defined(HAVE_PRI_CALL_HOLD) */
#if defined(HAVE_PRI_CALL_HOLD)
			case PRI_EVENT_HOLD_REJ:
				/* We should not be getting any CIS calls with this message type. */
				sig_pri_handle_hold_rej(pri, e);
				break;
#endif	/* defined(HAVE_PRI_CALL_HOLD) */
#if defined(HAVE_PRI_CALL_HOLD)
			case PRI_EVENT_RETRIEVE:
				/* We should not be getting any CIS calls with this message type. */
				sig_pri_handle_retrieve(pri, e);
				break;
#endif	/* defined(HAVE_PRI_CALL_HOLD) */
#if defined(HAVE_PRI_CALL_HOLD)
			case PRI_EVENT_RETRIEVE_ACK:
				/* We should not be getting any CIS calls with this message type. */
				sig_pri_handle_retrieve_ack(pri, e);
				break;
#endif	/* defined(HAVE_PRI_CALL_HOLD) */
#if defined(HAVE_PRI_CALL_HOLD)
			case PRI_EVENT_RETRIEVE_REJ:
				/* We should not be getting any CIS calls with this message type. */
				sig_pri_handle_retrieve_rej(pri, e);
				break;
#endif	/* defined(HAVE_PRI_CALL_HOLD) */
			default:
				ast_debug(1, "Span: %d Unhandled event: %s(%d)\n",
					pri->span, pri_event2str(e->e), e->e);
				break;
			}
		}
		ast_mutex_unlock(&pri->lock);
	}
	/* Never reached */
	return NULL;
}

/*!
 * \brief Output AMI show spans response events for the given PRI span.
 * \since 10.0
 *
 * \param show_cmd AMI command name
 * \param s AMI session to output span information.
 * \param pri PRI span control structure.
 * \param dchannels Array of D channel channel numbers.
 * \param action_id Action ID line to use.
 *
 * \return Number of D channels on this span.
 */
int sig_pri_ami_show_spans(struct mansession *s, const char *show_cmd, struct sig_pri_span *pri, const int *dchannels, const char *action_id)
{
	int count;
	int x;

	count = 0;
	for (x = 0; x < ARRAY_LEN(pri->dchans); ++x) {
		if (pri->dchans[x]) {
			++count;

			astman_append(s,
				"Event: %s\r\n"
				"Span: %d\r\n"
				"DChannel: %d\r\n"
				"Order: %s\r\n"
				"Active: %s\r\n"
				"Alarm: %s\r\n"
				"Up: %s\r\n"
				"%s"
				"\r\n",
				show_cmd,
				pri->span,
				dchannels[x],
				pri_order(x),
				(pri->dchans[x] == pri->pri) ? "Yes" : "No",
				(pri->dchanavail[x] & DCHAN_NOTINALARM) ? "No" : "Yes",
				(pri->dchanavail[x] & DCHAN_UP) ? "Yes" : "No",
				action_id
				);
		}
	}
	return count;
}

void sig_pri_init_pri(struct sig_pri_span *pri)
{
	int i;

	memset(pri, 0, sizeof(*pri));

	ast_mutex_init(&pri->lock);

	pri->master = AST_PTHREADT_NULL;
	for (i = 0; i < SIG_PRI_NUM_DCHANS; i++)
		pri->fds[i] = -1;
}

int sig_pri_hangup(struct sig_pri_chan *p, struct ast_channel *ast)
{
	ast_debug(1, "%s %d\n", __FUNCTION__, p->channel);
	if (!ast->tech_pvt) {
		ast_log(LOG_WARNING, "Asked to hangup channel not connected\n");
		return 0;
	}

	p->outgoing = 0;
	sig_pri_set_digital(p, 0);	/* push up to parent for EC*/
#if defined(HAVE_PRI_CALL_WAITING)
	if (p->is_call_waiting) {
		p->is_call_waiting = 0;
		ast_atomic_fetchadd_int(&p->pri->num_call_waiting_calls, -1);
	}
#endif	/* defined(HAVE_PRI_CALL_WAITING) */
	p->call_level = SIG_PRI_CALL_LEVEL_IDLE;
	p->progress = 0;
	p->cid_num[0] = '\0';
	p->cid_subaddr[0] = '\0';
	p->cid_name[0] = '\0';
	p->user_tag[0] = '\0';
	p->exten[0] = '\0';
	sig_pri_set_dialing(p, 0);

	/* Make sure we really have a call */
	pri_grab(p, p->pri);
	sig_pri_moh_fsm_event(ast, p, SIG_PRI_MOH_EVENT_RESET);
	if (p->call) {
#if defined(SUPPORT_USERUSER)
		const char *useruser = pbx_builtin_getvar_helper(ast, "USERUSERINFO");

		if (!ast_strlen_zero(useruser)) {
			pri_call_set_useruser(p->call, useruser);
		}
#endif	/* defined(SUPPORT_USERUSER) */

#if defined(HAVE_PRI_AOC_EVENTS)
		if (p->holding_aoce) {
			pri_aoc_e_send(p->pri->pri, p->call, &p->aoc_e);
		}
#endif	/* defined(HAVE_PRI_AOC_EVENTS) */

		if (p->alreadyhungup) {
			ast_debug(1, "Already hungup...  Calling hangup once, and clearing call\n");

			pri_hangup(p->pri->pri, p->call, -1);
			p->call = NULL;
		} else {
			const char *cause = pbx_builtin_getvar_helper(ast,"PRI_CAUSE");
			int icause = ast->hangupcause ? ast->hangupcause : -1;

			p->alreadyhungup = 1;
			if (!ast_strlen_zero(cause)) {
				if (atoi(cause)) {
					icause = atoi(cause);
				}
			}
			ast_debug(1,
				"Not yet hungup...  Calling hangup with cause %d, and clearing call\n",
				icause);

			pri_hangup(p->pri->pri, p->call, icause);
		}
	}
#if defined(HAVE_PRI_AOC_EVENTS)
	p->aoc_s_request_invoke_id_valid = 0;
	p->holding_aoce = 0;
	p->waiting_for_aoce = 0;
#endif	/* defined(HAVE_PRI_AOC_EVENTS) */

	p->allocated = 0;
	p->owner = NULL;

	sig_pri_span_devstate_changed(p->pri);
	pri_rel(p->pri);
	return 0;
}

/*!
 * \brief Extract the called number and subaddress from the dial string.
 * \since 1.8
 *
 * \param p sig_pri channel structure.
 * \param rdest Dial string buffer to extract called number and subaddress.
 * \param called Buffer to fill with extracted <number>[:<subaddress>]
 * \param called_buff_size Size of buffer to fill.
 *
 * \note Parsing must remain in sync with sig_pri_call().
 *
 * \return Nothing
 */
void sig_pri_extract_called_num_subaddr(struct sig_pri_chan *p, const char *rdest, char *called, size_t called_buff_size)
{
	char *dial;
	char *number;
	char *subaddr;
	AST_DECLARE_APP_ARGS(args,
		AST_APP_ARG(group);	/* channel/group token */
		AST_APP_ARG(ext);	/* extension token */
		//AST_APP_ARG(opts);	/* options token */
		AST_APP_ARG(other);	/* Any remining unused arguments */
	);

	/* Get private copy of dial string and break it up. */
	dial = ast_strdupa(rdest);
	AST_NONSTANDARD_APP_ARGS(args, dial, '/');

	number = args.ext;
	if (!number) {
		number = "";
	}

	/* Find and extract dialed_subaddress */
	subaddr = strchr(number, ':');
	if (subaddr) {
		*subaddr++ = '\0';

		/* Skip subaddress type prefix. */
		switch (*subaddr) {
		case 'U':
		case 'u':
		case 'N':
		case 'n':
			++subaddr;
			break;
		default:
			break;
		}
	}

	/* Skip type-of-number/dial-plan prefix characters. */
	if (strlen(number) < p->stripmsd) {
		number = "";
	} else {
		number += p->stripmsd;
		while (isalpha(*number)) {
			++number;
		}
	}

	/* Fill buffer with extracted number and subaddress. */
	if (ast_strlen_zero(subaddr)) {
		/* Put in called number only since there is no subaddress. */
		snprintf(called, called_buff_size, "%s", number);
	} else {
		/* Put in called number and subaddress. */
		snprintf(called, called_buff_size, "%s:%s", number, subaddr);
	}
}

enum SIG_PRI_CALL_OPT_FLAGS {
	OPT_KEYPAD =         (1 << 0),
	OPT_REVERSE_CHARGE = (1 << 1),	/* Collect call */
	OPT_AOC_REQUEST =    (1 << 2),	/* AOC Request */
};
enum SIG_PRI_CALL_OPT_ARGS {
	OPT_ARG_KEYPAD = 0,
	OPT_ARG_AOC_REQUEST,

	/* note: this entry _MUST_ be the last one in the enum */
	OPT_ARG_ARRAY_SIZE,
};

AST_APP_OPTIONS(sig_pri_call_opts, BEGIN_OPTIONS
	AST_APP_OPTION_ARG('K', OPT_KEYPAD, OPT_ARG_KEYPAD),
	AST_APP_OPTION('R', OPT_REVERSE_CHARGE),
	AST_APP_OPTION_ARG('A', OPT_AOC_REQUEST, OPT_ARG_AOC_REQUEST),
END_OPTIONS);

/*! \note Parsing must remain in sync with sig_pri_extract_called_num_subaddr(). */
int sig_pri_call(struct sig_pri_chan *p, struct ast_channel *ast, char *rdest, int timeout, int layer1)
{
	char dest[256]; /* must be same length as p->dialdest */
	struct ast_party_subaddress dialed_subaddress; /* Called subaddress */
	struct pri_sr *sr;
	char *c, *l, *n, *s;
#ifdef SUPPORT_USERUSER
	const char *useruser;
#endif
	int core_id;
	int pridialplan;
	int dp_strip;
	int prilocaldialplan;
	int ldp_strip;
	int exclusive;
#if defined(HAVE_PRI_SETUP_KEYPAD)
	const char *keypad;
#endif	/* defined(HAVE_PRI_SETUP_KEYPAD) */
	AST_DECLARE_APP_ARGS(args,
		AST_APP_ARG(group);	/* channel/group token */
		AST_APP_ARG(ext);	/* extension token */
		AST_APP_ARG(opts);	/* options token */
		AST_APP_ARG(other);	/* Any remining unused arguments */
	);
	struct ast_flags opts;
	char *opt_args[OPT_ARG_ARRAY_SIZE];

	ast_debug(1, "CALLER NAME: %s NUM: %s\n",
		S_COR(ast->connected.id.name.valid, ast->connected.id.name.str, ""),
		S_COR(ast->connected.id.number.valid, ast->connected.id.number.str, ""));

	if (!p->pri) {
		ast_log(LOG_ERROR, "Could not find pri on channel %d\n", p->channel);
		return -1;
	}

	if ((ast->_state != AST_STATE_DOWN) && (ast->_state != AST_STATE_RESERVED)) {
		ast_log(LOG_WARNING, "sig_pri_call called on %s, neither down nor reserved\n", ast->name);
		return -1;
	}

	p->dialdest[0] = '\0';
	p->outgoing = 1;

	ast_copy_string(dest, rdest, sizeof(dest));
	AST_NONSTANDARD_APP_ARGS(args, dest, '/');
	if (ast_app_parse_options(sig_pri_call_opts, &opts, opt_args, args.opts)) {
		/* General invalid option syntax. */
		return -1;
	}

	c = args.ext;
	if (!c) {
		c = "";
	}

	/* setup dialed_subaddress if found */
	ast_party_subaddress_init(&dialed_subaddress);
	s = strchr(c, ':');
	if (s) {
		*s = '\0';
		s++;
		/* prefix */
		/* 'n' = NSAP */
		/* 'u' = User Specified */
		/* Default = NSAP */
		switch (*s) {
		case 'U':
		case 'u':
			s++;
			dialed_subaddress.type = 2;
			break;
		case 'N':
		case 'n':
			s++;
			/* default already covered with ast_party_subaddress_init */
			break;
		}
		dialed_subaddress.str = s;
		dialed_subaddress.valid = 1;
		s = NULL;
	}

	l = NULL;
	n = NULL;
	if (!p->hidecallerid) {
		if (ast->connected.id.number.valid) {
			/* If we get to the end of this loop without breaking, there's no
			 * calleridnum.  This is done instead of testing for "unknown" or
			 * the thousands of other ways that the calleridnum could be
			 * invalid. */
			for (l = ast->connected.id.number.str; l && *l; l++) {
				if (strchr("0123456789", *l)) {
					l = ast->connected.id.number.str;
					break;
				}
			}
		} else {
			l = NULL;
		}
		if (!p->hidecalleridname) {
			n = ast->connected.id.name.valid ? ast->connected.id.name.str : NULL;
		}
	}

	if (strlen(c) < p->stripmsd) {
		ast_log(LOG_WARNING, "Number '%s' is shorter than stripmsd (%d)\n", c, p->stripmsd);
		return -1;
	}
	pri_grab(p, p->pri);
	if (!(p->call = pri_new_call(p->pri->pri))) {
		ast_log(LOG_WARNING, "Unable to create call on channel %d\n", p->channel);
		pri_rel(p->pri);
		return -1;
	}
	if (!(sr = pri_sr_new())) {
		ast_log(LOG_WARNING, "Failed to allocate setup request channel %d\n", p->channel);
		pri_destroycall(p->pri->pri, p->call);
		p->call = NULL;
		pri_rel(p->pri);
		return -1;
	}

	sig_pri_set_digital(p, IS_DIGITAL(ast->transfercapability));	/* push up to parent for EC */

#if defined(HAVE_PRI_CALL_WAITING)
	if (p->is_call_waiting) {
		/*
		 * Indicate that this is a call waiting call.
		 * i.e., Normal call but with no B channel.
		 */
		pri_sr_set_channel(sr, 0, 0, 1);
	} else
#endif	/* defined(HAVE_PRI_CALL_WAITING) */
	{
		/* Should the picked channel be used exclusively? */
		if (p->priexclusive || p->pri->nodetype == PRI_NETWORK) {
			exclusive = 1;
		} else {
			exclusive = 0;
		}
		pri_sr_set_channel(sr, PVT_TO_CHANNEL(p), exclusive, 1);
	}

	pri_sr_set_bearer(sr, p->digital ? PRI_TRANS_CAP_DIGITAL : ast->transfercapability,
		(p->digital ? -1 : layer1));

	if (p->pri->facilityenable)
		pri_facility_enable(p->pri->pri);

	ast_verb(3, "Requested transfer capability: 0x%.2x - %s\n", ast->transfercapability, ast_transfercapability2str(ast->transfercapability));
	dp_strip = 0;
	pridialplan = p->pri->dialplan - 1;
	if (pridialplan == -2 || pridialplan == -3) { /* compute dynamically */
		if (strncmp(c + p->stripmsd, p->pri->internationalprefix, strlen(p->pri->internationalprefix)) == 0) {
			if (pridialplan == -2) {
				dp_strip = strlen(p->pri->internationalprefix);
			}
			pridialplan = PRI_INTERNATIONAL_ISDN;
		} else if (strncmp(c + p->stripmsd, p->pri->nationalprefix, strlen(p->pri->nationalprefix)) == 0) {
			if (pridialplan == -2) {
				dp_strip = strlen(p->pri->nationalprefix);
			}
			pridialplan = PRI_NATIONAL_ISDN;
		} else {
			pridialplan = PRI_LOCAL_ISDN;
		}
	}
	while (c[p->stripmsd] > '9' && c[p->stripmsd] != '*' && c[p->stripmsd] != '#') {
		switch (c[p->stripmsd]) {
		case 'U':
			pridialplan = (PRI_TON_UNKNOWN << 4) | (pridialplan & 0xf);
			break;
		case 'I':
			pridialplan = (PRI_TON_INTERNATIONAL << 4) | (pridialplan & 0xf);
			break;
		case 'N':
			pridialplan = (PRI_TON_NATIONAL << 4) | (pridialplan & 0xf);
			break;
		case 'L':
			pridialplan = (PRI_TON_NET_SPECIFIC << 4) | (pridialplan & 0xf);
			break;
		case 'S':
			pridialplan = (PRI_TON_SUBSCRIBER << 4) | (pridialplan & 0xf);
			break;
		case 'V':
			pridialplan = (PRI_TON_ABBREVIATED << 4) | (pridialplan & 0xf);
			break;
		case 'R':
			pridialplan = (PRI_TON_RESERVED << 4) | (pridialplan & 0xf);
			break;
		case 'u':
			pridialplan = PRI_NPI_UNKNOWN | (pridialplan & 0xf0);
			break;
		case 'e':
			pridialplan = PRI_NPI_E163_E164 | (pridialplan & 0xf0);
			break;
		case 'x':
			pridialplan = PRI_NPI_X121 | (pridialplan & 0xf0);
			break;
		case 'f':
			pridialplan = PRI_NPI_F69 | (pridialplan & 0xf0);
			break;
		case 'n':
			pridialplan = PRI_NPI_NATIONAL | (pridialplan & 0xf0);
			break;
		case 'p':
			pridialplan = PRI_NPI_PRIVATE | (pridialplan & 0xf0);
			break;
		case 'r':
			pridialplan = PRI_NPI_RESERVED | (pridialplan & 0xf0);
			break;
		default:
			if (isalpha(c[p->stripmsd])) {
				ast_log(LOG_WARNING, "Unrecognized pridialplan %s modifier: %c\n",
					c[p->stripmsd] > 'Z' ? "NPI" : "TON", c[p->stripmsd]);
			}
			break;
		}
		c++;
	}
#if defined(HAVE_PRI_SETUP_KEYPAD)
	if (ast_test_flag(&opts, OPT_KEYPAD)
		&& !ast_strlen_zero(opt_args[OPT_ARG_KEYPAD])) {
		/* We have a keypad facility digits option with digits. */
		keypad = opt_args[OPT_ARG_KEYPAD];
		pri_sr_set_keypad_digits(sr, keypad);
	} else {
		keypad = NULL;
	}
	if (!keypad || !ast_strlen_zero(c + p->stripmsd + dp_strip))
#endif	/* defined(HAVE_PRI_SETUP_KEYPAD) */
	{
		pri_sr_set_called(sr, c + p->stripmsd + dp_strip, pridialplan, s ? 1 : 0);
	}

#if defined(HAVE_PRI_SUBADDR)
	if (dialed_subaddress.valid) {
		struct pri_party_subaddress subaddress;

		memset(&subaddress, 0, sizeof(subaddress));
		sig_pri_party_subaddress_from_ast(&subaddress, &dialed_subaddress);
		pri_sr_set_called_subaddress(sr, &subaddress);
	}
#endif	/* defined(HAVE_PRI_SUBADDR) */
#if defined(HAVE_PRI_REVERSE_CHARGE)
	if (ast_test_flag(&opts, OPT_REVERSE_CHARGE)) {
		pri_sr_set_reversecharge(sr, PRI_REVERSECHARGE_REQUESTED);
	}
#endif	/* defined(HAVE_PRI_REVERSE_CHARGE) */
#if defined(HAVE_PRI_AOC_EVENTS)
	if (ast_test_flag(&opts, OPT_AOC_REQUEST)
		&& !ast_strlen_zero(opt_args[OPT_ARG_AOC_REQUEST])) {
		if (strchr(opt_args[OPT_ARG_AOC_REQUEST], 's')) {
			pri_sr_set_aoc_charging_request(sr, PRI_AOC_REQUEST_S);
		}
		if (strchr(opt_args[OPT_ARG_AOC_REQUEST], 'd')) {
			pri_sr_set_aoc_charging_request(sr, PRI_AOC_REQUEST_D);
		}
		if (strchr(opt_args[OPT_ARG_AOC_REQUEST], 'e')) {
			pri_sr_set_aoc_charging_request(sr, PRI_AOC_REQUEST_E);
		}
	}
#endif	/* defined(HAVE_PRI_AOC_EVENTS) */

	/* Setup the user tag for party id's from this device for this call. */
	if (p->pri->append_msn_to_user_tag) {
		snprintf(p->user_tag, sizeof(p->user_tag), "%s_%s", p->pri->initial_user_tag,
			p->pri->nodetype == PRI_NETWORK
				? c + p->stripmsd + dp_strip
				: S_COR(ast->connected.id.number.valid,
					ast->connected.id.number.str, ""));
	} else {
		ast_copy_string(p->user_tag, p->pri->initial_user_tag, sizeof(p->user_tag));
	}

	/*
	 * Replace the caller id tag from the channel creation
	 * with the actual tag value.
	 */
	ast_free(ast->caller.id.tag);
	ast->caller.id.tag = ast_strdup(p->user_tag);

	ldp_strip = 0;
	prilocaldialplan = p->pri->localdialplan - 1;
	if ((l != NULL) && (prilocaldialplan == -2 || prilocaldialplan == -3)) { /* compute dynamically */
		if (strncmp(l, p->pri->internationalprefix, strlen(p->pri->internationalprefix)) == 0) {
			if (prilocaldialplan == -2) {
				ldp_strip = strlen(p->pri->internationalprefix);
			}
			prilocaldialplan = PRI_INTERNATIONAL_ISDN;
		} else if (strncmp(l, p->pri->nationalprefix, strlen(p->pri->nationalprefix)) == 0) {
			if (prilocaldialplan == -2) {
				ldp_strip = strlen(p->pri->nationalprefix);
			}
			prilocaldialplan = PRI_NATIONAL_ISDN;
		} else {
			prilocaldialplan = PRI_LOCAL_ISDN;
		}
	} else if (prilocaldialplan == -1) {
		/* Use the numbering plan passed in. */
		prilocaldialplan = ast->connected.id.number.plan;
	}
	if (l != NULL) {
		while (*l > '9' && *l != '*' && *l != '#') {
			switch (*l) {
			case 'U':
				prilocaldialplan = (PRI_TON_UNKNOWN << 4) | (prilocaldialplan & 0xf);
				break;
			case 'I':
				prilocaldialplan = (PRI_TON_INTERNATIONAL << 4) | (prilocaldialplan & 0xf);
				break;
			case 'N':
				prilocaldialplan = (PRI_TON_NATIONAL << 4) | (prilocaldialplan & 0xf);
				break;
			case 'L':
				prilocaldialplan = (PRI_TON_NET_SPECIFIC << 4) | (prilocaldialplan & 0xf);
				break;
			case 'S':
				prilocaldialplan = (PRI_TON_SUBSCRIBER << 4) | (prilocaldialplan & 0xf);
				break;
			case 'V':
				prilocaldialplan = (PRI_TON_ABBREVIATED << 4) | (prilocaldialplan & 0xf);
				break;
			case 'R':
				prilocaldialplan = (PRI_TON_RESERVED << 4) | (prilocaldialplan & 0xf);
				break;
			case 'u':
				prilocaldialplan = PRI_NPI_UNKNOWN | (prilocaldialplan & 0xf0);
				break;
			case 'e':
				prilocaldialplan = PRI_NPI_E163_E164 | (prilocaldialplan & 0xf0);
				break;
			case 'x':
				prilocaldialplan = PRI_NPI_X121 | (prilocaldialplan & 0xf0);
				break;
			case 'f':
				prilocaldialplan = PRI_NPI_F69 | (prilocaldialplan & 0xf0);
				break;
			case 'n':
				prilocaldialplan = PRI_NPI_NATIONAL | (prilocaldialplan & 0xf0);
				break;
			case 'p':
				prilocaldialplan = PRI_NPI_PRIVATE | (prilocaldialplan & 0xf0);
				break;
			case 'r':
				prilocaldialplan = PRI_NPI_RESERVED | (prilocaldialplan & 0xf0);
				break;
			default:
				if (isalpha(*l)) {
					ast_log(LOG_WARNING,
						"Unrecognized prilocaldialplan %s modifier: %c\n",
						*l > 'Z' ? "NPI" : "TON", *l);
				}
				break;
			}
			l++;
		}
	}
	pri_sr_set_caller(sr, l ? (l + ldp_strip) : NULL, n, prilocaldialplan,
		p->use_callingpres ? ast->connected.id.number.presentation : (l ? PRES_ALLOWED_USER_NUMBER_PASSED_SCREEN : PRES_NUMBER_NOT_AVAILABLE));

#if defined(HAVE_PRI_SUBADDR)
	if (ast->connected.id.subaddress.valid) {
		struct pri_party_subaddress subaddress;

		memset(&subaddress, 0, sizeof(subaddress));
		sig_pri_party_subaddress_from_ast(&subaddress, &ast->connected.id.subaddress);
		pri_sr_set_caller_subaddress(sr, &subaddress);
	}
#endif	/* defined(HAVE_PRI_SUBADDR) */

	sig_pri_redirecting_update(p, ast);

#ifdef SUPPORT_USERUSER
	/* User-user info */
	useruser = pbx_builtin_getvar_helper(p->owner, "USERUSERINFO");
	if (useruser)
		pri_sr_set_useruser(sr, useruser);
#endif

#if defined(HAVE_PRI_CCSS)
	if (ast_cc_is_recall(ast, &core_id, sig_pri_cc_type_name)) {
		struct ast_cc_monitor *monitor;
		char device_name[AST_CHANNEL_NAME];

		/* This is a CC recall call. */
		ast_channel_get_device_name(ast, device_name, sizeof(device_name));
		monitor = ast_cc_get_monitor_by_recall_core_id(core_id, device_name);
		if (monitor) {
			struct sig_pri_cc_monitor_instance *instance;

			instance = monitor->private_data;

			/* If this fails then we have monitor instance ambiguity. */
			ast_assert(p->pri == instance->pri);

			if (pri_cc_call(p->pri->pri, instance->cc_id, p->call, sr)) {
				/* The CC recall call failed for some reason. */
				ast_log(LOG_WARNING, "Unable to setup CC recall call to device %s\n",
					device_name);
				ao2_ref(monitor, -1);
				pri_destroycall(p->pri->pri, p->call);
				p->call = NULL;
				pri_rel(p->pri);
				pri_sr_free(sr);
				return -1;
			}
			ao2_ref(monitor, -1);
		} else {
			core_id = -1;
		}
	} else
#endif	/* defined(HAVE_PRI_CCSS) */
	{
		core_id = -1;
	}
	if (core_id == -1 && pri_setup(p->pri->pri, p->call, sr)) {
		ast_log(LOG_WARNING, "Unable to setup call to %s (using %s)\n",
			c + p->stripmsd + dp_strip, dialplan2str(p->pri->dialplan));
		pri_destroycall(p->pri->pri, p->call);
		p->call = NULL;
		pri_rel(p->pri);
		pri_sr_free(sr);
		return -1;
	}
	p->call_level = SIG_PRI_CALL_LEVEL_SETUP;
	pri_sr_free(sr);
	ast_setstate(ast, AST_STATE_DIALING);
	sig_pri_set_dialing(p, 1);
	pri_rel(p->pri);
	return 0;
}

int sig_pri_indicate(struct sig_pri_chan *p, struct ast_channel *chan, int condition, const void *data, size_t datalen)
{
	int res = -1;

	switch (condition) {
	case AST_CONTROL_BUSY:
		if (p->priindication_oob || p->no_b_channel) {
			chan->hangupcause = AST_CAUSE_USER_BUSY;
			chan->_softhangup |= AST_SOFTHANGUP_DEV;
			res = 0;
			break;
		}
		res = sig_pri_play_tone(p, SIG_PRI_TONE_BUSY);
		if (p->call_level < SIG_PRI_CALL_LEVEL_ALERTING && !p->outgoing) {
			chan->hangupcause = AST_CAUSE_USER_BUSY;
			p->progress = 1;/* No need to send plain PROGRESS after this. */
			if (p->pri && p->pri->pri) {
				pri_grab(p, p->pri);
#ifdef HAVE_PRI_PROG_W_CAUSE
				pri_progress_with_cause(p->pri->pri, p->call, PVT_TO_CHANNEL(p), 1, chan->hangupcause);
#else
				pri_progress(p->pri->pri,p->call, PVT_TO_CHANNEL(p), 1);
#endif
				pri_rel(p->pri);
			}
		}
		break;
	case AST_CONTROL_RINGING:
		if (p->call_level < SIG_PRI_CALL_LEVEL_ALERTING && !p->outgoing) {
			p->call_level = SIG_PRI_CALL_LEVEL_ALERTING;
			if (p->pri && p->pri->pri) {
				pri_grab(p, p->pri);
				pri_acknowledge(p->pri->pri,p->call, PVT_TO_CHANNEL(p),
					p->no_b_channel || p->digital ? 0 : 1);
				pri_rel(p->pri);
			}
		}
		res = sig_pri_play_tone(p, SIG_PRI_TONE_RINGTONE);
		if (chan->_state != AST_STATE_UP) {
			if (chan->_state != AST_STATE_RING)
				ast_setstate(chan, AST_STATE_RINGING);
		}
		break;
	case AST_CONTROL_PROCEEDING:
		ast_debug(1, "Received AST_CONTROL_PROCEEDING on %s\n",chan->name);
		if (p->call_level < SIG_PRI_CALL_LEVEL_PROCEEDING && !p->outgoing) {
			p->call_level = SIG_PRI_CALL_LEVEL_PROCEEDING;
			if (p->pri && p->pri->pri) {
				pri_grab(p, p->pri);
				pri_proceeding(p->pri->pri,p->call, PVT_TO_CHANNEL(p),
					p->no_b_channel || p->digital ? 0 : 1);
				if (!p->no_b_channel && !p->digital) {
					sig_pri_set_dialing(p, 0);
				}
				pri_rel(p->pri);
			}
		}
		/* don't continue in ast_indicate */
		res = 0;
		break;
	case AST_CONTROL_PROGRESS:
		ast_debug(1, "Received AST_CONTROL_PROGRESS on %s\n",chan->name);
		sig_pri_set_digital(p, 0);	/* Digital-only calls isn't allowing any inband progress messages */
		if (!p->progress && p->call_level < SIG_PRI_CALL_LEVEL_ALERTING && !p->outgoing
			&& !p->no_b_channel) {
			p->progress = 1;/* No need to send plain PROGRESS again. */
			if (p->pri && p->pri->pri) {
				pri_grab(p, p->pri);
#ifdef HAVE_PRI_PROG_W_CAUSE
				pri_progress_with_cause(p->pri->pri,p->call, PVT_TO_CHANNEL(p), 1, -1);  /* no cause at all */
#else
				pri_progress(p->pri->pri,p->call, PVT_TO_CHANNEL(p), 1);
#endif
				pri_rel(p->pri);
			}
		}
		/* don't continue in ast_indicate */
		res = 0;
		break;
	case AST_CONTROL_INCOMPLETE:
		/* If we are connected or if we support overlap dialing, wait for additional digits */
		if (p->call_level == SIG_PRI_CALL_LEVEL_CONNECT || (p->pri->overlapdial & DAHDI_OVERLAPDIAL_INCOMING)) {
			res = 0;
			break;
		}
		/* Otherwise, treat as congestion */
		chan->hangupcause = AST_CAUSE_INVALID_NUMBER_FORMAT;
		/* Falls through */
	case AST_CONTROL_CONGESTION:
		if (p->priindication_oob || p->no_b_channel) {
			/* There are many cause codes that generate an AST_CONTROL_CONGESTION. */
			switch (chan->hangupcause) {
			case AST_CAUSE_USER_BUSY:
			case AST_CAUSE_NORMAL_CLEARING:
			case 0:/* Cause has not been set. */
				/* Supply a more appropriate cause. */
				chan->hangupcause = AST_CAUSE_SWITCH_CONGESTION;
				break;
			default:
				break;
			}
			chan->_softhangup |= AST_SOFTHANGUP_DEV;
			res = 0;
			break;
		}
		res = sig_pri_play_tone(p, SIG_PRI_TONE_CONGESTION);
		if (p->call_level < SIG_PRI_CALL_LEVEL_ALERTING && !p->outgoing) {
			/* There are many cause codes that generate an AST_CONTROL_CONGESTION. */
			switch (chan->hangupcause) {
			case AST_CAUSE_USER_BUSY:
			case AST_CAUSE_NORMAL_CLEARING:
			case 0:/* Cause has not been set. */
				/* Supply a more appropriate cause. */
				chan->hangupcause = AST_CAUSE_SWITCH_CONGESTION;
				break;
			default:
				break;
			}
			p->progress = 1;/* No need to send plain PROGRESS after this. */
			if (p->pri && p->pri->pri) {
				pri_grab(p, p->pri);
#ifdef HAVE_PRI_PROG_W_CAUSE
				pri_progress_with_cause(p->pri->pri, p->call, PVT_TO_CHANNEL(p), 1, chan->hangupcause);
#else
				pri_progress(p->pri->pri,p->call, PVT_TO_CHANNEL(p), 1);
#endif
				pri_rel(p->pri);
			}
		}
		break;
	case AST_CONTROL_HOLD:
<<<<<<< HEAD
		ast_copy_string(p->moh_suggested, S_OR(data, ""), sizeof(p->moh_suggested));
		if (p->pri) {
			if (!pri_grab(p, p->pri)) {
				sig_pri_moh_fsm_event(chan, p, SIG_PRI_MOH_EVENT_HOLD);
				pri_rel(p->pri);
			} else {
				ast_log(LOG_WARNING, "Unable to grab PRI on span %d\n", p->pri->span);
			}
		} else {
			/* Something is wrong here.  A PRI channel without the pri pointer? */
=======
		if (p->pri && !strcasecmp(p->mohinterpret, "passthrough")) {
			pri_grab(p, p->pri);
			res = pri_notify(p->pri->pri, p->call, p->prioffset, PRI_NOTIFY_REMOTE_HOLD);
			pri_rel(p->pri);
		} else
>>>>>>> 744f93b7
			ast_moh_start(chan, data, p->mohinterpret);
		}
		break;
	case AST_CONTROL_UNHOLD:
<<<<<<< HEAD
		if (p->pri) {
			if (!pri_grab(p, p->pri)) {
				sig_pri_moh_fsm_event(chan, p, SIG_PRI_MOH_EVENT_UNHOLD);
				pri_rel(p->pri);
			} else {
				ast_log(LOG_WARNING, "Unable to grab PRI on span %d\n", p->pri->span);
			}
		} else {
			/* Something is wrong here.  A PRI channel without the pri pointer? */
=======
		if (p->pri && !strcasecmp(p->mohinterpret, "passthrough")) {
			pri_grab(p, p->pri);
			res = pri_notify(p->pri->pri, p->call, p->prioffset, PRI_NOTIFY_REMOTE_RETRIEVAL);
			pri_rel(p->pri);
		} else
>>>>>>> 744f93b7
			ast_moh_stop(chan);
		}
		break;
	case AST_CONTROL_SRCUPDATE:
		res = 0;
		break;
	case -1:
		res = sig_pri_play_tone(p, -1);
		break;
	case AST_CONTROL_CONNECTED_LINE:
		ast_debug(1, "Received AST_CONTROL_CONNECTED_LINE on %s\n", chan->name);
		if (p->pri) {
			struct pri_party_connected_line connected;
			int dialplan;
			int prefix_strip;

			pri_grab(p, p->pri);
			memset(&connected, 0, sizeof(connected));
			sig_pri_party_id_from_ast(&connected.id, &chan->connected.id);

			/* Determine the connected line numbering plan to actually use. */
			switch (p->pri->cpndialplan) {
			case -2:/* redundant */
			case -1:/* dynamic */
				/* compute dynamically */
				prefix_strip = 0;
				if (!strncmp(connected.id.number.str, p->pri->internationalprefix,
					strlen(p->pri->internationalprefix))) {
					prefix_strip = strlen(p->pri->internationalprefix);
					dialplan = PRI_INTERNATIONAL_ISDN;
				} else if (!strncmp(connected.id.number.str, p->pri->nationalprefix,
					strlen(p->pri->nationalprefix))) {
					prefix_strip = strlen(p->pri->nationalprefix);
					dialplan = PRI_NATIONAL_ISDN;
				} else {
					dialplan = PRI_LOCAL_ISDN;
				}
				connected.id.number.plan = dialplan;

				if (prefix_strip && p->pri->cpndialplan != -2) {
					/* Strip the prefix from the connected line number. */
					memmove(connected.id.number.str,
						connected.id.number.str + prefix_strip,
						strlen(connected.id.number.str + prefix_strip) + 1);
				}
				break;
			case 0:/* from_channel */
				/* Use the numbering plan passed in. */
				break;
			default:
				connected.id.number.plan = p->pri->cpndialplan - 1;
				break;
			}

			pri_connected_line_update(p->pri->pri, p->call, &connected);
			pri_rel(p->pri);
		}
		break;
	case AST_CONTROL_REDIRECTING:
		ast_debug(1, "Received AST_CONTROL_REDIRECTING on %s\n", chan->name);
		if (p->pri) {
			pri_grab(p, p->pri);
			sig_pri_redirecting_update(p, chan);
			pri_rel(p->pri);
		}
		break;
	case AST_CONTROL_AOC:
#if defined(HAVE_PRI_AOC_EVENTS)
		{
			struct ast_aoc_decoded *decoded
				= ast_aoc_decode((struct ast_aoc_encoded *) data, datalen, chan);
			ast_debug(1, "Received AST_CONTROL_AOC on %s\n", chan->name);
			if (decoded && p->pri) {
				pri_grab(p, p->pri);
				switch (ast_aoc_get_msg_type(decoded)) {
				case AST_AOC_S:
					if (p->pri->aoc_passthrough_flag & SIG_PRI_AOC_GRANT_S) {
						sig_pri_aoc_s_from_ast(p, decoded);
					}
					break;
				case AST_AOC_D:
					if (p->pri->aoc_passthrough_flag & SIG_PRI_AOC_GRANT_D) {
						sig_pri_aoc_d_from_ast(p, decoded);
					}
					break;
				case AST_AOC_E:
					if (p->pri->aoc_passthrough_flag & SIG_PRI_AOC_GRANT_E) {
						sig_pri_aoc_e_from_ast(p, decoded);
					}
					/* if hangup was delayed for this AOC-E msg, waiting_for_aoc
					 * will be set.  A hangup is already occuring via a timeout during
					 * this delay.  Instead of waiting for that timeout to occur, go ahead
					 * and initiate the softhangup since the delay is no longer necessary */
					if (p->waiting_for_aoce) {
						p->waiting_for_aoce = 0;
						ast_debug(1,
							"Received final AOC-E msg, continue with hangup on %s\n",
							chan->name);
						ast_softhangup_nolock(chan, AST_SOFTHANGUP_DEV);
					}
					break;
				case AST_AOC_REQUEST:
					/* We do not pass through AOC requests, So unless this
					 * is an AOC termination request it will be ignored */
					if (ast_aoc_get_termination_request(decoded)) {
						pri_hangup(p->pri->pri, p->call, -1);
					}
					break;
				default:
					break;
				}
				pri_rel(p->pri);
			}
			ast_aoc_destroy_decoded(decoded);
		}
#endif	/* defined(HAVE_PRI_AOC_EVENTS) */
		break;
#if defined(HAVE_PRI_MCID)
	case AST_CONTROL_MCID:
		if (p->pri && p->pri->pri && p->pri->mcid_send) {
			pri_grab(p, p->pri);
			pri_mcid_req_send(p->pri->pri, p->call);
			pri_rel(p->pri);
		}
		break;
#endif	/* defined(HAVE_PRI_MCID) */
	}

	return res;
}

int sig_pri_answer(struct sig_pri_chan *p, struct ast_channel *ast)
{
	int res;

	/* Send a pri acknowledge */
	pri_grab(p, p->pri);
#if defined(HAVE_PRI_AOC_EVENTS)
	if (p->aoc_s_request_invoke_id_valid) {
		/* if AOC-S was requested and the invoke id is still present on answer.  That means
		 * no AOC-S rate list was provided, so send a NULL response which will indicate that
		 * AOC-S is not available */
		pri_aoc_s_request_response_send(p->pri->pri, p->call,
			p->aoc_s_request_invoke_id, NULL);
		p->aoc_s_request_invoke_id_valid = 0;
	}
#endif	/* defined(HAVE_PRI_AOC_EVENTS) */
	if (p->call_level < SIG_PRI_CALL_LEVEL_CONNECT) {
		p->call_level = SIG_PRI_CALL_LEVEL_CONNECT;
	}
	sig_pri_set_dialing(p, 0);
	sig_pri_open_media(p);
	res = pri_answer(p->pri->pri, p->call, 0, !p->digital);
	pri_rel(p->pri);
	ast_setstate(ast, AST_STATE_UP);
	return res;
}

/*!
 * \internal
 * \brief Simple check if the channel is available to use.
 * \since 1.8
 *
 * \param pvt Private channel control structure.
 *
 * \retval 0 Interface not available.
 * \retval 1 Interface is available.
 */
static int sig_pri_available_check(struct sig_pri_chan *pvt)
{
	/*
	 * If interface has a B channel and is available for use
	 * then the channel is available.
	 */
	if (!pvt->no_b_channel && sig_pri_is_chan_available(pvt)) {
		return 1;
	}
	return 0;
}

#if defined(HAVE_PRI_CALL_WAITING)
/*!
 * \internal
 * \brief Get an available call waiting interface.
 * \since 1.8
 *
 * \param pri PRI span control structure.
 *
 * \note Assumes the pri->lock is already obtained.
 *
 * \retval cw Call waiting interface to use.
 * \retval NULL if no call waiting interface available.
 */
static struct sig_pri_chan *sig_pri_cw_available(struct sig_pri_span *pri)
{
	struct sig_pri_chan *cw;
	int idx;

	cw = NULL;
	if (pri->num_call_waiting_calls < pri->max_call_waiting_calls) {
		if (!pri->num_call_waiting_calls) {
			/*
			 * There are no outstanding call waiting calls.  Check to see
			 * if the span is in a congested state for the first call
			 * waiting call.
			 */
			for (idx = 0; idx < pri->numchans; ++idx) {
				if (pri->pvts[idx] && sig_pri_available_check(pri->pvts[idx])) {
					/* There is another channel that is available on this span. */
					return cw;
				}
			}
		}
		idx = pri_find_empty_nobch(pri);
		if (0 <= idx) {
			/* Setup the call waiting interface to use. */
			cw = pri->pvts[idx];
			cw->is_call_waiting = 1;
			sig_pri_init_config(cw, pri);
			ast_atomic_fetchadd_int(&pri->num_call_waiting_calls, 1);
		}
	}
	return cw;
}
#endif	/* defined(HAVE_PRI_CALL_WAITING) */

int sig_pri_available(struct sig_pri_chan **pvt, int is_specific_channel)
{
	struct sig_pri_chan *p = *pvt;
	struct sig_pri_span *pri;

	if (!p->pri) {
		/* Something is wrong here.  A PRI channel without the pri pointer? */
		return 0;
	}
	pri = p->pri;

	ast_mutex_lock(&pri->lock);
	if (
#if defined(HAVE_PRI_CALL_WAITING)
		/*
		 * Only do call waiting calls if we have any
		 * call waiting call outstanding.  We do not
		 * want new calls to steal a B channel
		 * freed for an earlier call waiting call.
		 */
		!pri->num_call_waiting_calls &&
#endif	/* defined(HAVE_PRI_CALL_WAITING) */
		sig_pri_available_check(p)) {
		p->allocated = 1;
		ast_mutex_unlock(&pri->lock);
		return 1;
	}

#if defined(HAVE_PRI_CALL_WAITING)
	if (!is_specific_channel) {
		struct sig_pri_chan *cw;

		cw = sig_pri_cw_available(pri);
		if (cw) {
			/* We have a call waiting interface to use instead. */
			cw->allocated = 1;
			*pvt = cw;
			ast_mutex_unlock(&pri->lock);
			return 1;
		}
	}
#endif	/* defined(HAVE_PRI_CALL_WAITING) */
	ast_mutex_unlock(&pri->lock);
	return 0;
}

/* If return 0, it means this function was able to handle it (pre setup digits).  If non zero, the user of this
 * functions should handle it normally (generate inband DTMF) */
int sig_pri_digit_begin(struct sig_pri_chan *pvt, struct ast_channel *ast, char digit)
{
	if (ast->_state == AST_STATE_DIALING) {
		if (pvt->call_level < SIG_PRI_CALL_LEVEL_OVERLAP) {
			unsigned int len;

			len = strlen(pvt->dialdest);
			if (len < sizeof(pvt->dialdest) - 1) {
				ast_debug(1, "Queueing digit '%c' since setup_ack not yet received\n",
					digit);
				pvt->dialdest[len++] = digit;
				pvt->dialdest[len] = '\0';
			} else {
				ast_log(LOG_WARNING,
					"Span %d: Deferred digit buffer overflow for digit '%c'.\n",
					pvt->pri->span, digit);
			}
			return 0;
		}
		if (pvt->call_level < SIG_PRI_CALL_LEVEL_PROCEEDING) {
			pri_grab(pvt, pvt->pri);
			pri_information(pvt->pri->pri, pvt->call, digit);
			pri_rel(pvt->pri);
			return 0;
		}
		if (pvt->call_level < SIG_PRI_CALL_LEVEL_CONNECT) {
			ast_log(LOG_WARNING,
				"Span %d: Digit '%c' may be ignored by peer. (Call level:%d(%s))\n",
				pvt->pri->span, digit, pvt->call_level,
				sig_pri_call_level2str(pvt->call_level));
		}
	}
	return 1;
}

#if defined(HAVE_PRI_MWI)
/*!
 * \internal
 * \brief Send a MWI indication to the given span.
 * \since 1.8
 *
 * \param pri PRI span control structure.
 * \param vm_number Voicemail controlling number (NULL if not present).
 * \param mbox_number Mailbox number
 * \param mbox_context Mailbox context
 * \param num_messages Number of messages waiting.
 *
 * \return Nothing
 */
static void sig_pri_send_mwi_indication(struct sig_pri_span *pri, const char *vm_number, const char *mbox_number, const char *mbox_context, int num_messages)
{
	struct pri_party_id voicemail;
	struct pri_party_id mailbox;

	ast_debug(1, "Send MWI indication for %s@%s vm_number:%s num_messages:%d\n",
		mbox_number, mbox_context, S_OR(vm_number, "<not-present>"), num_messages);

	memset(&mailbox, 0, sizeof(mailbox));
	mailbox.number.valid = 1;
	mailbox.number.presentation = PRES_ALLOWED_USER_NUMBER_NOT_SCREENED;
	mailbox.number.plan = (PRI_TON_UNKNOWN << 4) | PRI_NPI_UNKNOWN;
	ast_copy_string(mailbox.number.str, mbox_number, sizeof(mailbox.number.str));

	memset(&voicemail, 0, sizeof(voicemail));
	voicemail.number.valid = 1;
	voicemail.number.presentation = PRES_ALLOWED_USER_NUMBER_NOT_SCREENED;
	voicemail.number.plan = (PRI_TON_UNKNOWN << 4) | PRI_NPI_UNKNOWN;
	if (vm_number) {
		ast_copy_string(voicemail.number.str, vm_number, sizeof(voicemail.number.str));
	}

	ast_mutex_lock(&pri->lock);
#if defined(HAVE_PRI_MWI_V2)
	pri_mwi_indicate_v2(pri->pri, &mailbox, &voicemail, 1 /* speech */, num_messages,
		NULL, NULL, -1, 0);
#else	/* !defined(HAVE_PRI_MWI_V2) */
	pri_mwi_indicate(pri->pri, &mailbox, 1 /* speech */, num_messages, NULL, NULL, -1, 0);
#endif	/* !defined(HAVE_PRI_MWI_V2) */
	ast_mutex_unlock(&pri->lock);
}
#endif	/* defined(HAVE_PRI_MWI) */

#if defined(HAVE_PRI_MWI)
/*!
 * \internal
 * \brief MWI subscription event callback.
 * \since 1.8
 *
 * \param event the event being passed to the subscriber
 * \param userdata the data provider in the call to ast_event_subscribe()
 *
 * \return Nothing
 */
static void sig_pri_mwi_event_cb(const struct ast_event *event, void *userdata)
{
	struct sig_pri_span *pri = userdata;
	const char *mbox_context;
	const char *mbox_number;
	int num_messages;
	int idx;

	mbox_number = ast_event_get_ie_str(event, AST_EVENT_IE_MAILBOX);
	if (ast_strlen_zero(mbox_number)) {
		return;
	}
	mbox_context = ast_event_get_ie_str(event, AST_EVENT_IE_CONTEXT);
	if (ast_strlen_zero(mbox_context)) {
		return;
	}
	num_messages = ast_event_get_ie_uint(event, AST_EVENT_IE_NEWMSGS);

	for (idx = 0; idx < ARRAY_LEN(pri->mbox); ++idx) {
		if (!pri->mbox[idx].sub) {
			/* Mailbox slot is empty */
			continue;
		}
		if (!strcmp(pri->mbox[idx].number, mbox_number)
			&& !strcmp(pri->mbox[idx].context, mbox_context)) {
			/* Found the mailbox. */
			sig_pri_send_mwi_indication(pri, pri->mbox[idx].vm_number, mbox_number,
				mbox_context, num_messages);
			break;
		}
	}
}
#endif	/* defined(HAVE_PRI_MWI) */

#if defined(HAVE_PRI_MWI)
/*!
 * \internal
 * \brief Send update MWI indications from the event cache.
 * \since 1.8
 *
 * \param pri PRI span control structure.
 *
 * \return Nothing
 */
static void sig_pri_mwi_cache_update(struct sig_pri_span *pri)
{
	int idx;
	int num_messages;
	struct ast_event *event;

	for (idx = 0; idx < ARRAY_LEN(pri->mbox); ++idx) {
		if (!pri->mbox[idx].sub) {
			/* Mailbox slot is empty */
			continue;
		}

		event = ast_event_get_cached(AST_EVENT_MWI,
			AST_EVENT_IE_MAILBOX, AST_EVENT_IE_PLTYPE_STR, pri->mbox[idx].number,
			AST_EVENT_IE_CONTEXT, AST_EVENT_IE_PLTYPE_STR, pri->mbox[idx].context,
			AST_EVENT_IE_END);
		if (!event) {
			/* No cached event for this mailbox. */
			continue;
		}
		num_messages = ast_event_get_ie_uint(event, AST_EVENT_IE_NEWMSGS);
		sig_pri_send_mwi_indication(pri, pri->mbox[idx].vm_number, pri->mbox[idx].number,
			pri->mbox[idx].context, num_messages);
		ast_event_destroy(event);
	}
}
#endif	/* defined(HAVE_PRI_MWI) */

/*!
 * \brief Stop PRI span.
 * \since 1.8
 *
 * \param pri PRI span control structure.
 *
 * \return Nothing
 */
void sig_pri_stop_pri(struct sig_pri_span *pri)
{
#if defined(HAVE_PRI_MWI)
	int idx;
#endif	/* defined(HAVE_PRI_MWI) */

#if defined(HAVE_PRI_MWI)
	for (idx = 0; idx < ARRAY_LEN(pri->mbox); ++idx) {
		if (pri->mbox[idx].sub) {
			pri->mbox[idx].sub = ast_event_unsubscribe(pri->mbox[idx].sub);
		}
	}
#endif	/* defined(HAVE_PRI_MWI) */
}

/*!
 * \internal
 * \brief qsort comparison function.
 * \since 1.8
 *
 * \param left Ptr to sig_pri_chan ptr to compare.
 * \param right Ptr to sig_pri_chan ptr to compare.
 *
 * \retval <0 if left < right.
 * \retval =0 if left == right.
 * \retval >0 if left > right.
 */
static int sig_pri_cmp_pri_chans(const void *left, const void *right)
{
	const struct sig_pri_chan *pvt_left;
	const struct sig_pri_chan *pvt_right;

	pvt_left = *(struct sig_pri_chan **) left;
	pvt_right = *(struct sig_pri_chan **) right;
	if (!pvt_left) {
		if (!pvt_right) {
			return 0;
		}
		return 1;
	}
	if (!pvt_right) {
		return -1;
	}

	return pvt_left->channel - pvt_right->channel;
}

/*!
 * \internal
 * \brief Sort the PRI B channel private pointer array.
 * \since 1.8
 *
 * \param pri PRI span control structure.
 *
 * \details
 * Since the chan_dahdi.conf file can declare channels in any order, we need to sort
 * the private channel pointer array.
 *
 * \return Nothing
 */
static void sig_pri_sort_pri_chans(struct sig_pri_span *pri)
{
	qsort(&pri->pvts, pri->numchans, sizeof(pri->pvts[0]), sig_pri_cmp_pri_chans);
}

int sig_pri_start_pri(struct sig_pri_span *pri)
{
	int x;
	int i;
#if defined(HAVE_PRI_MWI)
	char *saveptr;
	char *prev_vm_number;
	struct ast_str *mwi_description = ast_str_alloca(64);
#endif	/* defined(HAVE_PRI_MWI) */

#if defined(HAVE_PRI_MWI)
	/* Prepare the mbox[] for use. */
	for (i = 0; i < ARRAY_LEN(pri->mbox); ++i) {
		if (pri->mbox[i].sub) {
			pri->mbox[i].sub = ast_event_unsubscribe(pri->mbox[i].sub);
		}
	}
#endif	/* defined(HAVE_PRI_MWI) */

	ast_mutex_init(&pri->lock);
	sig_pri_sort_pri_chans(pri);

#if defined(HAVE_PRI_MWI)
	/*
	 * Split the mwi_vm_numbers configuration string into the mbox[].vm_number:
	 * vm_number{,vm_number}
	 */
	prev_vm_number = NULL;
	saveptr = pri->mwi_vm_numbers;
	for (i = 0; i < ARRAY_LEN(pri->mbox); ++i) {
		char *vm_number;

		vm_number = strsep(&saveptr, ",");
		if (vm_number) {
			vm_number = ast_strip(vm_number);
		}
		if (ast_strlen_zero(vm_number)) {
			/* There was no number so reuse the previous number. */
			vm_number = prev_vm_number;
		} else {
			/* We have a new number. */
			prev_vm_number = vm_number;
		}
		pri->mbox[i].vm_number = vm_number;
	}

	/*
	 * Split the mwi_mailboxes configuration string into the mbox[]:
	 * mailbox_number[@context]{,mailbox_number[@context]}
	 */
	saveptr = pri->mwi_mailboxes;
	for (i = 0; i < ARRAY_LEN(pri->mbox); ++i) {
		char *mbox_number;
		char *mbox_context;

		mbox_number = strsep(&saveptr, ",");
		if (!mbox_number) {
			/* No more defined mailboxes. */
			break;
		}
		/* Split the mailbox_number and context */
		mbox_context = strchr(mbox_number, '@');
		if (mbox_context) {
			*mbox_context++ = '\0';
			mbox_context = ast_strip(mbox_context);
		}
		mbox_number = ast_strip(mbox_number);
		if (ast_strlen_zero(mbox_number)) {
			/* There is no mailbox number.  Skip it. */
			continue;
		}
		if (ast_strlen_zero(mbox_context)) {
			/* There was no context so use the default. */
			mbox_context = "default";
		}

		/* Fill the mbox[] element. */
		pri->mbox[i].number = mbox_number;
		pri->mbox[i].context = mbox_context;
		ast_str_set(&mwi_description, -1, "%s span %d[%d] MWI mailbox %s@%s",
			sig_pri_cc_type_name, pri->span, i, mbox_number, mbox_context);
		pri->mbox[i].sub = ast_event_subscribe(AST_EVENT_MWI, sig_pri_mwi_event_cb,
			ast_str_buffer(mwi_description), pri,
			AST_EVENT_IE_MAILBOX, AST_EVENT_IE_PLTYPE_STR, mbox_number,
			AST_EVENT_IE_CONTEXT, AST_EVENT_IE_PLTYPE_STR, mbox_context,
			AST_EVENT_IE_END);
		if (!pri->mbox[i].sub) {
			ast_log(LOG_ERROR, "%s span %d could not subscribe to MWI events for %s@%s.",
				sig_pri_cc_type_name, pri->span, mbox_number, mbox_context);
		}
#if defined(HAVE_PRI_MWI_V2)
		if (ast_strlen_zero(pri->mbox[i].vm_number)) {
			ast_log(LOG_WARNING, "%s span %d MWI voicemail number for %s@%s is empty.\n",
				sig_pri_cc_type_name, pri->span, mbox_number, mbox_context);
		}
#endif	/* defined(HAVE_PRI_MWI_V2) */
	}
#endif	/* defined(HAVE_PRI_MWI) */

	for (i = 0; i < SIG_PRI_NUM_DCHANS; i++) {
		if (pri->fds[i] == -1) {
			break;
		}

		switch (pri->sig) {
		case SIG_BRI:
			pri->dchans[i] = pri_new_bri(pri->fds[i], 1, pri->nodetype, pri->switchtype);
			break;
		case SIG_BRI_PTMP:
			pri->dchans[i] = pri_new_bri(pri->fds[i], 0, pri->nodetype, pri->switchtype);
			break;
		default:
			pri->dchans[i] = pri_new(pri->fds[i], pri->nodetype, pri->switchtype);
#if defined(HAVE_PRI_SERVICE_MESSAGES)
			if (pri->enable_service_message_support) {
				pri_set_service_message_support(pri->dchans[i], 1);
			}
#endif	/* defined(HAVE_PRI_SERVICE_MESSAGES) */
			break;
		}

		pri_set_overlapdial(pri->dchans[i], (pri->overlapdial & DAHDI_OVERLAPDIAL_OUTGOING) ? 1 : 0);
#ifdef HAVE_PRI_PROG_W_CAUSE
		pri_set_chan_mapping_logical(pri->dchans[i], pri->qsigchannelmapping == DAHDI_CHAN_MAPPING_LOGICAL);
#endif
#ifdef HAVE_PRI_INBANDDISCONNECT
		pri_set_inbanddisconnect(pri->dchans[i], pri->inbanddisconnect);
#endif
		/* Enslave to master if appropriate */
		if (i)
			pri_enslave(pri->dchans[0], pri->dchans[i]);
		if (!pri->dchans[i]) {
			if (pri->fds[i] > 0)
				close(pri->fds[i]);
			pri->fds[i] = -1;
			ast_log(LOG_ERROR, "Unable to create PRI structure\n");
			return -1;
		}
		pri_set_debug(pri->dchans[i], SIG_PRI_DEBUG_DEFAULT);
		pri_set_nsf(pri->dchans[i], pri->nsf);
#ifdef PRI_GETSET_TIMERS
		for (x = 0; x < PRI_MAX_TIMERS; x++) {
			if (pri->pritimers[x] != 0)
				pri_set_timer(pri->dchans[i], x, pri->pritimers[x]);
		}
#endif
	}

	/* Assume primary is the one we use */
	pri->pri = pri->dchans[0];

#if defined(HAVE_PRI_CALL_HOLD)
	pri_hold_enable(pri->pri, 1);
#endif	/* defined(HAVE_PRI_CALL_HOLD) */
#if defined(HAVE_PRI_CALL_REROUTING)
	pri_reroute_enable(pri->pri, 1);
#endif	/* defined(HAVE_PRI_CALL_REROUTING) */
#if defined(HAVE_PRI_HANGUP_FIX)
	pri_hangup_fix_enable(pri->pri, 1);
#endif	/* defined(HAVE_PRI_HANGUP_FIX) */
#if defined(HAVE_PRI_CCSS)
	pri_cc_enable(pri->pri, 1);
	pri_cc_recall_mode(pri->pri, pri->cc_ptmp_recall_mode);
	pri_cc_retain_signaling_req(pri->pri, pri->cc_qsig_signaling_link_req);
	pri_cc_retain_signaling_rsp(pri->pri, pri->cc_qsig_signaling_link_rsp);
#endif	/* defined(HAVE_PRI_CCSS) */
#if defined(HAVE_PRI_TRANSFER)
	pri_transfer_enable(pri->pri, 1);
#endif	/* defined(HAVE_PRI_TRANSFER) */
#if defined(HAVE_PRI_AOC_EVENTS)
	pri_aoc_events_enable(pri->pri, 1);
#endif	/* defined(HAVE_PRI_AOC_EVENTS) */
#if defined(HAVE_PRI_CALL_WAITING)
	pri_connect_ack_enable(pri->pri, 1);
#endif	/* defined(HAVE_PRI_CALL_WAITING) */
#if defined(HAVE_PRI_MCID)
	pri_mcid_enable(pri->pri, 1);
#endif	/* defined(HAVE_PRI_MCID) */
#if defined(HAVE_PRI_DISPLAY_TEXT)
	pri_display_options_send(pri->pri, pri->display_flags_send);
	pri_display_options_receive(pri->pri, pri->display_flags_receive);
#endif	/* defined(HAVE_PRI_DISPLAY_TEXT) */
#if defined(HAVE_PRI_DATETIME_SEND)
	pri_date_time_send_option(pri->pri, pri->datetime_send);
#endif	/* defined(HAVE_PRI_DATETIME_SEND) */
#if defined(HAVE_PRI_L2_PERSISTENCE)
	pri_persistent_layer2_option(pri->pri, pri->l2_persistence);
#endif	/* defined(HAVE_PRI_L2_PERSISTENCE) */

	pri->resetpos = -1;
	if (ast_pthread_create_background(&pri->master, NULL, pri_dchannel, pri)) {
		for (i = 0; i < SIG_PRI_NUM_DCHANS; i++) {
			if (!pri->dchans[i])
				break;
			if (pri->fds[i] > 0)
				close(pri->fds[i]);
			pri->fds[i] = -1;
		}
		ast_log(LOG_ERROR, "Unable to spawn D-channel: %s\n", strerror(errno));
		return -1;
	}

#if defined(HAVE_PRI_MWI)
	/*
	 * Send the initial MWI indications from the event cache for this span.
	 *
	 * If we were loaded after app_voicemail the event would already be in
	 * the cache.  If we were loaded before app_voicemail the event would not
	 * be in the cache yet and app_voicemail will send the event when it
	 * gets loaded.
	 */
	sig_pri_mwi_cache_update(pri);
#endif	/* defined(HAVE_PRI_MWI) */

	return 0;
}

/*!
 * \brief Notify new alarm status.
 *
 * \param p Channel private pointer.
 * \param noalarm Non-zero if not in alarm mode.
 * 
 * \note Assumes the sig_pri_lock_private(p) is already obtained.
 *
 * \return Nothing
 */
void sig_pri_chan_alarm_notify(struct sig_pri_chan *p, int noalarm)
{
	pri_grab(p, p->pri);
	sig_pri_set_alarm(p, !noalarm);
	if (!noalarm) {
		if (pri_get_timer(p->pri->pri, PRI_TIMER_T309) < 0) {
			/* T309 is not enabled : destroy calls when alarm occurs */
			if (p->call) {
				pri_destroycall(p->pri->pri, p->call);
				p->call = NULL;
			}
			if (p->owner)
				p->owner->_softhangup |= AST_SOFTHANGUP_DEV;
		}
	}
	sig_pri_span_devstate_changed(p->pri);
	pri_rel(p->pri);
}

struct sig_pri_chan *sig_pri_chan_new(void *pvt_data, struct sig_pri_callback *callback, struct sig_pri_span *pri, int logicalspan, int channo, int trunkgroup)
{
	struct sig_pri_chan *p;

	p = ast_calloc(1, sizeof(*p));
	if (!p)
		return p;

	p->logicalspan = logicalspan;
	p->prioffset = channo;
	p->mastertrunkgroup = trunkgroup;

	p->calls = callback;
	p->chan_pvt = pvt_data;

	p->pri = pri;

	return p;
}

/*!
 * \brief Delete the sig_pri private channel structure.
 * \since 1.8
 *
 * \param doomed sig_pri private channel structure to delete.
 *
 * \return Nothing
 */
void sig_pri_chan_delete(struct sig_pri_chan *doomed)
{
	ast_free(doomed);
}

#define SIG_PRI_SC_HEADER	"%-4s %4s %-4s %-4s %-10s %-4s %s\n"
#define SIG_PRI_SC_LINE		 "%4d %4d %-4s %-4s %-10s %-4s %s"
void sig_pri_cli_show_channels_header(int fd)
{
	ast_cli(fd, SIG_PRI_SC_HEADER, "PRI",  "",     "B",    "Chan", "Call",  "PRI",  "Channel");
	ast_cli(fd, SIG_PRI_SC_HEADER, "Span", "Chan", "Chan", "Idle", "Level", "Call", "Name");
}

void sig_pri_cli_show_channels(int fd, struct sig_pri_span *pri)
{
	char line[256];
	int idx;
	struct sig_pri_chan *pvt;

	ast_mutex_lock(&pri->lock);
	for (idx = 0; idx < pri->numchans; ++idx) {
		if (!pri->pvts[idx]) {
			continue;
		}
		pvt = pri->pvts[idx];
		sig_pri_lock_private(pvt);
		sig_pri_lock_owner(pri, idx);
		if (pvt->no_b_channel && sig_pri_is_chan_available(pvt)) {
			/* Don't show held/call-waiting channels if they are not in use. */
			sig_pri_unlock_private(pvt);
			continue;
		}

		snprintf(line, sizeof(line), SIG_PRI_SC_LINE,
			pri->span,
			pvt->channel,
			pvt->no_b_channel ? "No" : "Yes",/* Has media */
			sig_pri_is_chan_available(pvt) ? "Yes" : "No",
			sig_pri_call_level2str(pvt->call_level),
			pvt->call ? "Yes" : "No",
			pvt->owner ? pvt->owner->name : "");

		if (pvt->owner) {
			ast_channel_unlock(pvt->owner);
		}
		sig_pri_unlock_private(pvt);

		ast_mutex_unlock(&pri->lock);
		ast_cli(fd, "%s\n", line);
		ast_mutex_lock(&pri->lock);
	}
	ast_mutex_unlock(&pri->lock);
}

static void build_status(char *s, size_t len, int status, int active)
{
	if (!s || len < 1) {
		return;
	}
	snprintf(s, len, "%s%s, %s",
		(status & DCHAN_NOTINALARM) ? "" : "In Alarm, ",
		(status & DCHAN_UP) ? "Up" : "Down",
		(active) ? "Active" : "Standby");
}

void sig_pri_cli_show_spans(int fd, int span, struct sig_pri_span *pri)
{
	char status[256];
	int x;
	for (x = 0; x < SIG_PRI_NUM_DCHANS; x++) {
		if (pri->dchans[x]) {
			build_status(status, sizeof(status), pri->dchanavail[x], pri->dchans[x] == pri->pri);
			ast_cli(fd, "PRI span %d/%d: %s\n", span, x, status);
		}
	}
}

void sig_pri_cli_show_span(int fd, int *dchannels, struct sig_pri_span *pri)
{
	int x;
	char status[256];

	for (x = 0; x < SIG_PRI_NUM_DCHANS; x++) {
		if (pri->dchans[x]) {
#ifdef PRI_DUMP_INFO_STR
			char *info_str = NULL;
#endif
			ast_cli(fd, "%s D-channel: %d\n", pri_order(x), dchannels[x]);
			build_status(status, sizeof(status), pri->dchanavail[x], pri->dchans[x] == pri->pri);
			ast_cli(fd, "Status: %s\n", status);
			ast_mutex_lock(&pri->lock);
#ifdef PRI_DUMP_INFO_STR
			info_str = pri_dump_info_str(pri->pri);
			if (info_str) {
				ast_cli(fd, "%s", info_str);
				free(info_str);
			}
#else
			pri_dump_info(pri->pri);
#endif
			ast_mutex_unlock(&pri->lock);
			ast_cli(fd, "Overlap Recv: %s\n\n", (pri->overlapdial & DAHDI_OVERLAPDIAL_INCOMING)?"Yes":"No");
			ast_cli(fd, "\n");
		}
	}
}

int pri_send_keypad_facility_exec(struct sig_pri_chan *p, const char *digits)
{
	sig_pri_lock_private(p);

	if (!p->pri || !p->call) {
		ast_debug(1, "Unable to find pri or call on channel!\n");
		sig_pri_unlock_private(p);
		return -1;
	}

	pri_grab(p, p->pri);
	pri_keypad_facility(p->pri->pri, p->call, digits);
	pri_rel(p->pri);

	sig_pri_unlock_private(p);

	return 0;
}

int pri_send_callrerouting_facility_exec(struct sig_pri_chan *p, enum ast_channel_state chanstate, const char *destination, const char *original, const char *reason)
{
	int res = -1;

	sig_pri_lock_private(p);

	if (!p->pri || !p->call) {
		ast_debug(1, "Unable to find pri or call on channel!\n");
		sig_pri_unlock_private(p);
		return -1;
	}

<<<<<<< HEAD
	if (!pri_grab(p, p->pri)) {
		res = pri_callrerouting_facility(p->pri->pri, p->call, destination, original, reason);
		pri_rel(p->pri);
	} else {
		ast_debug(1, "Unable to grab pri to send callrerouting facility on span %d!\n", p->pri->span);
	}
=======
	pri_grab(p, p->pri);
	res = pri_callrerouting_facility(p->pri->pri, p->call, destination, original, reason);
	pri_rel(p->pri);
>>>>>>> 744f93b7

	sig_pri_unlock_private(p);

	return res;
}

#if defined(HAVE_PRI_SERVICE_MESSAGES)
int pri_maintenance_bservice(struct pri *pri, struct sig_pri_chan *p, int changestatus)
{
	int channel = PVT_TO_CHANNEL(p);
	int span = PRI_SPAN(channel);

	return pri_maintenance_service(pri, span, channel, changestatus);
}
#endif	/* defined(HAVE_PRI_SERVICE_MESSAGES) */

void sig_pri_fixup(struct ast_channel *oldchan, struct ast_channel *newchan, struct sig_pri_chan *pchan)
{
	if (pchan->owner == oldchan) {
		pchan->owner = newchan;
	}
}

#if defined(HAVE_PRI_DISPLAY_TEXT)
/*!
 * \brief Send display text.
 * \since 10.0
 *
 * \param p Channel to send text over
 * \param text Text to send.
 *
 * \return Nothing
 */
void sig_pri_sendtext(struct sig_pri_chan *p, const char *text)
{
	struct pri_subcmd_display_txt display;

	if (p->pri && p->pri->pri) {
		ast_copy_string(display.text, text, sizeof(display.text));
		display.length = strlen(display.text);
		display.char_set = 0;/* unknown(0) */
		pri_grab(p, p->pri);
		pri_display_text(p->pri->pri, p->call, &display);
		pri_rel(p->pri);
	}
}
#endif	/* defined(HAVE_PRI_DISPLAY_TEXT) */

#if defined(HAVE_PRI_CCSS)
/*!
 * \brief PRI CC agent initialization.
 * \since 1.8
 *
 * \param agent CC core agent control.
 * \param pvt_chan Original channel the agent will attempt to recall.
 *
 * \details
 * This callback is called when the CC core is initialized.  Agents should allocate
 * any private data necessary for the call and assign it to the private_data
 * on the agent.  Additionally, if any ast_cc_agent_flags are pertinent to the
 * specific agent type, they should be set in this function as well.
 *
 * \retval 0 on success.
 * \retval -1 on error.
 */
int sig_pri_cc_agent_init(struct ast_cc_agent *agent, struct sig_pri_chan *pvt_chan)
{
	struct sig_pri_cc_agent_prv *cc_pvt;

	cc_pvt = ast_calloc(1, sizeof(*cc_pvt));
	if (!cc_pvt) {
		return -1;
	}

	ast_mutex_lock(&pvt_chan->pri->lock);
	cc_pvt->pri = pvt_chan->pri;
	cc_pvt->cc_id = pri_cc_available(pvt_chan->pri->pri, pvt_chan->call);
	ast_mutex_unlock(&pvt_chan->pri->lock);
	if (cc_pvt->cc_id == -1) {
		ast_free(cc_pvt);
		return -1;
	}
	agent->private_data = cc_pvt;
	return 0;
}
#endif	/* defined(HAVE_PRI_CCSS) */

#if defined(HAVE_PRI_CCSS)
/*!
 * \brief Start the offer timer.
 * \since 1.8
 *
 * \param agent CC core agent control.
 *
 * \details
 * This is called by the core when the caller hangs up after
 * a call for which CC may be requested. The agent should
 * begin the timer as configured.
 *
 * The primary reason why this functionality is left to
 * the specific agent implementations is due to the differing
 * use of schedulers throughout the code. Some channel drivers
 * may already have a scheduler context they wish to use, and
 * amongst those, some may use the ast_sched API while others
 * may use the ast_sched_thread API, which are incompatible.
 *
 * \retval 0 on success.
 * \retval -1 on error.
 */
int sig_pri_cc_agent_start_offer_timer(struct ast_cc_agent *agent)
{
	/* libpri maintains it's own offer timer in the form of T_RETENTION. */
	return 0;
}
#endif	/* defined(HAVE_PRI_CCSS) */

#if defined(HAVE_PRI_CCSS)
/*!
 * \brief Stop the offer timer.
 * \since 1.8
 *
 * \param agent CC core agent control.
 *
 * \details
 * This callback is called by the CC core when the caller
 * has requested CC.
 *
 * \retval 0 on success.
 * \retval -1 on error.
 */
int sig_pri_cc_agent_stop_offer_timer(struct ast_cc_agent *agent)
{
	/* libpri maintains it's own offer timer in the form of T_RETENTION. */
	return 0;
}
#endif	/* defined(HAVE_PRI_CCSS) */

#if defined(HAVE_PRI_CCSS)
/*!
 * \brief Response to a CC request.
 * \since 1.8
 *
 * \param agent CC core agent control.
 * \param reason CC request response status.
 *
 * \details
 * When the core receives knowledge that a called
 * party has accepted a CC request, it will call
 * this callback.  The core may also call this
 * if there is some error when attempting to process
 * the incoming CC request.
 *
 * The duty of this is to issue a propper response to a
 * CC request from the caller by acknowledging receipt
 * of that request or rejecting it.
 *
 * \return Nothing
 */
void sig_pri_cc_agent_req_rsp(struct ast_cc_agent *agent, enum ast_cc_agent_response_reason reason)
{
	struct sig_pri_cc_agent_prv *cc_pvt;
	int res;
	int status;
	const char *failed_msg;
	static const char *failed_to_send = "Failed to send the CC request response.";
	static const char *not_accepted = "The core declined the CC request.";

	cc_pvt = agent->private_data;
	ast_mutex_lock(&cc_pvt->pri->lock);
	if (cc_pvt->cc_request_response_pending) {
		cc_pvt->cc_request_response_pending = 0;

		/* Convert core response reason to ISDN response status. */
		status = 2;/* short_term_denial */
		switch (reason) {
		case AST_CC_AGENT_RESPONSE_SUCCESS:
			status = 0;/* success */
			break;
		case AST_CC_AGENT_RESPONSE_FAILURE_INVALID:
			status = 2;/* short_term_denial */
			break;
		case AST_CC_AGENT_RESPONSE_FAILURE_TOO_MANY:
			status = 5;/* queue_full */
			break;
		}

		res = pri_cc_req_rsp(cc_pvt->pri->pri, cc_pvt->cc_id, status);
		if (!status) {
			/* CC core request was accepted. */
			if (res) {
				failed_msg = failed_to_send;
			} else {
				failed_msg = NULL;
			}
		} else {
			/* CC core request was declined. */
			if (res) {
				failed_msg = failed_to_send;
			} else {
				failed_msg = not_accepted;
			}
		}
	} else {
		failed_msg = NULL;
	}
	ast_mutex_unlock(&cc_pvt->pri->lock);
	if (failed_msg) {
		ast_cc_failed(agent->core_id, "%s agent: %s", sig_pri_cc_type_name, failed_msg);
	}
}
#endif	/* defined(HAVE_PRI_CCSS) */

#if defined(HAVE_PRI_CCSS)
/*!
 * \brief Request the status of the agent's device.
 * \since 1.8
 *
 * \param agent CC core agent control.
 *
 * \details
 * Asynchronous request for the status of any caller
 * which may be a valid caller for the CC transaction.
 * Status responses should be made using the
 * ast_cc_status_response function.
 *
 * \retval 0 on success.
 * \retval -1 on error.
 */
int sig_pri_cc_agent_status_req(struct ast_cc_agent *agent)
{
	struct sig_pri_cc_agent_prv *cc_pvt;

	cc_pvt = agent->private_data;
	ast_mutex_lock(&cc_pvt->pri->lock);
	pri_cc_status_req(cc_pvt->pri->pri, cc_pvt->cc_id);
	ast_mutex_unlock(&cc_pvt->pri->lock);
	return 0;
}
#endif	/* defined(HAVE_PRI_CCSS) */

#if defined(HAVE_PRI_CCSS)
/*!
 * \brief Request for an agent's phone to stop ringing.
 * \since 1.8
 *
 * \param agent CC core agent control.
 *
 * \details
 * The usefulness of this is quite limited. The only specific
 * known case for this is if Asterisk requests CC over an ISDN
 * PTMP link as the TE side. If other phones are in the same
 * recall group as the Asterisk server, and one of those phones
 * picks up the recall notice, then Asterisk will receive a
 * "stop ringing" notification from the NT side of the PTMP
 * link. This indication needs to be passed to the phone
 * on the other side of the Asterisk server which originally
 * placed the call so that it will stop ringing. Since the
 * phone may be of any type, it is necessary to have a callback
 * that the core can know about.
 *
 * \retval 0 on success.
 * \retval -1 on error.
 */
int sig_pri_cc_agent_stop_ringing(struct ast_cc_agent *agent)
{
	struct sig_pri_cc_agent_prv *cc_pvt;

	cc_pvt = agent->private_data;
	ast_mutex_lock(&cc_pvt->pri->lock);
	pri_cc_stop_alerting(cc_pvt->pri->pri, cc_pvt->cc_id);
	ast_mutex_unlock(&cc_pvt->pri->lock);
	return 0;
}
#endif	/* defined(HAVE_PRI_CCSS) */

#if defined(HAVE_PRI_CCSS)
/*!
 * \brief Let the caller know that the callee has become free
 * but that the caller cannot attempt to call back because
 * he is either busy or there is congestion on his line.
 * \since 1.8
 *
 * \param agent CC core agent control.
 *
 * \details
 * This is something that really only affects a scenario where
 * a phone places a call over ISDN PTMP to Asterisk, who then
 * connects over PTMP again to the ISDN network. For most agent
 * types, there is no need to implement this callback at all
 * because they don't really need to actually do anything in
 * this situation. If you're having trouble understanding what
 * the purpose of this callback is, then you can be safe simply
 * not implementing it.
 *
 * \retval 0 on success.
 * \retval -1 on error.
 */
int sig_pri_cc_agent_party_b_free(struct ast_cc_agent *agent)
{
	struct sig_pri_cc_agent_prv *cc_pvt;

	cc_pvt = agent->private_data;
	ast_mutex_lock(&cc_pvt->pri->lock);
	pri_cc_b_free(cc_pvt->pri->pri, cc_pvt->cc_id);
	ast_mutex_unlock(&cc_pvt->pri->lock);
	return 0;
}
#endif	/* defined(HAVE_PRI_CCSS) */

#if defined(HAVE_PRI_CCSS)
/*!
 * \brief Begin monitoring a busy device.
 * \since 1.8
 *
 * \param agent CC core agent control.
 *
 * \details
 * The core will call this callback if the callee becomes
 * available but the caller has reported that he is busy.
 * The agent should begin monitoring the caller's device.
 * When the caller becomes available again, the agent should
 * call ast_cc_agent_caller_available.
 *
 * \retval 0 on success.
 * \retval -1 on error.
 */
int sig_pri_cc_agent_start_monitoring(struct ast_cc_agent *agent)
{
	/* libpri already knows when and how it needs to monitor Party A. */
	return 0;
}
#endif	/* defined(HAVE_PRI_CCSS) */

#if defined(HAVE_PRI_CCSS)
/*!
 * \brief Alert the caller that it is time to try recalling.
 * \since 1.8
 *
 * \param agent CC core agent control.
 *
 * \details
 * The core will call this function when it receives notice
 * that a monitored party has become available.
 *
 * The agent's job is to send a message to the caller to
 * notify it of such a change. If the agent is able to
 * discern that the caller is currently unavailable, then
 * the agent should react by calling the ast_cc_caller_unavailable
 * function.
 *
 * \retval 0 on success.
 * \retval -1 on error.
 */
int sig_pri_cc_agent_callee_available(struct ast_cc_agent *agent)
{
	struct sig_pri_cc_agent_prv *cc_pvt;

	cc_pvt = agent->private_data;
	ast_mutex_lock(&cc_pvt->pri->lock);
	pri_cc_remote_user_free(cc_pvt->pri->pri, cc_pvt->cc_id);
	ast_mutex_unlock(&cc_pvt->pri->lock);
	return 0;
}
#endif	/* defined(HAVE_PRI_CCSS) */

#if defined(HAVE_PRI_CCSS)
/*!
 * \brief Destroy private data on the agent.
 * \since 1.8
 *
 * \param agent CC core agent control.
 *
 * \details
 * The core will call this function upon completion
 * or failure of CC.
 *
 * \note
 * The agent private_data pointer may be NULL if the agent
 * constructor failed.
 *
 * \return Nothing
 */
void sig_pri_cc_agent_destructor(struct ast_cc_agent *agent)
{
	struct sig_pri_cc_agent_prv *cc_pvt;
	int res;

	cc_pvt = agent->private_data;
	if (!cc_pvt) {
		/* The agent constructor probably failed. */
		return;
	}
	ast_mutex_lock(&cc_pvt->pri->lock);
	res = -1;
	if (cc_pvt->cc_request_response_pending) {
		res = pri_cc_req_rsp(cc_pvt->pri->pri, cc_pvt->cc_id, 2/* short_term_denial */);
	}
	if (res) {
		pri_cc_cancel(cc_pvt->pri->pri, cc_pvt->cc_id);
	}
	ast_mutex_unlock(&cc_pvt->pri->lock);
	ast_free(cc_pvt);
}
#endif	/* defined(HAVE_PRI_CCSS) */

#if defined(HAVE_PRI_CCSS)
/*!
 * \internal
 * \brief Return the hash value of the given CC monitor instance object.
 * \since 1.8
 *
 * \param obj pointer to the (user-defined part) of an object.
 * \param flags flags from ao2_callback().  Ignored at the moment.
 *
 * \retval core_id
 */
static int sig_pri_cc_monitor_instance_hash_fn(const void *obj, const int flags)
{
	const struct sig_pri_cc_monitor_instance *monitor_instance = obj;

	return monitor_instance->core_id;
}
#endif	/* defined(HAVE_PRI_CCSS) */

#if defined(HAVE_PRI_CCSS)
/*!
 * \internal
 * \brief Compere the monitor instance core_id key value.
 * \since 1.8
 *
 * \param obj pointer to the (user-defined part) of an object.
 * \param arg callback argument from ao2_callback()
 * \param flags flags from ao2_callback()
 *
 * \return values are a combination of enum _cb_results.
 */
static int sig_pri_cc_monitor_instance_cmp_fn(void *obj, void *arg, int flags)
{
	struct sig_pri_cc_monitor_instance *monitor_1 = obj;
	struct sig_pri_cc_monitor_instance *monitor_2 = arg;

	return monitor_1->core_id == monitor_2->core_id ? CMP_MATCH | CMP_STOP : 0;
}
#endif	/* defined(HAVE_PRI_CCSS) */

#if defined(HAVE_PRI_CCSS)
/*!
 * \brief Request CCSS.
 * \since 1.8
 *
 * \param monitor CC core monitor control.
 * \param available_timer_id Where to put the available timer scheduler id.
 * Will never be NULL for a device monitor.
 *
 * \details
 * Perform whatever steps are necessary in order to request CC.
 * In addition, the monitor implementation is responsible for
 * starting the available timer in this callback. The scheduler
 * ID for the callback must be stored in the parent_link's child_avail_id
 * field.
 *
 * \retval 0 on success
 * \retval -1 on failure.
 */
int sig_pri_cc_monitor_req_cc(struct ast_cc_monitor *monitor, int *available_timer_id)
{
	struct sig_pri_cc_monitor_instance *instance;
	int cc_mode;
	int res;

	switch (monitor->service_offered) {
	case AST_CC_CCBS:
		cc_mode = 0;/* CCBS */
		break;
	case AST_CC_CCNR:
		cc_mode = 1;/* CCNR */
		break;
	default:
		/* CC service not supported by ISDN. */
		return -1;
	}

	instance = monitor->private_data;

	/* libpri handles it's own available timer. */
	ast_mutex_lock(&instance->pri->lock);
	res = pri_cc_req(instance->pri->pri, instance->cc_id, cc_mode);
	ast_mutex_unlock(&instance->pri->lock);

	return res;
}
#endif	/* defined(HAVE_PRI_CCSS) */

#if defined(HAVE_PRI_CCSS)
/*!
 * \brief Suspend monitoring.
 * \since 1.8
 *
 * \param monitor CC core monitor control.
 *
 * \details
 * Implementers must perform the necessary steps to suspend
 * monitoring.
 *
 * \retval 0 on success
 * \retval -1 on failure.
 */
int sig_pri_cc_monitor_suspend(struct ast_cc_monitor *monitor)
{
	struct sig_pri_cc_monitor_instance *instance;

	instance = monitor->private_data;
	ast_mutex_lock(&instance->pri->lock);
	pri_cc_status(instance->pri->pri, instance->cc_id, 1/* busy */);
	ast_mutex_unlock(&instance->pri->lock);

	return 0;
}
#endif	/* defined(HAVE_PRI_CCSS) */

#if defined(HAVE_PRI_CCSS)
/*!
 * \brief Unsuspend monitoring.
 * \since 1.8
 *
 * \param monitor CC core monitor control.
 *
 * \details
 * Perform the necessary steps to unsuspend monitoring.
 *
 * \retval 0 on success
 * \retval -1 on failure.
 */
int sig_pri_cc_monitor_unsuspend(struct ast_cc_monitor *monitor)
{
	struct sig_pri_cc_monitor_instance *instance;

	instance = monitor->private_data;
	ast_mutex_lock(&instance->pri->lock);
	pri_cc_status(instance->pri->pri, instance->cc_id, 0/* free */);
	ast_mutex_unlock(&instance->pri->lock);

	return 0;
}
#endif	/* defined(HAVE_PRI_CCSS) */

#if defined(HAVE_PRI_CCSS)
/*!
 * \brief Status response to an ast_cc_monitor_status_request().
 * \since 1.8
 *
 * \param monitor CC core monitor control.
 * \param devstate Current status of a Party A device.
 *
 * \details
 * Alert a monitor as to the status of the agent for which
 * the monitor had previously requested a status request.
 *
 * \note Zero or more responses may come as a result.
 *
 * \retval 0 on success
 * \retval -1 on failure.
 */
int sig_pri_cc_monitor_status_rsp(struct ast_cc_monitor *monitor, enum ast_device_state devstate)
{
	struct sig_pri_cc_monitor_instance *instance;
	int cc_status;

	switch (devstate) {
	case AST_DEVICE_UNKNOWN:
	case AST_DEVICE_NOT_INUSE:
		cc_status = 0;/* free */
		break;
	case AST_DEVICE_BUSY:
	case AST_DEVICE_INUSE:
		cc_status = 1;/* busy */
		break;
	default:
		/* Don't know how to interpret this device state into free/busy status. */
		return 0;
	}
	instance = monitor->private_data;
	ast_mutex_lock(&instance->pri->lock);
	pri_cc_status_req_rsp(instance->pri->pri, instance->cc_id, cc_status);
	ast_mutex_unlock(&instance->pri->lock);

	return 0;
}
#endif	/* defined(HAVE_PRI_CCSS) */

#if defined(HAVE_PRI_CCSS)
/*!
 * \brief Cancel the running available timer.
 * \since 1.8
 *
 * \param monitor CC core monitor control.
 * \param sched_id Available timer scheduler id to cancel.
 * Will never be NULL for a device monitor.
 *
 * \details
 * In most cases, this function will likely consist of just a
 * call to AST_SCHED_DEL. It might have been possible to do this
 * within the core, but unfortunately the mixture of sched_thread
 * and sched usage in Asterisk prevents such usage.
 *
 * \retval 0 on success
 * \retval -1 on failure.
 */
int sig_pri_cc_monitor_cancel_available_timer(struct ast_cc_monitor *monitor, int *sched_id)
{
	/*
	 * libpri maintains it's own available timer as one of:
	 * T_CCBS2/T_CCBS5/T_CCBS6/QSIG_CCBS_T2
	 * T_CCNR2/T_CCNR5/T_CCNR6/QSIG_CCNR_T2
	 */
	return 0;
}
#endif	/* defined(HAVE_PRI_CCSS) */

#if defined(HAVE_PRI_CCSS)
/*!
 * \brief Destroy PRI private data on the monitor.
 * \since 1.8
 *
 * \param monitor_pvt CC device monitor private data pointer.
 *
 * \details
 * Implementers of this callback are responsible for destroying
 * all heap-allocated data in the monitor's private_data pointer, including
 * the private_data itself.
 */
void sig_pri_cc_monitor_destructor(void *monitor_pvt)
{
	struct sig_pri_cc_monitor_instance *instance;

	instance = monitor_pvt;
	if (!instance) {
		return;
	}
	ao2_unlink(sig_pri_cc_monitors, instance);
	ao2_ref(instance, -1);
}
#endif	/* defined(HAVE_PRI_CCSS) */

/*!
 * \brief Load the sig_pri submodule.
 * \since 1.8
 *
 * \param cc_type_name CC type name to use when looking up agent/monitor.
 *
 * \retval 0 on success.
 * \retval -1 on error.
 */
int sig_pri_load(const char *cc_type_name)
{
#if defined(HAVE_PRI_CCSS)
	sig_pri_cc_type_name = cc_type_name;
	sig_pri_cc_monitors = ao2_container_alloc(37, sig_pri_cc_monitor_instance_hash_fn,
		sig_pri_cc_monitor_instance_cmp_fn);
	if (!sig_pri_cc_monitors) {
		return -1;
	}
#endif	/* defined(HAVE_PRI_CCSS) */
	return 0;
}

/*!
 * \brief Unload the sig_pri submodule.
 * \since 1.8
 *
 * \return Nothing
 */
void sig_pri_unload(void)
{
#if defined(HAVE_PRI_CCSS)
	if (sig_pri_cc_monitors) {
		ao2_ref(sig_pri_cc_monitors, -1);
		sig_pri_cc_monitors = NULL;
	}
#endif	/* defined(HAVE_PRI_CCSS) */
}

#endif /* HAVE_PRI */<|MERGE_RESOLUTION|>--- conflicted
+++ resolved
@@ -331,9 +331,10 @@
 	}
 }
 
-static inline int pri_grab(struct sig_pri_chan *p, struct sig_pri_span *pri)
+static void pri_grab(struct sig_pri_chan *p, struct sig_pri_span *pri)
 {
 	int res;
+
 	/* Grab the lock first */
 	do {
 		res = ast_mutex_trylock(&pri->lock);
@@ -343,7 +344,6 @@
 	} while (res);
 	/* Then break the poll */
 	pthread_kill(pri->master, SIGURG);
-	return 0;
 }
 
 /*!
@@ -7933,45 +7933,23 @@
 		}
 		break;
 	case AST_CONTROL_HOLD:
-<<<<<<< HEAD
 		ast_copy_string(p->moh_suggested, S_OR(data, ""), sizeof(p->moh_suggested));
 		if (p->pri) {
-			if (!pri_grab(p, p->pri)) {
-				sig_pri_moh_fsm_event(chan, p, SIG_PRI_MOH_EVENT_HOLD);
-				pri_rel(p->pri);
-			} else {
-				ast_log(LOG_WARNING, "Unable to grab PRI on span %d\n", p->pri->span);
-			}
+			pri_grab(p, p->pri);
+			sig_pri_moh_fsm_event(chan, p, SIG_PRI_MOH_EVENT_HOLD);
+			pri_rel(p->pri);
 		} else {
 			/* Something is wrong here.  A PRI channel without the pri pointer? */
-=======
-		if (p->pri && !strcasecmp(p->mohinterpret, "passthrough")) {
+			ast_moh_start(chan, data, p->mohinterpret);
+		}
+		break;
+	case AST_CONTROL_UNHOLD:
+		if (p->pri) {
 			pri_grab(p, p->pri);
-			res = pri_notify(p->pri->pri, p->call, p->prioffset, PRI_NOTIFY_REMOTE_HOLD);
+			sig_pri_moh_fsm_event(chan, p, SIG_PRI_MOH_EVENT_UNHOLD);
 			pri_rel(p->pri);
-		} else
->>>>>>> 744f93b7
-			ast_moh_start(chan, data, p->mohinterpret);
-		}
-		break;
-	case AST_CONTROL_UNHOLD:
-<<<<<<< HEAD
-		if (p->pri) {
-			if (!pri_grab(p, p->pri)) {
-				sig_pri_moh_fsm_event(chan, p, SIG_PRI_MOH_EVENT_UNHOLD);
-				pri_rel(p->pri);
-			} else {
-				ast_log(LOG_WARNING, "Unable to grab PRI on span %d\n", p->pri->span);
-			}
 		} else {
 			/* Something is wrong here.  A PRI channel without the pri pointer? */
-=======
-		if (p->pri && !strcasecmp(p->mohinterpret, "passthrough")) {
-			pri_grab(p, p->pri);
-			res = pri_notify(p->pri->pri, p->call, p->prioffset, PRI_NOTIFY_REMOTE_RETRIEVAL);
-			pri_rel(p->pri);
-		} else
->>>>>>> 744f93b7
 			ast_moh_stop(chan);
 		}
 		break;
@@ -8896,18 +8874,9 @@
 		return -1;
 	}
 
-<<<<<<< HEAD
-	if (!pri_grab(p, p->pri)) {
-		res = pri_callrerouting_facility(p->pri->pri, p->call, destination, original, reason);
-		pri_rel(p->pri);
-	} else {
-		ast_debug(1, "Unable to grab pri to send callrerouting facility on span %d!\n", p->pri->span);
-	}
-=======
 	pri_grab(p, p->pri);
 	res = pri_callrerouting_facility(p->pri->pri, p->call, destination, original, reason);
 	pri_rel(p->pri);
->>>>>>> 744f93b7
 
 	sig_pri_unlock_private(p);
 
