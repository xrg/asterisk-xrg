--- conflicted
+++ resolved
@@ -1468,14 +1468,11 @@
 #if defined(HAVE_PRI_SETUP_KEYPAD)
 		strcpy(new_chan->keypad_digits, old_chan->keypad_digits);
 #endif	/* defined(HAVE_PRI_SETUP_KEYPAD) */
-<<<<<<< HEAD
+		strcpy(new_chan->deferred_digits, old_chan->deferred_digits);
 		strcpy(new_chan->moh_suggested, old_chan->moh_suggested);
 		new_chan->moh_state = old_chan->moh_state;
 		old_chan->moh_state = SIG_PRI_MOH_STATE_IDLE;
 
-=======
-		strcpy(new_chan->deferred_digits, old_chan->deferred_digits);
->>>>>>> 7eac51dd
 #if defined(HAVE_PRI_AOC_EVENTS)
 		new_chan->aoc_s_request_invoke_id = old_chan->aoc_s_request_invoke_id;
 		new_chan->aoc_e = old_chan->aoc_e;
@@ -6579,14 +6576,8 @@
 					ast_atomic_fetchadd_int(&pri->num_call_waiting_calls, -1);
 				}
 #endif	/* defined(HAVE_PRI_CALL_WAITING) */
-<<<<<<< HEAD
 				sig_pri_handle_subcmds(pri, chanpos, e->e, e->answer.subcmds,
 					e->answer.call);
-				if (pri->pvts[chanpos]->call_level < SIG_PRI_CALL_LEVEL_CONNECT) {
-					pri->pvts[chanpos]->call_level = SIG_PRI_CALL_LEVEL_CONNECT;
-=======
-				sig_pri_handle_subcmds(pri, chanpos, e->e, e->answer.channel,
-					e->answer.subcmds, e->answer.call);
 				if (!ast_strlen_zero(pri->pvts[chanpos]->deferred_digits)) {
 					/* We have some 'w' deferred digits to dial now. */
 					ast_verb(3,
@@ -6608,7 +6599,6 @@
 					sig_pri_set_dialing(pri->pvts[chanpos], 0);
 					/* Enable echo cancellation if it's not on already */
 					sig_pri_set_echocanceller(pri->pvts[chanpos], 1);
->>>>>>> 7eac51dd
 				}
 
 #ifdef SUPPORT_USERUSER
