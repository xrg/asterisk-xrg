# Process this file with autoconf to produce a configure script.

AC_PREREQ(2.60)

AC_INIT(asterisk, 1.4, www.asterisk.org)

# cross-compile macros
AC_CANONICAL_BUILD
AC_CANONICAL_HOST

# check existence of the package
AC_CONFIG_SRCDIR([main/asterisk.c])

# specify output header file
AC_CONFIG_HEADER(include/asterisk/autoconfig.h)

AC_COPYRIGHT("Asterisk")
AC_REVISION($Revision$)

AC_GNU_SOURCE
AC_USE_SYSTEM_EXTENSIONS	# note- does not work on FreeBSD

case "${host_os}" in
     freebsd*)
     ac_default_prefix=/usr/local
     CPPFLAGS=-I/usr/local/include
     LDFLAGS=-L/usr/local/lib
     ;;
     *)
     ac_default_prefix=/usr
     if test ${sysconfdir} = '${prefix}/etc'; then
        sysconfdir=/etc
     fi
     if test ${mandir} = '${prefix}/man'; then
        mandir=/usr/share/man
     fi
     ;;
esac

if test ${localstatedir} = '${prefix}/var'; then
     localstatedir=/var
fi

BUILD_PLATFORM=${build}
BUILD_CPU=${build_cpu}
BUILD_VENDOR=${build_vendor}
BUILD_OS=${build_os}

AC_SUBST(BUILD_PLATFORM)
AC_SUBST(BUILD_CPU)
AC_SUBST(BUILD_VENDOR)
AC_SUBST(BUILD_OS)

HOST_PLATFORM=${host}
HOST_CPU=${host_cpu}
HOST_VENDOR=${host_vendor}
HOST_OS=${host_os}

AC_SUBST(HOST_PLATFORM)
AC_SUBST(HOST_CPU)
AC_SUBST(HOST_VENDOR)
AC_SUBST(HOST_OS)

case "${host_os}" in
     freebsd*)
     OSARCH=FreeBSD
     ;;
     netbsd*)
     OSARCH=NetBSD
     ;;
     openbsd*)
     OSARCH=OpenBSD
     ;;
     solaris*)
     OSARCH=SunOS
     ;;
     *)
     OSARCH=${HOST_OS}
     ;;
esac

AC_SUBST(OSARCH)

#  check for uname
AC_PATH_TOOL([UNAME], [uname], No)
if test ! x"${UNAME}" = xNo; then
   PBX_OSREV=$(${UNAME} -r)
fi
AC_SUBST(PBX_OSREV)

AH_TOP(
#ifndef ASTERISK_AUTOCONFIG_H
#define ASTERISK_AUTOCONFIG_H

#include "asterisk/buildopts.h"

)

AH_BOTTOM(
#endif
)

# cross-compile checks
if test "${cross_compiling}" = "yes"; 
then
   AC_CHECK_TOOL(CC, gcc, :)
   AC_CHECK_TOOL(CXX, g++, :)
   AC_CHECK_TOOL(LD, ld, :)
   AC_CHECK_TOOL(RANLIB, ranlib, :)
fi

# Checks for programs.
AC_PROG_CC
AC_PROG_CXX
AC_PROG_CPP
AC_PROG_CXXCPP
# This macro is just copied into our local acinclude.m4 from libtool.m4 so that
# the developers regenerating the configure script don't have to install libtool.
AST_PROG_LD 	# note - does not work on freebsd
AC_PROG_AWK
AC_PROG_INSTALL
AC_PROG_LN_S
AC_PROG_RANLIB
AST_CHECK_GNU_MAKE

AC_PATH_TOOL([STRIP], [strip], :)
AC_PATH_TOOL([AR], [ar], :)

GNU_LD=0
if test "x$with_gnu_ld" = "xyes" ; then
   GNU_LD=1
fi
AC_SUBST(GNU_LD)

AC_PATH_PROG([AWK], [awk], :)
AC_PATH_PROG([GREP], [grep], :)
AC_PATH_PROG([FIND], [find], :)
AC_PATH_PROG([COMPRESS], [compress], :)
AC_PATH_PROG([BASENAME], [basename], :)
AC_PATH_PROG([ID], [id], :)
AC_PATH_PROG([DIRNAME], [dirname], :)
AC_PATH_PROG([SHELL], [sh], :)
AC_PATH_PROG([LN], [ln], :)
AC_PATH_PROG([DOT], [dot], :)
AC_PATH_PROG([WGET], [wget], :)
if test "${WGET}" != ":" ; then
  DOWNLOAD=${WGET}
else
  AC_PATH_PROG([FETCH], [fetch], [:])
  DOWNLOAD=${FETCH}
fi
AC_SUBST(DOWNLOAD)

AC_CHECK_TOOL([SOXMIX], [soxmix], [:])
if test "${SOXMIX}" != ":" ; then
	AC_DEFINE([HAVE_SOXMIX], 1, [Define to 1 if your system has soxmix application.])
fi

ACX_PTHREAD

AC_LANG(C)

AC_ARG_ENABLE(dev-mode,
	[  --enable-dev-mode    Turn on developer mode],
	[case "${enableval}" in
	      y|ye|yes) AST_DEVMODE=yes ;;
	      n|no)  AST_DEVMODE=no ;;
	      *) AC_MSG_ERROR(bad value ${enableval} for --enable-dev-mode)  ;;
	esac])
AC_SUBST(AST_DEVMODE)

# package option names should be in alphabetical order
# by the --with option name, to make things easier for the users :-)

AST_EXT_LIB_SETUP([ALSA], [Advanced Linux Sound Architecture], [asound])
AST_EXT_LIB_SETUP([CAP], [POSIX 1.e capabilities], [cap])
AST_EXT_LIB_SETUP([CURL], [cURL], [curl])
AST_EXT_LIB_SETUP([CAP], [POSIX 1.e capabilities], [cap])
AST_EXT_LIB_SETUP([CURSES], [curses], [curses])
AST_EXT_LIB_SETUP([GNUTLS], [GNU TLS support (used for iksemel only)], [gnutls])
AST_EXT_LIB_SETUP([GSM], [GSM], [gsm], [, or 'internal'])
AST_EXT_LIB_SETUP([IKSEMEL], [Iksemel Jabber Library], [iksemel])
AST_EXT_LIB_SETUP([IMAP_TK], [UW IMAP Toolkit], [imap])
AST_EXT_LIB_SETUP([ISDNNET], [ISDN4Linux Library], [isdnnet])
AST_EXT_LIB_SETUP([KDE], [KDE], [kde])
AST_EXT_LIB_SETUP([LTDL], [libtool], [ltdl])
AST_EXT_LIB_SETUP([MISDN], [mISDN User Library], [misdn])
AST_EXT_LIB_SETUP([NBS], [Network Broadcast Sound], [nbs])
AST_EXT_LIB_SETUP([NCURSES], [ncurses], [ncurses])
AST_EXT_LIB_SETUP([NETSNMP], [Net-SNMP], [netsnmp])
AST_EXT_LIB_SETUP([NEWT], [newt], [newt])
AST_EXT_LIB_SETUP([UNIXODBC], [unixODBC], [odbc])
AST_EXT_LIB_SETUP([OGG], [OGG], [ogg])
AST_EXT_LIB_SETUP([OSPTK], [OSP Toolkit], [osptk])
AST_EXT_LIB_SETUP([OSS], [Open Sound System], [oss])
AST_EXT_LIB_SETUP([POPT], [popt], [popt])
AST_EXT_LIB_SETUP([PGSQL], [PostgreSQL], [postgres])
AST_EXT_LIB_SETUP([PRI], [ISDN PRI], [pri])
AST_EXT_LIB_SETUP([PWLIB], [PWlib], [pwlib])
AST_EXT_LIB_SETUP([OPENH323], [OpenH323], [h323])
AST_EXT_LIB_SETUP([RADIUS], [Radius Client], [radius])
AST_EXT_LIB_SETUP([SPANDSP], [spandsp Library], [spandsp])
AST_EXT_LIB_SETUP([SPEEX], [Speex], [speex])
AST_EXT_LIB_SETUP([SPEEXDSP], [Speexdsp], [speexdsp])
AST_EXT_LIB_SETUP([SQLITE], [SQLite], [sqlite])
AST_EXT_LIB_SETUP([SUPPSERV], [mISDN Supplemental Services], [suppserv])
AST_EXT_LIB_SETUP([OPENSSL], [OpenSSL], [ssl])
AST_EXT_LIB_SETUP([FREETDS], [FreeTDS], [tds_mssql])
AST_EXT_LIB_SETUP([TERMCAP], [Termcap], [termcap])
AST_EXT_LIB_SETUP([TINFO], [Term Info], [tinfo])
AST_EXT_LIB_SETUP([TONEZONE], [tonezone], [tonezone])
AST_EXT_LIB_SETUP([USB], [usb], [usb])
AST_EXT_LIB_SETUP([VORBIS], [Vorbis], [vorbis])
AST_EXT_LIB_SETUP([VPB], [Voicetronix API], [vpb])
AST_EXT_LIB_SETUP([ZLIB], [zlib], [z])
AST_EXT_LIB_SETUP([ZAPTEL], [Zaptel], [zaptel])

# check for basic system features and functionality before
# checking for package libraries

AC_FUNC_ALLOCA
AC_HEADER_DIRENT
AC_HEADER_STDC
AC_HEADER_SYS_WAIT
AC_CHECK_HEADERS([arpa/inet.h fcntl.h inttypes.h libintl.h limits.h locale.h malloc.h netdb.h netinet/in.h stddef.h stdint.h stdlib.h string.h strings.h sys/file.h sys/ioctl.h sys/param.h sys/socket.h sys/time.h syslog.h termios.h unistd.h utime.h arpa/nameser.h])

AC_SYS_LARGEFILE

# Checks for typedefs, structures, and compiler characteristics.
AC_HEADER_STDBOOL
AC_C_CONST
AC_TYPE_UID_T
AC_C_INLINE
AC_TYPE_MODE_T
AC_TYPE_OFF_T
AC_TYPE_PID_T
AC_TYPE_SIZE_T
AC_CHECK_MEMBERS([struct stat.st_blksize])
AC_HEADER_TIME
AC_STRUCT_TM
AC_C_VOLATILE
AC_CHECK_TYPES([ptrdiff_t])

# Checks for library functions.
AC_FUNC_CHOWN
AC_FUNC_CLOSEDIR_VOID
AC_FUNC_ERROR_AT_LINE
AST_FUNC_FORK
AC_FUNC_FSEEKO
AC_PROG_GCC_TRADITIONAL
# XXX: these are commented out until we determine whether it matters if our malloc()
# acts exactly like glibc's or not
# AC_FUNC_MALLOC
# AC_FUNC_REALLOC
AC_FUNC_MEMCMP
AC_FUNC_MMAP
AC_FUNC_SELECT_ARGTYPES
AC_FUNC_SETVBUF_REVERSED
AC_TYPE_SIGNAL
AC_FUNC_STAT
AC_FUNC_STRCOLL
AC_FUNC_STRFTIME
AC_FUNC_STRNLEN
AC_FUNC_STRTOD
AC_FUNC_UTIME_NULL
AC_FUNC_VPRINTF
AC_CHECK_FUNCS([asprintf atexit bzero dup2 endpwent floor ftruncate getcwd gethostbyname gethostname getloadavg gettimeofday inet_ntoa isascii localtime_r memchr memmove memset mkdir munmap pow putenv re_comp regcomp rint select setenv socket sqrt strcasecmp strcasestr strchr strcspn strdup strerror strlcat strlcpy strncasecmp strndup strnlen strrchr strsep strspn strstr strtol strtoq unsetenv utime vasprintf])

# some systems already have gethostbyname_r so we don't need to build ours in main/utils.c
AC_SEARCH_LIBS(gethostbyname_r, [socket nsl])

AC_MSG_CHECKING(for gethostbyname_r with 6 arguments)
AC_LINK_IFELSE(
        AC_LANG_PROGRAM([#include <stdlib.h>
                         #include <netdb.h>],
                        [struct hostent *he = gethostbyname_r((const char *)NULL, (struct hostent *)NULL, (char *)NULL, (int)0, (struct hostent **)NULL, (int *)NULL);]),
        AC_MSG_RESULT(yes)
        AC_DEFINE([HAVE_GETHOSTBYNAME_R_6], 1, [Define to 1 if your system has gethostbyname_r with 6 arguments.]),
        AC_MSG_RESULT(no)
)

AC_MSG_CHECKING(for gethostbyname_r with 5 arguments)
AC_LINK_IFELSE(
        AC_LANG_PROGRAM([#include <stdlib.h>
	                 #include <netdb.h>],
                        [struct hostent *he = gethostbyname_r((const char *)NULL, (struct hostent *)NULL, (char *)NULL, (int)0, (int *)NULL);]),
        AC_MSG_RESULT(yes)
        AC_DEFINE([HAVE_GETHOSTBYNAME_R_5], 1, [Define to 1 if your system has gethostbyname_r with 5 arguments.]),
        AC_MSG_RESULT(no)
)

AC_MSG_CHECKING(for PTHREAD_RWLOCK_INITIALIZER)
AC_LINK_IFELSE(
        AC_LANG_PROGRAM([#include <pthread.h>],
                        [int foo = PTHREAD_RWLOCK_INITIALIZER;]),
        AC_MSG_RESULT(yes)
        AC_DEFINE([HAVE_PTHREAD_RWLOCK_INITIALIZER], 1, [Define to 1 if your system has PTHREAD_RWLOCK_INITIALIZER.]),
        AC_MSG_RESULT(no)
)

AC_MSG_CHECKING(for PTHREAD_RWLOCK_PREFER_WRITER_NP)
AC_LINK_IFELSE(
        AC_LANG_PROGRAM([#include <pthread.h>],
                        [int foo = PTHREAD_RWLOCK_PREFER_WRITER_NP;]),
        AC_MSG_RESULT(yes)
        AC_DEFINE([HAVE_PTHREAD_RWLOCK_PREFER_WRITER_NP], 1, [Define to 1 if your system has PTHREAD_RWLOCK_PREFER_WRITER_NP.]),
        AC_MSG_RESULT(no)
)

AC_MSG_CHECKING(for compiler atomic operations)
AC_LINK_IFELSE(
AC_LANG_PROGRAM([], [int foo1; int foo2 = __sync_fetch_and_add(&foo1, 1);]),
AC_MSG_RESULT(yes)
AC_DEFINE([HAVE_GCC_ATOMICS], 1, [Define to 1 if your GCC C compiler provides atomic operations.]),
AC_MSG_RESULT(no)
)

AST_GCC_ATTRIBUTE(pure)
AST_GCC_ATTRIBUTE(malloc)
AST_GCC_ATTRIBUTE(const)
AST_GCC_ATTRIBUTE(unused)
AST_GCC_ATTRIBUTE(always_inline)
AST_GCC_ATTRIBUTE(deprecated)

AC_MSG_CHECKING(for -ffunction-sections support)
saved_CFLAGS="${CFLAGS}"
CFLAGS="${CFLAGS} -ffunction-sections"
AC_COMPILE_IFELSE(
	AC_LANG_PROGRAM([], [int x = 1;]),
	AC_MSG_RESULT(yes)
	[saved_LDFLAGS="${LDFLAGS}"]
	[LDFLAGS="${LDFLAGS} -Wl,--gc-sections"]
	AC_MSG_CHECKING(for --gc-sections support)
	AC_LINK_IFELSE(
		AC_LANG_PROGRAM([], [int x = 1;]),
		AC_MSG_RESULT(yes)
		[GC_CFLAGS="-ffunction-sections"]
		[[GC_LDFLAGS="-Wl,--gc-sections"]],
		AC_MSG_RESULT(no)
	)
	[LDFLAGS="${saved_LDFLAGS}"],
	AC_MSG_RESULT(no)
)
CFLAGS="${saved_CFLAGS}"
AC_SUBST(GC_CFLAGS)
AC_SUBST(GC_LDFLAGS)

AC_MSG_CHECKING(for -Wdeclaration-after-statement support)
if $(${CC} -Wdeclaration-after-statement -S -o /dev/null -xc /dev/null > /dev/null 2>&1); then
   AC_MSG_RESULT(yes)
   AST_DECLARATION_AFTER_STATEMENT=-Wdeclaration-after-statement
else
	AC_MSG_RESULT(no)
	AST_DECLARATION_AFTER_STATEMENT=
fi
AC_SUBST(AST_DECLARATION_AFTER_STATEMENT)

AC_MSG_CHECKING(for -fno-strict-overflow)
if $(${CC} -O2 -fno-strict-overflow -S -o /dev/null -xc /dev/null > /dev/null 2>&1); then
   AC_MSG_RESULT(yes)
   AST_NO_STRICT_OVERFLOW=-fno-strict-overflow
else
	AC_MSG_RESULT(no)
	AST_NO_STRICT_OVERFLOW=
fi
AC_SUBST(AST_NO_STRICT_OVERFLOW)

AC_SEARCH_LIBS(res_9_ninit, resolv)
AC_MSG_CHECKING(for res_ninit)
AC_LINK_IFELSE(
	AC_LANG_PROGRAM([
			#ifdef HAVE_SYS_SOCKET_H
			#include <sys/socket.h>
			#endif
			#ifdef HAVE_NETINET_IN_H
			#include <netinet/in.h>
			#endif
			#ifdef HAVE_ARPA_NAMESER_H
			#include <arpa/nameser.h>
			#endif
			#include <resolv.h>],
			[int foo = res_ninit(NULL);]),
	AC_MSG_RESULT(yes)
	AC_DEFINE([HAVE_RES_NINIT], 1, [Define to 1 if your system has the re-entrant resolver functions.])
	AC_SEARCH_LIBS(res_9_ndestroy, resolv)
	AC_MSG_CHECKING(for res_ndestroy)
	AC_LINK_IFELSE(
		AC_LANG_PROGRAM([
				#ifdef HAVE_SYS_SOCKET_H
				#include <sys/socket.h>
				#endif
				#ifdef HAVE_NETINET_IN_H
				#include <netinet/in.h>
				#endif
				#ifdef HAVE_ARPA_NAMESER_H
				#include <arpa/nameser.h>
				#endif
				#include <resolv.h>],
				[res_ndestroy(NULL);]),
		AC_MSG_RESULT(yes)
		AC_DEFINE([HAVE_RES_NDESTROY], 1, [Define to 1 if your system has the ndestroy resolver function.]),
		AC_MSG_RESULT(no)
	),
	AC_MSG_RESULT(no)
)

AC_MSG_CHECKING(for RTLD_NOLOAD)
AC_LINK_IFELSE(
	AC_LANG_PROGRAM([#include <dlfcn.h>],
			[int foo = RTLD_NOLOAD;]),
	AC_MSG_RESULT(yes)
	AC_DEFINE([HAVE_RTLD_NOLOAD], 1, [Define to 1 if your system has a dynamic linker that supports RTLD_NOLOAD.]),
	AC_MSG_RESULT(no)
)

AC_MSG_CHECKING(for IP_MTU_DISCOVER)
AC_LINK_IFELSE(
	AC_LANG_PROGRAM([#include <netinet/in.h>],
			[int foo = IP_MTU_DISCOVER;]),
	AC_MSG_RESULT(yes)
	AC_DEFINE([HAVE_IP_MTU_DISCOVER], 1, [Define to 1 if your system has PMTU discovery on UDP sockets.]),
	AC_MSG_RESULT(no)
)

AC_CHECK_HEADER([libkern/OSAtomic.h],
                [AC_DEFINE_UNQUOTED([HAVE_OSX_ATOMICS], 1, [Define to 1 if OSX atomic operations are supported.])])

AC_CHECK_SIZEOF(int)

# do the package library checks now

AST_EXT_LIB_CHECK([ALSA], [asound], [snd_spcm_init], [alsa/asoundlib.h], [-lm -ldl])

AST_EXT_LIB_CHECK([CURSES], [curses], [initscr], [curses.h])

if test "x${host_os}" = "xlinux-gnu" ; then
  AST_EXT_LIB_CHECK([CAP], [cap], [cap_from_text], [sys/capability.h])
fi

AST_C_COMPILE_CHECK([GETIFADDRS], [struct ifaddrs *p; getifaddrs(&p)], [ifaddrs.h])

GSM_INTERNAL="yes"
AC_SUBST(GSM_INTERNAL)
GSM_SYSTEM="yes"
if test "${USE_GSM}" != "no"; then
   if test "${GSM_DIR}" = "internal"; then
      GSM_SYSTEM="no"
   elif test "${GSM_DIR}" != ""; then
      GSM_INTERNAL="no"
   fi
   if test "${GSM_SYSTEM}" = "yes"; then
      gsmlibdir=""
      if test "x${GSM_DIR}" != "x"; then
         if test -d ${GSM_DIR}/lib; then
            gsmlibdir="-L${GSM_DIR}/lib"
         else
            gsmlibdir="-L${GSM_DIR}"
         fi
      fi
      AC_CHECK_LIB([gsm], [gsm_create], AC_DEFINE_UNQUOTED([HAVE_GSM], 1,
      [Define to indicate the GSM library]), [], ${gsmlibdir})
      if test "${ac_cv_lib_gsm_gsm_create}" = "yes"; then
         if test "x${GSM_DIR}" != "x" ; then
            AC_CHECK_HEADER([${GSM_DIR}/include/gsm.h], [GSM_HEADER_FOUND=1], [GSM_HEADER_FOUND=0])
            AC_CHECK_HEADER([${GSM_DIR}/include/gsm/gsm.h], [GSM_GSM_HEADER_FOUND=1], [GSM_GSM_HEADER_FOUND=0])
         else
            AC_CHECK_HEADER([gsm.h], [GSM_HEADER_FOUND=1], [GSM_HEADER_FOUND=0])
            AC_CHECK_HEADER([gsm/gsm.h], [GSM_GSM_HEADER_FOUND=1], [GSM_GSM_HEADER_FOUND=0])
         fi
         if test "${GSM_HEADER_FOUND}" = "0" ; then
            if test "{GSM_GSM_HEADER_FOUND}" = "0" ; then
               if test "x${GSM_MANDATORY}" = "xyes" ; then
                  AC_MSG_NOTICE([***])
                  AC_MSG_NOTICE([*** It appears that you do not have the gsm development package installed.])
                  AC_MSG_NOTICE([*** Please install it to include ${GSM_DESCRIP} support, or re-run configure])
                  AC_MSG_NOTICE([*** without explicitly specifying --with-${GSM_OPTION}])
                  exit 1
               fi
            fi
         fi
         GSM_OK=0
         if test "${GSM_HEADER_FOUND}" = "1" ; then
            AC_DEFINE_UNQUOTED([HAVE_GSM_HEADER], 1, [Define to indicate that gsm.h has no prefix for its location])
            GSM_OK=1
         else
            if test "${GSM_GSM_HEADER_FOUND}" = "1" ; then
               AC_DEFINE_UNQUOTED([HAVE_GSM_GSM_HEADER], 1, [Define to indicate that gsm.h is in gsm/gsm.h])
               GSM_OK=1
            fi
         fi
         if test "${GSM_OK}" = "1" ; then
            GSM_LIB="-lgsm"
            if test "x${GSM_DIR}" != "x"; then
               GSM_LIB="${gsmlibdir} ${GSM_LIB}"
               GSM_INCLUDE="-I${GSM_DIR}/include"
            fi
            PBX_GSM=1
            GSM_INTERNAL="no"
         fi
      fi
   fi
   if test "${GSM_INTERNAL}" = "yes"; then
      PBX_GSM=1
      AC_DEFINE_UNQUOTED([HAVE_GSM_HEADER], 1, [Define to indicate that gsm.h has no prefix for its location])
   fi
fi

AST_EXT_LIB_CHECK([IKSEMEL], [iksemel], [iks_start_sasl], [iksemel.h])

if test "${PBX_IKSEMEL}" = 1; then
   AST_EXT_LIB_CHECK([GNUTLS], [gnutls], [gnutls_bye], [gnutls/gnutls.h], [-lz -lgcrypt -lgpg-error])
fi

if test "${USE_IMAP_TK}" != "no"; then
	saved_cppflags="${CPPFLAGS}"
	saved_libs="${LIBS}"
	switch_to_system_on_failure="no"
	if test "${IMAP_TK_DIR}" = ""; then
		IMAP_TK_DIR=`pwd`"/../imap-2004g"
		switch_to_system_on_failure="yes"
	fi
	if test "${IMAP_TK_DIR}" != "system"; then
		AC_MSG_CHECKING(for UW IMAP Toolkit c-client library)
		if test -f "${IMAP_TK_DIR}/c-client/LDFLAGS"; then
      		imap_ldflags=`cat ${IMAP_TK_DIR}/c-client/LDFLAGS`
		fi
		imap_libs="${IMAP_TK_DIR}/c-client/c-client.a"
	  	imap_include="-I${IMAP_TK_DIR}/c-client"
      	CPPFLAGS="${CPPFLAGS} ${imap_include}"
	  	LIBS="${LIBS} ${imap_libs} "`echo ${imap_ldflags}`
	  	AC_LINK_IFELSE(
	    	AC_LANG_PROGRAM(
				[#include "c-client.h"
				void mm_searched (MAILSTREAM *stream,unsigned long number)
				{
				}
				void mm_exists (MAILSTREAM *stream,unsigned long number)
				{
				}
				void mm_expunged (MAILSTREAM *stream,unsigned long number)
				{
				}
				void mm_flags (MAILSTREAM *stream,unsigned long number)
				{
				}
				void mm_notify (MAILSTREAM *stream,char *string,long errflg)
				{
				}
				void mm_list (MAILSTREAM *stream,int delimiter,char *mailbox,long attributes)
				{
				}
				void mm_lsub (MAILSTREAM *stream,int delimiter,char *mailbox,long attributes)
				{
				}
				void mm_status (MAILSTREAM *stream,char *mailbox,MAILSTATUS *status)
				{
				}
				void mm_log (char *string,long errflg)
				{
				}
				void mm_dlog (char *string)
				{
				}
				void mm_login (NETMBX *mb,char *user,char *pwd,long trial)
				{
				}
				void mm_critical (MAILSTREAM *stream)
				{
				}
				void mm_nocritical (MAILSTREAM *stream)
				{
				}
				long mm_diskerror (MAILSTREAM *stream,long errcode,long serious)
				{
				}
				void mm_fatal (char *string)
				{
				}],
				[
				MAILSTREAM *foo = mail_open(NULL, "", 0);
				]
			),
			[ac_cv_imap_tk="yes"],
			[ac_cv_imap_tk="no"]
	   	)
		if test "${ac_cv_imap_tk}" = "yes"; then
			AC_LINK_IFELSE(
				AC_LANG_PROGRAM(
					[#include "c-client.h"
					void mm_searched (MAILSTREAM *stream,unsigned long number)
					{
					}
					void mm_exists (MAILSTREAM *stream,unsigned long number)
					{
					}
					void mm_expunged (MAILSTREAM *stream,unsigned long number)
					{
					}
					void mm_flags (MAILSTREAM *stream,unsigned long number)
					{
					}
					void mm_notify (MAILSTREAM *stream,char *string,long errflg)
					{
					}
					void mm_list (MAILSTREAM *stream,int delimiter,char *mailbox,long attributes)
					{
					}
					void mm_lsub (MAILSTREAM *stream,int delimiter,char *mailbox,long attributes)
					{
					}
					void mm_status (MAILSTREAM *stream,char *mailbox,MAILSTATUS *status)
					{
					}
					void mm_log (char *string,long errflg)
					{
					}
					void mm_dlog (char *string)
					{
					}
					void mm_login (NETMBX *mb,char *user,char *pwd,long trial)
					{
					}
					void mm_critical (MAILSTREAM *stream)
					{
					}
					void mm_nocritical (MAILSTREAM *stream)
					{
					}
					long mm_diskerror (MAILSTREAM *stream,long errcode,long serious)
					{
					}
					void mm_fatal (char *string)
					{
					}],
					[
					long check = mail_expunge_full(NULL, "", 0);
					]
				),
				[ac_cv_imap_tk2006="yes"],
				[ac_cv_imap_tk2006="no"]
			)
		fi
		CPPFLAGS="${saved_cppflags}"
		LIBS="${saved_libs}"
		if test "${ac_cv_imap_tk}" = "no"; then
			AC_MSG_RESULT(no)
			if test "${switch_to_system_on_failure}" = "yes"; then 
				IMAP_TK_DIR="system"
			else #This means they specified a directory. Search for a package installation there too
				AC_MSG_CHECKING([for system c-client library...])
				CPPFLAGS="${saved_cppflags}"
				LIBS="${saved_libs}"
				imap_include="-I${IMAP_TK_DIR}/include"
				imap_ldflags="-L${IMAP_TK_DIR}/lib"
				imap_libs="-lc-client"
				CPPFLAGS="${CPPFLAGS} ${imap_include}"
				LIBS="${LIBS} ${imap_libs} ${imap_ldflags}"
				AC_LINK_IFELSE(
	    			AC_LANG_PROGRAM(
						[#include "c-client.h"
						void mm_searched (MAILSTREAM *stream,unsigned long number)
						{
						}
						void mm_exists (MAILSTREAM *stream,unsigned long number)
						{
						}
						void mm_expunged (MAILSTREAM *stream,unsigned long number)
						{
						}
						void mm_flags (MAILSTREAM *stream,unsigned long number)
						{
						}
						void mm_notify (MAILSTREAM *stream,char *string,long errflg)
						{
						}
						void mm_list (MAILSTREAM *stream,int delimiter,char *mailbox,long attributes)
						{
						}
						void mm_lsub (MAILSTREAM *stream,int delimiter,char *mailbox,long attributes)
						{
						}
						void mm_status (MAILSTREAM *stream,char *mailbox,MAILSTATUS *status)
						{
						}
						void mm_log (char *string,long errflg)
						{
						}
						void mm_dlog (char *string)
						{
						}
						void mm_login (NETMBX *mb,char *user,char *pwd,long trial)
						{
						}
						void mm_critical (MAILSTREAM *stream)
						{
						}
						void mm_nocritical (MAILSTREAM *stream)
						{
						}
						long mm_diskerror (MAILSTREAM *stream,long errcode,long serious)
						{
						}
						void mm_fatal (char *string)
						{
						}],
						[
						MAILSTREAM *foo = mail_open(NULL, "", 0);
						]
					),
					[ac_cv_imap_tk="yes"],
					[ac_cv_imap_tk="no"]
	   			)
				if test "${ac_cv_imap_tk}" = "yes"; then
					AC_LINK_IFELSE(
						AC_LANG_PROGRAM(
							[#include "c-client.h"
							void mm_searched (MAILSTREAM *stream,unsigned long number)
							{
							}
							void mm_exists (MAILSTREAM *stream,unsigned long number)
							{
							}
							void mm_expunged (MAILSTREAM *stream,unsigned long number)
							{
							}
							void mm_flags (MAILSTREAM *stream,unsigned long number)
							{
							}
							void mm_notify (MAILSTREAM *stream,char *string,long errflg)
							{
							}
							void mm_list (MAILSTREAM *stream,int delimiter,char *mailbox,long attributes)
							{
							}
							void mm_lsub (MAILSTREAM *stream,int delimiter,char *mailbox,long attributes)
							{
							}
							void mm_status (MAILSTREAM *stream,char *mailbox,MAILSTATUS *status)
							{
							}
							void mm_log (char *string,long errflg)
							{
							}
							void mm_dlog (char *string)
							{
							}
							void mm_login (NETMBX *mb,char *user,char *pwd,long trial)
							{
							}
							void mm_critical (MAILSTREAM *stream)
							{
							}
							void mm_nocritical (MAILSTREAM *stream)
							{
							}
							long mm_diskerror (MAILSTREAM *stream,long errcode,long serious)
							{
							}
							void mm_fatal (char *string)
							{
							}],
							[
							long check = mail_expunge_full(NULL, "", 0);
							]
						),
						[ac_cv_imap_tk2006="yes"],
						[ac_cv_imap_tk2006="no"]
					)
				fi
			fi
		fi
	fi 
	if test "${IMAP_TK_DIR}" = "system"; then
		#We will enter here if user specified "system" or if any of above checks failed
		AC_MSG_CHECKING([for system c-client library...])
		CPPFLAGS="${saved_cppflags}"
		LIBS="${saved_libs}"
		imap_ldflags=""
		imap_libs="-lc-client"
		imap_include="-DUSE_SYSTEM_IMAP" #Try the imap directory first
		CPPFLAGS="${CPPFLAGS} ${imap_include}"
		LIBS="${LIBS} ${imap_libs} "`echo ${imap_ldflags}`
		AC_LINK_IFELSE(
	    	AC_LANG_PROGRAM(
				[#include <stdio.h>
				#include <imap/c-client.h>
				void mm_searched (MAILSTREAM *stream,unsigned long number)
				{
				}
				void mm_exists (MAILSTREAM *stream,unsigned long number)
				{
				}
				void mm_expunged (MAILSTREAM *stream,unsigned long number)
				{
				}
				void mm_flags (MAILSTREAM *stream,unsigned long number)
				{
				}
				void mm_notify (MAILSTREAM *stream,char *string,long errflg)
				{
				}
				void mm_list (MAILSTREAM *stream,int delimiter,char *mailbox,long attributes)
				{
				}
				void mm_lsub (MAILSTREAM *stream,int delimiter,char *mailbox,long attributes)
				{
				}
				void mm_status (MAILSTREAM *stream,char *mailbox,MAILSTATUS *status)
				{
				}
				void mm_log (char *string,long errflg)
				{
				}
				void mm_dlog (char *string)
				{
				}
				void mm_login (NETMBX *mb,char *user,char *pwd,long trial)
				{
				}
				void mm_critical (MAILSTREAM *stream)
				{
				}
				void mm_nocritical (MAILSTREAM *stream)
				{
				}
				long mm_diskerror (MAILSTREAM *stream,long errcode,long serious)
				{
				}
				void mm_fatal (char *string)
				{
				}],
				[
				MAILSTREAM *foo = mail_open(NULL, "", 0);
				]
			),
			[ac_cv_imap_tk="yes"],
			[ac_cv_imap_tk="no"]
	   	)
		if test "${ac_cv_imap_tk}" = "yes"; then
			AC_LINK_IFELSE(
				AC_LANG_PROGRAM(
					[#include <stdio.h>
					#include <imap/c-client.h>
					void mm_searched (MAILSTREAM *stream,unsigned long number)
					{
					}
					void mm_exists (MAILSTREAM *stream,unsigned long number)
					{
					}
					void mm_expunged (MAILSTREAM *stream,unsigned long number)
					{
					}
					void mm_flags (MAILSTREAM *stream,unsigned long number)
					{
					}
					void mm_notify (MAILSTREAM *stream,char *string,long errflg)
					{
					}
					void mm_list (MAILSTREAM *stream,int delimiter,char *mailbox,long attributes)
					{
					}
					void mm_lsub (MAILSTREAM *stream,int delimiter,char *mailbox,long attributes)
					{
					}
					void mm_status (MAILSTREAM *stream,char *mailbox,MAILSTATUS *status)
					{
					}
					void mm_log (char *string,long errflg)
					{
					}
					void mm_dlog (char *string)
					{
					}
					void mm_login (NETMBX *mb,char *user,char *pwd,long trial)
					{
					}
					void mm_critical (MAILSTREAM *stream)
					{
					}
					void mm_nocritical (MAILSTREAM *stream)
					{
					}
					long mm_diskerror (MAILSTREAM *stream,long errcode,long serious)
					{
					}
					void mm_fatal (char *string)
					{
					}],
					[
					long check = mail_expunge_full(NULL, "", 0);
					]
				),
				[ac_cv_imap_tk2006="yes"],
				[ac_cv_imap_tk2006="no"]
			)
		else #looking in imap directory didn't work, try c-client
			imap_ldflags=""
			imap_libs="-lc-client"
			imap_include="-DUSE_SYSTEM_CCLIENT"
			CPPFLAGS="${saved_cppflags}"
			LIBS="${saved_libs}"
			CPPFLAGS="${CPPFLAGS} ${imap_include}"
			LIBS="${LIBS} ${imap_libs} "`echo ${imap_ldflags}`
			AC_LINK_IFELSE(
	    		AC_LANG_PROGRAM(
					[#include <stdio.h>
					#include <c-client/c-client.h>
					void mm_searched (MAILSTREAM *stream,unsigned long number)
					{
					}
					void mm_exists (MAILSTREAM *stream,unsigned long number)
					{
					}
					void mm_expunged (MAILSTREAM *stream,unsigned long number)
					{
					}
					void mm_flags (MAILSTREAM *stream,unsigned long number)
					{
					}
					void mm_notify (MAILSTREAM *stream,char *string,long errflg)
					{
					}
					void mm_list (MAILSTREAM *stream,int delimiter,char *mailbox,long attributes)
					{
					}
					void mm_lsub (MAILSTREAM *stream,int delimiter,char *mailbox,long attributes)
					{
					}
					void mm_status (MAILSTREAM *stream,char *mailbox,MAILSTATUS *status)
					{
					}
					void mm_log (char *string,long errflg)
					{
					}
					void mm_dlog (char *string)
					{
					}
					void mm_login (NETMBX *mb,char *user,char *pwd,long trial)
					{
					}
					void mm_critical (MAILSTREAM *stream)
					{
					}
					void mm_nocritical (MAILSTREAM *stream)
					{
					}
					long mm_diskerror (MAILSTREAM *stream,long errcode,long serious)
					{
					}
					void mm_fatal (char *string)
					{
					}],
					[
					MAILSTREAM *foo = mail_open(NULL, "", 0);
					]
				),
				[ac_cv_imap_tk="yes"],
				[ac_cv_imap_tk="no"]
	   		)
			if test "${ac_cv_imap_tk}" = "yes"; then
				AC_LINK_IFELSE(
					AC_LANG_PROGRAM(
						[#include <stdio.h>
						#include <c-client/c-client.h>
						void mm_searched (MAILSTREAM *stream,unsigned long number)
						{
						}
						void mm_exists (MAILSTREAM *stream,unsigned long number)
						{
						}
						void mm_expunged (MAILSTREAM *stream,unsigned long number)
						{
						}
						void mm_flags (MAILSTREAM *stream,unsigned long number)
						{
						}
						void mm_notify (MAILSTREAM *stream,char *string,long errflg)
						{
						}
						void mm_list (MAILSTREAM *stream,int delimiter,char *mailbox,long attributes)
						{
						}
						void mm_lsub (MAILSTREAM *stream,int delimiter,char *mailbox,long attributes)
						{
						}
						void mm_status (MAILSTREAM *stream,char *mailbox,MAILSTATUS *status)
						{
						}
						void mm_log (char *string,long errflg)
						{
						}
						void mm_dlog (char *string)
						{
						}
						void mm_login (NETMBX *mb,char *user,char *pwd,long trial)
						{
						}
						void mm_critical (MAILSTREAM *stream)
						{
						}
						void mm_nocritical (MAILSTREAM *stream)
						{
						}
						long mm_diskerror (MAILSTREAM *stream,long errcode,long serious)
						{
						}
						void mm_fatal (char *string)
						{
						}],
						[
						long check = mail_expunge_full(NULL, "", 0);
						]
					),
					[ac_cv_imap_tk2006="yes"],
					[ac_cv_imap_tk2006="no"]
				)
			fi
		fi
	fi
	if test "${ac_cv_imap_tk}" = "yes"; then
		AC_MSG_RESULT(yes)
		IMAP_TK_LIB="${imap_libs} "`echo ${imap_ldflags}`
		IMAP_TK_INCLUDE="${imap_include}"
		PBX_IMAP_TK=1
		AC_DEFINE([HAVE_IMAP_TK], 1, [Define if your system has the UW IMAP Toolkit c-client library.])
		if test "${ac_cv_imap_tk2006}" = "yes"; then
			AC_DEFINE([HAVE_IMAP_TK2006], 1, [Define if your system has the UW IMAP Toolkit c-client library version 2006 or greater.])
		fi
	elif test -n "${IMAP_TK_MANDATORY}"; then
		AC_MSG_RESULT(no) 
		AC_MSG_NOTICE([***])
		AC_MSG_NOTICE([*** The UW IMAP Toolkit installation on this system appears to be broken.])
		AC_MSG_NOTICE([*** Either correct the installation, or run configure])
		AC_MSG_NOTICE([*** including --without-imap.])
		exit 1
	else
		AC_MSG_RESULT(no)
	fi
	CPPFLAGS="${saved_cppflags}"
	LIBS="${saved_libs}"
fi

# Needed by unixodbc
AST_EXT_LIB_CHECK([LTDL], [ltdl], [lt_dlinit], [ltdl.h], [])

AC_LANG_PUSH(C++)

if test "${USE_KDE}" != "no"; then
   AC_MSG_CHECKING(for crashHandler in -lkdecore)
   saved_libs="${LIBS}"
   saved_cppflags="${CPPFLAGS}"
   CPPFLAGS="${CPPFLAGS} -I${KDE_DIR}/include"
   if test -d ${KDE_DIR}/lib; then
      kdelibdir="${KDE_DIR}/lib"
   else
      kdelibdir="${KDE_DIR}"
   fi
   LIBS="${LIBS} -L${kdelibdir} -lkdecore"

   AC_LINK_IFELSE(
	[AC_LANG_PROGRAM(
			[#include "kcrash.h"],
			[KCrash::defaultCrashHandler(1);])
	],
	[ac_cv_lib_kde_crash="yes"],
	[ac_cv_lib_kde_crash="no"])
		
   LIBS="${saved_libs}"
   CPPFLAGS="${saved_cppflags}"
	
   if test "${ac_cv_lib_kde_crash}" = "yes"; then
      AC_MSG_RESULT(yes) 
      KDE_LIB="-lkdecore -lkdeui"
      if test "${KDE_DIR}" != ""; then
      	 KDE_LIB="-L${kdelibdir} ${KDE_LIB}"
	 KDE_INCLUDE="-I${KDE_DIR}/include"
      fi
      PBX_KDE=1
      AC_DEFINE([HAVE_LIBKDE], 1, [Define if your system has the KDE libraries.])
   elif test -n "${KDE_MANDATORY}"; then
      AC_MSG_RESULT(no) 
      AC_MSG_NOTICE([***])
      AC_MSG_NOTICE([*** The KDE installation on this system appears to be broken.])
      AC_MSG_NOTICE([*** Either correct the installation, or run configure])
      AC_MSG_NOTICE([*** including --without-kde.])
      exit 1
   else
      AC_MSG_RESULT(no) 
   fi
fi
if test "${PBX_KDE}" = 1; then
   AC_PATH_TOOL(KDEINIT, kdeinit, No)
   if test ! x"${KDEINIT}" = xNo; then
      KDEDIR=$(${DIRNAME} ${KDEINIT})
      KDEDIR=$(${DIRNAME} ${KDEDIR})
   fi
   AC_SUBST([KDEDIR])
fi

AC_LANG_POP

AST_EXT_LIB_CHECK([MISDN], [mISDN], [mISDN_open], [mISDNuser/mISDNlib.h])

if test "${PBX_MISDN}" = 1; then
   AST_EXT_LIB_CHECK([ISDNNET], [isdnnet], [init_manager], [mISDNuser/isdn_net.h], [-lmISDN -lpthread])
   AST_EXT_LIB_CHECK([SUPPSERV], [suppserv], [encodeFac], [mISDNuser/suppserv.h])
   AC_CHECK_HEADER([linux/mISDNdsp.h], [AC_DEFINE_UNQUOTED([MISDN_1_2], 1, [Build chan_misdn for mISDN 1.2 or later.])])
fi

AST_EXT_LIB_CHECK([NBS], [nbs], [nbs_connect], [nbs.h])

AST_EXT_LIB_CHECK([NCURSES], [ncurses], [initscr], [curses.h])

NETSNMP_CONFIG=No
if test "${USE_NETSNMP}" != "no"; then	
   if test "x${NETSNMP_DIR}" != "x"; then
      AC_PATH_TOOL([NETSNMP_CONFIG], [net-snmp-config], No, [${NETSNMP_DIR}/bin])
      if test x"${NETSNMP_CONFIG}" = xNo; then
         AC_MSG_NOTICE([***])
         AC_MSG_NOTICE([*** net-snmp-config was not found in the path you specified:])
         AC_MSG_NOTICE([*** ${NETSNMP_DIR}/bin])
         AC_MSG_NOTICE([*** Either correct the installation, or run configure])
         AC_MSG_NOTICE([*** including --without-netsnmp])
         exit 1
      fi
   else
      AC_PATH_TOOL([NETSNMP_CONFIG], [net-snmp-config], No)
   fi
fi
if test x"${NETSNMP_CONFIG}" != xNo; then
   NETSNMP_libs=`${NETSNMP_CONFIG} --agent-libs`
   
   AC_CHECK_LIB([netsnmp], [snmp_register_callback], AC_DEFINE_UNQUOTED([HAVE_NETSNMP], 1,
   [Define to indicate the Net-SNMP library]), [], ${NETSNMP_libs})

   if test "${ac_cv_lib_netsnmp_snmp_register_callback}" = "yes"; then
      NETSNMP_LIB="${NETSNMP_libs}"
      PBX_NETSNMP=1
   elif test -n "${NETSNMP_MANDATORY}";
   then
      AC_MSG_NOTICE([***])
      AC_MSG_NOTICE([*** The Net-SNMP installation on this system appears to be broken.])
      AC_MSG_NOTICE([*** Either correct the installation, or run configure])
      AC_MSG_NOTICE([*** including --without-netsnmp])
      exit 1
   fi
elif test -n "${NETSNMP_MANDATORY}";
then
   AC_MSG_NOTICE([***])
   AC_MSG_NOTICE([*** The Net-SNMP installation on this system appears to be broken.])
   AC_MSG_NOTICE([*** Either correct the installation, or run configure])
   AC_MSG_NOTICE([*** including --without-netsnmp])
   exit 1
fi

AST_EXT_LIB_CHECK([NEWT], [newt], [newtBell], [newt.h])

AST_EXT_LIB_CHECK([UNIXODBC], [odbc], [SQLConnect], [sql.h], [])

AST_EXT_LIB_CHECK([OGG], [ogg], [ogg_sync_init], [])

if test "${USE_OSS}" != "no"; then
PBX_OSS=0
AC_CHECK_HEADER([linux/soundcard.h],
	        [
		PBX_OSS=1
                AC_DEFINE_UNQUOTED([HAVE_OSS], 1, [Define to indicate the Open Sound System library])
		])
if test "$PBX_OSS" = "0"; then
   AC_CHECK_HEADER([sys/soundcard.h],
                   [
		   PBX_OSS=1
		   AC_DEFINE_UNQUOTED([HAVE_OSS], 1, [Define to indicate the Open Sound System library])
		   ])
fi
if test "$PBX_OSS" = "0"; then
   AST_EXT_LIB_CHECK([OSS], [ossaudio], [oss_ioctl_mixer], [soundcard.h])
fi
fi

PG_CONFIG=No
if test "${USE_PGSQL}" != "no"; then	
   if test "x${PGSQL_DIR}" != "x"; then
      AC_PATH_TOOL([PG_CONFIG], [pg_config], No, [${PGSQL_DIR}/bin])
      if test x"${PG_CONFIG}" = xNo; then
         AC_MSG_NOTICE([***])
         AC_MSG_NOTICE([*** pg_config was not found in the path you specified:])
         AC_MSG_NOTICE([*** ${PGSQL_DIR}/bin])
         AC_MSG_NOTICE([*** Either correct the installation, or run configure])
         AC_MSG_NOTICE([*** including --without-postgres])
         exit 1
      fi
   else
      AC_PATH_TOOL([PG_CONFIG], [pg_config], No)
   fi
fi
if test "${PG_CONFIG}" != No; then
   PGSQL_libdir=`${PG_CONFIG} --libdir`
   PGSQL_includedir=`${PG_CONFIG} --includedir`

   if test "x$?" != "x0" ; then
      if test -n "${PGSQL_MANDATORY}" ; then
         AC_MSG_NOTICE([***])
         AC_MSG_NOTICE([*** The PostgreSQL installation on this system appears to be broken.])
         AC_MSG_NOTICE([*** Either correct the installation, or run configure])
         AC_MSG_NOTICE([*** including --without-postgres])
         exit 1
	  fi
   else 
      AC_CHECK_LIB([pq], [PQescapeStringConn], AC_DEFINE_UNQUOTED([HAVE_PGSQL], 1,
      [Define to indicate the PostgreSQL library]), [], -L${PGSQL_libdir} -lz)

      if test "${ac_cv_lib_pq_PQescapeStringConn}" = "yes"; then
         PGSQL_LIB="-L${PGSQL_libdir} -lpq -lz"
         PGSQL_INCLUDE="-I${PGSQL_includedir}"
         PBX_PGSQL=1
      elif test -n "${PGSQL_MANDATORY}";
      then
         AC_MSG_NOTICE([***])
         AC_MSG_NOTICE([*** The PostgreSQL installation on this system appears to be broken.])
         AC_MSG_NOTICE([*** Either correct the installation, or run configure])
         AC_MSG_NOTICE([*** including --without-postgres])
         exit 1
      fi
   fi
elif test -n "${PGSQL_MANDATORY}";
then
   AC_MSG_NOTICE([***])
   AC_MSG_NOTICE([*** The PostgreSQL installation on this system appears to be broken.])
   AC_MSG_NOTICE([*** Either correct the installation, or run configure])
   AC_MSG_NOTICE([*** including --without-postgres])
   exit 1
fi

AST_EXT_LIB_CHECK([POPT], [popt], [poptStrerror], [popt.h])

AST_EXT_LIB_CHECK([PRI], [pri], [pri_keypad_facility], [libpri.h])

AST_EXT_LIB_CHECK([PRI_VERSION], [pri], [pri_get_version], [libpri.h])

if test "${USE_PWLIB}" != "no"; then
	if test -n "${PWLIB_DIR}"; then
		PWLIBDIR="${PWLIB_DIR}"
	fi
	AST_CHECK_PWLIB()
	AST_CHECK_PWLIB_VERSION([PWLib], [PWLIB], [ptbuildopts.h], [1], [9], [2])
		
	if test "${HAS_PWLIB:-unset}" != "unset"; then
		AST_CHECK_OPENH323_PLATFORM()

		PLATFORM_PWLIB="pt_${PWLIB_PLATFORM}_r"

		AST_CHECK_PWLIB_BUILD([PWLib], [PWLIB],
			[Define if your system has the PWLib libraries.],
			[#include "ptlib.h"],
			[BOOL q = PTime::IsDaylightSavings();])
	fi
fi

if test "${USE_PWLIB}" != "no" -a "x${ac_cv_lib_PWLIB}" != "xyes" -a -n "${PWLIB_MANDATORY}"; then
   AC_MSG_NOTICE([***])
   AC_MSG_NOTICE([*** The PWLIB installation on this system appears to be broken.])
   AC_MSG_NOTICE([*** Either correct the installation, or run configure])
   AC_MSG_NOTICE([*** including --without-pwlib])
   exit 1
fi

if test "${PBX_PWLIB}" = "1" -a "${USE_OPENH323}" != "no" ; then
	if test -n "${OPENH323_DIR}"; then
		OPENH323DIR="${OPENH323_DIR}"
	fi
	AST_CHECK_OPENH323()
	AST_CHECK_PWLIB_VERSION([OpenH323], [OPENH323], [openh323buildopts.h], [1], [17], [3])
	AST_CHECK_OPENH323_BUILD()
	PLATFORM_OPENH323="h323_${PWLIB_PLATFORM}_${OPENH323_SUFFIX}"
	AST_CHECK_PWLIB_BUILD([OpenH323], [OPENH323],
		[Define if your system has the OpenH323 libraries.],
		[#include "ptlib.h"
		#include "h323.h"
		#include "h323ep.h"],
		[H323EndPoint ep = H323EndPoint();],
		[${PWLIB_INCLUDE}], [${PWLIB_LIB}])
fi
if test "${USE_OPENH323}" != "no" -a "x${ac_cv_lib_OPENH323}" != "xyes" -a -n "${OPENH323_MANDATORY}"; then
   AC_MSG_NOTICE([***])
   AC_MSG_NOTICE([*** The OPENH323 installation on this system appears to be broken.])
   AC_MSG_NOTICE([*** Either correct the installation, or run configure])
   AC_MSG_NOTICE([*** including --without-h323])
   exit 1
fi

AST_EXT_LIB_CHECK([RADIUS], [radiusclient-ng], [rc_read_config], [radiusclient-ng.h])

AST_EXT_LIB_CHECK([SPANDSP], [spandsp], [fax_init], [spandsp.h], [-ltiff])

AST_EXT_LIB_CHECK([SPEEX], [speex], [speex_encode], [speex/speex.h], [-lm])

# See if the main speex library contains the preprocess functions
AST_EXT_LIB_CHECK([SPEEX_PREPROCESS], [speex], [speex_preprocess_ctl], [speex/speex.h], [-lm])
if test "${PBX_SPEEX_PREPROCESS}" = 1; then
   PBX_SPEEX_PREPROCESS=1
fi

AST_EXT_LIB_CHECK([SPEEXDSP], [speexdsp], [speex_preprocess_ctl], [speex/speex.h], [-lm])
if test "${PBX_SPEEXDSP}" = 1; then
   PBX_SPEEX_PREPROCESS=1
fi

AC_SUBST(PBX_SPEEX_PREPROCESS)

AST_EXT_LIB_CHECK([SQLITE], [sqlite], [sqlite_exec], [sqlite.h])

AST_EXT_LIB_CHECK([OPENSSL], [ssl], [ssl2_connect], [openssl/ssl.h], [-lcrypto])
if test "$PBX_OPENSSL" = "1";
then
    AST_EXT_LIB_CHECK([OSPTK], [osptk], [OSPPCryptoDecrypt], [osp/osp.h], [-lcrypto -lssl])
fi

AST_EXT_LIB_CHECK([FREETDS], [tds_mssql], [tds_version], [freetds_mssql/tds.h])
if test "${PBX_FREETDS}" != "0";
then
<<<<<<< HEAD
    case `grep TDS_VERSION_NO ${FREETDS_DIR:-/usr}/include/freetds_mssql/tdsver.h` in
    *0.64*)
	FREETDS_INCLUDE="${FREETDS_INCLUDE} -DFREETDS_0_64"
=======
    if test "${FREETDS_DIR}x" = "x";
    then
        for tds_dir in /usr /usr/local;
        do
            if test -f "${tds_dir}/include/tdsver.h";
            then
                FREETDS_DIR="${tds_dir}"
            fi
        done
    fi
    case `${GREP} TDS_VERSION_NO ${FREETDS_DIR:-/usr}/include/tdsver.h` in
    *0.64*)
        FREETDS_INCLUDE="${FREETDS_INCLUDE} -DFREETDS_0_64"
>>>>>>> ee3ffc66
	;;
    *0.63*)
        FREETDS_INCLUDE="${FREETDS_INCLUDE} -DFREETDS_0_63"
	;;
    *0.62*)
        FREETDS_INCLUDE="${FREETDS_INCLUDE} -DFREETDS_0_62"
	;;
    *)
        FREETDS_INCLUDE="${FREETDS_INCLUDE} -DFREETDS_PRE_0_62"
	;;
    esac
fi

AST_EXT_LIB_CHECK([TERMCAP], [termcap], [tgetent], [])

AST_EXT_LIB_CHECK([TINFO], [tinfo], [tgetent], [])

if test "${host_os}" != "linux-gnu" ; then
  tonezone_extra="-lm"
fi

AST_EXT_LIB_CHECK([TONEZONE], [tonezone], [tone_zone_find], [zaptel/tonezone.h], [${tonezone_extra}])

AST_EXT_LIB_CHECK([USB], [usb], [usb_init], [usb.h], [])

AST_EXT_LIB_CHECK([VORBIS], [vorbis], [vorbis_info_init], [vorbis/codec.h], [-lm -lvorbisenc])

AC_LANG_PUSH(C++)

if test "${USE_VPB}" != "no"; then
   AC_MSG_CHECKING(for vpb_open in -lvpb)
   saved_libs="${LIBS}"
   saved_cppflags="${CPPFLAGS}"
   if test "x${VPB_DIR}" != "x"; then
      if test -d ${VPB_DIR}/lib; then
         vpblibdir=${VPB_DIR}/lib
      else
         vpblibdir=${VPB_DIR}
      fi
      LIBS="${LIBS} -L${vpblibdir}"
      CPPFLAGS="${CPPFLAGS} -I${VPB_DIR}/include"
   fi
   LIBS="${LIBS} -lvpb -lpthread"
   AC_LINK_IFELSE(
	[
	AC_LANG_PROGRAM(
	[#include <vpbapi.h>],
	[int q = vpb_open(0,0);])
	],
	[	AC_MSG_RESULT(yes) 
		ac_cv_lib_vpb_vpb_open="yes" 
	],
	[	AC_MSG_RESULT(no) 
		ac_cv_lib_vpb_vpb_open="no" 
	]
	)
   LIBS="${saved_libs}"
   CPPFLAGS="${saved_cppflags}"
   if test "${ac_cv_lib_vpb_vpb_open}" = "yes"; then
	VPB_LIB="-lvpb"
	if test "${VPB_DIR}" != ""; then
	   VPB_LIB="-L${vpblibdir}  ${VPB_LIB}"
	   VPB_INCLUDE="-I${VPB_DIR}/include"
	fi
	PBX_VPB=1
	AC_DEFINE([HAVE_VPB], 1, [Define if your system has the VoiceTronix API libraries.])
   elif test -n "${VPB_MANDATORY}"; then
      AC_MSG_NOTICE([***])
      AC_MSG_NOTICE([*** The VoiceTronix (vpb) installation on this system appears to be broken.])
      AC_MSG_NOTICE([*** Either correct the installation, or run configure])
      AC_MSG_NOTICE([*** including --without-vpb.])
      exit 1
   fi
fi

AC_LANG_POP

AST_EXT_LIB_CHECK([ZLIB], [z], [compress], [zlib.h])

if test "${USE_ZAPTEL}" != "no"; then
   AC_MSG_CHECKING(for ZT_DIAL_OP_CANCEL in zaptel/zaptel.h)
   saved_cppflags="${CPPFLAGS}"
   if test "x${ZAPTEL_DIR}" != "x"; then
      CPPFLAGS="${CPPFLAGS} -I${ZAPTEL_DIR}/include"
   fi
   AC_COMPILE_IFELSE(
	[
	AC_LANG_PROGRAM(
	[#include <zaptel/zaptel.h>],
	[int foo = ZT_DIAL_OP_CANCEL;])
	],
	[	AC_MSG_RESULT(yes) 
		ac_cv_zaptel_h="yes" 
	],
	[	AC_MSG_RESULT(no) 
		ac_cv_zaptel_h="no" 
	]
	)
   CPPFLAGS="${saved_cppflags}"
   if test "${ac_cv_zaptel_h}" = "yes"; then
	if test "${ZAPTEL_DIR}" != ""; then
	   ZAPTEL_INCLUDE="-I${ZAPTEL_DIR}/include"
	fi
	PBX_ZAPTEL=1
	AC_DEFINE([HAVE_ZAPTEL], 1, [Define if your system has the Zaptel headers.])
   elif test -n "${ZAPTEL_MANDATORY}"; 
   then
      AC_MSG_NOTICE([***])
      AC_MSG_NOTICE([*** The Zaptel installation on this system appears to be broken.])
      AC_MSG_NOTICE([*** Either correct the installation, or run configure])
      AC_MSG_NOTICE([*** including --without-zaptel.])
      exit 1
   fi
fi

if test "${PBX_ZAPTEL}" = 1; then
   AC_MSG_CHECKING(for ZT_EVENT_REMOVED in zaptel/zaptel.h)
   saved_cppflags="${CPPFLAGS}"
   if test "x${ZAPTEL_DIR}" != "x"; then
      CPPFLAGS="${CPPFLAGS} -I${ZAPTEL_DIR}/include"
   fi
   AC_COMPILE_IFELSE(
	[
	AC_LANG_PROGRAM(
	[#include <zaptel/zaptel.h>],
	[int foo = ZT_EVENT_REMOVED;])
	],
	[	AC_MSG_RESULT(yes) 
		ac_cv_zaptel_vldtmf="yes" 
	],
	[	AC_MSG_RESULT(no) 
		ac_cv_zaptel_vldtmf="no" 
	]
	)
   CPPFLAGS="${saved_cppflags}"
   if test "${ac_cv_zaptel_vldtmf}" = "yes"; then
	PBX_ZAPTEL_VLDTMF=1
   fi
   AC_MSG_CHECKING(for ZT_TCOP_ALLOCATE in zaptel/zaptel.h)
   saved_cppflags="${CPPFLAGS}"
   if test "x${ZAPTEL_DIR}" != "x"; then
      CPPFLAGS="${CPPFLAGS} -I${ZAPTEL_DIR}/include"
   fi
   AC_COMPILE_IFELSE(
	[
	AC_LANG_PROGRAM(
	[#include <zaptel/zaptel.h>],
	[int foo = ZT_TCOP_ALLOCATE;])
	],
	[	AC_MSG_RESULT(yes) 
		ac_cv_zaptel_transcode="yes" 
	],
	[	AC_MSG_RESULT(no) 
		ac_cv_zaptel_transcode="no" 
	]
	)
   CPPFLAGS="${saved_cppflags}"
   if test "${ac_cv_zaptel_transcode}" = "yes"; then
	PBX_ZAPTEL_TRANSCODE=1
   fi
fi
AC_SUBST(PBX_ZAPTEL_VLDTMF)
AC_SUBST(PBX_ZAPTEL_TRANSCODE)

EDITLINE_LIB=""
if test "x$TERMCAP_LIB" != "x" ; then
  EDITLINE_LIB="$TERMCAP_LIB"
elif test "x$TINFO_LIB" != "x" ; then
  EDITLINE_LIB="$TINFO_LIB"
elif test "x$CURSES_LIB" != "x" ; then
  EDITLINE_LIB="$CURSES_LIB"
elif test "x$NCURSES_LIB" != "x" ; then
  EDITLINE_LIB="$NCURSES_LIB"
else
  AC_MSG_ERROR(*** termcap support not found)
fi
AC_SUBST(EDITLINE_LIB)

AC_CHECK_HEADER([h323.h], [PBX_H323=1], [PBX_H323=0])
AC_SUBST(PBX_H323)

AC_CHECK_HEADER([linux/compiler.h],
                [AC_DEFINE_UNQUOTED([HAVE_LINUX_COMPILER_H], 1, [Define to 1 if your system has linux/compiler.h.])])

AC_CHECK_HEADER([linux/ixjuser.h], [PBX_IXJUSER=1], [PBX_IXJUSER=0], [
				   #include <linux/version.h>
				   #ifdef HAVE_LINUX_COMPILER_H
				   #include <linux/compiler.h>
				   #endif
				   ])
AC_SUBST(PBX_IXJUSER)

if test "${cross_compiling}" = "no";
then
  AC_CHECK_FILE(/sbin/launchd, AC_DEFINE([HAVE_SBIN_LAUNCHD], 1, [Define to 1 if your system has /sbin/launchd.]))
fi

PBX_GTK=0
AC_CHECK_TOOL(GTKCONFIG, gtk-config, No)
if test ! "x${GTKCONFIG}" = xNo; then
   GTK_INCLUDE=$(${GTKCONFIG} --cflags gthread)
   GTK_LIB=$(${GTKCONFIG} --libs gthread)
   PBX_GTK=1
   AC_DEFINE([HAVE_GTK], 1, [Define if your system has the GTK libraries.])
fi
AC_SUBST(PBX_GTK)
AC_SUBST(GTK_INCLUDE)
AC_SUBST(GTK_LIB)

PBX_GTK2=0
AC_CHECK_TOOL(PKGCONFIG, pkg-config, No)
if test ! "x${PKGCONFIG}" = xNo; then
   GTK2_INCLUDE=$(${PKGCONFIG} gtk+-2.0 --cflags 2>/dev/null)
   GTK2_LIB=$(${PKGCONFIG} gtk+-2.0 --libs)
   PBX_GTK2=1
   AC_DEFINE([HAVE_GTK2], 1, [Define if your system has the GTK2 libraries.])
fi
AC_SUBST(PBX_GTK2)
AC_SUBST(GTK2_INCLUDE)
AC_SUBST(GTK2_LIB)

if test "${USE_CURL}" != "no"; then
   AC_PATH_TOOL([CURL_CONFIG], [curl-config], No)
   if test ! x"${CURL_CONFIG}" = xNo; then
   # check for version
      if test $(printf "%d" 0x$(${CURL_CONFIG} --vernum)) -ge $(printf "%d" 0x070907); then
         CURL_INCLUDE=$(${CURL_CONFIG} --cflags)
         CURL_LIB=$(${CURL_CONFIG} --libs)

         AC_MSG_CHECKING(for curl_version() in curl/curl.h)
         saved_cppflags="${CPPFLAGS}"
         CPPFLAGS="${CPPFLAGS} ${CURL_INCLUDE}"
         AC_COMPILE_IFELSE(
            [AC_LANG_PROGRAM(
                [#include <curl/curl.h>],
                    [curl_version();])
            ],[
                AC_MSG_RESULT(yes)
                ac_cv_curl_h="yes"
            ],[
                AC_MSG_RESULT(no)
                ac_cv_curl_h="no"
            ]
	 )
	 CPPFLAGS="${saved_cppflags}"
         if test "${ac_cv_curl_h}" = "yes"; then
             PBX_CURL=1
             AC_DEFINE([HAVE_CURL], 1, [Define if your system has the curl libraries.])
         fi
      fi
   fi
fi

AC_CONFIG_FILES([build_tools/menuselect-deps makeopts channels/h323/Makefile])
AC_OUTPUT

if test "x${silent}" != "xyes" ; then
echo
echo "               .\$\$\$\$\$\$\$\$\$\$\$\$\$\$\$=..      "
echo "            .\$7\$7..          .7\$\$7:.    "
echo "          .\$\$:.                 ,\$7.7   "
echo "        .\$7.     7\$\$\$\$           .\$\$77  "
echo "     ..\$\$.       \$\$\$\$\$            .\$\$\$7 "
echo "    ..7\$   .?.   \$\$\$\$\$   .?.       7\$\$\$."
echo "   \$.\$.   .\$\$\$7. \$\$\$\$7 .7\$\$\$.      .\$\$\$."
echo " .777.   .\$\$\$\$\$\$77\$\$\$77\$\$\$\$\$7.      \$\$\$,"
echo " \$\$\$~      .7\$\$\$\$\$\$\$\$\$\$\$\$\$7.       .\$\$\$."
echo ".\$\$7          .7\$\$\$\$\$\$\$7:          ?\$\$\$."
echo "\$\$\$          ?7\$\$\$\$\$\$\$\$\$\$I        .\$\$\$7 "
echo "\$\$\$       .7\$\$\$\$\$\$\$\$\$\$\$\$\$\$\$\$      :\$\$\$. "
echo "\$\$\$       \$\$\$\$\$\$7\$\$\$\$\$\$\$\$\$\$\$\$    .\$\$\$.  "
echo "\$\$\$        \$\$\$   7\$\$\$7  .\$\$\$    .\$\$\$.   "
echo "\$\$\$\$             \$\$\$\$7         .\$\$\$.    "
echo "7\$\$\$7            7\$\$\$\$        7\$\$\$      "
echo " \$\$\$\$\$                        \$\$\$       "
echo "  \$\$\$\$7.                       \$\$  (TM)     "
echo "   \$\$\$\$\$\$\$.           .7\$\$\$\$\$\$  \$\$      "
echo "     \$\$\$\$\$\$\$\$\$\$\$\$7\$\$\$\$\$\$\$\$\$.\$\$\$\$\$\$      "
echo "       \$\$\$\$\$\$\$\$\$\$\$\$\$\$\$\$.                "
echo
fi

AC_MSG_NOTICE(Package configured for: )
AC_MSG_NOTICE( OS type  : $host_os)
AC_MSG_NOTICE( Host CPU : $host_cpu)
if test "${cross_compiling}" = "yes"; then
   AC_MSG_NOTICE( Cross Compilation = YES)
fi<|MERGE_RESOLUTION|>--- conflicted
+++ resolved
@@ -173,7 +173,6 @@
 # by the --with option name, to make things easier for the users :-)
 
 AST_EXT_LIB_SETUP([ALSA], [Advanced Linux Sound Architecture], [asound])
-AST_EXT_LIB_SETUP([CAP], [POSIX 1.e capabilities], [cap])
 AST_EXT_LIB_SETUP([CURL], [cURL], [curl])
 AST_EXT_LIB_SETUP([CAP], [POSIX 1.e capabilities], [cap])
 AST_EXT_LIB_SETUP([CURSES], [curses], [curses])
@@ -1319,11 +1318,6 @@
 AST_EXT_LIB_CHECK([FREETDS], [tds_mssql], [tds_version], [freetds_mssql/tds.h])
 if test "${PBX_FREETDS}" != "0";
 then
-<<<<<<< HEAD
-    case `grep TDS_VERSION_NO ${FREETDS_DIR:-/usr}/include/freetds_mssql/tdsver.h` in
-    *0.64*)
-	FREETDS_INCLUDE="${FREETDS_INCLUDE} -DFREETDS_0_64"
-=======
     if test "${FREETDS_DIR}x" = "x";
     then
         for tds_dir in /usr /usr/local;
@@ -1337,7 +1331,6 @@
     case `${GREP} TDS_VERSION_NO ${FREETDS_DIR:-/usr}/include/tdsver.h` in
     *0.64*)
         FREETDS_INCLUDE="${FREETDS_INCLUDE} -DFREETDS_0_64"
->>>>>>> ee3ffc66
 	;;
     *0.63*)
         FREETDS_INCLUDE="${FREETDS_INCLUDE} -DFREETDS_0_63"
