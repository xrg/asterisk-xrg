--- conflicted
+++ resolved
@@ -892,15 +892,9 @@
 AST_EXT_LIB_CHECK([FREETDS], [tds_mssql], [tds_version], [freetds_mssql/tds.h])
 if test "${PBX_FREETDS}" != "0";
 then
-<<<<<<< HEAD
     case `grep TDS_VERSION_NO ${FREETDS_DIR:-/usr}/include/freetds_mssql/tdsver.h` in
     *0.64*)
 	FREETDS_INCLUDE="${FREETDS_INCLUDE} -DFREETDS_0_64"
-=======
-    case `grep TDS_VERSION_NO ${FREETDS_DIR:-/usr}/include/tdsver.h` in
-	*0.64*)
-		FREETDS_INCLUDE="${FREETDS_INCLUDE} -DFREETDS_0_64"
->>>>>>> 65d17e90
 	;;
     *0.63*)
         FREETDS_INCLUDE="${FREETDS_INCLUDE} -DFREETDS_0_63"
