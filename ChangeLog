<<<<<<< HEAD
=======
2007-04-24  Russell Bryant <russell@digium.com>

	* Asterisk 1.4.3 released.

2007-04-24 21:34 +0000 [r61781-61787]  Russell Bryant <russell@digium.com>

	* main/manager.c, /: Merged revisions 61786 via svnmerge from
	  https://origsvn.digium.com/svn/asterisk/branches/1.2 ........
	  r61786 | russell | 2007-04-24 16:33:59 -0500 (Tue, 24 Apr 2007) |
	  4 lines Don't crash if a manager connection provides a username
	  that exists in manager.conf but does not have a password, and
	  also requests MD5 authentication. (ASA-2007-012) ........

	* main/channel.c, include/asterisk/channel.h: Improve DTMF handling
	  in ast_read() even more in response to a discussion on the
	  asterisk-dev mailing list. I changed the enforced minimum length
	  of a digit from 100ms to 80ms. Furthermore, I made it now enforce
	  a gap of 45ms in between digits. These values are not
	  configurable in a configuration file right now, but they can be
	  easily changed near the top of main/channel.c.

2007-04-24 18:43 +0000 [r61779]  Dwayne M. Hubbard <dhubbard@digium.com>

	* channels/chan_zap.c, /: Merged revisions 61777 via svnmerge from
	  https://origsvn.digium.com/svn/asterisk/branches/1.2 ........
	  r61777 | dhubbard | 2007-04-24 13:20:31 -0500 (Tue, 24 Apr 2007)
	  | 1 line removed #if 0 block from chan_phone, chan_zap, and
	  chan_modem restart_monitor() ........

2007-04-24 16:16 +0000 [r61774]  Russell Bryant <russell@digium.com>

	* main/dial.c: Add a few more state changes in
	  handle_frame_ownerless() so that the SLA code will get notified
	  of these changes even when an owner channel is not provided. This
	  isn't from a specific bug report, it's just something I noticed
	  while poking around.

2007-04-24 16:07 +0000 [r61772]  Joshua Colp <jcolp@digium.com>

	* /, channels/chan_sip.c: Merged revisions 61771 via svnmerge from
	  https://origsvn.digium.com/svn/asterisk/branches/1.2 ........
	  r61771 | file | 2007-04-24 12:05:06 -0400 (Tue, 24 Apr 2007) | 2
	  lines Allow RFC2833 to be sent in the response SDP when an INVITE
	  comes in without SDP. (issue #9546 reported by mcrawford)
	  ........

2007-04-23 18:17 +0000 [r61763-61765]  Russell Bryant <russell@digium.com>

	* main/pbx.c: Some dialplan functions, such as CUT(), expect to
	  operate on variables on a channel. So, this little hack lets them
	  work in places where a channel doesn't exist, such as within
	  DUNDi configuration. (issue #9465, reported and patched by
	  Corydon76, testing by blitzrage)

	* main/channel.c: Ensure that digits passing through Asterisk have
	  a reasonable minimum length. It is currently 100 ms. If someone
	  thinks this should be different, feel free to speak up. (related
	  to issues #8944, #9250, and #9348)

2007-04-20 21:35 +0000 [r61705-61707]  Jason Parker <jparker@digium.com>

	* main/rtp.c: Avoid invalid seqno cycling detection. Per comment
	  from Dave Troy: This adds back in some simple typecasting I had
	  in an earlier version which I realize now may be breaking things.
	  Issue #9554.

	* main/loader.c, /: Merged revisions 61704 via svnmerge from
	  https://origsvn.digium.com/svn/asterisk/branches/1.2 ........
	  r61704 | qwell | 2007-04-20 16:14:27 -0500 (Fri, 20 Apr 2007) | 4
	  lines Fix an issue that I noticed while looking over issue 9571.
	  The reload timestamp was getting set after reloading the built-in
	  stuff, and before the modules. ........

2007-04-20 20:42 +0000 [r61697]  Russell Bryant <russell@digium.com>

	* main/rtp.c: Remove a stray debug message introduced by a recent
	  commit.

2007-04-20 19:51 +0000 [r61694]  Jason Parker <jparker@digium.com>

	* /, apps/app_queue.c: Merged revisions 61692 via svnmerge from
	  https://origsvn.digium.com/svn/asterisk/branches/1.2 ........
	  r61692 | qwell | 2007-04-20 14:49:54 -0500 (Fri, 20 Apr 2007) | 5
	  lines If the '* to hangup' option is not enabled, we don't need
	  to disable * as a valid exit key. If it was enabled, this
	  statement would've never been checked in the first place. Issue
	  #9552 ........

2007-04-20 18:19 +0000 [r61690]  Russell Bryant <russell@digium.com>

	* main/config.c, apps/app_voicemail.c, main/manager.c,
	  include/asterisk/config.h: Fix the UpdateConfig manager action to
	  properly treat "variables" and "objects" differently (a=b versus
	  a=>b). (issue #9568, reported by pari, patch by me)

2007-04-19 08:37 +0000 [r61686]  Olle Johansson <oej@edvina.net>

	* /, channels/chan_sip.c: Merged revisions 61685 via svnmerge from
	  https://origsvn.digium.com/svn/asterisk/branches/1.2 ........
	  r61685 | oej | 2007-04-19 09:56:21 +0200 (Thu, 19 Apr 2007) | 3
	  lines Send NOTIFY to Contact: in SUBSCRIBE - as reported by
	  Intertex and Citel. Fixed during SIPit 20 in Antwerp. ........

2007-04-19 04:36 +0000 [r61681-61683]  Tilghman Lesher <tilghman@mail.jeffandtilghman.com>

	* main/manager.c: Bug 9557 - simple reason why reading a function
	  always returned NULL

	* funcs/func_callerid.c, funcs/func_language.c, funcs/func_moh.c,
	  funcs/func_groupcount.c, /, funcs/func_timeout.c,
	  funcs/func_cdr.c: Merged revisions 61680 via svnmerge from
	  https://origsvn.digium.com/svn/asterisk/branches/1.2 ........
	  r61680 | tilghman | 2007-04-18 21:30:18 -0500 (Wed, 18 Apr 2007)
	  | 5 lines Bug 9557 - Specifying the GetVar AMI action without a
	  Channel parameter can cause Asterisk to crash. The reason this
	  needs to be fixed in the functions instead of in AMI is because
	  Channel can legitimately be NULL, such as when retrieving global
	  variables. ........

2007-04-18 22:10 +0000 [r61678]  Kevin P. Fleming <kpfleming@digium.com>

	* sounds/Makefile: allow external build systems to extract the
	  required sound file versions

2007-04-18 20:46 +0000 [r61674-61676]  Olle Johansson <oej@edvina.net>

	* main/rtp.c: Clean upp formatting, add some doxygen stuff while
	  we're in cleaning mode... Thanks Kevin!

	* main/rtp.c: Issue #9554 - Improve RTCP (Dave Troy)

2007-04-16 14:47 +0000 [r61664-61666]  Olle Johansson <oej@edvina.net>

	* channels/chan_sip.c: #9483, half of patch by twilson to solve 302
	  redirect issues

	* /: Blocking AstHoloPatch from 1.2

2007-04-13 21:17 +0000 [r61658]  Steve Murphy <murf@digium.com>

	* main/cdr.c: This is a fix to the way CDR merge handles the data
	  that results from ForkCDR.

2007-04-13 19:17 +0000 [r61648-61656]  Joshua Colp <jcolp@digium.com>

	* apps/app_dial.c, /: Merged revisions 61655 via svnmerge from
	  https://origsvn.digium.com/svn/asterisk/branches/1.2 ........
	  r61655 | file | 2007-04-13 15:15:12 -0400 (Fri, 13 Apr 2007) | 2
	  lines Add OUTBOUND_GROUP_ONCE variable to app_dial. This behaves
	  the same as OUTBOUND_GROUP except it will get unset after use so
	  it won't get accidentally inherited. (issue #BE-140) ........

	* apps/app_speech_utils.c: Do not bother looking for a result if
	  none are present.

	* channels/chan_sip.c: For those very verbose SIP implementations
	  that attach tons of info to the Contact header... let's increase
	  our variable sizes. (issue #9535 reported by jeffg)

2007-04-13 17:10 +0000 [r61645]  Russell Bryant <russell@digium.com>

	* apps/app_voicemail.c: Eliminate a compiler warning with
	  ODBC_STORAGE enabled so that it will build under dev-mode.

2007-04-13 17:01 +0000 [r61644]  Steve Murphy <murf@digium.com>

	* channels/chan_oss.c: A fix for chan_oss that resulted from the
	  CDR changes; it helps to use the right info.

2007-04-13 16:32 +0000 [r61641]  Joshua Colp <jcolp@digium.com>

	* channels/chan_sip.c: Don't assume the callid of a dialog will be
	  set, as in some circumstances it may not. (issue #9534 reported
	  by tecnoxarxa)

2007-04-11 16:05 +0000 [r61477]  Russell Bryant <russell@digium.com>

	* /, channels/chan_sip.c: Merged revisions 61476 via svnmerge from
	  https://origsvn.digium.com/svn/asterisk/branches/1.2 ........
	  r61476 | russell | 2007-04-11 11:01:25 -0500 (Wed, 11 Apr 2007) |
	  5 lines If someone sets the "useragent" option in sip.conf to be
	  empty, then don't add the User-Agent header at all. It is an
	  optional header, anyway. Also, the bug report says that some of
	  Japan's SIP providers don't allow it for some weird reason.
	  (issue #9488, reported by makoto, fixed by me) ........

2007-04-11 15:39 +0000 [r61443]  Nadi Sarrar <ns@beronet.com>

	* channels/chan_misdn.c: Don't export AOCD variables on
	  misdn_hangup anymore, this was mainly a fix for trunk..

2007-04-11 15:09 +0000 [r61377-61427]  Russell Bryant <russell@digium.com>

	* /, channels/chan_sip.c: Merged revisions 61426 via svnmerge from
	  https://origsvn.digium.com/svn/asterisk/branches/1.2 ........
	  r61426 | russell | 2007-04-11 10:05:36 -0500 (Wed, 11 Apr 2007) |
	  6 lines Fix a bug with switching between host=dynamic and using
	  specific hosts for peers. The code would only reset the peer's
	  address when it is dynamic if it was a new peer structure. Now,
	  it will also reset the address if it was already in the peer
	  list, but before the reload, it was not dynamic. (issue #9515,
	  reported by caio1982, fixed by me) ........

	* main/http.c: Add "svgz" to the mimetypes table. (issue #9510,
	  bkruse) In passing, constify the elements of the mimetypes table.

	* /, channels/chan_sip.c: Merged revisions 61376 via svnmerge from
	  https://origsvn.digium.com/svn/asterisk/branches/1.2 ........
	  r61376 | russell | 2007-04-11 09:02:54 -0500 (Wed, 11 Apr 2007) |
	  5 lines Remove the attempt at reporting configuration errors in
	  sip.conf. This can cause a bunch of improper messages when using
	  realtime. I give up. As oej tried to convince me when I put this
	  in, there is just no easy way to do it. (inspired by a message on
	  the -dev list) ........

2007-04-11 13:40 +0000 [r61342-61373]  Nadi Sarrar <ns@beronet.com>

	* channels/chan_misdn.c: Export AOCD variables on misdn_hangup.

	* channels/chan_misdn.c: Ignore facility messages in case we don't
	  have a corresponding channel object.

	* channels/chan_misdn.c: AOCD's are now exported to asterisk
	  channel variables.

2007-04-10 16:05 +0000 [r61220]  Russell Bryant <russell@digium.com>

	* main/Makefile, main/http.c, main/minimime (removed): File upload
	  support was added to solve some needs for the Asterisk GUI.
	  However, after much discussion, it has been decided that adding
	  this to 1.4 is not in the best interests of the project. It has
	  been removed here, but will remain in trunk.

2007-04-10 12:43 +0000 [r61183]  Nadi Sarrar <ns@beronet.com>

	* channels/misdn_config.c, /: Merged revisions 61170 via svnmerge
	  from https://origsvn.digium.com/svn/asterisk/branches/1.2
	  ........ r61170 | nadi | 2007-04-10 14:31:45 +0200 (Di, 10 Apr
	  2007) | 2 lines msns config parameter defaults to '*' ........

2007-04-10 05:18 +0000 [r61136]  Steve Murphy <murf@digium.com>

	* apps/app_cdr.c, main/cdr.c, res/res_features.c: Finished up a
	  previous fix to overcome a compiler warning; the app NoCDR() has
	  been updated to mark the channel CDR as POST_DISABLED instead of
	  destroying the CDR; this way its flags are propagated thru a
	  bridge and the CDR is actually dropped. The cases where only one
	  channel in a bridge has a CDR was cleaned up.

2007-04-09 19:58 +0000 [r61072]  Olle Johansson <oej@edvina.net>

	* /, channels/chan_sip.c: Merged revisions 61038 via svnmerge from
	  https://origsvn.digium.com/svn/asterisk/branches/1.2 ........
	  r61038 | oej | 2007-04-09 21:38:59 +0200 (Mon, 09 Apr 2007) | 3
	  lines - Don't send ActionID before Response: header. - Don't use
	  a blank in an AMI header ........

2007-04-09 19:55 +0000 [r61062-61070]  Kevin P. Fleming <kpfleming@digium.com>

	* main/minimime/mm_envelope.c, res/res_features.c: fix up some
	  warnings found using --enable-dev-mode

	* main/minimime/Doxyfile (removed),
	  main/minimime/tests/messages/CVS (removed),
	  main/minimime/tests/CVS (removed): remove some more stuff we
	  don't need

2007-04-09 19:41 +0000 [r61042-61044]  Russell Bryant <russell@digium.com>

	* main/minimime/test (removed): Remove another directory that
	  should no longer be there

	* main/minimime/Make.conf (removed), main/minimime/mytest_files
	  (removed), main/minimime/.cvsignore (removed), main/minimime/sys
	  (removed), main/minimime/mm-docs (removed): Remove various files
	  that I thought I already removed.

2007-04-09 19:05 +0000 [r61022]  Jason Parker <jparker@digium.com>

	* apps/app_queue.c: Use the appropriate interface name with
	  COMPLETECALLER. Issue 9395.

2007-04-09 18:32 +0000 [r60989]  Steve Murphy <murf@digium.com>

	* channels/chan_oss.c, main/channel.c, main/cdr.c,
	  channels/chan_phone.c, channels/chan_misdn.c,
	  channels/chan_skinny.c, channels/chan_features.c,
	  channels/chan_h323.c, channels/chan_alsa.c, channels/chan_nbs.c,
	  channels/chan_mgcp.c, apps/app_voicemail.c, main/pbx.c,
	  channels/chan_vpb.cc, channels/chan_local.c, channels/chan_zap.c,
	  channels/chan_sip.c, res/res_features.c, channels/chan_agent.c,
	  include/asterisk/channel.h, channels/chan_gtalk.c,
	  channels/chan_iax2.c: This is a big improvement over the current
	  CDR fixes. It may still need refinement, but this won't have as
	  many folks bothered.

2007-04-09 18:02 +0000 [r60984]  Olle Johansson <oej@edvina.net>

	* res/res_jabber.c: Add final new line after JabberEvent

2007-04-09 17:22 +0000 [r60936]  Jason Parker <jparker@digium.com>

	* /, apps/app_directory.c: Merged revisions 60935 via svnmerge from
	  https://origsvn.digium.com/svn/asterisk/branches/1.2 ........
	  r60935 | qwell | 2007-04-09 12:22:15 -0500 (Mon, 09 Apr 2007) | 5
	  lines Allow matching on names shorter than 3 chars. This also
	  fixes the case where somebody wants to match on less then 3
	  chars. Issue 9071 ........

2007-04-09 03:01 +0000 [r60847-60850]  Tilghman Lesher <tilghman@mail.jeffandtilghman.com>

	* main/asterisk.c, include/asterisk.h, /: Merged revisions 60849
	  via svnmerge from
	  https://origsvn.digium.com/svn/asterisk/branches/1.2 ........
	  r60849 | tilghman | 2007-04-08 21:49:06 -0500 (Sun, 08 Apr 2007)
	  | 2 lines Don't check for error when lowering priority (according
	  to the manpage, it should never happen anyway). It might could
	  happen, though, if another thread messed with the priority, so
	  safeguard against that (reported via -dev list). ........

	* channels/chan_local.c, /: Merged revisions 60846 via svnmerge
	  from https://origsvn.digium.com/svn/asterisk/branches/1.2
	  ........ r60846 | tilghman | 2007-04-08 21:37:18 -0500 (Sun, 08
	  Apr 2007) | 2 lines Bug 9505 - If the return value for
	  local_queue_frame is set, then p->lock is no longer valid.
	  ........

2007-04-09 01:03 +0000 [r60762-60798]  Joshua Colp <jcolp@digium.com>

	* apps/app_dial.c, /: Merged revisions 60797 via svnmerge from
	  https://origsvn.digium.com/svn/asterisk/branches/1.2 ........
	  r60797 | file | 2007-04-08 20:59:29 -0400 (Sun, 08 Apr 2007) | 2
	  lines When calling a device that then forwards us elsewhere... we
	  have to make our channels compatible if it is the only channel
	  being dialed. (issue #9445 reported by marcelbarbulescu) ........

	* apps/app_queue.c: Allow app_queue to use MONITOR_EXEC even if
	  MONITOR_OPTIONS is not set. (issue #9495 reported by cduffy)

2007-04-08 14:14 +0000 [r60661-60713]  Tilghman Lesher <tilghman@mail.jeffandtilghman.com>

	* /, apps/app_macro.c: Merged revisions 60711 via svnmerge from
	  https://origsvn.digium.com/svn/asterisk/branches/1.2 ........
	  r60711 | tilghman | 2007-04-08 09:00:22 -0500 (Sun, 08 Apr 2007)
	  | 2 lines Gosub called within a Macro resets the arguments
	  improperly and causes general weirdness. (Issue 8329) ........

	* main/http.c: Fix --enable-dev-mode

	* channels/chan_oss.c: Off by one error, resulting in a crash
	  (Issue 9500)

	* /, main/file.c: Merged revisions 60660 via svnmerge from
	  https://origsvn.digium.com/svn/asterisk/branches/1.2 ........
	  r60660 | tilghman | 2007-04-07 20:39:25 -0500 (Sat, 07 Apr 2007)
	  | 2 lines Bug 9486 - memory leak when opening a filestream
	  ........

2007-04-06 20:58 +0000 [r60603]  Russell Bryant <russell@digium.com>

	* main/minimime/sys/mm_queue.h, main/minimime/Doxyfile,
	  main/minimime/mimeparser.yy.c, main/minimime/minimime.c,
	  main/manager.c, main/minimime/mm_mimepart.c,
	  main/minimime/test.sh, configure, include/asterisk/compat.h,
	  main/strcompat.c, main/minimime/mm_internal.h, main/http.c,
	  main/minimime/tests/parse.c, main/minimime/mm_base64.c,
	  main/minimime/mm_mimeutil.c, main/minimime/mm.h,
	  main/minimime/tests, main/minimime/mm_header.c,
	  main/minimime/mm_error.c, main/Makefile,
	  main/minimime/mm_codecs.c, main/minimime/mm_param.c,
	  configure.ac, main/minimime/Makefile, main/minimime/mm_init.c,
	  include/asterisk/manager.h, main/minimime/strlcpy.c,
	  configs/http.conf.sample, main/minimime/mm_parse.c,
	  main/minimime/tests/create.c, main/minimime/mm_contenttype.c,
	  main/minimime/mm_util.c, main/minimime/mm_envelope.c,
	  main/minimime/tests/messages/test1.txt, main/minimime/mm_mem.c,
	  main/minimime/tests/messages/test2.txt,
	  main/minimime/tests/messages/test3.txt,
	  main/minimime/mimeparser.h, main/minimime/mimeparser.tab.c,
	  main/minimime/tests/messages/test4.txt,
	  main/minimime/tests/messages/test5.txt, main/minimime/mm_util.h,
	  main/minimime/tests/messages/test6.txt, main/minimime/strlcat.c,
	  main/minimime/mm_mem.h, main/minimime/tests/messages/test7.txt,
	  main/minimime/mimeparser.l, main/minimime/mm_context.c,
	  main/minimime/mimeparser.tab.h, main/minimime (added),
	  main/minimime/mm_warnings.c, main/minimime/mm_queue.h,
	  main/minimime/tests/messages, include/asterisk/autoconfig.h.in,
	  main/minimime/mimeparser.y, Makefile.moddir_rules,
	  main/minimime/sys, main/minimime/tests/Makefile: To be able to
	  achieve the things that we would like to achieve with the
	  Asterisk GUI project, we need a fully functional HTTP interface
	  with access to the Asterisk manager interface. One of the things
	  that was intended to be a part of this system, but was never
	  actually implemented, was the ability for the GUI to be able to
	  upload files to Asterisk. So, this commit adds this in the most
	  minimally invasive way that we could come up with. A lot of work
	  on minimime was done by Steve Murphy. He fixed a lot of bugs in
	  the parser, and updated it to be thread-safe. The ability to
	  check permissions of active manager sessions was added by Dwayne
	  Hubbard. Then, hacking this all together and do doing the
	  modifications necessary to the HTTP interface was done by me.

2007-04-06 20:32 +0000 [r60568-60572]  Dwayne M. Hubbard <dhubbard@digium.com>

	* UPGRADE.txt: clarified a sentence in the format_wav section

	* UPGRADE.txt: updated UPGRADE.txt with format_wav GAIN change and
	  plan to remove GAIN code from trunk

2007-04-06 19:50 +0000 [r60521-60565]  Russell Bryant <russell@digium.com>

	* apps/app_meetme.c: When a station picks up a trunk that was on
	  hold, make the hints reflect that nobody has the trunk on hold
	  anymore.

	* apps/app_meetme.c: Fix a few problems with SLA. (issue #9459,
	  reported by francesco_r, fixed by me) * The original behavior was
	  that if one station put a call on hold, another one picked it up,
	  and then hung up, the code would still consider the call on hold
	  by the first station, so the trunk would not be hung up. However,
	  to better comply with what most people seem to expect it to
	  behave, it will now hang up the trunk. * Fix a problem with
	  "barge=no". This was only intended to prevent people from joining
	  calls that are in progress. However, it also prevented other
	  people from picking up a call that was on hold. This has been
	  fixed. * When there are no active stations on a trunk and it is
	  on hold, the code now indicates the HOLD and UNHOLD conditions to
	  the trunk channel. This allows music on hold to be played to the
	  trunk when it is on hold.

2007-04-06 18:21 +0000 [r60459-60485]  Matt Frederickson <creslin@digium.com>

	* channels/chan_zap.c: Make sure we check the faxdetect option
	  before doing fax processing

	* channels/chan_zap.c, /: Merged revisions 60456 via svnmerge from
	  https://origsvn.digium.com/svn/asterisk/branches/1.2 ........
	  r60456 | mattf | 2007-04-06 12:03:15 -0500 (Fri, 06 Apr 2007) | 2
	  lines There should only be one code path for doing DTMF
	  conditionals on channels. This fixes it. ........

2007-04-06 14:49 +0000 [r60399]  Kevin P. Fleming <kpfleming@digium.com>

	* /, codecs/codec_zap.c: Merged revisions 60398 via svnmerge from
	  https://origsvn.digium.com/svn/asterisk/branches/1.2 ........
	  r60398 | kpfleming | 2007-04-06 09:41:37 -0500 (Fri, 06 Apr 2007)
	  | 2 lines remove undocumented 'cardsmode' parameter and stop
	  searching for transcoders during reload() ........

2007-04-06 01:14 +0000 [r60361]  Joshua Colp <jcolp@digium.com>

	* res/res_speech.c, apps/app_speech_utils.c,
	  include/asterisk/speech.h: Add support for returning different
	  types of results (ie: NBest).

2007-04-05 22:58 +0000 [r60325]  Dwayne M. Hubbard <dhubbard@digium.com>

	* formats/format_wav.c: modified default GAIN for issue 5823,
	  thanks jrwalliker

2007-04-05 22:35 +0000 [r60323]  Steve Murphy <murf@digium.com>

	* configs/cdr_custom.conf.sample, configs/cdr.conf.sample: Added
	  some clarification to the example configs for CDRs, on how to
	  select a backend. Also, made cdr-csv the default if you 'make
	  samples', and no other changes.

2007-04-05 16:10 +0000 [r60268]  Jason Parker <jparker@digium.com>

	* apps/app_voicemail.c, /: Merged revisions 60267 via svnmerge from
	  https://origsvn.digium.com/svn/asterisk/branches/1.2 ........
	  r60267 | qwell | 2007-04-05 11:09:41 -0500 (Thu, 05 Apr 2007) | 5
	  lines Just because we can't find the voicemail configuration
	  file, doesn't mean that the module failed to load. The user could
	  be using realtime. Issue #9473 ........

2007-04-05 15:47 +0000 [r60265]  Russell Bryant <russell@digium.com>

	* main/http.c: Add the MIME type for gif by request from Pari

2007-04-05 12:55 +0000 [r60214]  Joshua Colp <jcolp@digium.com>

	* /, channels/chan_sip.c: Merged revisions 60213 via svnmerge from
	  https://origsvn.digium.com/svn/asterisk/branches/1.2 ........
	  r60213 | file | 2007-04-05 08:52:50 -0400 (Thu, 05 Apr 2007) | 2
	  lines Only unlock our pvt and net locks if we are actually going
	  to try to lock the owner again. (issue #9472 reported by zoa)
	  ........

2007-04-04 17:40 +0000 [r60013-60137]  Russell Bryant <russell@digium.com>

	* main/manager.c, /: Merged revisions 60134 via svnmerge from
	  https://origsvn.digium.com/svn/asterisk/branches/1.2 ........
	  r60134 | russell | 2007-04-04 12:38:47 -0500 (Wed, 04 Apr 2007) |
	  6 lines It is valid to redirect channels via the manager
	  interface that are not in the UP state. Instead of checking for
	  that to prevent to ensure a dead channel doesn't get redirected,
	  just use the ast_check_hangup() API call. (issue #9457, reported
	  by Callmewind, patch by me) (related to issue #8977) ........

	* channels/chan_sip.c: Add a Content-Length of 0 to the response
	  built by transmit_response_with_unsupported(). (issue #9454,
	  reported by makoto, fixed by me)

	* /, channels/chan_sip.c: Merged revisions 60083 via svnmerge from
	  https://origsvn.digium.com/svn/asterisk/branches/1.2 ........
	  r60083 | russell | 2007-04-04 11:37:04 -0500 (Wed, 04 Apr 2007) |
	  4 lines Fix the return value of handle_common_options() so that
	  it always properly indicates whether it handled the option or
	  not. (issue #9455, reported by Netview, fixed by me) ........

	* apps/app_meetme.c: Fix a problem where if a trunk was hung up
	  while it was on hold, all of the hints would reflect the line
	  still on hold, even though it should reflect that it is back to
	  not in use. (issue #9459, reported by francesco_r, fixed by me)

	* /: Blocked revisions 60016 via svnmerge ........ r60016 | russell
	  | 2007-04-03 18:23:23 -0500 (Tue, 03 Apr 2007) | 3 lines Add a
	  missing "\r\n" in the body of the NOTIFY that is sent to indicate
	  the status of a transfer. (issue #9388, reported by rarritt)
	  ........

	* /: Blocked revisions 60014 via svnmerge ........ r60014 | russell
	  | 2007-04-03 18:00:10 -0500 (Tue, 03 Apr 2007) | 3 lines Use the
	  more generic check for "sed -r" support that was already present
	  in 1.4. (related to issue #9399) ........

	* /: Blocked revisions 60012 via svnmerge ........ r60012 | russell
	  | 2007-04-03 17:54:49 -0500 (Tue, 03 Apr 2007) | 3 lines On
	  Darwin, the -r argument to sed is not valid. It has to be -E.
	  (issue #9399, reported by jcovert) ........

2007-04-03 19:40 +0000 [r59963]  Joshua Colp <jcolp@digium.com>

	* apps/app_speech_utils.c: Don't clash when a person both speaks
	  and uses DTMF.

2007-04-03 19:16 +0000 [r59853-59939]  Russell Bryant <russell@digium.com>

	* /, channels/chan_sip.c: Merged revisions 59938 via svnmerge from
	  https://origsvn.digium.com/svn/asterisk/branches/1.2 ........
	  r59938 | russell | 2007-04-03 14:15:04 -0500 (Tue, 03 Apr 2007) |
	  4 lines Don't attempt to report configuration errors in
	  build_user(). oej pointed out that for a "friend" entry, this
	  won't work, because all user options are valid for peers, but not
	  the other way around. ........

	* /, channels/chan_sip.c: Merged revisions 59916 via svnmerge from
	  https://origsvn.digium.com/svn/asterisk/branches/1.2 ........
	  r59916 | russell | 2007-04-03 13:43:54 -0500 (Tue, 03 Apr 2007) |
	  3 lines Make chan_sip report when it encounters an unknown
	  option. (issue #9440, reported by nightcrawler) ........

	* /, main/app.c: Merged revisions 59886 via svnmerge from
	  https://origsvn.digium.com/svn/asterisk/branches/1.2 ........
	  r59886 | russell | 2007-04-03 12:58:19 -0500 (Tue, 03 Apr 2007) |
	  5 lines When doing a built-in blind or attended transfer, restore
	  the ability to use '#' to terminate the number and immediately do
	  the transfer instead of having to dial the number and just wait
	  for the feature digit timeout. (issue #8366, xueliangliang)
	  ........

	* Makefile: Ensure that menuselect gets executed in dependency
	  check mode every time you run make.

2007-04-03 11:02 +0000 [r59804]  Nadi Sarrar <ns@beronet.com>

	* channels/misdn_config.c, /, channels/misdn/chan_misdn_config.h:
	  Merged revisions 59788,59803 via svnmerge from
	  https://origsvn.digium.com/svn/asterisk/branches/1.2 ........
	  r59788 | nadi | 2007-04-03 11:37:00 +0200 (Di, 03 Apr 2007) | 2
	  lines Use the new sysfs way of mISDN 1.2 to check if a port is NT
	  or not. ........ r59803 | nadi | 2007-04-03 12:40:58 +0200 (Di,
	  03 Apr 2007) | 2 lines ptp is the 5th bit, not the 4th. ........

2007-04-03 07:20 +0000 [r59774]  Christian Richter <christian.richter@beronet.com>

	* channels/misdn/isdn_lib.c, channels/misdn_config.c,
	  channels/chan_misdn.c, /, channels/misdn/chan_misdn_config.h:
	  Merged revisions 59623-59624,59639 via svnmerge from
	  https://origsvn.digium.com/svn/asterisk/branches/1.2 ........
	  r59623 | crichter | 2007-04-02 09:12:24 +0200 (Mo, 02 Apr 2007) |
	  1 line we can now make 30 channels on a PRI (before we forgot
	  chan 31..) ........ r59624 | crichter | 2007-04-02 09:25:54 +0200
	  (Mo, 02 Apr 2007) | 1 line don't be verbose if no need ........
	  r59639 | crichter | 2007-04-02 14:08:12 +0200 (Mo, 02 Apr 2007) |
	  1 line added option which allows us to accept incoming SETUP
	  Messages without automatically sending Proceeding or Setup
	  Acknowledge, this is useful with some broken switches and if you
	  want to Release incoming calls without previously having
	  acknowledged them. The new option is
	  noautorespond_on_setup=yes|no default is no, so we don't break
	  the existing behaviour ........

2007-04-02 18:58 +0000 [r59724]  Joshua Colp <jcolp@digium.com>

	* apps/app_voicemail.c, /: Merged revisions 59723 via svnmerge from
	  https://origsvn.digium.com/svn/asterisk/branches/1.2 ........
	  r59723 | file | 2007-04-02 14:55:25 -0400 (Mon, 02 Apr 2007) | 2
	  lines Increase the maximum size for a string of mailboxes to
	  1024. (issue #9270 reported by rtucker) ........

2007-04-02 17:31 +0000 [r59688]  Steve Murphy <murf@digium.com>

	* pbx/pbx_ael.c: continue in for-loop should go to the incrementer,
	  not the test. As per 9435, thanks to marcelbarbulescu

2007-04-02 15:39 +0000 [r59654]  Russell Bryant <russell@digium.com>

	* main/netsock.c, /: Merged revisions 59608 via svnmerge from
	  https://origsvn.digium.com/svn/asterisk/branches/1.2 ........
	  r59608 | russell | 2007-04-01 17:35:25 -0500 (Sun, 01 Apr 2007) |
	  6 lines Add the SO_REUSEADDR flag to sockets handled by netsock.
	  This is needed by the patch that went in for issue 7874.
	  chan_iax2 needs to be able to create socket that is lisetning on
	  INADDR_ANY, but also be able to bind sockets to specific
	  addresses. (Thanks to Stevenson on the asterisk-dev mailing list
	  for explaining why this flag was needed.) ........

2007-03-30 22:50 +0000 [r59573]  Jason Parker <jparker@digium.com>

	* configure, main/Makefile, acinclude.m4: Add linux-uclibc host
	  arch..."thingy". Sorry, I don't know what it's called...

2007-03-30 17:51 +0000 [r59452-59522]  Steve Murphy <murf@digium.com>

	* main/cdr.c, main/channel.c, main/pbx.c, res/res_features.c,
	  include/asterisk/cdr.h: several changes via kpflemings review

	* main/cdr.c, main/channel.c, main/pbx.c, res/res_features.c,
	  include/asterisk/cdr.h: These mods fix CDR issues from 8221,
	  8593, 8680, 8743, and perhaps others. Mainly with CDRs generated
	  from transfer situations.

	* configs/extensions.conf.sample: A small clarification to keep
	  bugs from being filed, and confusion from rising, if
	  clearglobalvars is set, and globals are set in the AEL file.
	  (9419)

2007-03-29 17:43 +0000 [r59363]  Russell Bryant <russell@digium.com>

	* res/res_jabber.c: When building a response to a subscription, the
	  "from" must be the full Jabber ID. This fixes some problems where
	  jabber users are not able to add their Asterisk account to their
	  user list, since they are unable to get Asterisk to approve their
	  subscription. (issue #8210, reported by caspy, and verified by
	  bradtem)

2007-03-29 17:38 +0000 [r59361]  Joshua Colp <jcolp@digium.com>

	* /, apps/app_meetme.c: Merged revisions 59360 via svnmerge from
	  https://origsvn.digium.com/svn/asterisk/branches/1.2 ........
	  r59360 | file | 2007-03-29 13:33:58 -0400 (Thu, 29 Mar 2007) | 2
	  lines Keep a global array of variables indicating whether certain
	  conference rooms are in use. This ensures that two people going
	  into a new dynamic conference when the 'e' option is set don't go
	  into the same conference room. (issue #8835 reported by eliel)
	  ........

2007-03-29 17:17 +0000 [r59304-59358]  Russell Bryant <russell@digium.com>

	* main/rtp.c, /: Merged revisions 59357 via svnmerge from
	  https://origsvn.digium.com/svn/asterisk/branches/1.2 ........
	  r59357 | russell | 2007-03-29 12:14:33 -0500 (Thu, 29 Mar 2007) |
	  5 lines If an error occurs when reading from an RTP socket, and
	  the error code does not indicate that we should try again, then
	  return NULL instead of a "null frame". This will prevent Asterisk
	  from trying over and over again, and eventually causing the
	  system to crash. (issue #8285, john) ........

	* /: Blocked revisions 59355 via svnmerge ........ r59355 | russell
	  | 2007-03-29 12:10:28 -0500 (Thu, 29 Mar 2007) | 3 lines Backport
	  the change to chan_iax2 to return NULL instead of a "null frame"
	  from its read callback. See revision 59341 to the 1.4 branch for
	  more info. ........

	* channels/chan_iax2.c: When the IAX2 read callback gets called,
	  return NULL instead of a "null frame". This will cause Asterisk
	  to hangup the call instead of keep trying whatever it was doing.
	  Under normal conditions, this function would *never* be called.
	  However, the author of this patch says an error will occur that
	  will cause it to get called every 100 thousand calls or so. When
	  this does happen, it puts the channel in a loop that eventually
	  brings down the system. So, hangup up the call is certainly a
	  better alternative. (issue #8286, john)

	* Makefile: Export the GTK2 library and include information to sub
	  Makefiles.

2007-03-29 16:07 +0000 [r59300-59302]  Tilghman Lesher <tilghman@mail.jeffandtilghman.com>

	* /, cdr/cdr_odbc.c: Merged revisions 59301 via svnmerge from
	  https://origsvn.digium.com/svn/asterisk/branches/1.2 ........
	  r59301 | tilghman | 2007-03-29 11:04:46 -0500 (Thu, 29 Mar 2007)
	  | 3 lines Issue 9415 - No point to getting a diagnostic field if
	  we aren't doing anything with the information. (Plus, it tends to
	  crash the Postgres ODBC driver.) ........

	* /: Blocked revisions 59299 via svnmerge ........ r59299 |
	  tilghman | 2007-03-29 10:33:10 -0500 (Thu, 29 Mar 2007) | 2 lines
	  Change ENV section to use setenv, instead of putenv (Alexandru
	  Pirvulescu <sigxcpu@gmail.com>, reported via -dev list) ........

2007-03-28 03:38 +0000 [r59281-59289]  Tilghman Lesher <tilghman@mail.jeffandtilghman.com>

	* res/res_odbc.c: Another crash that I thought we had fixed already
	  - Issue 9396

	* apps/app_voicemail.c, /: Merged revisions 59283 via svnmerge from
	  https://origsvn.digium.com/svn/asterisk/branches/1.2 ........
	  r59283 | tilghman | 2007-03-27 18:36:49 -0500 (Tue, 27 Mar 2007)
	  | 2 lines Oops ........

	* apps/app_voicemail.c, /: Merged revisions 59280 via svnmerge from
	  https://origsvn.digium.com/svn/asterisk/branches/1.2 ........
	  r59280 | tilghman | 2007-03-27 18:31:20 -0500 (Tue, 27 Mar 2007)
	  | 2 lines Fix a few remaining bad mmap(2) return values ........

2007-03-27 23:20 +0000 [r59262-59278]  Russell Bryant <russell@digium.com>

	* /, apps/app_directory.c: Merged revisions 59277 via svnmerge from
	  https://origsvn.digium.com/svn/asterisk/branches/1.2 ........
	  r59277 | russell | 2007-03-27 18:19:41 -0500 (Tue, 27 Mar 2007) |
	  3 lines Fix the check of the return value from mmap(). Thanks to
	  Corydon for catching this one. ........

	* apps/app_directory.c: Fix app_directory to actually compile with
	  ODBC_STORAGE, and update the code to the latest res_odbc API.

	* apps/Makefile: Fix app_directory when ODBC_STORAGE is being used.
	  The Makefile did not properly ensure that this information got
	  copied from what was selected for app_voicemail. (issue #9224)

	* channels/chan_sip.c: Fix the check that ensures that the CHANNEL
	  function's first argument is "rtpqos". Thanks, Corydon. :)

2007-03-27 18:16 +0000 [r59261]  Steve Murphy <murf@digium.com>

	* pbx/pbx_ael.c: via 9373 (duplicate context in AEL crashes
	  asterisk), kpfleming pointed on asterisk-dev, that DECLINE in
	  this case the proper thing to do. This change now has it doing
	  the proper thing.

2007-03-27 18:05 +0000 [r59256-59259]  Russell Bryant <russell@digium.com>

	* /, channels/chan_iax2.c: Merged revisions 59258 via svnmerge from
	  https://origsvn.digium.com/svn/asterisk/branches/1.2 ........
	  r59258 | russell | 2007-03-27 13:04:02 -0500 (Tue, 27 Mar 2007) |
	  4 lines Fix the use of the "sourceaddress" option when "bindaddr"
	  is set to 0.0.0.0 instead of having each interface explicitly
	  listed. (issue #7874, patch by stevens) ........

	* channels/chan_sip.c, funcs/func_channel.c: Convert the RTPQOS
	  function to just be additional parameter of the CHANNEL function.
	  This way, it will be possible for other RTP based channel drivers
	  to expose this information in the future.

2007-03-27 15:00 +0000 [r59254]  Christian Richter <christian.richter@beronet.com>

	* channels/chan_misdn.c, /: Merged revisions 59252 via svnmerge
	  from https://origsvn.digium.com/svn/asterisk/branches/1.2
	  ........ r59252 | crichter | 2007-03-27 15:56:15 +0200 (Di, 27
	  Mär 2007) | 1 line fixed #9355 ........

2007-03-26 21:45 +0000 [r59230]  Tilghman Lesher <tilghman@mail.jeffandtilghman.com>

	* channels/chan_sip.c: Oops, this should be case insensitive

2007-03-26 21:41 +0000 [r59228]  Steve Murphy <murf@digium.com>

	* pbx/pbx_ael.c: fix for 9373 (duplicate context in AEL crashes
	  asterisk). I turned a duplicate context from a WARNING to an
	  ERROR. Now you get a module load failure, and asterisk just
	  exits. That's better than a crash, right\?

2007-03-26 21:37 +0000 [r59227]  Tilghman Lesher <tilghman@mail.jeffandtilghman.com>

	* channels/chan_sip.c: Change this to a single dp function to make
	  oej happy.

2007-03-26 20:06 +0000 [r59225]  Steve Murphy <murf@digium.com>

	* main/config.c: Fix for 9257; by eliminating the globals in
	  main/config.c, we make it thread-safe, which is a minimum
	  requirement.

2007-03-26 19:34 +0000 [r59223]  Joshua Colp <jcolp@digium.com>

	* apps/app_speech_utils.c: Add ability to specify no timeout. This
	  means as soon as the prompt is done playing it moves on to the
	  next priority.

2007-03-26 18:33 +0000 [r59215-59217]  Russell Bryant <russell@digium.com>

	* apps/app_voicemail.c: Somehow the code for building the email for
	  voicemail got out of sync. This change makes a few tweaks to get
	  1.4 in sync with trunk. (issue #9301)

	* apps/app_meetme.c: Fix some codec negotiation problems when
	  CallerID support is not enabled in SLA. (issue #9308, reported by
	  twilson)

2007-03-26 18:13 +0000 [r59213]  Joshua Colp <jcolp@digium.com>

	* apps/app_speech_utils.c: Make SpeechBackground obey the digit
	  timeout value.

2007-03-26 17:53 +0000 [r59207-59209]  Russell Bryant <russell@digium.com>

	* channels/chan_sip.c: Rename the new dialplan functions to match
	  the variable name

	* main/rtp.c, channels/chan_sip.c, include/asterisk/rtp.h: The
	  AUDIORTPQOS and VIDEORTPQOS variables are not fully functional in
	  some because they get set in sip_hangup. So, there are common
	  situations where the variables will not be available in the
	  dialplan at all. So, this patch provides an alternate method for
	  getting to this information by introducing AUDIORTPQOS and
	  VIDEORTPQOS dialplan functions. (issue #9370, patch by Corydon76,
	  with some testing by blitzrage)

2007-03-26 17:38 +0000 [r59206]  Steve Murphy <murf@digium.com>

	* main/ast_expr2.fl, main/ast_expr2f.c, pbx/ael/ael_lex.c,
	  pbx/ael/ael.flex: A fix for the flex input files, DONT_COMPILE,
	  and STANDALONE_AEL

2007-03-26 15:25 +0000 [r59202]  Nadi Sarrar <ns@beronet.com>

	* channels/misdn/isdn_lib.c, channels/misdn_config.c,
	  channels/misdn/isdn_lib.h, channels/chan_misdn.c, configure,
	  include/asterisk/autoconfig.h.in, channels/misdn/Makefile,
	  channels/misdn/chan_misdn_config.h, configure.ac: * mISDN >= 1.2
	  provides a dsp pipeline for i.e. echo cancellation modules, make
	  chan_misdn use it. * add a check for linux/mISDNdsp.h to
	  configure.ac and update the autogenerated files: 'configure',
	  'autoconfig.h.in' (the 'configure' script was not in sync with
	  the latest configure.ac, so the diff is a bit bigger than
	  expected).

2007-03-26 15:16 +0000 [r59200]  Joshua Colp <jcolp@digium.com>

	* pbx/ael/ael_lex.c: Have ast_copy_string magically appear in the
	  aelparse binary! DONT_OPTIMIZE should now work once again.

2007-03-24 01:39 +0000 [r59195]  Joshua Colp <jcolp@digium.com>

	* /, channels/chan_sip.c: Merged revisions 59194 via svnmerge from
	  https://origsvn.digium.com/svn/asterisk/branches/1.2 ........
	  r59194 | file | 2007-03-23 21:35:49 -0400 (Fri, 23 Mar 2007) | 2
	  lines Only try to handle a response if it has a response code.
	  (ASA-2007-011) ........

2007-03-23 16:11 +0000 [r59188-59189]  Steve Murphy <murf@digium.com>

	* /: blocking out the fix in 59187... already incorporated here

	* /, apps/app_macro.c: Merged revisions 59186 via svnmerge from
	  https://origsvn.digium.com/svn/asterisk/branches/1.2 ........
	  r59186 | murf | 2007-03-23 09:57:26 -0600 (Fri, 23 Mar 2007) | 1
	  line Added a few words in the Macro doc strings about the
	  behavior of macros with hangups (et al.), as per 9337 ........

2007-03-22 23:40 +0000 [r59180-59182]  Kevin P. Fleming <kpfleming@digium.com>

	* channels/chan_sip.c: don't allow string input to overrun the
	  buffer to hold it (ASA-2007-010)

	* channels/chan_misdn.c: remove variables that are no longer used
	  (--enable-dev-mode is good, developers should be using it)

2007-03-22 14:40 +0000 [r59145]  Steve Murphy <murf@digium.com>

	* utils/Makefile: The stuff in utils was compiling with -O6 even if
	  DONT_OPTIMIZE is set in menuconfig. Added the include to fix that

2007-03-21 18:08 +0000 [r59081-59089]  Joshua Colp <jcolp@digium.com>

	* main/http.c: Add svg mimetype for pari.

	* res/res_monitor.c, /: Merged revisions 59086 via svnmerge from
	  https://origsvn.digium.com/svn/asterisk/branches/1.2 ........
	  r59086 | file | 2007-03-21 14:03:20 -0400 (Wed, 21 Mar 2007) | 2
	  lines Indicate the filename changed when it is changed. (issue
	  #9311 reported by jsmith) ........

	* channels/chan_sip.c: Until we can do media level parsing for
	  sendrecv/etc just use the first value found. This crept up when a
	  phone was offered audio+video and returned an inactive video
	  stream. chan_sip thought the phone said to put the person on hold
	  but that was totally wrong. (issue #9319 reported by benbrown)

2007-03-20 21:04 +0000 [r59078]  Tilghman Lesher <tilghman@mail.jeffandtilghman.com>

	* main/logger.c: Fix defines for inline stack backtraces (only used
	  by developers anyway)

2007-03-20 20:42 +0000 [r59076]  Joshua Colp <jcolp@digium.com>

	* channels/iax2-parser.c: Copy len variable as well, should fix
	  remaining IAX2 DTMF issues.

2007-03-20 17:48 +0000 [r59069-59070]  Steve Murphy <murf@digium.com>

	* apps/app_stack.c: Ooops. Sorry, messed up app_stack. This should
	  return it to its previous, untouched, state.

	* apps/app_stack.c, pbx/pbx_ael.c, include/asterisk/ael_structs.h:
	  The fix for the AEL <<security hole>> (bug 9316) is here...

2007-03-20 13:16 +0000 [r59064]  Christian Richter <christian.richter@beronet.com>

	* channels/misdn/isdn_lib.c, channels/misdn_config.c,
	  channels/misdn/isdn_lib.h, channels/chan_misdn.c, /,
	  channels/misdn/chan_misdn_config.h: Merged revisions
	  58849-58850,59062-59063 via svnmerge from
	  https://origsvn.digium.com/svn/asterisk/branches/1.2 ........
	  r58849 | crichter | 2007-03-13 12:58:16 +0100 (Di, 13 Mär 2007) |
	  1 line added method standard_dec for dialing out on groups, to
	  avoid conflicts, which caused issues with some ISDN providers
	  ........ r58850 | crichter | 2007-03-13 13:58:32 +0100 (Di, 13
	  Mär 2007) | 1 line fixed the crypt_keys stuff ........ r59062 |
	  crichter | 2007-03-20 10:18:06 +0100 (Di, 20 Mär 2007) | 1 line
	  avoid sending a disconnect when we already received one. ........
	  r59063 | crichter | 2007-03-20 10:23:22 +0100 (Di, 20 Mär 2007) |
	  1 line modified a loglevel ........

>>>>>>> 9f5e38f7
2007-03-19  Jason Parker  <jparker@digium.com>

	* Asterisk 1.4.2 released.

2007-03-19 22:29 +0000 [r59049]  Tilghman Lesher <tilghman@mail.jeffandtilghman.com>

	* funcs/func_strings.c: Oops, this should have been a %d all along

2007-03-19 15:52 +0000 [r59042]  Joshua Colp <jcolp@digium.com>

	* funcs/func_cdr.c: Fix typo in help for CDR function. (issue #9295
	  reported by ajohnson)

2007-03-19 15:42 +0000 [r59040]  Tilghman Lesher <tilghman@mail.jeffandtilghman.com>

	* configs/sip_notify.conf.sample: Fix unescaped semicolon (reported
	  via -dev list)

2007-03-18 20:37 +0000 [r59037]  Olle Johansson <oej@edvina.net>

	* channels/chan_sip.c: Issue #9313, Asterisk crash on SIP return
	  code 0 (reported by qwerty1979)

2007-03-18 16:36 +0000 [r59035]  BJ Weschke <bweschke@btwtech.com>

	* apps/app_followme.c: Don't return a non-zero return code if the
	  profile doesn't exist, to match what the documentation says it
	  already does. (#9307 Reported by kkiely)

2007-03-16 16:12 +0000 [r58992]  Joshua Colp <jcolp@digium.com>

	* apps/app_page.c: Wait for the async thread to exit when hanging
	  up all of the paged phones under all circumstances. (issue #9181
	  reported by PhilSmith)

2007-03-16 01:42 +0000 [r58947-58957]  Russell Bryant <russell@digium.com>

	* configs/sla.conf.sample: fix a couple SLA documentation
	  references

	* doc/ajam.tex (removed), doc/manager.tex (removed), doc/misdn.tex
	  (removed), doc/freetds.txt (added), doc/odbcstorage.txt (added),
	  doc/sla.tex, doc/cygwin.txt (added), doc/model.txt (added),
	  doc/channelvariables.txt (added), doc/ael.txt (added),
	  doc/billing.tex (removed), build_tools/prep_tarball,
	  doc/callingpres.txt (added), doc/enum.txt (added),
	  doc/localchannel.tex (removed), doc/musiconhold-fpm.txt (added),
	  doc/cdrdriver.tex (removed), build_tools/make_buildopts_h,
	  doc/security.txt (added), doc/imapstorage.txt (added),
	  doc/PEERING, main/pbx.c, doc/odbcstorage.tex (removed),
	  doc/freetds.tex (removed), doc/privacy.txt (added), configure.ac,
	  doc/iax.txt (added), doc/ael.tex (removed),
	  doc/channelvariables.tex (removed), doc/enum.tex (removed),
	  doc/security.tex (removed), doc/math.txt (added), Makefile,
	  doc/imapstorage.tex (removed), doc/privacy.tex (removed),
	  doc/realtime.txt (added), doc/dundi.txt (added), doc/mysql.txt
	  (added), apps/app_voicemail.c, doc/cliprompt.txt (added),
	  doc/chaniax.txt (added), doc/app-sms.txt (added),
	  doc/ast_appdocs.tex (removed), doc/realtime.tex (removed),
	  doc/ices.txt (added), doc/dundi.tex (removed),
	  doc/linkedlists.txt (added), doc/queuelog.txt (added),
	  doc/extconfig.txt (added), doc/radius.txt (added),
	  doc/cliprompt.tex (removed), doc/chaniax.tex (removed),
	  doc/hardware.txt (added), doc/mp3.txt (added), doc/app-sms.tex
	  (removed), doc/ices.tex (removed), doc/asterisk.tex (removed),
	  doc/queuelog.tex (removed), doc/configuration.txt (added),
	  doc/asterisk-conf.txt (added), doc/sla.pdf (added),
	  doc/ip-tos.txt (added), doc/hardware.tex (removed), doc/h323.txt
	  (added), doc/mp3.tex (removed), doc/configuration.tex (removed),
	  doc/asterisk-conf.tex (removed), doc/jitterbuffer.txt (added),
	  doc/channels.txt (added), doc/ip-tos.tex (removed),
	  doc/extensions.txt (added), doc/queues-with-callback-members.txt
	  (added), doc/apps.txt (added), makeopts.in, doc/ajam.txt (added),
	  doc/misdn.txt (added), doc/manager.txt (added),
	  doc/jitterbuffer.tex (removed), doc/extensions.tex (removed),
	  doc/billing.txt (added), doc/localchannel.txt (added),
	  doc/queues-with-callback-members.tex (removed), doc/cdrdriver.txt
	  (added), doc/00README.1st (added): Making these documentation
	  changes in the 1.4 branch upset various people, so these chanes
	  will only be done in the trunk.

	* build_tools/prep_tarball: Add the --pdf option to the usage of
	  rubber in prep_tarball

	* Makefile, build_tools/menuselect-deps.in, configure,
	  include/asterisk/autoconfig.h.in, configure.ac, makeopts.in: Add
	  configure script checking for GTK2 and some additional Makefile
	  targets to support gmenuselect

2007-03-15 23:52 +0000 [r58946]  Tilghman Lesher <tilghman@mail.jeffandtilghman.com>

	* main/pbx.c, doc/ast_appdocs.tex: Refashion dump command to match
	  common syntax and update the resulting appdocs TeX file

2007-03-15 23:24 +0000 [r58941]  Russell Bryant <russell@digium.com>

	* doc/asterisk.tex: add a link to the rubber homepage

2007-03-15 23:11 +0000 [r58939]  Tilghman Lesher <tilghman@mail.jeffandtilghman.com>

	* apps/app_setcdruserfield.c, main/pbx.c,
	  apps/app_hasnewvoicemail.c, apps/app_settransfercapability.c:
	  Expand deprecation warnings from simply warning on use to the
	  builtin documentation.

2007-03-15 22:51 +0000 [r58935-58937]  Russell Bryant <russell@digium.com>

	* doc/asterisk.tex, Makefile: Add Asterisk version information to
	  the generated PDF

	* build_tools/prep_tarball: have prep_tarball attempt to build
	  asterisk.pdf

2007-03-15 22:32 +0000 [r58933]  Tilghman Lesher <tilghman@mail.jeffandtilghman.com>

	* funcs/func_realtime.c: Function works fine, but the documentation
	  is backwards.

2007-03-15 22:25 +0000 [r58931]  Russell Bryant <russell@digium.com>

	* doc/ajam.tex (added), doc/manager.tex (added), doc/misdn.tex
	  (added), doc/freetds.txt (removed), doc/odbcstorage.txt
	  (removed), configure, doc/sla.tex, doc/cygwin.txt (removed),
	  doc/model.txt (removed), doc/channelvariables.txt (removed),
	  doc/ael.txt (removed), doc/billing.tex (added),
	  doc/callingpres.txt (removed), doc/enum.txt (removed),
	  doc/localchannel.tex (added), doc/musiconhold-fpm.txt (removed),
	  doc/cdrdriver.tex (added), build_tools/make_buildopts_h,
	  doc/security.txt (removed), doc/imapstorage.txt (removed),
	  doc/PEERING, main/pbx.c, doc/odbcstorage.tex (added),
	  doc/freetds.tex (added), doc/privacy.txt (removed), configure.ac,
	  doc/iax.txt (removed), doc/ael.tex (added),
	  doc/channelvariables.tex (added), doc/enum.tex (added),
	  doc/security.tex (added), doc/math.txt (removed), Makefile,
	  doc/imapstorage.tex (added), doc/privacy.tex (added),
	  doc/realtime.txt (removed), doc/dundi.txt (removed),
	  doc/mysql.txt (removed), apps/app_voicemail.c, doc/cliprompt.txt
	  (removed), doc/chaniax.txt (removed), doc/app-sms.txt (removed),
	  doc/ast_appdocs.tex (added), doc/realtime.tex (added),
	  doc/ices.txt (removed), doc/dundi.tex (added),
	  doc/linkedlists.txt (removed), doc/queuelog.txt (removed),
	  doc/extconfig.txt (removed), doc/radius.txt (removed),
	  doc/cliprompt.tex (added), doc/chaniax.tex (added),
	  doc/hardware.txt (removed), doc/mp3.txt (removed),
	  doc/app-sms.tex (added), doc/ices.tex (added), doc/asterisk.tex
	  (added), doc/queuelog.tex (added), doc/configuration.txt
	  (removed), doc/asterisk-conf.txt (removed), doc/sla.pdf
	  (removed), doc/ip-tos.txt (removed), doc/hardware.tex (added),
	  doc/h323.txt (removed), doc/mp3.tex (added),
	  doc/configuration.tex (added), doc/asterisk-conf.tex (added),
	  doc/jitterbuffer.txt (removed), doc/channels.txt (removed),
	  doc/ip-tos.tex (added), doc/extensions.txt (removed),
	  doc/queues-with-callback-members.txt (removed), doc/apps.txt
	  (removed), makeopts.in, doc/ajam.txt (removed), doc/misdn.txt
	  (removed), doc/manager.txt (removed), doc/jitterbuffer.tex
	  (added), doc/extensions.tex (added), doc/billing.txt (removed),
	  doc/localchannel.txt (removed),
	  doc/queues-with-callback-members.tex (added), doc/cdrdriver.txt
	  (removed), doc/00README.1st (removed): Merge changes from
	  svn/asterisk/team/russell/LaTeX_docs. * Convert most of the doc
	  directory into a single LaTeX formatted document so that we can
	  generate a PDF, HTML, or other formats from this information. *
	  Add a CLI command to dump the application documentation into
	  LaTeX format which will only be include if the configure script
	  is run with --enable-dev-mode. * The PDF turned out to be close
	  to 1 MB, so it is not included. However, you can simply run "make
	  asterisk.pdf" to generate it yourself. We may include it in
	  release tarballs or have automatically generated ones on the web
	  site, but that has yet to be decided.

2007-03-15 18:13 +0000 [r58923]  Joshua Colp <jcolp@digium.com>

	* channels/chan_iax2.c: Don't assume that the pvt structure will
	  still exist after calling schedule_delivery as it may not. (issue
	  #9278 reported by fmachado)

2007-03-14 19:18 +0000 [r58894-58906]  Russell Bryant <russell@digium.com>

	* channels/chan_sip.c: Some people like to put "limitonpeer"
	  instead of "limitonpeers" in their configuration. While we're at
	  it, support "limitonpeerz" and "limitonpeerssssss". (inspired by
	  issue #9172)

	* doc/sla.pdf, doc/sla.tex: Add a more basic example setup to the
	  examples section

	* doc/security.txt, /: Merged revisions 58896 via svnmerge from
	  https://origsvn.digium.com/svn/asterisk/branches/1.2 ........
	  r58896 | russell | 2007-03-14 11:38:48 -0500 (Wed, 14 Mar 2007) |
	  3 lines Add a note to the security file that the Asterisk CLI and
	  log files may contain sensitive information, and that people
	  should keep this in mind. ........

	* configs/sla.conf.sample, apps/app_meetme.c: By default, don't
	  attempt to do any CallerID handling at all with SLA because it is
	  known to not work properly in some situations. However, add an
	  option to enable it for those that would like to use it anyway.
	  The short story behind this is that to properly handle CallerID
	  with SLA, we need the ability to change the CallerID on an
	  existing call, and we are not ready to handle that.

2007-03-14 01:47 +0000 [r58880]  Tilghman Lesher <tilghman@mail.jeffandtilghman.com>

	* funcs/func_strings.c: Issue 9162 -
	  pbx_substitute_variables_helper assumes the buffer is initialized
	  to all zeroes. This fixes a case where it wasn't.

2007-03-13 23:19 +0000 [r58870-58872]  Russell Bryant <russell@digium.com>

	* apps/app_meetme.c: Ensure that the blinky lights show that the
	  trunk stopped ringing when the trunk hangs up before a station
	  has answered it. (issue #9234, reported by francesco_r)

	* configs/sla.conf.sample: fix the reference to the SLA
	  documentation

2007-03-13 11:49 +0000 [r58843-58848]  Olle Johansson <oej@edvina.net>

	* /, channels/chan_sip.c: Merged revisions 58847 via svnmerge from
	  https://origsvn.digium.com/svn/asterisk/branches/1.2 ........
	  r58847 | oej | 2007-03-13 12:45:52 +0100 (Tue, 13 Mar 2007) | 2
	  lines Issue #9229 - No port in request URI on register to non
	  default SIP ports (neelakantan) ........

	* channels/chan_sip.c: Don't hangup the call on OK or errors on
	  MESSAGE and INFO inside of a dialog (like video update requests).

	* channels/chan_sip.c: Issue #9251 - Clear From URI from user
	  attributes (tgrman)

2007-03-12 16:52 +0000 [r58833]  Joshua Colp <jcolp@digium.com>

	* /: Blocked revisions 58832 via svnmerge ........ r58832 | file |
	  2007-03-12 12:49:49 -0400 (Mon, 12 Mar 2007) | 2 lines We can't
	  use the assembler version of fetchadd_int under Intel Macs.
	  (issue #9254 reported by darrell budic) ........

2007-03-12 13:08 +0000 [r58825-58826]  Christian Richter <christian.richter@beronet.com>

	* channels/misdn/isdn_lib.c, channels/chan_misdn.c, /: Merged
	  revisions 57034,57523,57753,58558 via svnmerge from
	  https://origsvn.digium.com/svn/asterisk/branches/1.2 ........
	  r57034 | crichter | 2007-02-28 17:09:27 +0100 (Mi, 28 Feb 2007) |
	  1 line fixed bugs.digium.com bugs: #9157 and bugs.beronet.com
	  bugs: #302, #303, #304 ........ r57523 | crichter | 2007-03-02
	  19:32:51 +0100 (Fr, 02 Mar 2007) | 1 line fixed typo ........
	  r57753 | crichter | 2007-03-04 11:39:50 +0100 (So, 04 Mar 2007) |
	  1 line fixed another place where the out_cause was hardcoded to
	  16 ........ r58558 | crichter | 2007-03-09 15:43:58 +0100 (Fr, 09
	  Mar 2007) | 1 line we can free channel 31 as well, since we can
	  occupy it ........

	* channels/misdn/isdn_lib.c, channels/misdn/isdn_lib.h,
	  channels/chan_misdn.c, channels/misdn/ie.c,
	  channels/misdn/isdn_msg_parser.c: added UU transceiving and
	  corect handling for rdnis

2007-03-12 01:21 +0000 [r58779-58783]  Joshua Colp <jcolp@digium.com>

	* main/rtp.c: Allow RFC2833 compensation to compensate for even
	  stupider implementations by queueing up the end frame at the
	  start, not the actual end. (issue #8963 reported by AndrewZ)

	* channels/chan_sip.c, configs/sip.conf.sample: Add
	  matchexterniplocally setting which only substitutes your
	  externip/externhost setting if it matches the localnet setting. I
	  know of at least two people who need opposite settings, so I made
	  it an option! (issue #8821 reported by kokoskarokoska)

2007-03-10 18:11 +0000 [r58638-58705]  Russell Bryant <russell@digium.com>

	* channels/chan_iax2.c: Fix a few more places in chan_iax2 where
	  the ast_frame used for receiving a frame was not properly
	  initialized. - Interpolating a frame when the jitterbuffer is in
	  use - decrypting a frame when IAX2 encryption is on - frames in
	  an IAX2 trunk

	* apps/app_meetme.c: Make the compiler happy and initialize a
	  variable.

	* doc/sla.pdf (added), doc/sla.txt (removed), doc/sla.tex (added):
	  Merge some updates to the SLA documentation. I plan to keep
	  working on this to explain all of the expected behavior with call
	  handling, configuration details for specific phones, and other
	  things. However, I got tired of doing it in plain text, so I
	  switched to using LaTeX. I have included the PDF version. I
	  haven't been able to get a nice looking plain text version out of
	  it yet, but I'm not terribly concerned since this is supposed to
	  be more of the manual, while the plain text sample configuration
	  file is the reference.

2007-03-09 21:08 +0000 [r58584-58604]  Joshua Colp <jcolp@digium.com>

	* apps/app_voicemail.c: Fix spelling of unavailable in voicemail
	  documentation. (issue #9248 reported by tensai)

	* /, channels/chan_sip.c: Merged revisions 58579 via svnmerge from
	  https://origsvn.digium.com/svn/asterisk/branches/1.2 ........
	  r58579 | file | 2007-03-09 15:46:43 -0500 (Fri, 09 Mar 2007) | 2
	  lines If we are unable to lookup the host in a c line we have to
	  abort, otherwise the previous data is gone and we will
	  (potentially) have no data when all is said and done. ........

2007-03-08 22:15 +0000 [r58510-58512]  Russell Bryant <russell@digium.com>

	* apps/app_meetme.c: Hang up the channel that put the call on hold
	  in the event processing thread to avoid a race condition. Also,
	  if the station originated the call that it is putting on hold,
	  don't hang up the trunk if it was the only station on the call
	  and it is hanging up due to hold and not a normal hangup.

	* channels/chan_zap.c: Add a missing break statement so that
	  handling the above event does not incorrectly destroy the
	  channel. (issue #9242, andrew)

2007-03-08 21:33 +0000 [r58479]  Tilghman Lesher <tilghman@mail.jeffandtilghman.com>

	* res/res_odbc.c: Fix segfault (Issue 9236)

2007-03-08 20:54 +0000 [r58474]  Russell Bryant <russell@digium.com>

	* apps/app_meetme.c: Refactor hold handling a bit so that it does
	  not require keeping the call up when a call is put on hold.

2007-03-08 18:01 +0000 [r58389-58436]  Joshua Colp <jcolp@digium.com>

	* main/rtp.c: Make early SDP seeding even smarter! We have to check
	  codecs in the make_compatible function too. (issue #9221 reported
	  by marcelbarbulescu)

	* main/dsp.c, /: Merged revisions 58388 via svnmerge from
	  https://origsvn.digium.com/svn/asterisk/branches/1.2 ........
	  r58388 | file | 2007-03-08 11:04:58 -0500 (Thu, 08 Mar 2007) | 2
	  lines Only print out debug message if the definition that makes
	  the variables shows up was actually defined. (issue #9233
	  reported by serginuez) ........

2007-03-08 13:23 +0000 [r58351-58354]  Kevin P. Fleming <kpfleming@digium.com>

	* main/http.c: this change was not needed; fclose() handles closing
	  the file descriptor already

	* apps/app_meetme.c: fix a compiler warning, and overwriting 'res'
	  value

	* main/http.c: fix two cases where HTTP session file descriptors
	  would not be closed

2007-03-08 01:01 +0000 [r58243-58320]  Russell Bryant <russell@digium.com>

	* channels/chan_zap.c, configure, configure.ac: If we receive
	  ZT_EVENT_REMOVED, destroy the specified channel. (issue #7256,
	  tzafrir) Also, update the configure script to make sure that we
	  don't try to build chan_zap if the installed version of zaptel
	  does not include ZT_EVENT_REMOVED.

	* /, channels/chan_iax2.c: (This bug was reported to me by Kinsey
	  Moore) Merged revisions 58242 via svnmerge from
	  https://origsvn.digium.com/svn/asterisk/branches/1.2 ........
	  r58242 | russell | 2007-03-07 12:17:07 -0600 (Wed, 07 Mar 2007) |
	  7 lines Fix a problem where the Asterisk channel name could be
	  that of the wrong IAX2 user for a call. This is because the first
	  step of choosing this name is to look for an IAX2 peer that
	  happens to have the same IP/port number that this call is coming
	  from and assuming that is it. However, this is not always
	  correct. So, I have made it change this name after authentication
	  happens since at that point, we have an exact match. ........

2007-03-07 17:52 +0000 [r58240]  Joshua Colp <jcolp@digium.com>

	* main/rtp.c, channels/chan_sip.c: Ensure we have (or should have)
	  at least one matching codec before attempting early bridge SDP
	  seeding. (issue #9221 reported by marcelbarbulescu)

2007-03-07 00:27 +0000 [r58165-58168]  Russell Bryant <russell@digium.com>

	* /: Blocked revisions 58167 via svnmerge ........ r58167 | russell
	  | 2007-03-06 18:27:04 -0600 (Tue, 06 Mar 2007) | 2 lines Fix a
	  misplaced block of code in the 1.2 version of the patch to fix
	  issue #8977 ........

	* main/manager.c, /: Merged revisions 58164 via svnmerge from
	  https://origsvn.digium.com/svn/asterisk/branches/1.2 ........
	  r58164 | russell | 2007-03-06 18:20:13 -0600 (Tue, 06 Mar 2007) |
	  4 lines If the channels acquired using the manager Redirect
	  action are not up, then don't attempt to do anything with them.
	  It could lead to weird behavior, including crashes. (issue #8977)
	  ........

2007-03-06 23:10 +0000 [r58121]  Steve Murphy <murf@digium.com>

	* /, channels/chan_sip.c: Merged revisions 58115 via svnmerge from
	  https://origsvn.digium.com/svn/asterisk/branches/1.2 ........
	  r58115 | murf | 2007-03-06 15:52:52 -0700 (Tue, 06 Mar 2007) | 1
	  line Fix for 9220: Eyebeam cannot renew subscriptions for
	  presence info. Reason: re-SUBSCRIBE requests don't include Accept
	  headers, which the rfc says are optional (to put it tersely), (it
	  uses MAY), and luckily, the sip_pvt struct has the format info
	  stored, so we simply leave it if the format is set, and the
	  accept header null. ........

2007-03-06 23:00 +0000 [r58119]  Russell Bryant <russell@digium.com>

	* configs/voicemail.conf.sample: Clarify the documentation of the
	  dialout and sendvoicemail options. (issue #9000, caio1982 and
	  serge-v)

2007-03-06 20:37 +0000 [r58053]  Olle Johansson <oej@edvina.net>

	* /, channels/chan_sip.c: Merged revisions 58052 via svnmerge from
	  https://origsvn.digium.com/svn/asterisk/branches/1.2 ........
	  r58052 | oej | 2007-03-06 21:33:21 +0100 (Tue, 06 Mar 2007) | 2
	  lines Change error message to proper message ........

2007-03-06 18:01 +0000 [r58023]  Russell Bryant <russell@digium.com>

	* channels/chan_skinny.c: Return an error of transmit_response is
	  called without a session. (issue #9002)

2007-03-05 19:19 +0000 [r57870-57914]  Joshua Colp <jcolp@digium.com>

	* channels/chan_iax2.c: Since chan_iax2 does not support reception
	  of DTMF with duration ensure that it is set to 0 on the frame.
	  (issue #8521 reported by gdhgdh)

	* apps/app_meetme.c: Don't create a listen channel and record the
	  conference unless the option is turned on. (issue #9204 reported
	  by francesco_r)

	* apps/app_voicemail.c, /: Merged revisions 57869 via svnmerge from
	  https://origsvn.digium.com/svn/asterisk/branches/1.2 ........
	  r57869 | file | 2007-03-05 12:49:18 -0500 (Mon, 05 Mar 2007) | 2
	  lines Make create_dirpath use our standard for return values. -1
	  is failure, 0 is success. (issue #9205 reported by ballares)
	  ........

2007-03-05 15:20 +0000 [r57826]  Steve Murphy <murf@digium.com>

	* main/pbx.c, /: Merged revisions 57825 via svnmerge from
	  https://origsvn.digium.com/svn/asterisk/branches/1.2 ........
	  r57825 | murf | 2007-03-05 07:53:57 -0700 (Mon, 05 Mar 2007) | 1
	  line Fixed a typo introduced via 9156 (either the gotos or their
	  doc strings are wrong) ........

2007-03-05 04:19 +0000 [r57768-57798]  Joshua Colp <jcolp@digium.com>

	* main/slinfactory.c: Don't allow a NULL pointer to reach
	  ast_frdup. (issue #9155 reported by cmaj)

	* res/res_jabber.c: Don't reference a potentially NULL pointer.
	  (issue #9199 reported by klolik)

	* main/rtp.c: Preserve marker bit when P2P bridging. (issue #9198
	  reported by edgreenberg)

2007-03-03 15:31 +0000 [r57707]  Steve Murphy <murf@digium.com>

	* pbx/ael/ael-test/ref.ael-vtest13, pbx/ael/ael-test/ref.ael-test2,
	  pbx/ael/ael-test/ref.ael-test4, pbx/ael/ael-test/ref.ael-test7:
	  Updated the regression tests

2007-03-03 06:45 +0000 [r57649]  Tilghman Lesher <tilghman@mail.jeffandtilghman.com>

	* apps/app_voicemail.c, /: Merged revisions 57648 via svnmerge from
	  https://origsvn.digium.com/svn/asterisk/branches/1.2 ........
	  r57648 | tilghman | 2007-03-03 00:36:55 -0600 (Sat, 03 Mar 2007)
	  | 2 lines Memory leak of a list, if call recording was abandoned
	  ........

2007-03-03 00:59 +0000 [r57620]  Dwayne M. Hubbard <dhubbard@digium.com>

	* main/say.c: submitted patch for Georgian language, issue 9010,
	  submitted by Alexander Shaduri

2007-03-03 00:02 +0000 [r57591]  Russell Bryant <russell@digium.com>

	* configs/sla.conf.sample: add missing configuration template.
	  Thanks to Lacy Moore on asterisk-users for pointing this out\!

2007-03-02  Russell Bryant  <russell@digium.com>

	* Asterisk 1.4.1 released.

2007-03-02 23:03 +0000 [r57556]  Russell Bryant <russell@digium.com>

	* configure, configure.ac: Update the check that is used to
	  determine whether zaptel transcoder support is present. The
	  interface has changed.

2007-03-02 17:06 +0000 [r57477]  Joshua Colp <jcolp@digium.com>

	* /, channels/chan_sip.c: Merged revisions 57475 via svnmerge from
	  https://origsvn.digium.com/svn/asterisk/branches/1.2 ........
	  r57475 | file | 2007-03-02 12:02:46 -0500 (Fri, 02 Mar 2007) | 2
	  lines If a SIP message comes in and goes to a method handler that
	  requires additional values that may not be present then send back
	  an error. ........

2007-03-02 16:55 +0000 [r57426-57473]  Steve Murphy <murf@digium.com>

	* main/pbx.c, /: Merged revisions 57458 via svnmerge from
	  https://origsvn.digium.com/svn/asterisk/branches/1.2 ........
	  r57458 | murf | 2007-03-02 09:39:33 -0700 (Fri, 02 Mar 2007) | 1
	  line further refinement in wording of goto documentation, as per
	  9156, goto not proceeding to next instruction ........

	* pbx/pbx_ael.c, utils/ael_main.c: I almost had comma escapes
	  right, but 9184 points out the problem-- the escape is removed by
	  pbx_config, and pbx_ael should also, before sending it down into
	  the pbx engine. Also, you have to insert it back in, if you are
	  generating extensions.conf code from the AEL.

2007-03-02 00:20 +0000 [r57364-57396]  Russell Bryant <russell@digium.com>

	* main/file.c: Return the correct digit that interrupted the
	  stream. This fixes exiting the Background application when using
	  the m option. (issue #9176, mjagdis)

	* configs/sla.conf.sample, apps/app_meetme.c, doc/sla.txt,
	  include/asterisk/channel.h: Merge changes from
	  svn/asterisk/team/russell/sla_updates * Originally, I put in the
	  documentation that only Zap interfaces would be supported on the
	  trunk side. However, after a discussion with Qwell, we came up
	  with a way to make IP trunks work as well, using some things
	  already in Asterisk. So, here it is, this now officially supports
	  IP trunks. * Update the SLA documentation to reflect how to setup
	  IP trunks. * Add a section in sla.txt that describes how to set
	  up an SLA system with voicemail. * Simplify the way DTMF
	  passthrough is handled in MeetMe. * Fix a bug that exposed itself
	  when using a Local channel on the trunk side in SLA. The
	  station's channel needs to be passed to the dial API when dialing
	  the trunk. * Change a WARNING message to DEBUG in channel.h. This
	  message is of no use to users.

2007-03-01 22:21 +0000 [r57318]  Joshua Colp <jcolp@digium.com>

	* channels/chan_local.c, /: Merged revisions 57317 via svnmerge
	  from https://origsvn.digium.com/svn/asterisk/branches/1.2
	  ........ r57317 | file | 2007-03-01 17:19:32 -0500 (Thu, 01 Mar
	  2007) | 2 lines Don't even attempt to optimize things when a
	  proxy channel is involved. It will just explode in weird and
	  unexplaineable ways. (issue #9175 reported by
	  clegall_proformatique) ........

2007-03-01 03:02 +0000 [r57263]  TransNexus OSP Development <support@transnexus.com>

	* doc/osp.txt: 1. Corrected a typo for www.etsi.org. Thank Patrick.

2007-02-28 23:01 +0000 [r57144-57207]  Russell Bryant <russell@digium.com>

	* configs/sla.conf.sample, doc/sla.txt: minor tweaks to the sla
	  docs

	* configs/sla.conf.sample, apps/app_meetme.c: Merge more changes
	  from svn/asterisk/team/russell/sla_updates * Add support for
	  private hold. By setting "hold=private" for a trunk, only the
	  station that put the call on hold will be able to retrieve it
	  from hold. Also, by setting "hold=private" for a station, any
	  call that station puts on hold can only be retrieved by that
	  station.

	* apps/app_meetme.c: Minor formatting change

	* configs/sla.conf.sample, apps/app_meetme.c: Merge changes from
	  svn/asterisk/team/russell/sla_updates * Add support for the
	  "barge=no" option for trunks. If this option is set, then
	  stations will not be able to join in on a call that is on
	  progress on this trunk.

2007-02-28 19:23 +0000 [r57139]  Steve Murphy <murf@digium.com>

	* main/pbx.c, /: Merged revisions 57118 via svnmerge from
	  https://origsvn.digium.com/svn/asterisk/branches/1.2 ........
	  r57118 | murf | 2007-02-28 12:12:41 -0700 (Wed, 28 Feb 2007) | 1
	  line a small documentation update, to reflect reality in the goto
	  doc strings, as per 9156, Goto does not proceed to next prio if
	  jump fails ........

2007-02-28 18:57 +0000 [r57093]  Joshua Colp <jcolp@digium.com>

	* /, channels/chan_agent.c: Merged revisions 57092 via svnmerge
	  from https://origsvn.digium.com/svn/asterisk/branches/1.2
	  ........ r57092 | file | 2007-02-28 13:55:45 -0500 (Wed, 28 Feb
	  2007) | 2 lines Fix a few more issues with the agent logoff CLI
	  command. (issue #9123 reported by arbrandes) ........

2007-02-28 18:20 +0000 [r57089]  Russell Bryant <russell@digium.com>

	* configs/sla.conf.sample, apps/app_meetme.c: Merge current set of
	  changes from svn/asterisk/team/russell/sla_updates * Add support
	  for station ring delays. Ring delays can be set globally for a
	  station or for specific trunks on the station. * Fix a few bugs
	  in existing code. * Restructure and Reorganize code to improve
	  readability and maintainability. * Improve formatting of the "sla
	  show (trunks|stations)" CLI commands.

2007-02-28 17:55 +0000 [r57053-57055]  Joshua Colp <jcolp@digium.com>

	* apps/app_meetme.c: Picky compiler...

	* apps/app_speech_utils.c: Better handle timeouts when the
	  individual speaks after everything has been played but before the
	  timeout ends.

2007-02-28 17:15 +0000 [r57049]  Steve Murphy <murf@digium.com>

	* pbx/pbx_ael.c: I was surprised that I had not yet downgraded
	  missing goto targets and macro call defs to a warning, in case
	  they are in extensions.conf; I rectified this problem. Also, A
	  goto in a macro to a target in a catch block was not being found;
	  I fixed this too; the cause was that I needed to treat catch
	  statements like an extension in the find_match code.

2007-02-27 17:36 +0000 [r56975]  Russell Bryant <russell@digium.com>

	* apps/app_voicemail.c: Fix voicemail email attachments. I missed
	  the conversion of one of the line endings and there was an extra
	  one where it should not have been. (issue #9128)

2007-02-26 22:01 +0000 [r56922]  Tilghman Lesher <tilghman@mail.jeffandtilghman.com>

	* apps/app_lookupcidname.c, apps/app_lookupblacklist.c: Picky,
	  picky... show deprecation warning in application help, too
	  (reported via list)

2007-02-26 20:42 +0000 [r56888]  Russell Bryant <russell@digium.com>

	* channels/chan_alsa.c: Restore the behavior of Asterisk 1.2 where
	  if a device was not specified in alsa.conf, then we just use the
	  system default, instead of creating our own default of hw:0,0.
	  (issue #9139)

2007-02-26 20:07 +0000 [r56856]  Joshua Colp <jcolp@digium.com>

	* /, pbx/pbx_config.c: Merged revisions 56850 via svnmerge from
	  https://origsvn.digium.com/svn/asterisk/branches/1.2 ........
	  r56850 | file | 2007-02-26 15:05:02 -0500 (Mon, 26 Feb 2007) | 2
	  lines Obey the clearglobalvars option in extensions reload (or
	  dialplan reload depending on your version). (issue #9146 reported
	  by ramonpeek) ........

2007-02-26 20:04 +0000 [r56847]  Russell Bryant <russell@digium.com>

	* channels/chan_iax2.c: Fix a crash in my last change to
	  iax2_indicate(). (issue #9150)

2007-02-26 19:33 +0000 [r56805-56839]  Joshua Colp <jcolp@digium.com>

	* apps/app_record.c: Update app_record documentation to use new CLI
	  command, core show file formats. (issue #9151 reported by junky)

	* main/pbx.c: Use ast_strlen_zero to see if the language and/or
	  context argument is not present for Background instead of just
	  checking if it is NULL. (issue #9141 reported by mjagdis)

2007-02-26 16:51 +0000 [r56785]  Russell Bryant <russell@digium.com>

	* channels/chan_iax2.c: Do more complete locking of the
	  chan_iax2_pvt struct in the indicate callback. (Problem brought
	  up by Ben Smithurst on the asterisk-dev list)

2007-02-26 16:36 +0000 [r56783]  Joshua Colp <jcolp@digium.com>

	* main/asterisk.c: Allow both of the show version files and core
	  show file versions CLI commands to work. (issue #9135 reported by
	  mvanbaak)

2007-02-26 01:04 +0000 [r56730-56740]  Russell Bryant <russell@digium.com>

	* apps/app_meetme.c: Move a comment to be in the correct struct.

	* /: Blocked revisions 56729 via svnmerge ........ r56729 | russell
	  | 2007-02-25 18:34:31 -0600 (Sun, 25 Feb 2007) | 4 lines Ensure
	  that lock.h is included in utils.c with AST_API_MODULE defined so
	  that the implementations will be properly included when the
	  AST_INLINE_API functions are not going to be inlined. (issue
	  #9124, festr) ........

2007-02-25 14:46 +0000 [r56685]  Tilghman Lesher <tilghman@mail.jeffandtilghman.com>

	* main/channel.c, /: Merged revisions 56684 via svnmerge from
	  https://origsvn.digium.com/svn/asterisk/branches/1.2 ........
	  r56684 | tilghman | 2007-02-25 08:38:03 -0600 (Sun, 25 Feb 2007)
	  | 3 lines Issue 9130 - If prev is the last item on the channel
	  list, then evaluating additional conditions (e.g. name prefix)
	  will cause a NULL dereference. ........

2007-02-24 02:02 +0000 [r56569]  Jason Parker <jparker@digium.com>

	* channels/chan_skinny.c: Make sure to set a speeddials parent on
	  creation. Don't crash if hold is pressed when no call is active.
	  Don't return in places that we shouldn't..

2007-02-24 00:53 +0000 [r56548]  Kevin P. Fleming <kpfleming@digium.com>

	* codecs/codec_zap.c: update to match zaptel 1.4 API change that
	  was committed a few minutes ago

2007-02-23 23:24 +0000 [r56505]  Russell Bryant <russell@digium.com>

	* main/asterisk.c, /: Merged revisions 56504 via svnmerge from
	  https://origsvn.digium.com/svn/asterisk/branches/1.2 ........
	  r56504 | russell | 2007-02-23 17:20:55 -0600 (Fri, 23 Feb 2007) |
	  8 lines Fix up a couple more signal handlers to not do bad things
	  that could cause various undesirable results. The other day, I
	  made Asterisk deadlock by hitting Control-C because of a bad
	  signal handler. Now, signal handlers just set a flag and write to
	  an alert pipe for the flag to be handled. Then, there is another
	  thread that is monitoring for these flags. If being run in
	  console mode, it is just the main thread. If Asterisk is in the
	  background, a thread is created to do it. ........

2007-02-23 21:53 +0000 [r56457]  Joshua Colp <jcolp@digium.com>

	* main/sched.c: Change log notice to debug. It is possible for a
	  scheduled item to execute and be deleted at close to the same
	  time and unavoidable. If this happens this message creeps up.

2007-02-23 20:20 +0000 [r56407]  Russell Bryant <russell@digium.com>

	* /, channels/chan_iax2.c: Merged revisions 56406 via svnmerge from
	  https://origsvn.digium.com/svn/asterisk/branches/1.2 ........
	  r56406 | russell | 2007-02-23 14:17:56 -0600 (Fri, 23 Feb 2007) |
	  4 lines Don't destroy mutexes before unregistering all of the
	  entry points from the core. Also, fix a potential memory leak
	  from not destroying the locks for all of the possible call
	  numbers (about 32k of them). ........

2007-02-23 18:59 +0000 [r56372]  Kevin P. Fleming <kpfleming@digium.com>

	* build_tools/make_version_h: build special version strings for
	  AADK/S800i builds

2007-02-23 17:58 +0000 [r56341]  Russell Bryant <russell@digium.com>

	* apps/app_voicemail.c: The IMAP storage code uses the same code to
	  build the email that is used when voicemail is sent via email
	  using something like sendmail. In the patch from bug 8033 to fix
	  various IMAP storage problems, the line endings in the email file
	  were changed in the code from "\n" to "\r\n". However, this
	  breaks sending regular voicemail to email. So, this change
	  conditionally sets line endings to "\r\n" only if IMAP_STORAGE is
	  enabled. (issue #9128, patch by jarjarbinks, modified by me to
	  not break IMAP storage)

2007-02-22 23:25 +0000 [r56280]  Joshua Colp <jcolp@digium.com>

	* /: Blocked revisions 56279 via svnmerge ........ r56279 | file |
	  2007-02-22 18:19:25 -0500 (Thu, 22 Feb 2007) | 2 lines Always
	  defer Agent logoff if any channels are up until they hang up.
	  (issue #9123 reported by arbrandes) ........

2007-02-22 23:08 +0000 [r56277]  Russell Bryant <russell@digium.com>

	* configs/sla.conf.sample, main/dial.c, apps/app_meetme.c,
	  doc/sla.txt: Merge changes from team/russell/sla_updates. This
	  batch of changes to the SLA code does a few different things. * I
	  made the SLA code event driven instead of having to act in a lot
	  of busy loops while dialing things to wait for state changes.
	  This makes the code more efficient and readable at the same time.
	  * I have implemented a couple of new features. The first is
	  inbound trunk ringing timeouts. This is an option that defines
	  how long to let an incoming call on a trunk to ring. * I have
	  also implemented ring timeouts for stations. They may be
	  specified for the entire station, meaning it is how long to let
	  the station ring before giving up. You can also specify a ring
	  timeout for a specific trunk on a station. So, you can say that
	  you only want a specific station to ring 5 seconds if it is line1
	  ringing, but otherwise, there is no timeout.

2007-02-22 18:49 +0000 [r56231]  Joshua Colp <jcolp@digium.com>

	* main/channel.c, /, channels/chan_sip.c: Merged revisions 56230
	  via svnmerge from
	  https://origsvn.digium.com/svn/asterisk/branches/1.2 ........
	  r56230 | file | 2007-02-22 13:44:24 -0500 (Thu, 22 Feb 2007) | 2
	  lines Only change the original or clone channel if it's the
	  channel behind the proxy channel, not if it's just a regular
	  bridged channel. ........

2007-02-22 14:06 +0000 [r56169]  TransNexus OSP Development <support@transnexus.com>

	* doc/osp.txt: Update OSP documentation for v1.4.

2007-02-22 10:33 +0000 [r56125]  Olle Johansson <oej@edvina.net>

	* channels/chan_sip.c: Move message from verbose to debug

2007-02-22 02:39 +0000 [r56094]  Steve Murphy <murf@digium.com>

	* sounds/Makefile: updated the sound tarball versions in Makefile

2007-02-22 01:24 +0000 [r56011-56055]  Russell Bryant <russell@digium.com>

	* channels/chan_sip.c: Restructure a little bit of code to reduce
	  nesting. There is no functionality change here.

	* /, channels/chan_sip.c: Merged revisions 56010 via svnmerge from
	  https://origsvn.digium.com/svn/asterisk/branches/1.2 ........
	  r56010 | russell | 2007-02-21 18:53:25 -0600 (Wed, 21 Feb 2007) |
	  3 lines If we receive a frame that is not in any of the
	  negotiated formats, then drop it. (potentially issue #8781 and
	  SPD-12) ........

2007-02-22 00:35 +0000 [r56008]  Joshua Colp <jcolp@digium.com>

	* main/cli.c: Print out deprecation notice on usage output of CLI
	  commands. (issue #8925 reported by blitzrage)

2007-02-22 00:08 +0000 [r56006]  Kevin P. Fleming <kpfleming@digium.com>

	* main/loader.c: disable unloading of embedded modules... there is
	  a fundamental problem with doing so that will not be fixed in
	  this version of Asterisk due to its invasiveness

2007-02-21 20:35 +0000 [r55957]  Joshua Colp <jcolp@digium.com>

	* /, apps/app_meetme.c: Merged revisions 55956 via svnmerge from
	  https://origsvn.digium.com/svn/asterisk/branches/1.2 ........
	  r55956 | file | 2007-02-21 15:32:16 -0500 (Wed, 21 Feb 2007) | 2
	  lines Change naughty warning message to provide useful
	  information. If a write now fails on a channel in meetme it will
	  tell you the channel name instead of spitting out the wrong error
	  message. ........

2007-02-21 20:27 +0000 [r55954]  Jason Parker <jparker@digium.com>

	* channels/chan_gtalk.c: Fix locking issue, and accept
	  "transport-accept" as a valid accept message. This should solve
	  issues 8970 and 8503.

2007-02-21 20:22 +0000 [r55951]  Russell Bryant <russell@digium.com>

	* apps/app_meetme.c: Simplify the last change to app_meetme, and
	  move the call to dispose_conf() up into the block where we know a
	  conf exists.

2007-02-21 20:16 +0000 [r55914-55949]  Joshua Colp <jcolp@digium.com>

	* apps/app_meetme.c: Only dispose of the conference if one was
	  created.

	* apps/app_speech_utils.c: Only start playing the next file if we
	  have not been quieted.

	* channels/chan_sip.c: Add a flag that indicates whether a SIP
	  dialog is an outgoing call or not. SIP_OUTGOING originally did it
	  but it was repurposed to the direction of the last transaction,
	  which can cause update_call_counter to falsely decrease the wrong
	  counters. (please don't hurt me oej) (issue #8943 reported by
	  mdu113)

2007-02-21 14:06 +0000 [r55869]  Kevin P. Fleming <kpfleming@digium.com>

	* /, build_tools/make_version: Merged revisions 55868 via svnmerge
	  from https://origsvn.digium.com/svn/asterisk/branches/1.2
	  ........ r55868 | kpfleming | 2007-02-21 08:03:11 -0600 (Wed, 21
	  Feb 2007) | 2 lines use new tag version script ........

2007-02-21 08:32 +0000 [r55834]  Olle Johansson <oej@edvina.net>

	* channels/chan_sip.c: Issue #8848 - Turn off lamp more quickly
	  after transfer (decrement inuse early on transferer's call leg)

2007-02-21 02:01 +0000 [r55799]  Jason Parker <jparker@digium.com>

	* channels/chan_gtalk.c: Fix segfault when buddy couldn't be found.
	  Issue 7764, patch by sailer

2007-02-21 01:03 +0000 [r55751-55758]  Russell Bryant <russell@digium.com>

	* apps/app_meetme.c: Improve the reference counting to fix bugs
	  where people report seeing conferences listed that have no
	  members. (issue #9073)

	* /: Blocked revisions 55750 via svnmerge ........ r55750 | russell
	  | 2007-02-20 18:19:14 -0600 (Tue, 20 Feb 2007) | 9 lines Fix
	  random crashes when using the MeetMe application. This patch
	  converts list handling to use the linked list macros and most
	  importantly, implements reference counting on the ast_conference
	  objects. The reference counting was first backported from 1.4.
	  However, that code has some problems that caused the reference
	  count to never hit zero. Those problems are fixed in this patch
	  and will be resolved in 1.4 and trunk next, with a different
	  patch. (issues #7647, #9073, #9106, BE-115). ........

2007-02-21 00:11 +0000 [r55670-55741]  Joshua Colp <jcolp@digium.com>

	* apps/app_voicemail.c: Better handle dropped IMAP connections.
	  (issue #9054 reported by bsmithurst)

	* channels/chan_sip.c: Return behavior I removed. I did not
	  remember that you could just add a localnet entry to make it
	  work.

	* channels/chan_sip.c: Don't test our own address against the
	  localnet settings. At least one person has had issues as a result
	  of this from #7051 so I'm reversing it. (issue #8821 reported by
	  kokoskarokoska)

	* /, channels/chan_agent.c: Merged revisions 55669 via svnmerge
	  from https://origsvn.digium.com/svn/asterisk/branches/1.2
	  ........ r55669 | file | 2007-02-20 17:39:14 -0500 (Tue, 20 Feb
	  2007) | 2 lines Defer clearing callback information if channels
	  are up until they are hung up. This ensures the hangup process
	  goes smoothly and no channels get hung in limbo. (issue #8088
	  reported by kebl0155) ........

2007-02-20 20:26 +0000 [r55589-55634]  Russell Bryant <russell@digium.com>

	* main/http.c: Add the Asterisk version information to the Server
	  header in HTTP responses. (requested by Pari)

	* include/asterisk/manager.h: Increase the maximum number of
	  manager headers to 128, at the request of Pari.

	* /: Blocked revisions 55588 via svnmerge ........ r55588 | russell
	  | 2007-02-20 13:49:50 -0600 (Tue, 20 Feb 2007) | 3 lines Convert
	  a tab to spaces so that the documentation is printed out properly
	  aligned. ........

2007-02-20 16:53 +0000 [r55555]  Jason Parker <jparker@digium.com>

	* channels/chan_gtalk.c, res/res_jabber.c: No need to cast nor free
	  with strdupa (thanks file) 55555!

2007-02-20 16:41 +0000 [r55553]  Russell Bryant <russell@digium.com>

	* configs/sla.conf.sample: Change the formatting of sla.conf.sample
	  to make it more readable. (issue #9112, blitzrage)

2007-02-19 21:12 +0000 [r55483]  Olle Johansson <oej@edvina.net>

	* res/res_jabber.c: - Not sending arguments to an application is
	  not "out of memory" - Making error messages a bit more clear

2007-02-19 18:11 +0000 [r55435]  Tilghman Lesher <tilghman@mail.jeffandtilghman.com>

	* apps/app_voicemail.c, /: Merged revisions 55434 via svnmerge from
	  https://origsvn.digium.com/svn/asterisk/branches/1.2 ........
	  r55434 | tilghman | 2007-02-19 12:09:09 -0600 (Mon, 19 Feb 2007)
	  | 2 lines forcename and forcegreetings options should check to
	  see if the recording already exists ........

2007-02-19 14:52 +0000 [r55397]  Doug Bailey <dbailey@digium.com>

	* channels/chan_iax2.c: Changed iax2 process thread to detached to
	  correct memory leak due to left over thread context on thread
	  exit. Modified module unload process to avoid deadlocks on
	  pthread cancels

2007-02-18 12:35 +0000 [r55250-55278]  Olle Johansson <oej@edvina.net>

	* /, apps/app_record.c: Merged revisions 55277 via svnmerge from
	  https://origsvn.digium.com/svn/asterisk/branches/1.2 ........
	  r55277 | oej | 2007-02-18 13:32:13 +0100 (Sun, 18 Feb 2007) | 2
	  lines Documentation update (#9053, jsmith) ........

	* /: Block patch that was made only for 1.2 (already implemented in
	  1.4 and trunk)

2007-02-17 17:39 +0000 [r55219]  Joshua Colp <jcolp@digium.com>

	* apps/app_queue.c: Add missing membername option to AddQueueMember
	  documentation. (issue #9088 reported by seanbright)

2007-02-17 17:10 +0000 [r55217]  Jason Parker <jparker@digium.com>

	* channels/chan_skinny.c: Fix an issue where callerid would not be
	  displayed on some phones. Issue 8995, initial patch and research
	  done by wedhorn

2007-02-17 03:55 +0000 [r55086-55154]  Joshua Colp <jcolp@digium.com>

	* apps/app_dial.c, /: Merged revisions 55153 via svnmerge from
	  https://origsvn.digium.com/svn/asterisk/branches/1.2 ........
	  r55153 | file | 2007-02-16 22:53:45 -0500 (Fri, 16 Feb 2007) | 2
	  lines Answer the channel before recording privacy information.
	  (issue #8926 reported by lmamane) ........

	* apps/app_queue.c: Make the 'i' option of Queue actually work.
	  (issue #8986 reported by utis)

	* /, channels/chan_sip.c: Merged revisions 55073 via svnmerge from
	  https://origsvn.digium.com/svn/asterisk/branches/1.2 ........
	  r55073 | file | 2007-02-16 20:09:50 -0500 (Fri, 16 Feb 2007) | 2
	  lines Allow chan_sip to handle attended transfers from a SIP
	  phone that is sitting behind chan_agent. Yes folks, all it took
	  was one line of code. (issue #8784 reported by pzieba) ........

2007-02-17 00:40 +0000 [r55006-55052]  Russell Bryant <russell@digium.com>

	* configure, include/asterisk/autoconfig.h.in, configure.ac: If the
	  pg_config application is found, but there is probably executing
	  it, then consider postgres unavailable. (issue #8637)

	* codecs/gsm/Makefile: Filter out yet another architecture that
	  does not work with the optimizations in the built-in libgsm.
	  (issue 8637, ovi)

	* /, apps/app_meetme.c, configs/meetme.conf.sample: Merged
	  revisions 55005 via svnmerge from
	  https://origsvn.digium.com/svn/asterisk/branches/1.2 ........
	  r55005 | russell | 2007-02-16 16:48:22 -0600 (Fri, 16 Feb 2007) |
	  9 lines Revert the change I did in revisions 54955, 54969, and
	  54970, in 1.2, 1.4, and trunk. I decided that once a conference
	  is created from meetme.conf, it is acceptable behavior that the
	  pin can not be changed until the conference goes away. I also
	  added a note in meetme.conf to describe this behavior. We still
	  have another issue in 1.4 and trunk where some conferences with
	  no users don't go away. That is the real bug that needs to be
	  addressed here. ........

2007-02-16 22:18 +0000 [r55002]  Joshua Colp <jcolp@digium.com>

	* /, channels/chan_agent.c: Merged revisions 54999 via svnmerge
	  from https://origsvn.digium.com/svn/asterisk/branches/1.2
	  ........ r54999 | file | 2007-02-16 17:13:45 -0500 (Fri, 16 Feb
	  2007) | 2 lines Do not send indications through ast_indicate in
	  chan_agent but instead go directly to the technology. This way
	  when indications are emulated they happen on the Agent channel
	  and do not screw up formats on the channels. (issue #8439
	  reported by punkgode) ........

2007-02-16 21:12 +0000 [r54969]  Russell Bryant <russell@digium.com>

	* /, apps/app_meetme.c: Merged revisions 54955 via svnmerge from
	  https://origsvn.digium.com/svn/asterisk/branches/1.2 ........
	  r54955 | russell | 2007-02-16 14:56:58 -0600 (Fri, 16 Feb 2007) |
	  5 lines For conferences that are configured in meetme.conf, check
	  the configuration file every time someone joins the conference
	  instead of only when the conference is first created. This is to
	  ensure that changes to the pin numbers in the config file are
	  always honored. (issue #9073) ........

2007-02-16 18:51 +0000 [r54924]  Joshua Colp <jcolp@digium.com>

	* apps/app_dial.c: Need to check macro extension as well as macro
	  context for directed pickup.

2007-02-16 18:03 +0000 [r54888-54898]  Russell Bryant <russell@digium.com>

	* pbx/pbx_config.c: Fix setting "autofallthrough" to yes by
	  default. It was set to enabled in pbx.c. However, if the option
	  was not present in extensions.conf, then pbx_config.c would set
	  it back to disabled.

	* res/res_features.c: Clean up a few coding guidelines issues -
	  spaces to tabs, use sizeof() to pass the size of a static buffer,
	  add spaces ...

2007-02-16 17:25 +0000 [r54886]  Jason Parker <jparker@digium.com>

	* main/asterisk.c: Clarify a restart message. It's silly, but the
	  reporter had a very valid point. Issue 9079

2007-02-16 17:02 +0000 [r54884]  Joshua Colp <jcolp@digium.com>

	* apps/app_dial.c: Allow directed pickup to pick up the real
	  context instead of the macro context if a Macro is used. (issue
	  #8984 reported by jamesb63)

2007-02-16 12:06 +0000 [r54772-54787]  Olle Johansson <oej@edvina.net>

	* channels/chan_sip.c: Issue #7541 - Handle multipart attachments
	  to SIP messages - even if boundary is quoted.

	* /, res/res_agi.c: Merged revisions 54771 via svnmerge from
	  https://origsvn.digium.com/svn/asterisk/branches/1.2 ........
	  r54771 | oej | 2007-02-16 12:38:03 +0100 (Fri, 16 Feb 2007) | 2
	  lines Issue #9069 - If we open with TH we should not close with
	  /TD. (seanbright) ........

2007-02-16 00:48 +0000 [r54481-54714]  Joshua Colp <jcolp@digium.com>

	* apps/app_speech_utils.c: Don't let dtmf leak over into the engine
	  and let it skew the results... also give DTMF results priority.
	  (issue #9014 reported by surftek)

	* apps/app_dial.c, /: Merged revisions 54622 via svnmerge from
	  https://origsvn.digium.com/svn/asterisk/branches/1.2 ........
	  r54622 | file | 2007-02-15 11:14:40 -0500 (Thu, 15 Feb 2007) | 2
	  lines Use a separate variable to indicate execution should
	  continue instead of the return value. (issue #8842 reported by
	  pluto70) ........

	* apps/app_dial.c: Forward begin DTMF frames as well as end. (issue
	  #9068 reported by mhardeman)

2007-02-14 18:44 +0000 [r54439]  Olle Johansson <oej@edvina.net>

	* /: Block patch only needed in 1.2

2007-02-14 16:56 +0000 [r54375]  Matt Frederickson <creslin@digium.com>

	* channels/chan_zap.c, /: Merged revisions 54373 via svnmerge from
	  https://origsvn.digium.com/svn/asterisk/branches/1.2 ........
	  r54373 | mattf | 2007-02-14 10:25:49 -0600 (Wed, 14 Feb 2007) | 2
	  lines When handling glare on a PRI, move the requested channel
	  rather than hang up the old one. Fix for 8957 and 9011. ........

2007-02-14 01:09 +0000 [r54290]  Joshua Colp <jcolp@digium.com>

	* main/channel.c: Add G722 to ast_best_codec. If anyone disagrees
	  with it's placement, feel free to change it. (issue #9045
	  reported by gork)

2007-02-13 21:31 +0000 [r54204-54235]  Russell Bryant <russell@digium.com>

	* channels/chan_sip.c: Remove a couple of leftover debug messages

	* include/asterisk/devicestate.h: Fix the documentation on the
	  return values from device state provider registration and
	  deletion.

	* channels/chan_sip.c: If we fail to create the SIP socket, then
	  return -1 from reload_config() so that load_module() will return
	  AST_MODULE_LOAD_DECLINE. Otherwise, the console will just get
	  spammed with error messages every time chan_sip tries to send a
	  message.

2007-02-13 18:41 +0000 [r54180]  Olle Johansson <oej@edvina.net>

	* /: Blocking patch for 1.2 only

2007-02-12 19:17 +0000 [r54066-54103]  Russell Bryant <russell@digium.com>

	* main/dial.c, include/asterisk/dial.h: Change
	  ast_set_state_callback() to ast_dial_set_state_callback()

	* main/dial.c, apps/app_meetme.c, apps/app_page.c,
	  include/asterisk/dial.h: - Add the ability to register a callback
	  to monitor state changes in an asynchronous dial operation. -
	  Rename the various references to "status" to "state" in the dial
	  API

2007-02-12 16:34 +0000 [r54026]  Joshua Colp <jcolp@digium.com>

	* configure, configure.ac: Make the --without-oss argument work.
	  (issue #9026 reported by puzzled)

2007-02-12 15:38 +0000 [r54002]  Russell Bryant <russell@digium.com>

	* configs/users.conf.sample: Fix a typo where "vmpassword" should
	  be "vmsecret"

2007-02-10 09:09 +0000 [r53878-53881]  Paul Cadach <paul@odt.east.telecom.kz>

	* channels/chan_h323.c: Fix VLDTMF reception

	* apps/app_echo.c: Much simpler than previous one ;-)

	* main/channel.c: Provide correct DTMF duration

	* main/cli.c: Bring deprecated 'debug channel <x|all>' command back

2007-02-10 06:06 +0000 [r53850]  Kevin P. Fleming <kpfleming@digium.com>

	* configure, configure.ac, acinclude.m4: don't display the
	  --with-imap message unless --with-imap was specified without a
	  path use '-n' instead of '! -z' for tests

2007-02-10 01:02 +0000 [r53783-53821]  Russell Bryant <russell@digium.com>

	* apps/app_meetme.c: Add some output for "show application
	  SLAStation/SLATrunk"

	* channels/chan_sip.c: Change some text to properly state "On
	  Hold", which was already done in trunk.

	* configs/sla.conf.sample, include/asterisk/app.h,
	  include/asterisk/utils.h, main/dial.c, apps/app_meetme.c,
	  channels/chan_sip.c, doc/sla.txt (added),
	  include/asterisk/linkedlists.h, include/asterisk/dial.h: Merge
	  team/russell/sla_rewrite This is a completely new implementation
	  of the SLA functionality introduced in Asterisk 1.4. It is now
	  functional and ready for testing. However, I will be adding some
	  additional features over the next week, as well. For information
	  on how to set this up, see configs/sla.conf.sample and
	  doc/sla.txt. In addition to the changes in app_meetme.c for the
	  SLA implementation itself, this merge brings in various other
	  changes: chan_sip: - Add the ability to indicate HOLD state in
	  NOTIFY messages. - Queue HOLD and UNHOLD control frames even if
	  the channel is not bridged to another channel. linkedlists.h: -
	  Add support for rwlock based linked lists. dial.c: - Add the
	  ability to run ast_dial_start() without a reference channel to
	  inherit information from.

	* apps/app_echo.c: When the Echo() application receives the digit
	  '#', echo that back as well. Since we already sent the BEGIN
	  frame for that digit, it makes sense to send the END as well.

2007-02-09 23:52 +0000 [r53779-53781]  Kevin P. Fleming <kpfleming@digium.com>

	* channels/chan_gtalk.c: another dependency

	* apps/app_adsiprog.c, apps/app_voicemail.c, res/res_config_odbc.c,
	  funcs/func_odbc.c, res/res_adsi.c: add some inter-module
	  dependencies

	* build_tools/get_moduleinfo, build_tools/get_makeopts: fix awk
	  scripts to work when both MODULEINFO and MAKEOPTS are present in
	  a source file

2007-02-09 19:33 +0000 [r53749]  Joshua Colp <jcolp@digium.com>

	* apps/app_dial.c: Temporarily change musicclass on channel to one
	  specified in Dial so that the 'm' option functions properly.
	  (issue #8969 reported by christianbee)

2007-02-09 16:42 +0000 [r53715]  Kevin P. Fleming <kpfleming@digium.com>

	* doc/imapstorage.txt, configure, configure.ac: clarify the fact
	  that voicemail IMAP storage cannot be built against a distro's
	  binary c-client library package (at least not at this time)

2007-02-08 23:18 +0000 [r53672]  Olle Johansson <oej@edvina.net>

	* main/acl.c: Don't output debug unless we asked for it

2007-02-08 17:54 +0000 [r53601]  Joshua Colp <jcolp@digium.com>

	* apps/app_speech_utils.c: Fix timeout issue when utterance is
	  longer then timeout itself.

2007-02-08 13:47 +0000 [r53530-53532]  Tilghman Lesher <tilghman@mail.jeffandtilghman.com>

	* main/loader.c: Issue 9007 - Mutex not released on early return

	* apps/app_voicemail.c, /: Merged revisions 53529 via svnmerge from
	  https://origsvn.digium.com/svn/asterisk/branches/1.2 ........
	  r53529 | tilghman | 2007-02-08 07:36:10 -0600 (Thu, 08 Feb 2007)
	  | 2 lines Issue 9003 - If fullname is empty, quote() passes back
	  "\"" ........

2007-02-07 23:52 +0000 [r53464-53497]  Russell Bryant <russell@digium.com>

	* main/db1-ast/Makefile: When building libdb1.a, put the additional
	  flags needed at the beginning of ASTCFLAGS, instead of at the
	  end. This way, we ensure that we find the local headers first
	  before accidentally trying to use headers that exist in locations
	  specified in the ASTCFLAGS passed from the main Makefile. (issue
	  #8637, ovi)

	* main/Makefile: The clean target actually needs to run "distclean"
	  on editline. This is because we need to make sure that its
	  configure script gets executed again, because the CFLAGS we want
	  to pass to editline may have changed.

2007-02-07 17:53 +0000 [r53434]  Joshua Colp <jcolp@digium.com>

	* main/rtp.c: We can not reliably do P2P bridging with DTMF passing
	  back with compensation if we need to listen for DTMF frames.
	  (issue #8962 reported by caio1982)

2007-02-07 17:39 +0000 [r53429]  Russell Bryant <russell@digium.com>

	* main/rtp.c: When parsing the NTP timestamp in a sender report
	  message, you are supposed to take the low 16 bits of the integer
	  part, and the high 16 bits of the fractional part. However, the
	  code here was erroneously taking the low 16 bits of the
	  fractional part. It then shifted the result 16 bits down, so the
	  result was always zero. This fix makes it grab the appropriate
	  high 16 bits, instead. (issue #8991, pointed out by
	  andre_abrantes)

2007-02-07 17:04 +0000 [r53358-53399]  Joshua Colp <jcolp@digium.com>

	* apps/app_playback.c: Directly load say.conf in load_module
	  instead of calling the reload function. (issue #8946 reported by
	  junky)

	* /, channels/chan_iax2.c: Merged revisions 53357 via svnmerge from
	  https://origsvn.digium.com/svn/asterisk/branches/1.2 ........
	  r53357 | file | 2007-02-07 10:38:48 -0500 (Wed, 07 Feb 2007) | 2
	  lines Fix a few potential memory leaks with realtime users and
	  peers. (issue #8999 reported by bsmithurst) ........

2007-02-07 15:33 +0000 [r53355]  Tilghman Lesher <tilghman@mail.jeffandtilghman.com>

	* /, apps/app_macro.c: Merged revisions 53354 via svnmerge from
	  https://origsvn.digium.com/svn/asterisk/branches/1.2 ........
	  r53354 | tilghman | 2007-02-07 09:30:02 -0600 (Wed, 07 Feb 2007)
	  | 2 lines Issue 7440 - Macro called from Macro from the h
	  extension exits prematurely ........

2007-02-07 09:22 +0000 [r53324]  Christian Richter <christian.richter@beronet.com>

	* channels/misdn/isdn_lib.c, channels/chan_misdn.c, /: Merged
	  revisions 52843 via svnmerge from
	  https://origsvn.digium.com/svn/asterisk/branches/1.2 ........
	  r52843 | crichter | 2007-01-30 15:38:08 +0100 (Di, 30 Jan 2007) |
	  1 line fixed some possible segfaults. also fixed an very
	  important bug which occurs on high load (when calls are very fast
	  generated) ........

2007-02-07 05:24 +0000 [r53246-53294]  Tilghman Lesher <tilghman@mail.jeffandtilghman.com>

	* res/res_jabber.c: Text fix for jabber reload command (reported by
	  bkruse via IRC)

	* main/manager.c, /: Merged revisions 53245 via svnmerge from
	  https://origsvn.digium.com/svn/asterisk/branches/1.2 ........
	  r53245 | tilghman | 2007-02-06 00:58:28 -0600 (Tue, 06 Feb 2007)
	  | 2 lines Issue 8987 - Status could return two responses
	  (mnicholson) ........

2007-02-05 23:43 +0000 [r53222]  Olle Johansson <oej@edvina.net>

	* channels/chan_sip.c: Formatting

2007-02-05 17:06 +0000 [r53150-53152]  Joshua Colp <jcolp@digium.com>

	* apps/app_playback.c: Ensure say_cfg is NULL when the module is
	  loaded. (issue #8946 reported by junky)

	* apps/app_playback.c: Unregister Playback CLI commands as well as
	  dialplan application. (issue #8946 reported by junky)

2007-02-05 00:18 +0000 [r53143]  Olle Johansson <oej@edvina.net>

	* channels/chan_sip.c: Add some comments on queue system behaviour
	  and how it affects the SIP channel

2007-02-03 21:05 +0000 [r53138]  Joshua Colp <jcolp@digium.com>

	* channels/chan_sip.c: Make SIPDtmfMode application work with
	  recent capability changes, and also fix an RTP stack issue when
	  the auto option was used. (issue #8972 reported by mdu113)

2007-02-03 20:44 +0000 [r53135-53136]  Russell Bryant <russell@digium.com>

	* apps/app_dial.c, /: Merged revisions 53133 via svnmerge from
	  https://origsvn.digium.com/svn/asterisk/branches/1.2 ........
	  r53133 | russell | 2007-02-03 14:38:13 -0600 (Sat, 03 Feb 2007) |
	  4 lines set the DIALSTATUS variable to contain "INVALIDARGS" when
	  the dial application exits early because of invalid arguments
	  instead of just leaving it empty. (issue #8975) ........

	* /: Blocked revisions 53134 via svnmerge ........ r53134 | russell
	  | 2007-02-03 14:39:45 -0600 (Sat, 03 Feb 2007) | 2 lines Revert
	  some changes that accidentally got committed as a part of another
	  fix. ........

2007-02-03 10:02 +0000 [r53131]  Paul Cadach <paul@odt.east.telecom.kz>

	* channels/h323/ast_h323.cxx: Remove quote from H.323 vendor string
	  because due to compatibilities with CS1000 reported at
	  www.voip-info.org

2007-02-02 21:26 +0000 [r53129]  BJ Weschke <bweschke@btwtech.com>

	* UPGRADE.txt, apps/app_queue.c: I'm baaaaaaaaaack. :) Post a
	  warning to the console that things might possibly be
	  misconfigured when queue member's states are still 'Not in Use'
	  when we're about to bridge them with a caller from queue. Also,
	  put some documentation quoted from oej's queues.txt efforts
	  started in /trunk today. This commit puts #7433 into feedback
	  state for 1.4, and pending no further negative feedback, it will
	  finally be closed.

2007-02-02 17:15 +0000 [r53114-53120]  Joshua Colp <jcolp@digium.com>

	* main/rtp.c: Correct a copy/pasted error message line for RTCP.

	* main/config.c, /: Merged revisions 53117 via svnmerge from
	  https://origsvn.digium.com/svn/asterisk/branches/1.2 ........
	  r53117 | file | 2007-02-02 10:58:09 -0600 (Fri, 02 Feb 2007) | 2
	  lines Pass the glob expanded filename to process_text_line so
	  that error messages contain the actual filename, not the original
	  include one. (issue #8959 reported by tzafrir) ........

	* Makefile: Add systemname to asterisk.conf generation per recent
	  discussions about it. (issue #8968 reported by blitzrage)

2007-02-02 00:24 +0000 [r53109]  Olle Johansson <oej@edvina.net>

	* channels/chan_sip.c, configs/sip.conf.sample: Disable the direct
	  p2p RTP call setup in SIP. You can enable it in sip.conf, but it
	  is now considered experimental until we solve the
	  AST_CONTROL_ANSWER with payload and videocaps stuff.

2007-02-01 23:16 +0000 [r53108]  Jason Parker <jparker@digium.com>

	* /: Blocked revisions 53107 via svnmerge ........ r53107 | qwell |
	  2007-02-01 17:14:09 -0600 (Thu, 01 Feb 2007) | 2 lines Fix a
	  small typo. Synopsis lines shouldn't have a newline ........

2007-02-01 22:24 +0000 [r53097-53104]  Joshua Colp <jcolp@digium.com>

	* /, channels/chan_sip.c: Merged revisions 53103 via svnmerge from
	  https://origsvn.digium.com/svn/asterisk/branches/1.2 ........
	  r53103 | file | 2007-02-01 16:21:56 -0600 (Thu, 01 Feb 2007) | 2
	  lines Copy noncodeccapability over to the joint variable so that
	  telephone-event will get transmitted in the sent INVITE. ........

	* main/db1-ast/hash/hash.c: Huh... fix the berkeley DB to compile
	  here as well, but it apparently required both dev mode and no
	  optimizations to creep up.

	* /, channels/chan_sip.c: Merged revisions 53095 via svnmerge from
	  https://origsvn.digium.com/svn/asterisk/branches/1.2 ........
	  r53095 | file | 2007-02-01 15:47:11 -0600 (Thu, 01 Feb 2007) | 2
	  lines Don't negotiate RFC2833 when not configured to do so.
	  (issue #8799 reported by mdu113) ........

2007-02-01 21:24 +0000 [r53093]  Russell Bryant <russell@digium.com>

	* funcs/func_strings.c: Fix the FIELDQTY function to not crash.
	  (reported by blitzrage and Corydon on IRC)

2007-02-01 21:15 +0000 [r53091]  Olle Johansson <oej@edvina.net>

	* /: Going backwards, blame file.

2007-02-01 21:11 +0000 [r53086-53088]  Joshua Colp <jcolp@digium.com>

	* /, res/res_musiconhold.c: Merged revisions 53084 via svnmerge
	  from https://origsvn.digium.com/svn/asterisk/branches/1.2
	  ........ r53084 | file | 2007-02-01 15:03:10 -0600 (Thu, 01 Feb
	  2007) | 2 lines Return previous behavior of having MOH pick up
	  where it was left off. (issue #8672 reported by sinistermidget)
	  ........

	* funcs/func_strings.c: Make func_strings build under dev mode.
	  Didn't I do this today already in the berkeley DB?

2007-02-01 21:05 +0000 [r53079-53085]  Olle Johansson <oej@edvina.net>

	* channels/chan_sip.c: - Clean INC_COUNT flag when we decrement
	  call counter - If it's still set at time of dialog destruction,
	  make sure we decrement the device call counter properly before we
	  destroy the dialog

	* apps/app_queue.c: Change debug level for state change message
	  that is not really informative when debugging app_queue

	* channels/chan_sip.c: Cleaning up the devicestate callback
	  function

2007-02-01 20:13 +0000 [r53075-53077]  Tilghman Lesher <tilghman@mail.jeffandtilghman.com>

	* funcs/func_strings.c: Oops.

	* /, funcs/func_strings.c: Merged revisions 53074 via svnmerge from
	  https://origsvn.digium.com/svn/asterisk/branches/1.2 ........
	  r53074 | tilghman | 2007-02-01 14:07:35 -0600 (Thu, 01 Feb 2007)
	  | 2 lines Bug 8965 ........

2007-02-01 19:33 +0000 [r53072]  Joshua Colp <jcolp@digium.com>

	* main/asterisk.c: Add missing 'F' letter to getopt so it magically
	  becomes a valid option. (issue #8960 reported by tzafrir)

2007-02-01 19:21 +0000 [r53070]  Tilghman Lesher <tilghman@mail.jeffandtilghman.com>

	* main/pbx.c, /, funcs/func_strings.c: Merged revisions 53069 via
	  svnmerge from
	  https://origsvn.digium.com/svn/asterisk/branches/1.2 ........
	  r53069 | tilghman | 2007-02-01 13:13:53 -0600 (Thu, 01 Feb 2007)
	  | 2 lines No wonder FIELDQTY doesn't work with functions... the
	  documentation in pbx.c was wrong ........

2007-02-01 17:37 +0000 [r53064]  Joshua Colp <jcolp@digium.com>

	* channels/chan_sip.c: Fix silly logic. We really want to write
	  UDPTL frames out when the call is up.

2007-02-01 16:35 +0000 [r53062]  Olle Johansson <oej@edvina.net>

	* configs/sip.conf.sample: Add explanation of port= in combination
	  with defaultip= (thanks jsmith)

2007-02-01 13:17 +0000 [r53060]  Christian Richter <christian.richter@beronet.com>

	* channels/chan_misdn.c: we update the name on any first reply of
	  our setup

2007-02-01 11:07 +0000 [r53057]  Paul Cadach <paul@odt.east.telecom.kz>

	* channels/chan_h323.c: chan_h323 is very stable, so let it built
	  by default

2007-02-01 00:24 +0000 [r53050-53052]  Joshua Colp <jcolp@digium.com>

	* main/rtp.c: When going on hold have the side that was put on hold
	  reinvite back to Asterisk. When going off hold have the side that
	  was taken off hold reinvited back to the other party.

	* main/rtp.c: Add more frame types to forward in the RTP bridge
	  loops.

2007-01-31 21:32 +0000 [r52859-53046]  Russell Bryant <russell@digium.com>

	* main/cdr.c, main/manager.c, pbx/pbx_spool.c,
	  channels/chan_skinny.c, channels/chan_h323.c, main/http.c,
	  pbx/pbx_dundi.c, apps/app_rpt.c, channels/chan_mgcp.c,
	  main/pbx.c, channels/chan_zap.c, /, apps/app_meetme.c,
	  channels/chan_sip.c, apps/app_queue.c, channels/chan_iax2.c:
	  Merged revisions 53045 via svnmerge from
	  https://origsvn.digium.com/svn/asterisk/branches/1.2 ........
	  r53045 | russell | 2007-01-31 15:25:11 -0600 (Wed, 31 Jan 2007) |
	  3 lines Fix a bunch of places where pthread_attr_init() was
	  called, but pthread_attr_destroy() was not. ........

	* apps/app_userevent.c: Remove an extra \r\n from manager user
	  events. (issue #8955, mnicholson)

	* main/rtp.c, /: Merged revisions 53039 via svnmerge from
	  https://origsvn.digium.com/svn/asterisk/branches/1.2 ........
	  r53039 | russell | 2007-01-31 11:41:51 -0600 (Wed, 31 Jan 2007) |
	  3 lines Use the proper format string to print unsigned values in
	  the rtp debug output. (issue #8954, wmis) ........

	* apps/app_queue.c: Only changed the paused status in an existing
	  queue member if the paused column exists.

	* apps/app_queue.c: Instead of always creating a realtime queue
	  member as unpaused, read the "paused" column and use that value
	  for the paused status of the member. (issue #8949, jmls)

	* contrib/init.d/rc.suse.asterisk: Update init script for SuSE 10.
	  (issue #8363, johnlange)

	* doc/cdrdriver.txt: Add documentation for using cdr_pgsql. (issue
	  #8942, lters)

	* configure, include/asterisk/autoconfig.h.in, configure.ac,
	  codecs/codec_gsm.c: When we are checking for a system installed
	  version of libgsm, we need to check for gsm.h as well.
	  Furthermore, when checking for this header, it may be located in
	  a gsm/ sub directory, so check for that, as well. (issue #8773)

	* /: Blocked revisions 52954 via svnmerge ........ r52954 | russell
	  | 2007-01-30 13:41:52 -0600 (Tue, 30 Jan 2007) | 4 lines Don't
	  print a message indicating that we don't know what to do with a
	  proceeding control frame in ast_request_and_dial(). We just need
	  to ignore it. (reported by JerJer on #asterisk-dev) ........

	* channels/chan_sip.c: Only set the DTMF flag on the rtp structure
	  if the DTMF mode is actually RFC2833, not just that it is not
	  INFO. This makes it get set for inband DTMF as well, which is not
	  valid. (issue #8936)

	* main/asterisk.c, /: Merged revisions 52903 via svnmerge from
	  https://origsvn.digium.com/svn/asterisk/branches/1.2 ........
	  r52903 | russell | 2007-01-30 11:12:04 -0600 (Tue, 30 Jan 2007) |
	  9 lines The SIGHUP handler was implemented to allow admins to
	  send SIGHUP to a running Asterisk process to reload the
	  configuration. However, doing the actual reload in the signal
	  handler itself is a very bad thing to do, because the reload
	  process includes calling non-reentrant functions such as
	  malloc/calloc/etc. If Asterisk is running in the background, then
	  the reload will happen immediately. However, if running in
	  console mode, the reload doesn't work until something is typed at
	  the console. That sort of defeats the purpose, but I don't see an
	  easy way to get around it at this point. ........

	* /: Blocked revisions 52857 via svnmerge ........ r52857 | russell
	  | 2007-01-30 09:35:23 -0600 (Tue, 30 Jan 2007) | 5 lines Comment
	  out the parts in the Makefile that make codec_zap get built. It
	  will not yet build against zaptel 1.2, so I am disabling it to
	  prevent further bug reports until it gets merged. (issue #8940)
	  ........

2007-01-30 15:29 +0000 [r52856]  Joshua Colp <jcolp@digium.com>

	* channels/chan_iax2.c: Drop the deprecated show commands since the
	  original ones were changed back. (issue #8937 reported by
	  PCadach)

2007-01-30 08:46 +0000 [r52807-52809]  Paul Cadach <paul@odt.east.telecom.kz>

	* channels/chan_h323.c: Revert reprecation of h.323 gk cycle
	  command from pre-1.4 version instead of duplicated h323 cycle gk

	* res/res_odbc.c: Don't play with free()'d pointers

	* configure, acinclude.m4: Handle non-standard OpenH323/PWLib
	  library names

2007-01-30 00:15 +0000 [r52763]  Russell Bryant <russell@digium.com>

	* /, channels/chan_iax2.c: Merged revisions 52762 via svnmerge from
	  https://origsvn.digium.com/svn/asterisk/branches/1.2 ........
	  r52762 | russell | 2007-01-29 18:15:06 -0600 (Mon, 29 Jan 2007) |
	  5 lines Fix the extraction of the timestamp from video frames. It
	  was using the mapping for a mini-frame instead of a video-frame,
	  which caused it to get invalid data. (issue #8795, mihai)
	  ........

2007-01-29 23:43 +0000 [r52717]  Joshua Colp <jcolp@digium.com>

	* apps/app_mixmonitor.c, /: Merged revisions 52716 via svnmerge
	  from https://origsvn.digium.com/svn/asterisk/branches/1.2
	  ........ r52716 | file | 2007-01-29 18:39:39 -0500 (Mon, 29 Jan
	  2007) | 2 lines Now that filename is part of the structure and
	  since it comes before postprocess... we have to add it to our
	  postprocess line. (reported on asterisk-dev by Boris Bakchiev)
	  ........

2007-01-29 22:58 +0000 [r52688-52695]  Russell Bryant <russell@digium.com>

	* main/Makefile: Add a missing quotation mark. This was pointed out
	  by jcmoore on #asterisk-dev.

	* main/manager.c: Remove a recursive lock of the manager session.
	  This was pointed out by zandbelt in issue #8711.

2007-01-29 22:12 +0000 [r52679]  Tilghman Lesher <tilghman@mail.jeffandtilghman.com>

	* pbx/pbx_config.c: Argument number correction

2007-01-29 21:36 +0000 [r52611-52647]  Russell Bryant <russell@digium.com>

	* main/Makefile: ASTLDFLAGS needs to be passed to the editline
	  configure script as LDFLAGS. (issue #8928, zandbelt)

	* main/rtp.c: Fix a problem with packet-to-packet bridging and DTMF
	  mode translation. P2P bridging can only be used when the DTMF
	  modes don't match if the core is monitoring DTMF in both
	  directions. Then, the core will handle the translation.
	  Otherwise, this bridging method can not be used. (issue #8936)

	* main/manager.c: The session lock can not be held while calling
	  action callbacks. If so, then when the WaitEvent callback gets
	  called, then no event can happen because the session can't be
	  locked by another thread. Also, the session needs to be locked in
	  the HTTP callback when it reads out the output string. This fixes
	  the deadlock reported in both 8711 and 8934. Regarding issue
	  8711, there still may be an issue. If there is a second action
	  requested before the processing of the first action is finished,
	  there could still be some corruption of the output string buffer
	  used to build the result. (issue #8711, #8934)

2007-01-29 18:59 +0000 [r52572]  Joshua Colp <jcolp@digium.com>

	* apps/app_voicemail.c: Use ast_calloc instead of malloc.

2007-01-29 17:57 +0000 [r52535]  Steve Murphy <murf@digium.com>

	* apps/app_voicemail.c, main/say.c: this is for 8778 (pt_BR
	  backport to 1.4). It was committed to trunk via 7663. But it
	  wasn't so much an enhancement as a fix for the bad language
	  output for portuguese in Brazil, so, after a lot of prodding from
	  patient Brazilians, here is the same fix for 1.4

2007-01-29 17:33 +0000 [r52523]  Joshua Colp <jcolp@digium.com>

	* apps/app_voicemail.c: Set quota information to 0 when creating a
	  vm_state. (issue #8924 reported by neutrino88)

2007-01-29 16:54 +0000 [r52506]  Russell Bryant <russell@digium.com>

	* main/jitterbuf.c, include/jitterbuf.h: Clean up a few things in
	  the last commit to the adaptive jitterbuffer code. - Specifically
	  indicate to the compiler that the "dropem" variable only needs
	  one but. - Change formatting to conform to coding guidelines.

2007-01-29 04:18 +0000 [r52494]  Jim Dixon <telesistant@hotmail.com>

	* main/jitterbuf.c, include/jitterbuf.h: Fixed problem with
	  jitterbuf, whereas it would not complain about, and would allow
	  itself to be overfilled (per the max_jitterbuf parameter). Now it
	  rejects any data over and above that size, and complains about
	  it.

2007-01-28 05:15 +0000 [r52462]  Tilghman Lesher <tilghman@mail.jeffandtilghman.com>

	* configure, configure.ac: Suggested change to fix normal usage of
	  --with-tds=/usr/local (Sean Bright, via asterisk-dev mailing
	  list)

2007-01-27 02:13 +0000 [r52335-52416]  Joshua Colp <jcolp@digium.com>

	* /, apps/app_queue.c: Merged revisions 52415 via svnmerge from
	  https://origsvn.digium.com/svn/asterisk/branches/1.2 ........
	  r52415 | file | 2007-01-26 21:09:10 -0500 (Fri, 26 Jan 2007) | 2
	  lines Make COMPLETECALLER and COMPLETEAGENT output to queue_log
	  follow documentation. (issue #7677 reported by amilcar) ........

	* main/manager.c: Have the manager interface send back an "Already
	  logged in" message instead of "Invalid/Unknown Command" when the
	  client authenticates for a second time. (issue #8509 reported by
	  pari)

	* /, channels/chan_iax2.c: Merged revisions 52360 via svnmerge from
	  https://origsvn.digium.com/svn/asterisk/branches/1.2 ........
	  r52360 | file | 2007-01-26 19:03:23 -0500 (Fri, 26 Jan 2007) | 2
	  lines Make the last context entry read in the dominant one.
	  (issue #8918 reported by pj) ........

	* main/file.c: Fix core show file formats CLI command.

2007-01-25 19:18 +0000 [r52163-52265]  Joshua Colp <jcolp@digium.com>

	* /, main/jitterbuf.c: Merged revisions 52264 via svnmerge from
	  https://origsvn.digium.com/svn/asterisk/branches/1.2 ........
	  r52264 | file | 2007-01-25 14:15:29 -0500 (Thu, 25 Jan 2007) | 2
	  lines Allow dequeueing of frames with negative timestamp by
	  moving jitterbuffer frames check to jb_next. (issue #8546
	  reported by harmen) ........

	* channels/chan_sip.c: Drop out variables I accidentally put in.

	* channels/chan_sip.c: Decrement onHold count if we are hung up on
	  and still on hold. (issue #8909 reported by alexh42)

	* apps/app_mixmonitor.c, /: Merged revisions 52162 via svnmerge
	  from https://origsvn.digium.com/svn/asterisk/branches/1.2
	  ........ r52162 | file | 2007-01-24 20:48:52 -0500 (Wed, 24 Jan
	  2007) | 2 lines Add another note about audio files being played
	  back to each bridged party. (issue #8718 reported by ppyy)
	  ........

2007-01-25 01:37 +0000 [r52107-52160]  Russell Bryant <russell@digium.com>

	* apps/app_voicemail.c, configs/users.conf.sample: By suggestion
	  from kpfleming last week, change "vmpassword" to "vmsecret".

	* configure, configure.ac: Remove libnsl as a required lib for
	  libiksemel to work. This change was already made in the trunk.
	  (issue #8762)

	* /: Blocked revisions 52137 via svnmerge ........ r52137 | russell
	  | 2007-01-24 18:39:50 -0600 (Wed, 24 Jan 2007) | 3 lines Fix a
	  seg fault when running this application with no arguments from
	  AGI. (issue #8905, junky) ........

	* include/asterisk/dial.h: Fix the formatting of doxygen comments
	  to properly indicate that the comment documents the previous
	  entity, as opposed to the next one.

2007-01-24 18:26 +0000 [r52052]  Steve Murphy <murf@digium.com>

	* utils/check_expr.c, utils/Makefile, /: Merged revisions 52002 via
	  svnmerge from
	  https://origsvn.digium.com/svn/asterisk/branches/1.2 ........
	  r52002 | murf | 2007-01-24 10:43:50 -0700 (Wed, 24 Jan 2007) | 1
	  line updated check_expr via 8322 (refactoring of expression
	  checking impl); elfring contributed a nice code reorg, I
	  contributed some time to get it working again, better messages
	  ........

2007-01-24 18:20 +0000 [r52016-52049]  Joshua Colp <jcolp@digium.com>

	* main/dial.c (added), apps/app_page.c, main/Makefile,
	  include/asterisk/dial.h (added): Merge in dialing API and the
	  app_page that uses it. (issue #BE-118)

	* channels/chan_sip.c: Fix changing channel formats when joint
	  capability changes and there are no audio formats... I didn't
	  break it originally! (issue #8535 reported by ivoc)

2007-01-24 17:14 +0000 [r52000]  Russell Bryant <russell@digium.com>

	* configure: rebuild configure script to reflect last chan_h323
	  related changes.

2007-01-24 12:57 +0000 [r51979-51989]  Christian Richter <christian.richter@beronet.com>

	* channels/chan_misdn.c: added fix from #8899

	* channels/chan_misdn.c, /: Merged revisions 51966 via svnmerge
	  from https://origsvn.digium.com/svn/asterisk/branches/1.2
	  ........ r51966 | crichter | 2007-01-24 11:48:09 +0100 (Mi, 24
	  Jan 2007) | 1 line fixed the busy problem (dialstatus was not
	  busy when we called a busy extension) ........

2007-01-24 09:30 +0000 [r51931]  Olle Johansson <oej@edvina.net>

	* channels/chan_sip.c: Show capabilities *and* preference in
	  general settings in "sip show settings" (reported by Clona/Telio
	  - Thanks!)

2007-01-24 08:04 +0000 [r51895]  Paul Cadach <paul@odt.east.telecom.kz>

	* acinclude.m4: Allow x64 builds of H.323 (please, rebuild
	  configure)

2007-01-24 00:59 +0000 [r51829-51848]  Russell Bryant <russell@digium.com>

	* main/channel.c, /: Merged revisions 51843 via svnmerge from
	  https://origsvn.digium.com/svn/asterisk/branches/1.2 ........
	  r51843 | russell | 2007-01-23 18:57:28 -0600 (Tue, 23 Jan 2007) |
	  6 lines Fix an issue related to synchronization of recordings
	  when using Monitor(). The bug is a miscalculation of the amount
	  to seek the stream for writing to disk when the number of samples
	  coming in and out of a channel do not match up. (issue #8298,
	  #8887, report and patch by guillecabeza, patch files created and
	  testing done by whoiswes) ........

	* apps/app_while.c, /: Merged revisions 51828 via svnmerge from
	  https://origsvn.digium.com/svn/asterisk/branches/1.2 ........
	  r51828 | russell | 2007-01-23 18:17:50 -0600 (Tue, 23 Jan 2007) |
	  4 lines Don't set a new value for the END_ variable on the
	  channel before using the old value. If you do, it will lead to
	  accessing a memory address that has been free()'d. (issue #8895,
	  arkadia) ........

2007-01-23 22:46 +0000 [r51788]  Joshua Colp <jcolp@digium.com>

	* channels/chan_oss.c, channels/chan_phone.c, channels/chan_zap.c,
	  channels/chan_sip.c, channels/chan_skinny.c,
	  channels/chan_features.c, channels/chan_alsa.c,
	  channels/chan_gtalk.c, channels/chan_iax2.c: Update channel
	  drivers to use module referencing so that unloading them while in
	  use will not result in crashes. (issue #8897 reported by junky)

2007-01-23 22:04 +0000 [r51750-51781]  Russell Bryant <russell@digium.com>

	* main/manager.c: Fix some bugs in process_message(). The manager
	  session lock needs to be held when sending some sort of response,
	  or calling one of the manager action callbacks. This resolves an
	  issue where people using the GUI would get random crashes when
	  they start clicking around a lot. (issue #8711, reported and
	  debugged by zandbelt)

	* main/http.c: Fix setting the default port of 8088 on 64-bit or
	  big-endian machines.

	* main/manager.c: When traversing the list of manager actions, the
	  iterator needs to be initialized to the list head *after* locking
	  the list. Also, lock the actions list in one place it is being
	  accessed where it was not being done.

2007-01-23 20:32 +0000 [r51683-51716]  Steve Murphy <murf@digium.com>

	* res/res_features.c: this mod from 8593 (dstchannel in cdr is
	  empty when transfer call).

	* main/callerid.c: via 8748 (callerid.c loses name when returning
	  PRIVATE_NUMBER flag), the user suggested this mod, saying it
	  would allow 'WITHHELD' to appear in the name field, which would
	  be useful

2007-01-23 10:28 +0000 [r51648-51649]  Christian Richter <christian.richter@beronet.com>

	* channels/misdn/isdn_lib.c, channels/chan_misdn.c, /,
	  channels/misdn/isdn_msg_parser.c: Merged revisions 50495,50506
	  via svnmerge from
	  https://origsvn.digium.com/svn/asterisk/branches/1.2 ........
	  r50495 | crichter | 2007-01-11 14:27:52 +0100 (Do, 11 Jan 2007) |
	  6 lines * more additions to make the RESTART message work * added
	  fix for misdn_call to allow SETUPs with empty extensions,
	  replaced the strtok_r functions with strsep for that (inspired by
	  Sandro Cappellazzo, thanks) ........ r50506 | crichter |
	  2007-01-11 15:45:38 +0100 (Do, 11 Jan 2007) | 1 line when we get
	  L2 UP, the L1 is UP definitely too, so we set the L1 state up as
	  well. ........

	* channels/misdn/isdn_lib.c, channels/misdn/isdn_lib.h,
	  channels/chan_misdn.c: manually merged r49922 and r50335, because
	  of conflicts. this commint includes addition of the ISDN RESTART
	  Message

2007-01-23 06:51 +0000 [r51615]  Paul Cadach <paul@odt.east.telecom.kz>

	* channels/chan_h323.c, channels/Makefile: Do not abort Asterisk
	  startup if h323 configuration file not found (reported by
	  mithraen)

2007-01-23 03:00 +0000 [r51513-51558]  Joshua Colp <jcolp@digium.com>

	* channels/chan_sip.c: Only change audio formats on the channel if
	  we have an audio format to change to. (issue #8535 reported by
	  ivoc)

	* /, res/res_musiconhold.c: Merged revisions 51512 via svnmerge
	  from https://origsvn.digium.com/svn/asterisk/branches/1.2
	  ........ r51512 | file | 2007-01-22 20:41:35 -0500 (Mon, 22 Jan
	  2007) | 2 lines Yield before reading from zaptel timing source
	  under Solaris so that other threads get a chance to do things.
	  (issue #7875 reported by bob) ........

2007-01-22 19:41 +0000 [r51411]  Russell Bryant <russell@digium.com>

	* /: Blocked revisions 51410 via svnmerge ........ r51410 | russell
	  | 2007-01-22 13:39:30 -0600 (Mon, 22 Jan 2007) | 3 lines Merge
	  codec_zap support for the transcoder card. This is a standalone
	  codec module so it will not affect anything else. ........

2007-01-22 19:28 +0000 [r51409]  Steve Murphy <murf@digium.com>

	* pbx/pbx_ael.c: This fixes 8836, according to dnatural

2007-01-22 19:13 +0000 [r51360-51407]  Joshua Colp <jcolp@digium.com>

	* apps/app_mixmonitor.c, /: Merged revisions 51406 via svnmerge
	  from https://origsvn.digium.com/svn/asterisk/branches/1.2
	  ........ r51406 | file | 2007-01-22 14:08:52 -0500 (Mon, 22 Jan
	  2007) | 2 lines Move filestream creation to Mixmonitor loop. This
	  will prevent a blank file from being created if no frames ever
	  pass through to be recorded. (issue #7589 reported by
	  steve_mcneil) ........

	* /: Blocked revisions 51359 via svnmerge ........ r51359 | file |
	  2007-01-22 11:23:03 -0500 (Mon, 22 Jan 2007) | 2 lines Explicitly
	  declare what codecs are supported by default globally since using
	  a bitmask for all may include ones we don't need. (issue #8357
	  reported by gknispel_proformatique) ........

2007-01-20 06:53 +0000 [r51348-51350]  Jason Parker <jparker@digium.com>

	* configs/say.conf.sample: Fix Italian numeral support in say.conf
	  for "_[2-9]00" case. "2131" would've translated to something
	  along the lines of (pardon my..Italian {or lack thereof})
	  "duecentocentotrentuno", which makes no sense at all.

	* configs/say.conf.sample: Fix German language support in say.conf
	  Properly support 21, 31, 41, 51, 61, 71, 81, and 91.
	  einundzwanzig has the same format as zweiundzwanzig (as do all
	  other "_ZX" spoken numerals) Fix support for numbers in the
	  10,000,000 to 99,999,999 range. Add support for numbers in the
	  100,000,000 to 999,999,999 range.

2007-01-20 00:13 +0000 [r51302-51343]  Russell Bryant <russell@digium.com>

	* apps/app_meetme.c: Remove an unused instance of an unnamed enum.

	* apps/app_meetme.c: Remove another duplicated definition

	* apps/app_meetme.c: Remove a variable that was declared twice.

	* codecs/gsm/Makefile: Add a couple more processors that need
	  optimizations excluded. (issue #8637)

	* channels/chan_gtalk.c: Fix VLDTMF support in chan_gtalk.
	  AST_FRAME_DTMF and AST_FRAME_DTMF_END are actually the same
	  thing. So, a digit would have been interpreted incorrectly here.
	  Since the channel driver will always have the begin and end
	  callbacks called for a digit, only support the button-down and
	  button-up messages.

	* .cleancount: Bump the cleancount since my last commit changed the
	  channel structure.

	* channels/chan_oss.c, main/rtp.c, main/channel.c,
	  channels/chan_phone.c, channels/chan_misdn.c,
	  channels/chan_skinny.c, channels/chan_features.c,
	  channels/chan_h323.c, channels/chan_alsa.c, channels/chan_mgcp.c,
	  channels/chan_zap.c, channels/chan_local.c, main/frame.c,
	  channels/chan_sip.c, channels/chan_agent.c,
	  include/asterisk/channel.h, channels/chan_gtalk.c,
	  channels/chan_iax2.c: Merge the changes from the
	  /team/group/vldtmf_fixup branch. The main bug being addressed
	  here is a problem introduced when two SIP channels using SIP INFO
	  dtmf have their media directly bridged. So, when a DTMF END frame
	  comes into Asterisk from an incoming INFO message, Asterisk would
	  try to emulate a digit of some length by first sending a DTMF
	  BEGIN frame and sending a DTMF END later timed off of incoming
	  audio. However, since there was no audio coming in, the DTMF_END
	  was never generated. This caused DTMF based features to no longer
	  work. To fix this, the core now knows when a channel doesn't care
	  about DTMF BEGIN frames (such as a SIP channel sending INFO
	  dtmf). If this is the case, then Asterisk will not emulate a
	  digit of some length, and will instead just pass through the
	  single DTMF END event. Channel drivers also now get passed the
	  length of the digit to their digit_end callback. This improves
	  SIP INFO support even further by enabling us to put the real
	  digit duration in the INFO message instead of a hard coded 250ms.
	  Also, for an incoming INFO message, the duration is read from the
	  frame and passed into the core instead of just getting ignored.
	  (issue #8597, maybe others...)

	* main/asterisk.c: Merged revisions 51300 via svnmerge from
	  https://origsvn.digium.com/svn/asterisk/branches/1.2 ........
	  r51300 | russell | 2007-01-19 10:44:09 -0600 (Fri, 19 Jan 2007) |
	  4 lines Fix a memory leak on command line tab completion. The
	  container for the matches was freed, but the individual matches
	  themselves were not. (issue #8851, arkadia) ........

2007-01-19 00:17 +0000 [r51272-51274]  Dwayne M. Hubbard <dhubbard@digium.com>

	* channels/chan_zap.c: chan_zap compiles without libpri after
	  committing 7877 patch

	* channels/chan_zap.c, /: Merged revisions 51271 via svnmerge from
	  https://origsvn.digium.com/svn/asterisk/branches/1.2 ........
	  r51271 | dhubbard | 2007-01-18 17:47:10 -0600 (Thu, 18 Jan 2007)
	  | 3 lines issue 7877: chan_zap module reload does not use
	  default/initialized values on subsequent loads. Reset
	  configuration variables to default values prior to parsing
	  configuration file. ........

2007-01-18 23:36 +0000 [r51270]  Kevin P. Fleming <kpfleming@digium.com>

	* /: block this patch since it is already here

2007-01-18 22:50 +0000 [r51265]  Jason Parker <jparker@digium.com>

	* apps/app_voicemail.c, main/channel.c, main/pbx.c,
	  funcs/func_strings.c, main/app.c: Add some more checks for
	  option_debug before ast_log(LOG_DEBUG, ...) calls. Issue 8832,
	  patch(es) by tgrman

2007-01-18 21:54 +0000 [r51262]  Russell Bryant <russell@digium.com>

	* Makefile, configure, main/Makefile, acinclude.m4, makeopts.in:
	  Ensure that the locations given to the Asterisk configure script
	  for ncurses, curses, termcap, or tinfo are further passed along
	  to the editline configure script. This fixes some
	  cross-compilation environments. (issue #8637, reported by ovi,
	  patch by me)

2007-01-18 21:14 +0000 [r51256]  Tilghman Lesher <tilghman@mail.jeffandtilghman.com>

	* /, main/stdtime/localtime.c: Merged revisions 51255 via svnmerge
	  from https://origsvn.digium.com/svn/asterisk/branches/1.2
	  ........ r51255 | tilghman | 2007-01-18 15:11:34 -0600 (Thu, 18
	  Jan 2007) | 2 lines If a timezone is not specified, assume
	  localtime (instead of gmtime) (Issue #7748) ........

2007-01-18 19:17 +0000 [r51251]  Joshua Colp <jcolp@digium.com>

	* apps/app_speech_utils.c: Only start timeout once we reach the end
	  of the files to play back.

2007-01-18 18:42 +0000 [r51245]  Jason Parker <jparker@digium.com>

	* main/cli.c: Fix an issue with file name completion in "module
	  load" and "load". Issue 8846

2007-01-18 18:36 +0000 [r51243]  Joshua Colp <jcolp@digium.com>

	* channels/chan_sip.c: Copy MOH settings when calling a peer so
	  that if they put someone on hold or get put on hold themselves
	  they get the right music class. (issue #8840 reported by mdu113)

2007-01-18 18:28 +0000 [r51241]  Jason Parker <jparker@digium.com>

	* main/channel.c: Fix an issue with deprecated commands

2007-01-18 17:49 +0000 [r51236]  Tilghman Lesher <tilghman@mail.jeffandtilghman.com>

	* contrib/scripts/vmdb.sql, /: Merged revisions 51235 via svnmerge
	  from https://origsvn.digium.com/svn/asterisk/branches/1.2
	  ........ r51235 | tilghman | 2007-01-18 11:42:17 -0600 (Thu, 18
	  Jan 2007) | 2 lines Document all the fields, including the
	  indication that "uniqueid" should not be renamed. ........

2007-01-18 17:18 +0000 [r51233]  Russell Bryant <russell@digium.com>

	* main/manager.c: Make the "hasmanager" option in users.conf
	  actually have an effect. (issue #8740, LnxPrgr3)

2007-01-18 00:48 +0000 [r51211-51213]  Joshua Colp <jcolp@digium.com>

	* apps/app_voicemail.c: Build the IMAP remote directory string
	  better and properly. Fix an issue with encoding the GSM voicemail
	  when attaching to the voicemail. (issue #8808 reported by
	  akohlsmith)

	* main/rtp.c: Pass data as well for hold/unhold/vidupdate frames.
	  (issue #8840 reported by mdu113)

2007-01-17 23:31 +0000 [r51198-51205]  Russell Bryant <russell@digium.com>

	* funcs/func_odbc.c: Fix some instances where when loading
	  func_odbc, a double-free could occur. Also, remove an unneeded
	  error message. If the failure condition is actually a memory
	  allocation failure, a log message will already be generated
	  automatically.

	* channels/chan_zap.c: Instead of dividing the offset by 2
	  directly, make it more clear that the offset is being scaled by
	  the size of the elements in the buffer. (Inspired by a discussing
	  on the asterisk-dev list about this code)

	* /, channels/chan_sip.c: Merged revisions 51197 via svnmerge from
	  https://origsvn.digium.com/svn/asterisk/branches/1.2 ........
	  r51197 | russell | 2007-01-17 15:17:21 -0600 (Wed, 17 Jan 2007) |
	  3 lines Move the check for a failure of ast_channel_alloc() to
	  before locking the pvt structure again. Otherwise, on a failure,
	  this will cause a deadlock. ........

2007-01-17 20:56 +0000 [r51195]  Tilghman Lesher <tilghman@mail.jeffandtilghman.com>

	* /, main/utils.c: Merged revisions 51194 via svnmerge from
	  https://origsvn.digium.com/svn/asterisk/branches/1.2 ........
	  r51194 | tilghman | 2007-01-17 14:52:21 -0600 (Wed, 17 Jan 2007)
	  | 4 lines When ast_strip_quoted was called with a zero-length
	  string, it would treat a NULL as if it were the quoting character
	  (and would thus return the string in memory immediately following
	  the passed-in string). ........

2007-01-17 17:36 +0000 [r51186]  Jason Parker <jparker@digium.com>

	* apps/app_voicemail.c: re-add "password" for realtime voicemail

2007-01-17 06:36 +0000 [r51182]  Joshua Colp <jcolp@digium.com>

	* main/rtp.c: Return the correct result when directly writing out a
	  packet so that the core doesn't then decide to handle it the
	  regular way again. (issue #8833 reported by rcourtna)

2007-01-17 01:29 +0000 [r51176]  Kevin P. Fleming <kpfleming@digium.com>

	* apps/app_voicemail.c: a few more coding style cleanups and one
	  bug fix (from AnthonyL)

2007-01-17 00:46 +0000 [r51172]  Joshua Colp <jcolp@digium.com>

	* channels/chan_iax2.c: Move rescheduling of lagrq/pings into the
	  scheduler callback.

2007-01-17 00:20 +0000 [r51165-51170]  Jason Parker <jparker@digium.com>

	* main/rtp.c: Fix issue with dtmf continuation packets when the
	  dtmf digit is 0... Issue 8831

	* apps/app_voicemail.c, contrib/scripts/vmdb.sql: Fix an issue with
	  IMAP storage and realtime voicemail. Also update the vmdb sql
	  script for IMAP specific options. Issue 8819, initial patches by
	  bsmithurst (slightly modified by me)

	* doc/voicemail_odbc_postgresql.txt: change documentation to
	  reflect new procedure in 1.4/trunk

2007-01-16 21:51 +0000 [r51159-51162]  Tilghman Lesher <tilghman@mail.jeffandtilghman.com>

	* /, doc/voicemail_odbc_postgresql.txt (added): Merged revisions
	  51161 via svnmerge from
	  https://origsvn.digium.com/svn/asterisk/branches/1.2 ........
	  r51161 | tilghman | 2007-01-16 15:50:04 -0600 (Tue, 16 Jan 2007)
	  | 2 lines Add documentation walkthrough on getting Postgres to
	  work with voicemail (from Issue 8513) ........

	* apps/app_voicemail.c, /: Merged revisions 51158 via svnmerge from
	  https://origsvn.digium.com/svn/asterisk/branches/1.2 ........
	  r51158 | tilghman | 2007-01-16 15:26:06 -0600 (Tue, 16 Jan 2007)
	  | 2 lines Postgres driver doesn't like a NULL pointer when
	  retrieving the length (Bug 8513) ........

2007-01-16 17:46 +0000 [r51150]  Matt O'Gorman <mogorman@digium.com>

	* apps/app_voicemail.c: minor things i missed before i get jumped
	  on

2007-01-16 17:39 +0000 [r51148]  Joshua Colp <jcolp@digium.com>

	* /, res/res_features.c: Merged revisions 51145 via svnmerge from
	  https://origsvn.digium.com/svn/asterisk/branches/1.2 ........
	  r51145 | file | 2007-01-16 12:36:50 -0500 (Tue, 16 Jan 2007) | 2
	  lines Return previous behavior. ParkedCalls will be able to do
	  DTMF based transfers again. trunk however will get an option to
	  allow this to be set on/off. (issue #8804 reported by nortex)
	  ........

2007-01-16 17:36 +0000 [r51146]  Jason Parker <jparker@digium.com>

	* main/file.c: Display more useful output when streaming files.
	  Include the channel name to which the file is being played. Issue
	  8828, patch by junky.

2007-01-16 05:55 +0000 [r51087]  Joshua Colp <jcolp@digium.com>

	* channels/chan_zap.c, /: Merged revisions 51085 via svnmerge from
	  https://origsvn.digium.com/svn/asterisk/branches/1.2 ........
	  r51085 | file | 2007-01-16 00:53:31 -0500 (Tue, 16 Jan 2007) | 2
	  lines Add none as a valid callgroup/pickupgroup option. I
	  consider it a bug that it would inherit it all the way down and
	  not have any way to reset it to nothing - so that's why it is in
	  1.2. (issue #8296 reported by gkloepfer) ........

2007-01-16 01:15 +0000 [r51057]  Russell Bryant <russell@digium.com>

	* main/config.c: It is possible for the config pointer to be NULL
	  here, so it needs to be checked before dereferencing it.

2007-01-16 00:22 +0000 [r51030]  Matt O'Gorman <mogorman@digium.com>

	* apps/app_voicemail.c, configs/users.conf.sample: Patch allows for
	  changing voicemail password in users.conf from voicemail main,
	  written by AnthonyL bug #8436

2007-01-15 23:49 +0000 [r50994]  Russell Bryant <russell@digium.com>

	* Makefile.rules: Filter out a few CFLAGS that are not valid
	  CXXFLAGS.

2007-01-15 23:10 +0000 [r50988]  Tilghman Lesher <tilghman@mail.jeffandtilghman.com>

	* /: Blocked revisions 50987 via svnmerge ........ r50987 |
	  tilghman | 2007-01-15 17:09:02 -0600 (Mon, 15 Jan 2007) | 2 lines
	  Check return value before dereferencing (Bug 8822) ........

2007-01-15 21:08 +0000 [r50957]  Matt O'Gorman <mogorman@digium.com>

	* apps/app_voicemail.c, /: Merged revisions 50946 via svnmerge from
	  https://svn.digium.com/svn/asterisk/branches/1.2 ........ r50946
	  | mogorman | 2007-01-15 14:44:53 -0600 (Mon, 15 Jan 2007) | 4
	  lines Solves issue with forwarding voicemails from folders other
	  than inbox. patch by anthonyl. ........

2007-01-15 18:23 +0000 [r50921]  Jason Parker <jparker@digium.com>

	* main/asterisk.c: re-add deprecated "show version" CLI command.

2007-01-15 16:36 +0000 [r50895]  Joshua Colp <jcolp@digium.com>

	* main/manager.c: Move event processing into do_message so that it
	  gets executed again when events are tripped.

2007-01-15 15:03 +0000 [r50867]  Kevin P. Fleming <kpfleming@digium.com>

	* configure, include/asterisk/autoconfig.h.in, main/Makefile,
	  configure.ac, Makefile.rules, acinclude.m4, makeopts.in: use the
	  ACX_PTHREAD macro from the Autoconf macro archive for setting up
	  compiler pthreads support... should improve portability to
	  platforms with unusual pthreads requirements

2007-01-14 21:59 +0000 [r50820]  Joshua Colp <jcolp@digium.com>

	* main/astmm.c: Add missing newlines for two memory CLI commands.

2007-01-14 05:13 +0000 [r50782]  Tilghman Lesher <tilghman@mail.jeffandtilghman.com>

	* main/db1-ast/db/db.c, main/db1-ast/recno/rec_get.c,
	  main/db1-ast/btree/bt_seq.c, main/db1-ast/hash/hash_func.c,
	  main/db1-ast/btree/bt_utils.c, main/db1-ast/recno/rec_seq.c,
	  main/db1-ast/btree/bt_overflow.c, main/db1-ast/btree/bt_search.c,
	  main/db1-ast/btree/bt_conv.c, main/db1-ast/btree/bt_close.c,
	  main/db1-ast/btree/bt_put.c, main/db1-ast/recno/rec_utils.c,
	  main/db1-ast/recno/rec_open.c, main/db1-ast/hash/hash_bigkey.c,
	  main/db1-ast/recno/rec_delete.c, main/db1-ast/hash/hash_buf.c,
	  main/db1-ast/hash/hash_page.c, main/db1-ast/recno/rec_close.c,
	  main/db1-ast/recno/rec_put.c, main/db1-ast/include/ndbm.h,
	  main/db1-ast/btree/bt_debug.c, main/db1-ast/mpool/mpool.c,
	  main/db1-ast/btree/bt_split.c, main/db1-ast/btree/bt_open.c,
	  main/db1-ast/btree/bt_delete.c, main/db1-ast/hash/hash_log2.c,
	  main/db1-ast/hash/hsearch.c, /, main/db1-ast/btree/bt_page.c,
	  main/db1-ast/recno/rec_search.c, main/db1-ast/btree/bt_get.c,
	  main/db1-ast/hash/hash.c: Merged revisions 50781 via svnmerge
	  from https://origsvn.digium.com/svn/asterisk/branches/1.2
	  ........ r50781 | tilghman | 2007-01-13 23:01:16 -0600 (Sat, 13
	  Jan 2007) | 2 lines Bug 8814 - db should look for its header
	  using a relative path, instead of the system path (Fixes FreeWRT)
	  ........

2007-01-13 16:45 +0000 [r50754]  Kevin P. Fleming <kpfleming@digium.com>

	* Makefile, build_tools/make_sample_voicemail (added): when
	  building the sample greetings for maibox 1234@default during
	  'make samples', build a greeting for each language and file
	  format the user selected to install with menuselect (reported by
	  Brian Capouch on asterisk-dev)

2007-01-13 06:00 +0000 [r50674-50727]  Joshua Colp <jcolp@digium.com>

	* main/channel.c: Only write a frame out to the channel if one
	  exists. There are cases where one may not and would therefore
	  cause the channel driver to segfault. (issue #8434 reported by
	  slimey)

	* res/res_snmp.c: Only join the snmp thread on an unload if the
	  thread is actually running. (issue #8810 reported by junky)

2007-01-12 19:24 +0000 [r50647]  Jason Parker <jparker@digium.com>

	* configs/voicemail.conf.sample: Update documentation to state that
	  you shouldn't use realtime static with voicemail.conf

2007-01-12 16:42 +0000 [r50602]  Joshua Colp <jcolp@digium.com>

	* main/manager.c: We need to check for res being 0 in do_message
	  itself, otherwise our headers will get lost.

2007-01-12 14:42 +0000 [r50562]  Kevin P. Fleming <kpfleming@digium.com>

	* main/pbx.c, /: Merged revisions 50561 via svnmerge from
	  https://origsvn.digium.com/svn/asterisk/branches/1.2 ........
	  r50561 | kpfleming | 2007-01-12 08:34:15 -0600 (Fri, 12 Jan 2007)
	  | 2 lines minor documentation clarification ........

2007-01-11 05:53 +0000 [r50377-50468]  Joshua Colp <jcolp@digium.com>

	* channels/chan_sip.c: Remove check for channel state as it can
	  definitely be something other then ring, and also clean up the
	  code a bit. This should solve the parking issues and maybe some
	  attended transfer issues people have been seeing.

	* main/rtp.c, channels/chan_sip.c, include/asterisk/rtp.h: Add
	  support to see whether NAT was detected (yay symmetric RTP) and
	  also add a check in chan_sip so that if NAT has been detected and
	  the reinvite behind nat option has been turned off, then just do
	  partial bridge. (issue #8655 reported by mnicholson)

	* apps/app_speech_utils.c: Merge speech-multi branch which adds
	  support for joining multiple sound files together to be played
	  one after another in SpeechBackground.

	* main/config.c: Fix parsing when using something like ldap
	  settings. (done by anthonyl)

	* channels/chan_sip.c: Fix chan_sip not working issue. Let's not
	  prematurely return 0. (issue #8783 reported by st41ker)

2007-01-10 16:45 +0000 [r50346]  Jason Parker <jparker@digium.com>

	* cdr/cdr_manager.c: Reverse some logic in cdr_manager, which made
	  it fail to load if the config file existed. Issue 8777

2007-01-10 04:55 +0000 [r50266-50298]  Joshua Colp <jcolp@digium.com>

	* apps/app_dial.c, /: Merged revisions 50295 via svnmerge from
	  https://origsvn.digium.com/svn/asterisk/branches/1.2 ........
	  r50295 | file | 2007-01-09 23:51:06 -0500 (Tue, 09 Jan 2007) | 2
	  lines Add another return value to dial_exec_full that indicates
	  execution is going to continuing at a new
	  extension/context/priority and to just let it slide. (issue #8598
	  reported by jon) ........

	* main/pbx.c: Ensure data's existence before trying to access it.
	  (issue #8774 reported by rcourtna)

2007-01-10 02:17 +0000 [r50228]  Russell Bryant <russell@digium.com>

	* Makefile, /: Merged revisions 50227 via svnmerge from
	  https://origsvn.digium.com/svn/asterisk/branches/1.2 ........
	  r50227 | russell | 2007-01-09 21:16:45 -0500 (Tue, 09 Jan 2007) |
	  6 lines Make the number that represents the major version number
	  a single digit instead of 2. Using two digits makes it an octal
	  number when put into version.h, which breaks the compilation of
	  any out of tree module that checks the version for any version
	  after 1.2.7 (reported by Matteo Brancaleoni on the asterisk-dev
	  mailing list, who gave credit to vihai for pointing it out)
	  ........

2007-01-09 17:11 +0000 [r50186]  Jason Parker <jparker@digium.com>

	* main/cli.c: Re-add CLI command that should have only been
	  deprecated in 1.4. Thanks kshumard! (reported in person, so no
	  associated issue #)

2007-01-09 13:40 +0000 [r50151]  Tilghman Lesher <tilghman@mail.jeffandtilghman.com>

	* apps/app_voicemail.c, /: Merged revisions 50150 via svnmerge from
	  https://origsvn.digium.com/svn/asterisk/branches/1.2 ........
	  r50150 | tilghman | 2007-01-09 07:30:04 -0600 (Tue, 09 Jan 2007)
	  | 4 lines The advent of realtime has enabled people to use commas
	  in the fullname field. This could cause an issue with sending
	  voicemails, when the field is unquoted. (Issue 8595) ........

2007-01-09 11:25 +0000 [r50124]  Olle Johansson <oej@edvina.net>

	* channels/chan_sip.c: - handle re-invites properly in sip_hangup()
	  - Add some invitestate status changes just to be sure

2007-01-08 23:39 +0000 [r50098]  Jason Parker <jparker@digium.com>

	* apps/app_voicemail.c: Fix an issue with voicemail and users.conf,
	  where it wouldn't ever parse a password, since it was using
	  "secret" instead of "password" Issue 8761, reported by and patch
	  suggestion from ssokol.

2007-01-08 21:11 +0000 [r50073]  Matt O'Gorman <mogorman@digium.com>

	* apps/app_senddtmf.c: we can't unlock a channel if we cant find
	  it. - AnthonyL bug #8741

2007-01-08 18:21 +0000 [r50032]  Joshua Colp <jcolp@digium.com>

	* main/rtp.c: Disable the more intense packet2packet bridging until
	  the bugs can be worked out.

2007-01-08 14:26 +0000 [r49925-50006]  Olle Johansson <oej@edvina.net>

	* channels/chan_sip.c: Issue #8677 - Handle failure of T.38
	  re-invite This is not a fix, but adding an error message to tell
	  the admin that we have a bad configuration. We should not send
	  T.38 re-invites to devices that can't handle it (with the current
	  architecture where you have to hard-code t.38 support per
	  device). To really fix this, we need to figure out a way to tell
	  the incoming call that the re-invite failed, so we can signal
	  failure on that end and go back to the original call.

	* channels/chan_sip.c: Issue #8524, support multiple via header
	  values (tardieu) Thanks!

	* channels/chan_sip.c: We only need one forward declaration

	* channels/chan_sip.c: Issue 8735: Terminate state when extension
	  is unavailable for subscription

2007-01-08 05:11 +0000 [r49890]  Joshua Colp <jcolp@digium.com>

	* /, channels/chan_iax2.c: Merged revisions 49889 via svnmerge from
	  https://origsvn.digium.com/svn/asterisk/branches/1.2 ........
	  r49889 | file | 2007-01-08 00:10:07 -0500 (Mon, 08 Jan 2007) | 2
	  lines Ensure we use the default refresh value of 60 if the remote
	  server does not send one. (issue #8746 reported by maethor)
	  ........

2007-01-08 03:53 +0000 [r49866]  Kevin P. Fleming <kpfleming@digium.com>

	* configure, configure.ac: since we use AC_PATH_TOOL to find tools,
	  we should use the results it provides for us (reported by Brian
	  Capouch on the asterisk-dev list)

2007-01-07 21:44 +0000 [r49831-49834]  Tilghman Lesher <tilghman@mail.jeffandtilghman.com>

	* /, apps/app_dictate.c: Merged revisions 49833 via svnmerge from
	  https://origsvn.digium.com/svn/asterisk/branches/1.2 ........
	  r49833 | tilghman | 2007-01-07 15:43:10 -0600 (Sun, 07 Jan 2007)
	  | 2 lines If openstream fails, then we crash (Issue 8564)
	  ........

	* channels/chan_sip.c: Second condition was a subset of the first,
	  so hold was never decremented, thus hint stayed stuck (Issue
	  8747)

2007-01-06 00:24 +0000 [r49742]  Jason Parker <jparker@digium.com>

	* main/pbx.c, res/res_features.c, pbx/pbx_config.c: Save 1 whopping
	  byte of allocated memory! This looks like it may have been a
	  chicken/egg scenario.. You had to call a cleanup func, because
	  everything was allocated. Then since you had to call a cleanup
	  func, you were forced to allocate - ie; strdup("").

2007-01-05 23:51 +0000 [r49710-49715]  Kevin P. Fleming <kpfleming@digium.com>

	* configure, acinclude.m4: one more time...

	* configure, acinclude.m4: proper fix for r49712

	* configure, acinclude.m4: if --with-foo=<path> is specific for a
	  configure option, ensure that it is used for header file checking
	  as well

	* main/manager.c: ast_func_read() needs a writable copy of the
	  function name to be passed

2007-01-05 23:16 +0000 [r49705]  Jason Parker <jparker@digium.com>

	* channels/chan_zap.c, codecs/codec_zap.c: Make codec_zap and
	  chan_zap also depend on zaptel. This fixes an issue (8727) with
	  zaptel being in a different directory, using --with-zaptel.

2007-01-05 22:52 +0000 [r49676-49680]  Kevin P. Fleming <kpfleming@digium.com>

	* main/manager.c: don't 'consume' the params list before we try to
	  use it again

	* res/res_monitor.c, main/config.c, apps/app_setcdruserfield.c,
	  main/manager.c, include/asterisk/jabber.h, apps/app_senddtmf.c,
	  main/db.c, channels/chan_zap.c, channels/chan_sip.c,
	  apps/app_meetme.c, res/res_features.c, channels/chan_agent.c,
	  utils/astman.c, include/asterisk/manager.h, channels/chan_iax2.c,
	  apps/app_queue.c, res/res_jabber.c: reduce stack consumption for
	  AMI and AMI/HTTP requests by nearly 20K in most cases

2007-01-05 22:14 +0000 [r49675]  Joshua Colp <jcolp@digium.com>

	* main/channel.c: Don't keep repeating the warning over and over
	  when the end of the call is reached. (issue #8724 reported by
	  xrg)

2007-01-05 17:09 +0000 [r49581-49636]  Kevin P. Fleming <kpfleming@digium.com>

	* /, channels/chan_sip.c, channels/chan_skinny.c,
	  channels/chan_iax2.c: Merged revisions 49635 via svnmerge from
	  https://origsvn.digium.com/svn/asterisk/branches/1.2 ........
	  r49635 | kpfleming | 2007-01-05 10:56:40 -0600 (Fri, 05 Jan 2007)
	  | 2 lines ensure that threads which are supposed to be detached
	  (because we aren't going to wait on them) are created properly
	  ........

	* channels/chan_iax2.c: revert the dynamic_list insertion change...
	  that was not the right thing to do

	* channels/chan_iax2.c: create the IAX2 processing threads as
	  background threads so they will use smaller stacks when we create
	  a dynamic thread, put it on the dynamic_list right away so we
	  don't lose track of it

2007-01-04 23:00 +0000 [r49568]  Joshua Colp <jcolp@digium.com>

	* channels/chan_iax2.c: It's possible for the iax2 pvt to
	  disappear, so if it has... don't bother looking for dpentries.

2007-01-04 22:51 +0000 [r49553]  Kevin P. Fleming <kpfleming@digium.com>

	* include/asterisk/threadstorage.h, main/asterisk.c,
	  build_tools/cflags.xml, include/asterisk.h, main/Makefile,
	  main/threadstorage.c (added), main/utils.c: add support for
	  tracking thread-local-storage objects that exist via
	  'threadstorage' CLI commands

2007-01-04 22:28 +0000 [r49551]  Joshua Colp <jcolp@digium.com>

	* main/config.c: Only free comments and line buffer once we reach
	  the first level. (issue #8678 reported by ssokol, fixed by
	  anthonyl)

2007-01-04 21:58 +0000 [r49460-49536]  Kevin P. Fleming <kpfleming@digium.com>

	* channels/iax2-parser.c, main/frame.c: don't mark these
	  allocations as 'cache' allocations when caching has been disabled

	* channels/iax2-parser.c: if we're going to decrement the frame
	  count when we free a frame, we should inrement it when we create
	  one :-)

	* channels/iax2-parser.c, channels/iax2-parser.h,
	  channels/chan_iax2.c: only do IAX2 frame caching for voice and
	  video frames

	* main/frame.c: don't do frame header caching in the core if
	  LOW_MEMORY is defined

	* channels/iax2-parser.c: don't define this type either if
	  LOW_MEMORY is enabled

2007-01-04 18:11 +0000 [r49459]  Matt O'Gorman <mogorman@digium.com>

	* apps/app_voicemail.c, /: Merged revisions 49447 via svnmerge from
	  https://svn.digium.com/svn/asterisk/branches/1.2 ........ r49447
	  | mogorman | 2007-01-04 11:45:16 -0600 (Thu, 04 Jan 2007) | 2
	  lines converted a lot of 256 to PATH_MAX and some white space
	  fixes. ........

2007-01-04 18:06 +0000 [r49457-49458]  Kevin P. Fleming <kpfleming@digium.com>

	* channels/iax2-parser.c: don't do frame caching in LOW_MEMORY mode

	* codecs/Makefile: make building of codec_gsm against the system
	  GSM library actually work

2007-01-04 16:50 +0000 [r49413]  Matt O'Gorman <mogorman@digium.com>

	* apps/app_voicemail.c, /: Merged revisions 49412 via svnmerge from
	  https://svn.digium.com/svn/asterisk/branches/1.2 ........ r49412
	  | mogorman | 2007-01-04 10:48:43 -0600 (Thu, 04 Jan 2007) | 3
	  lines good catch russell sorry i missed that. fix magic number
	  with proper sizeof ........

2007-01-04 04:33 +0000 [r49388]  Russell Bryant <russell@digium.com>

	* funcs/func_realtime.c: Fix the REALTIME() dialplan function.
	  ast_build_string() advances the string pointer to the position to
	  begin the next write into the buffer. So, this pointer can not be
	  used to copy the contents of the string later. The beginning of
	  the buffer must be saved. Interestingly enough, this code could
	  not have ever worked. (Pointed out by Sebb on IRC, thanks!)

2007-01-03 23:32 +0000 [r49355]  Matt O'Gorman <mogorman@digium.com>

	* apps/app_voicemail.c, /: Merged revisions 49354 via svnmerge from
	  https://svn.digium.com/svn/asterisk/branches/1.2 ........ r49354
	  | mogorman | 2007-01-03 17:22:47 -0600 (Wed, 03 Jan 2007) | 6
	  lines When using ODBC_STORAGE VoicemailMain doesn't create the
	  subdirectories for a mailbox such as the INBOX directory. this
	  patch solves that problem, was written by anthony be-125 ........

2007-01-03 09:06 +0000 [r49313]  Christian Richter <christian.richter@beronet.com>

	* channels/misdn/isdn_lib.c, channels/misdn_config.c,
	  doc/misdn.txt, channels/misdn/isdn_lib.h, channels/chan_misdn.c,
	  /, channels/misdn/ie.c, channels/misdn/isdn_msg_parser.c,
	  configs/misdn.conf.sample: Merged revisions
	  48319,48321,48467,48552,48576,49135,49303 via svnmerge from
	  https://origsvn.digium.com/svn/asterisk/branches/1.2 ........
	  r48319 | crichter | 2006-12-06 15:35:25 +0100 (Mi, 06 Dez 2006) |
	  1 line changed a few debugs to higher debug levels ........
	  r48321 | crichter | 2006-12-06 16:48:45 +0100 (Mi, 06 Dez 2006) |
	  1 line added the export and import of the MISDN_ADDRESS_COMPLETE
	  Variable to inidcate wether the extension is already completely
	  dialed or if there might come additional digits by information
	  elements. also added some docs for that. ........ r48467 |
	  crichter | 2006-12-14 14:03:49 +0100 (Do, 14 Dez 2006) | 1 line
	  removed FIXUP state. added check for channel allocation conflict
	  when we create a setup while the other site creates a setup on
	  the same channel, besides the check we resolve this conflict.
	  ........ r48552 | crichter | 2006-12-18 11:19:39 +0100 (Mo, 18
	  Dez 2006) | 1 line when our PTP Partner sends us a SETUP with a
	  preselected channel we just accept it, even when we're NT. added
	  some checks for segfaults. ........ r48576 | crichter |
	  2006-12-19 14:08:51 +0100 (Di, 19 Dez 2006) | 1 line when we
	  reject a channel, because it's in use already, we shouldn't
	  process the setup anymore. made the channel allocation a bit
	  easier and more understandable, removed a few unused lines
	  ........ r49135 | crichter | 2007-01-02 11:07:22 +0100 (Di, 02
	  Jan 2007) | 1 line added check for channel ranges in the
	  set/empty channel functions. set pmp_l1_check default to no.
	  added misdn restart pid cli command. added cleaning of channel
	  when we send a RELEASE_COMPLETE. ........ r49303 | crichter |
	  2007-01-03 09:24:00 +0100 (Mi, 03 Jan 2007) | 9 lines * Added
	  check for bridging in misdn_call to avoid setting
	  echocancellation when 2 mISDN channels are involved and when
	  bridging is set. That lead to a kernel panic before under
	  different situations, because we switched about 2 times between
	  hardware bridging and echocancelation * readded MISDN_URATE
	  variable which got lost before, this should make app_v110 work
	  again * fixed typo ........

2007-01-03 03:21 +0000 [r49282]  Kevin P. Fleming <kpfleming@digium.com>

	* Makefile, Makefile.rules: various Makefile improvements to get
	  chan_vpb (and any other C++ modules) to build properly

2007-01-03 01:19 +0000 [r49259]  Joshua Colp <jcolp@digium.com>

	* channels/chan_iax2.c: Check pvt structure presence before passing
	  to send_command. This gets rid of the irritating message about a
	  packet without pvt structure. This happens because the scheduled
	  item is getting cancelled at almost the exact moment it is
	  getting executed.

2007-01-02 22:30 +0000 [r49237]  Steve Murphy <murf@digium.com>

	* main/ast_expr2.fl, main/ast_expr2f.c, pbx/ael/ael_lex.c,
	  pbx/ael/ael.flex: This is a slight modification to Josh's edits
	  for #8579; both files edited were the produced by flex; so the
	  source files need to be changed instead, and the generated files
	  regenerated.

2007-01-02 19:58 +0000 [r49212]  Olle Johansson <oej@edvina.net>

	* channels/chan_sip.c: Small cleanup of add_t38sdp - it's always
	  enabled at that point in the code

2007-01-02 17:33 +0000 [r49189]  Jason Parker <jparker@digium.com>

	* main/pbx.c: Allow fractions of a second in the Wait()
	  application, like it says it allows.

2007-01-02 13:59 +0000 [r49165]  Kevin P. Fleming <kpfleming@digium.com>

	* channels/chan_zap.c: remove comment that is unrelated to this
	  function

2007-01-02 12:08 +0000 [r49145]  Olle Johansson <oej@edvina.net>

	* configs/features.conf.sample: Adding note on effect of
	  applicationmap features on re-invites

2007-01-01 23:34 +0000 [r49098-49102]  Kevin P. Fleming <kpfleming@digium.com>

	* channels/chan_zap.c, build_tools/menuselect-deps.in, configure,
	  configure.ac, codecs/codec_zap.c: check specifically for VLDTMF
	  and transcoding support in the system's Zaptel installation, and
	  make only the modules that need those features dependent on them
	  (this will allow building the other Zaptel-using parts of
	  Asterisk against older versions of Zaptel or those on other
	  platforms that haven't caught up yet to the Linux version)

	* Makefile: use a simpler (and portable) method to ensure that
	  menuselect is built as a host binary

	* Makefile: revert this change until a better solution can be
	  found... 'env -i' was not being used properly, but even when
	  changed to do so, this process fails during cross-compilation
	  because the menuselect build still sees 'CC' as set to the
	  cross-compiler

2007-01-01 20:14 +0000 [r49096]  Olle Johansson <oej@edvina.net>

	* channels/chan_sip.c: remove incomplete implementation of dnsmgr.
	  Let's fix this in trunk.

2006-12-30 18:31 +0000 [r49063-49073]  Joshua Colp <jcolp@digium.com>

	* pbx/pbx_config.c: IAX has been deprecated for quite some time so
	  we had better use IAX2 when creating the dial string for users.
	  (issue #8697 reported by ssokol)

	* channels/chan_zap.c: Use asprintf to build the channel names
	  instead of custom function. I believe the custom function is
	  doing some things that are not portable across all
	  implementations. (issue #8570 reported by hterag & issue #8692
	  reported by nicolasg)

	* main/rtp.c: If the Packet2Packet bridge is being broken because
	  of a masquerade then attempt to read a frame in so the masquerade
	  actually happens. Otherwise weirdness will occur. (issue #8696
	  reported by kjotte)

	* channels/chan_iax2.c: Initialize the packet queue in load_module
	  instead of just declaring the list with the default value. (issue
	  #8695 reported by ssokol)

2006-12-30 00:40 +0000 [r49061]  Steve Murphy <murf@digium.com>

	* pbx/pbx_ael.c: A fix for 8661, where the CUT func needed to have
	  comma args converted to vertical bars. I hope this change does
	  little harm.

2006-12-29 00:50 +0000 [r49042-49048]  Kevin P. Fleming <kpfleming@digium.com>

	* /: put this value into the correct property

	* /, BUGS: Merged revisions 49045 via svnmerge from
	  https://origsvn.digium.com/svn/asterisk/branches/1.2 ........
	  r49045 | kpfleming | 2006-12-28 18:32:32 -0600 (Thu, 28 Dec 2006)
	  | 2 lines location of the bug posting guidelines has changed
	  ........

	* sample.call: simple commit to test CIA integration

2006-12-28 21:26 +0000 [r49032-49035]  Jason Parker <jparker@digium.com>

	* main/cli.c: Fix some deprecated commands. Issue 8682, patch by me

	* main/http.c: saw this in passing... fix a small typo

2006-12-28 20:08 +0000 [r49028]  Kevin P. Fleming <kpfleming@digium.com>

	* sounds/Makefile: new versions of sounds

2006-12-28 19:52 +0000 [r49024]  Jason Parker <jparker@digium.com>

	* main/http.c: make the uris_lock a rwlock instead of a mutex lock
	  - needs to be forward ported to trunk

2006-12-28 19:43 +0000 [r49022]  Joshua Colp <jcolp@digium.com>

	* configure, include/asterisk/autoconfig.h.in, configure.ac,
	  include/asterisk/lock.h: Backport support for read/write locks.

2006-12-28 19:21 +0000 [r49020]  Steve Murphy <murf@digium.com>

	* main/ast_expr2.fl, main/ast_expr2.c, main/frame.c,
	  pbx/ael/ael.tab.c, main/ast_expr2.y, main/ast_expr2f.c,
	  pbx/ael/ael_lex.c, include/asterisk/ael_structs.h,
	  pbx/ael/ael.tab.h, utils/ael_main.c: removed <err.h> as in trunk
	  from the ael stuff. Also, threw in a minor fix to frame.c to
	  avoid build-killing compiler warnings.

2006-12-27 22:28 +0000 [r49009]  Joshua Colp <jcolp@digium.com>

	* main/ast_expr2f.c, pbx/ael/ael_lex.c: ast_copy_string is not
	  available when LOW_MEMORY is used and things are being built in
	  the utils directory, so we need to resort to the old method of
	  strncpy. (issue #8579 reported by mottano)

2006-12-27 22:06 +0000 [r48998-49006]  Kevin P. Fleming <kpfleming@digium.com>

	* main/enum.c, main/asterisk.c, main/rtp.c, main/term.c,
	  main/cdr.c, main/channel.c, main/udptl.c, main/pbx.c,
	  main/dnsmgr.c, main/frame.c, main/manager.c, main/file.c,
	  main/http.c, main/logger.c: since these variables all have static
	  duration, none of them need initializers (they default to zero
	  anyway)

	* include/asterisk/options.h, main/asterisk.c, main/file.c: move
	  extern declaration for this option to a header file where it
	  belongs provide an initial value for 'languageprefix' option,
	  instead of relying on randomness to provide a useful value

2006-12-27 21:06 +0000 [r48993-48997]  Olle Johansson <oej@edvina.net>

	* channels/chan_sip.c: Only include acl.h and lock.h once

	* channels/chan_sip.c: Only set rfc2833compensate flag once
	  (handle_common_options)

	* channels/chan_sip.c: - Remove checking for T38 options twice.
	  Keeping them in handle_common_options

2006-12-27 18:33 +0000 [r48987-48988]  Kevin P. Fleming <kpfleming@digium.com>

	* channels/chan_sip.c: make the option actually match the
	  documentation

	* channels/iax2-parser.c, include/asterisk/utils.h,
	  include/asterisk/astmm.h, main/frame.c, main/astmm.c: allow 'show
	  memory' and 'show memory summary' to distinguish memory
	  allocations that were done for caching purposes, so they don't
	  look like memory leaks

2006-12-27 17:59 +0000 [r48975-48985]  Olle Johansson <oej@edvina.net>

	* channels/chan_sip.c, configs/sip.conf.sample: Be a bit more
	  politically correct

	* channels/chan_sip.c, configs/sip.conf.sample: Issue #8575 - Buggy
	  cisco MWI support. Normally we try not to change our software for
	  bugs in other devices. But in this case, the Cisco phones are so
	  widespread so we try to implement a fix while waiting for a
	  bugfix from Cisco.

	* channels/chan_sip.c: - Make sure handle_common_options return 1
	  when we found a common option - Move uncommon (only global)
	  option away from handle_common_options Reported by rizzo. Thanks!

	* channels/chan_sip.c: Issue 8599 (rizzo) Change invitestate before
	  re-sending invite with auth.

	* /, channels/chan_sip.c: Fix bogus content-length in t38 sdp.
	  (rizzo, #8600)

2006-12-26 05:20 +0000 [r48960-48966]  Joshua Colp <jcolp@digium.com>

	* apps/app_meetme.c: Get rid of a needless memory allocation and
	  only create a conference structure in find_conf_realtime if data
	  was read from realtime. (issue #8669 reported by robl)

	* main/rtp.c, channels/chan_sip.c, include/asterisk/rtp.h: Add an
	  API call that initializes an RTP structure. We need this because
	  chan_sip is cheeky and uses a temporary RTP structure for codec
	  purposes, and the API calls that are used rely on the lock.
	  (Pointed out on asterisk-dev by Andy Wang)

	* configure, configure.ac: Clean up autoconf file (gets rid of
	  warnings seen when rebuilding configure) and rebuild configure.

2006-12-25 05:21 +0000 [r48931-48956]  Russell Bryant <russell@digium.com>

	* /, funcs/func_math.c: Merged revisions 48955 via svnmerge from
	  https://origsvn.digium.com/svn/asterisk/branches/1.2 ........
	  r48955 | russell | 2006-12-25 00:19:48 -0500 (Mon, 25 Dec 2006) |
	  6 lines Fix an error introduced by copying and pasting the
	  handling of the >= operator for the MATH function. If a single
	  equal sign was used as an operator, the function would treat it
	  is as if it were the >= operator. Now, it properly handles it as
	  an invalid operator. (issue #8665, patch by tempest1) ........

	* channels/chan_oss.c: Fix a typo in an error message that
	  indicated that the MGCP channel type could not be registered,
	  instead of the correct type, OSS.

	* /, channels/chan_iax2.c: Merged revisions 48943 via svnmerge from
	  https://origsvn.digium.com/svn/asterisk/branches/1.2 ........
	  r48943 | russell | 2006-12-24 02:23:07 -0500 (Sun, 24 Dec 2006) |
	  3 lines Check for the proper return value on an error in a call
	  to mmap(). This was reported by Andy Wang on the asterisk-dev
	  list. Thanks! ........

	* /, channels/chan_sip.c: Merged revisions 48939 via svnmerge from
	  https://origsvn.digium.com/svn/asterisk/branches/1.2 ........
	  r48939 | russell | 2006-12-24 01:47:29 -0500 (Sun, 24 Dec 2006) |
	  3 lines Remove a couple of misplaced dots in log messages. This
	  was reported by Andrea Spadaccini on the asterisk-dev mailing
	  list. ........

	* main/http.c: Implement locking for the list of URI handlers to
	  make it thread-safe.

2006-12-23  Kevin P. Fleming  <kpfleming@digium.com>

	* Asterisk 1.4.0 released.

2006-12-22 22:33 +0000 [r48870-48906]  Jason Parker <jparker@digium.com>

	* Makefile, main/stdtime/localtime.c: Minor fixes for Solaris.

	* channels/chan_skinny.c: Fix for issue 7774 - patch by alamantia

2006-12-21 20:26 +0000 [r48783]  Joshua Colp <jcolp@digium.com>

	* /, redhat/asterisk.spec: Merged revisions 48782 via svnmerge from
	  https://origsvn.digium.com/svn/asterisk/branches/1.2 ........
	  r48782 | file | 2006-12-21 15:25:01 -0500 (Thu, 21 Dec 2006) | 2
	  lines Add new silence sound files to the spec for Redhat. (issue
	  #8652 reported by alvaro_palma_aste) ........

2006-12-20 02:56 +0000 [r48592-48637]  Joshua Colp <jcolp@digium.com>

	* apps/app_voicemail.c: vms doesn't exist on non-IMAP storage
	  builds.

	* apps/app_voicemail.c: Pass 'vms' pointer to record_and_review so
	  it is then passed to the IMAP store file function. (issue #8614
	  reported by punknow)

	* doc/snmp.txt: find is not the same as bind when it comes to
	  documentation. (issue #8626 reported by johann8384)

2006-12-19 21:28 +0000 [r48586]  Kevin P. Fleming <kpfleming@digium.com>

	* channels/Makefile: suppress compiler warnings in this module
	  until it can be improved

2006-12-19 21:12 +0000 [r48585]  Joshua Colp <jcolp@digium.com>

	* apps/app_dial.c, /: Merged revisions 48584 via svnmerge from
	  https://origsvn.digium.com/svn/asterisk/branches/1.2 ........
	  r48584 | file | 2006-12-19 16:10:26 -0500 (Tue, 19 Dec 2006) | 2
	  lines Free localuser structure when we fail to dial (issue #8612
	  reported by rizzo) ........

2006-12-19 21:03 +0000 [r48583]  Luigi Rizzo <rizzo@icir.org>

	* apps/app_sms.c: fix a bogus datalen in the frames generated by
	  app_sms (causing noisy output if you listen to the output!) This
	  affects trunk as well, whereas 1.2 is ok.

2006-12-19 14:57 +0000 [r48577]  Kevin P. Fleming <kpfleming@digium.com>

	* res/res_config_odbc.c, funcs/func_odbc.c: use the proper variable
	  type for these unixODBC API calls, eliminating warnings on 64-bit
	  platforms that use the 'new' 64-bit types for ODBC API calls

2006-12-19 03:46 +0000 [r48571]  Joshua Colp <jcolp@digium.com>

	* Makefile: Use env -i to start a fresh environment when going to
	  build menuselect. This is more portable then using unset. (issue
	  #8543 reported by jtodd)

2006-12-18 17:23 +0000 [r48566]  Luigi Rizzo <rizzo@icir.org>

	* include/asterisk/channel.h: unbreak the macro used for
	  incrementing the frame counters. I don't know when the bug was
	  introduced, but with the typical usage c->fin =
	  FRAMECOUNT_INC(c->fin) the frame counters stay to 0. affects
	  trunk as well (fix coming).

2006-12-18 17:15 +0000 [r48564]  Joshua Colp <jcolp@digium.com>

	* channels/chan_iax2.c: Put thread into proper list if we abort
	  handling due to an error, and also hold the lock while putting it
	  back into the proper idle list so we don't prematurely get a
	  signal. (issue #8604 reported by arkadia)

2006-12-18 11:59 +0000 [r48513-48554]  Kevin P. Fleming <kpfleming@digium.com>

	* codecs/lpc10/Makefile, main/Makefile, codecs/gsm/Makefile,
	  utils/astman.c, utils/smsq.c, codecs/ilbc/Makefile,
	  utils/ael_main.c: remove some now-unnecessary explicit includes
	  of autoconfig.h clean up per-file dependencies during 'make
	  clean'

	* build_tools/prep_tarball: need an additional argument here to
	  make the downloads actually occur

	* configure, include/asterisk/autoconfig.h.in, configure.ac,
	  acinclude.m4: use m4 quoting for AC_MSG_NOTICE calls, to keep
	  these calls from thinking they have multiple arguments

	* codecs/ilbc, formats, utils/Makefile, agi/Makefile, Makefile,
	  funcs, build_tools/mkdep (removed), codecs/lpc10, main/db1-ast,
	  main, codecs/gsm, pbx, res, channels, codecs, utils, agi,
	  main/Makefile, apps, Makefile.moddir_rules, Makefile.rules, cdr:
	  simplify dependency tracking system, using the compiler's
	  built-in method for generating them, and only doing dependency
	  tracking if developer mode is enabled via the configure script

	* Makefile, include/asterisk.h, main/stdtime/localtime.c: since we
	  really, really have to have autoconfig.h included before all
	  other headers (especially system headers), the Makefile will now
	  force it to happen (this will fix build problems with files like
	  ast_expr2f.c, where we can't control the inclusion order in the
	  file itself)

	* funcs/func_curl.c: instead of initializing the curl library every
	  time the CURL() function is invoked, do it only once per thread
	  (this allows multiple calls to CURL() in the dialplan for a
	  channel to run much more quickly, and also to re-use connections
	  to the server) (thanks to JerJer for frequently complaining about
	  this performance problem)

2006-12-15 19:55 +0000 [r48502-48506]  Joshua Colp <jcolp@digium.com>

	* main/rtp.c: Turn payload_lock into bridge_lock and make it
	  encompass all RTP structure contents that may relate to bridge
	  information, including who we are bridged to.

	* channels/chan_iax2.c: Hold call structure lock in places where a
	  qualify or peer action can destroy it.

	* channels/chan_iax2.c: Lock network retransmission queue in all
	  places that it is used.

2006-12-15 10:55 +0000 [r48481-48487]  Olle Johansson <oej@edvina.net>

	* /, channels/chan_sip.c: Issue #8592 - treat 504 as 503 (imported
	  from 1.2)

	* channels/chan_sip.c: Update to latest IANA spec

2006-12-15 06:28 +0000 [r48461-48478]  Joshua Colp <jcolp@digium.com>

	* channels/chan_iax2.c: Use a wakeup variable so that we don't wait
	  on IO indefinitely if packets need to be retransmitted.

	* main/rtp.c, include/asterisk/rtp.h: Payload values on the RTP
	  structure can change AFTER a bridge has started. This comes from
	  the packet handling of the SIP response when indication that it
	  was answered has been sent. Therefore we need to protect this
	  data with a lock when we read/write. (issue #8232 reported by
	  tgrman)

	* main/rtp.c: Remove direct RTCP bridging. I've come to the
	  conclusion that we should handle this through the core and not
	  just forward it on. Should solve a few bugs.

2006-12-12  Kevin P. Fleming  <kpfleming@digium.com>

	* Asterisk 1.4.0-beta4 released.

2006-12-12 04:13 +0000 [r48401]  Joshua Colp <jcolp@digium.com>

	* apps/app_voicemail.c: Use S_OR in my previous app_voicemail. This
	  is the way it should have been done.

2006-12-11 23:02 +0000 [r48396-48399]  Matt O'Gorman <mogorman@digium.com>

	* sounds/Makefile: new sounds package with 100% more silence

	* /, apps/app_externalivr.c: Merged revisions 48394 via svnmerge
	  from https://svn.digium.com/svn/asterisk/branches/1.2 ........
	  r48394 | mogorman | 2006-12-11 15:55:43 -0600 (Mon, 11 Dec 2006)
	  | 4 lines app_externalivr needs a real silence file, and
	  additional changes to add silence files into core instead of
	  extra patch provided by bug 8177 with minor additions. ........

2006-12-11 21:31 +0000 [r48391]  Joshua Colp <jcolp@digium.com>

	* apps/app_voicemail.c: Return non-existant callerid handling to
	  that which it was before. In 1.4 and trunk callerid can be
	  allocated but not have any contents so we have to use
	  ast_strlen_zero before passing it to the relevant functions.
	  (issue #8567 reported by pabelanger)

2006-12-11 05:37 +0000 [r48382]  Tilghman Lesher <tilghman@mail.jeffandtilghman.com>

	* funcs/func_strings.c: STRFTIME() does not actually require an
	  argument (issue 8540)

2006-12-11 05:36 +0000 [r48377-48381]  Joshua Colp <jcolp@digium.com>

	* main/rtp.c: Merge in my latest RTP changes. Break out RTP and
	  RTCP callback functions so they no longer share a common one.

	* apps/app_meetme.c: Use the correct API call to say a device state
	  changed. (Yes, I'm a nub.)

	* apps/app_meetme.c: Don't access the conference structure after it
	  has been freed.

2006-12-11 00:47 +0000 [r48375]  Tilghman Lesher <tilghman@mail.jeffandtilghman.com>

	* apps/app_nbscat.c, /, apps/app_festival.c, apps/app_mp3.c,
	  res/res_agi.c, apps/app_zapras.c, apps/app_externalivr.c,
	  apps/app_ices.c, res/res_musiconhold.c: Merged revisions 48374
	  via svnmerge from
	  https://origsvn.digium.com/svn/asterisk/branches/1.2 ........
	  r48374 | tilghman | 2006-12-10 18:33:59 -0600 (Sun, 10 Dec 2006)
	  | 5 lines When doing a fork() and exec(), two problems existed
	  (Issue 8086): 1) Ignored signals stayed ignored after the exec().
	  2) Signals could possibly fire between the fork() and exec(),
	  causing Asterisk signal handlers within the child to execute,
	  which caused nasty race conditions. ........

2006-12-10 03:04 +0000 [r48372]  Steve Murphy <murf@digium.com>

	* channels/chan_zap.c, /: Merged revisions 48371 via svnmerge from
	  https://origsvn.digium.com/svn/asterisk/branches/1.2 ........
	  r48371 | murf | 2006-12-09 19:14:13 -0700 (Sat, 09 Dec 2006) | 1
	  line This version applies the patch suggested by stevens in bug
	  7836 (make inbound channel RINGING state consistent with other
	  channels). ........

2006-12-09 15:59 +0000 [r48362-48363]  Russell Bryant <russell@digium.com>

	* channels/chan_iax2.c: Use locking when accessing the
	  registrations list. This list is not actually used very often, so
	  the likelihood of there being a problem is pretty small, but
	  still possible. For example, if the CLI command to list the
	  registrations was called at the same time that a reload was
	  occurring and the registrations list was getting destroyed and
	  rebuilt, a crash could occur. In passing, go ahead and convert
	  this list to use the linked list macros.

	* /: Blocked revisions 48361 via svnmerge ........ r48361 | russell
	  | 2006-12-09 10:45:37 -0500 (Sat, 09 Dec 2006) | 6 lines Use
	  locking when accessing the registrations list. This list is not
	  actually used very often, so the likelihood of there being a
	  problem is pretty small, but still possible. For example, if the
	  CLI command to list the registrations was called at the same time
	  that a reload was occurring and the registrations list was
	  getting destroyed and rebuilt, a crash could occur. ........

2006-12-07 18:17 +0000 [r48357]  Russell Bryant <russell@digium.com>

	* /, res/res_musiconhold.c: Merged revisions 48356 via svnmerge
	  from https://origsvn.digium.com/svn/asterisk/branches/1.2
	  ........ r48356 | russell | 2006-12-07 13:14:13 -0500 (Thu, 07
	  Dec 2006) | 3 lines Ensure that the file position is not
	  incremented beyond the total number of files available for
	  playback. (issue #8539, ulogic) ........

2006-12-07 15:33 +0000 [r48349]  Steve Murphy <murf@digium.com>

	* main/manager.c, UPGRADE.txt, CHANGES: Here lies the fixes that
	  killed bug 8423 -- OriginateSuccess and OriginateError incomplete
	  channel name. May it rest in peace.

2006-12-06 16:25 +0000 [r48326]  Olle Johansson <oej@edvina.net>

	* /, channels/chan_sip.c: Issue #8258 - fix handling of 487 being
	  retransmitted to Asterisk

2006-12-06 16:15 +0000 [r48323]  Russell Bryant <russell@digium.com>

	* configs/iax.conf.sample, /: Merged revisions 48322 via svnmerge
	  from https://origsvn.digium.com/svn/asterisk/branches/1.2
	  ........ r48322 | russell | 2006-12-06 11:05:54 -0500 (Wed, 06
	  Dec 2006) | 3 lines Fix the name of the rtignoreregexpire option
	  in the sample configuration file. (issue #8526, arkadia) ........

2006-12-06 12:27 +0000 [r48316-48317]  Olle Johansson <oej@edvina.net>

	* /, channels/chan_sip.c: Don't send Contact on MESSAGE

2006-12-05 20:42 +0000 [r48279]  Jason Parker <jparker@digium.com>

	* configure.ac: Fix curl version number testing to be much more
	  friendly to non-bash shells. Issue 8508, patch by me. This
	  *SHOULD* be POSIX compliant now..

2006-12-05 17:29 +0000 [r48264-48270]  Olle Johansson <oej@edvina.net>

	* channels/chan_sip.c: Merging the invitestate-1.4 branch after
	  successful testing. Will check if I can solve this with less
	  changes in 1.2.

	* configs/sip.conf.sample: Add missing s from another repository.
	  (thanks jcmoore!)

	* configs/sip.conf.sample: Updating sip.conf.sample with
	  information about T38 not working when chan_local or chan_agent
	  is involved in the call. I don't know how big a fix that would be
	  to solve, but this is the current state of affairs. (Chan_sip
	  currently checks if the other side of the bridge has a SIP tech.
	  We could/should implement another check, possibly for udptl_write
	  or some flag in the ast_channel structure).

2006-12-05 01:41 +0000 [r48252-48254]  Tilghman Lesher <tilghman@mail.jeffandtilghman.com>

	* apps/app_voicemail.c: Oops, forgot to release the odbc handle

	* apps/app_voicemail.c, /: Merged revisions 48251 via svnmerge from
	  https://origsvn.digium.com/svn/asterisk/branches/1.2 ........
	  r48251 | tilghman | 2006-12-04 19:26:08 -0600 (Mon, 04 Dec 2006)
	  | 6 lines If the recording in the database is too large, it will
	  fail to retrieve with an mmap error. Not too sure why this
	  doesn't happen when we put it in the database, also, but since
	  that doesn't seem to be broken, I'm not going to fix it (at least
	  until someone reports it). Solution is to ask for the file in
	  smaller chunks. (Bug 8385) ........

2006-12-04 21:48 +0000 [r48237-48248]  Jason Parker <jparker@digium.com>

	* apps/app_voicemail.c: Fix an issue which didn't allow
	  unavail/greet/busy/etc messages from being saved into ODBC (and
	  probably IMAP).

	* /: Blocked revisions 48246 via svnmerge ........ r48246 | qwell |
	  2006-12-04 15:20:34 -0600 (Mon, 04 Dec 2006) | 7 lines Revert
	  change from 8016 - this breaks other stuff... Needs further
	  review. Tip: When you've reported a bug about something and
	  somebody has put up a patch for it.. It's not a good idea to open
	  a completely new bug and say that something is broken because of
	  the patch in the other bug - PLEASE mention something in the bug
	  where the patch was actually created. ........

	* /: Blocked revisions 48236 via svnmerge ........ r48236 | qwell |
	  2006-12-04 13:06:26 -0600 (Mon, 04 Dec 2006) | 4 lines Fix an
	  issue where a message isn't saved correctly when using ODBC
	  storage and reviewing a message. Issue 8016 - patch by sokhapkin.
	  ........

2006-12-04 18:16 +0000 [r48234]  Joshua Colp <jcolp@digium.com>

	* /: Blocked revisions 48233 via svnmerge ........ r48233 | file |
	  2006-12-04 13:14:46 -0500 (Mon, 04 Dec 2006) | 2 lines If the
	  generic bridge tells us not to retry, and we have a frame to spit
	  out then break the bridge. Props to markit in #asterisk-bugs for
	  bringing this up. ........

2006-12-04 17:54 +0000 [r48228-48230]  Jason Parker <jparker@digium.com>

	* configs/voicemail.conf.sample: Add documentation to
	  voicemail.conf.sample for ODBC storage. Issue 8499 - patch by
	  blitzrage.

	* doc/snmp.txt: Attempt to document some of the dependencies that
	  are needed for net-snmp Issue 8499 - initial patch by blitzrage.

2006-12-03 06:34 +0000 [r48223]  Russell Bryant <russell@digium.com>

	* sounds/Makefile: When "fetch" is in use, instead of "wget",
	  --continue is not a valid option. (issue #8451)

2006-12-02 21:45 +0000 [r48199-48219]  Olle Johansson <oej@edvina.net>

	* channels/chan_sip.c: - Removing one of two pieces of code to
	  handle 481 response on INVITE - Move handling of REFER response
	  to handle_response_refer()

	* main/rtp.c, channels/chan_sip.c, include/asterisk/rtp.h,
	  configs/sip.conf.sample: - Disable RTP hold timers while T.38 fax
	  transmission happens - Encapsulate RTP timers in the rtp
	  structure so we have one for video and one for audio The video
	  one is not used in 1.4, really. Will be used for RTP keepalives
	  when we can send something that video phones support in the RTP
	  stream. I now this is a big architectual change at this stage for
	  1.4, but decided it was needed to avoid future bug reports. -
	  Document the RTP NAT keepalive option in sip.conf.sample Issue
	  7679 in the bug tracker. Please test.

2006-12-02 03:50 +0000 [r48195]  Russell Bryant <russell@digium.com>

	* include/asterisk/utils.h: Backport the comment containing the
	  warning regarding the limitations on the usage of this function.
	  It is thread safe, but not technically reentrant.

2006-12-01 23:37 +0000 [r48193]  Kevin P. Fleming <kpfleming@digium.com>

	* apps/app_dial.c, /: Merged revisions 48192 via svnmerge from
	  https://origsvn.digium.com/svn/asterisk/branches/1.2 ........
	  r48192 | kpfleming | 2006-12-01 17:30:59 -0600 (Fri, 01 Dec 2006)
	  | 2 lines if Dial() is going to send music-on-hold to the calling
	  party, it has to send PROGRESS first to ensure that the reverse
	  audio path has been setup first (BE-106) ........

2006-12-01 23:16 +0000 [r48190]  Russell Bryant <russell@digium.com>

	* Makefile, configure, configure.ac, makeopts.in, sounds/Makefile:
	  FreeBSD 6.1 does not include wget by default. However, it has
	  fetch which will work just fine for our purposes of downloading
	  the sounds packages. So, check for both wget and fetch and the
	  configure script and use what was found to download them. If
	  neither one was found, and sound packages are selected that must
	  be downloaded, the install process will print out an informative
	  error message indicating the situation. Also, fix a couple places
	  where "make" was hard coded into some output messages by
	  replacing them with the $(MAKE) variable. (issue #8451, initial
	  patch by pabelanger, with additional modifications by me)

2006-12-01 20:25 +0000 [r48184-48186]  Jason Parker <jparker@digium.com>

	* configs/extensions.conf.sample, /: Merged revisions 48183 via
	  svnmerge from
	  https://origsvn.digium.com/svn/asterisk/branches/1.2 ........
	  r48183 | qwell | 2006-12-01 14:19:10 -0600 (Fri, 01 Dec 2006) | 2
	  lines Fix a small typo - issue 8848, reported by pabelanger
	  ........

2006-12-01 19:38 +0000 [r48179]  Tilghman Lesher <tilghman@mail.jeffandtilghman.com>

	* main/cli.c: Double-unlock error (reported by blitzrage on IRC)

2006-12-01 17:41 +0000 [r48177]  Olle Johansson <oej@edvina.net>

	* channels/chan_sip.c, configs/sip.conf.sample: - Backport of the
	  "limitonpeers" patch from trunk, to fix a lot of issues with
	  queues and SIP device states - Remove support for T.38 early
	  media, since it's impossible. (Two patches in one - extra friday
	  evening offer due to being off line from svn today... :-)

2006-11-30 21:18 +0000 [r48168]  Joshua Colp <jcolp@digium.com>

	* main/rtp.c, include/asterisk/rtp.h, channels/chan_gtalk.c: Do not
	  do a partial bridge for Google Talk since we need to handle STUN.
	  (issue #8448 reported by phsultan)

2006-11-30 20:51 +0000 [r48166]  Olle Johansson <oej@edvina.net>

	* /, channels/chan_sip.c: Issue 8319 - change noncecount before
	  using it.

2006-11-30 20:28 +0000 [r48143-48162]  Joshua Colp <jcolp@digium.com>

	* /: Blocked revisions 48161 via svnmerge ........ r48161 | file |
	  2006-11-30 15:27:29 -0500 (Thu, 30 Nov 2006) | 2 lines Don't
	  write AST_FRAME_NULL or AST_FRAME_IAX frames out to the channel
	  driver. (issue #8390 reported by hselasky) ........

	* /, channels/chan_iax2.c: Merged revisions 48157 via svnmerge from
	  https://origsvn.digium.com/svn/asterisk/branches/1.2 ........
	  r48157 | file | 2006-11-30 15:06:43 -0500 (Thu, 30 Nov 2006) | 2
	  lines Only print out debug message if bridged channel is not
	  NULL. (issue #8412 reported by jubilex) ........

	* /, res/res_features.c: Merged revisions 48154 via svnmerge from
	  https://origsvn.digium.com/svn/asterisk/branches/1.2 ........
	  r48154 | file | 2006-11-30 14:04:11 -0500 (Thu, 30 Nov 2006) | 2
	  lines Do not listen for DTMF on the bridge that comes into
	  existence when ParkedCall is executed. This means native bridging
	  can now occur for this. (issue #8406 reported by kebl0155)
	  ........

	* main/cdr.c, /: Merged revisions 48151 via svnmerge from
	  https://origsvn.digium.com/svn/asterisk/branches/1.2 ........
	  r48151 | file | 2006-11-30 13:42:45 -0500 (Thu, 30 Nov 2006) | 2
	  lines Print certain CDR messages out at the NOTICE level versus
	  WARNING since they can occur when used with the CDR applications
	  and are perfectly fine. (issue #8367 reported by dartvader)
	  ........

	* /: Blocked revisions 48146 via svnmerge ........ r48146 | file |
	  2006-11-30 13:17:54 -0500 (Thu, 30 Nov 2006) | 2 lines Remember
	  the pointer to the allocated block of memory so that we can free
	  it and not cause a memory leak. (issue #8449 reported by arkadia)
	  ........

	* /, configs/sip.conf.sample: Merged revisions 48142 via svnmerge
	  from https://origsvn.digium.com/svn/asterisk/branches/1.2
	  ........ r48142 | file | 2006-11-30 12:55:23 -0500 (Thu, 30 Nov
	  2006) | 2 lines Document 'port' for SIP peers, came up because of
	  the current mailing list thread. (issue #8450 reported by
	  blitzrage) ........

2006-11-30 14:29 +0000 [r48129-48135]  Olle Johansson <oej@edvina.net>

	* doc/manager.txt: Explain status reports and make codefreeze more
	  happy :-)

	* /, channels/chan_sip.c: Clean up bad dialogs properly. Caused by
	  GS 487 adapter without CSEQ on separate line in the REGISTER
	  request. Imported from 1.2.

2006-11-29 21:05 +0000 [r48115]  Joshua Colp <jcolp@digium.com>

	* apps/app_voicemail.c: Use MAILTMPLEN instead of sizeof in
	  mm_login. (issue #8420 reported by slimey)

2006-11-29 19:56 +0000 [r48113]  Olle Johansson <oej@edvina.net>

	* configs/sip.conf.sample: Explain the use device status system
	  implemented in SIP for subscriptions, queues and manager a bit
	  better. Like in 1.2, you will get more detailed information if
	  you set a call limit for a device. When the call limit is
	  reached, the status system will report a device as busy. For
	  queues, setting a call limit per SIP device is propably a
	  requirement. In most cases, it will work much better if you only
	  use type=peer and not type=friend. We might decide to backport
	  the new setting from trunk to apply all call limits to the peer
	  part of a friend only.

2006-11-29 16:50 +0000 [r48107]  Joshua Colp <jcolp@digium.com>

	* main/rtp.c, /: Merged revisions 48106 via svnmerge from
	  https://origsvn.digium.com/svn/asterisk/branches/1.2 ........
	  r48106 | file | 2006-11-29 11:47:10 -0500 (Wed, 29 Nov 2006) | 2
	  lines If the frame was duplicated before writing out then we need
	  to free it. (issue #8429 reported by edguy3) ........

2006-11-29 08:03 +0000 [r48105]  Olle Johansson <oej@edvina.net>

	* configs/sip.conf.sample: Clarify RTP timers. Sorry, grandma.

2006-11-29 04:26 +0000 [r48101]  Joshua Colp <jcolp@digium.com>

	* apps/app_voicemail.c: Don't crash if the mailstream was not
	  created.

2006-11-28 18:26 +0000 [r48095]  Jason Parker <jparker@digium.com>

	* Makefile: Export several more variables in top level Makefile.
	  Inspired by issue 8438.

2006-11-28 16:57 +0000 [r48054-48088]  Joshua Colp <jcolp@digium.com>

	* channels/chan_phone.c, /: Merged revisions 48087 via svnmerge
	  from https://origsvn.digium.com/svn/asterisk/branches/1.2
	  ........ r48087 | file | 2006-11-28 11:56:01 -0500 (Tue, 28 Nov
	  2006) | 2 lines According to the research I have done we never
	  needed to include compiler.h in the first place so let's not!
	  (issue #8430 reported by edguy3) ........

	* apps/app_voicemail.c, /: Merged revisions 48053 via svnmerge from
	  https://origsvn.digium.com/svn/asterisk/branches/1.2 ........
	  r48053 | file | 2006-11-27 13:03:57 -0500 (Mon, 27 Nov 2006) | 2
	  lines Use the proper function to get the new message count
	  instead of always using the filesystem. (issue #8421 reported by
	  slimey) ........

2006-11-27 17:20 +0000 [r48049]  Tilghman Lesher <tilghman@mail.jeffandtilghman.com>

	* /, res/res_musiconhold.c: Merged revisions 48045 via svnmerge
	  from https://origsvn.digium.com/svn/asterisk/branches/1.2
	  ........ r48045 | tilghman | 2006-11-27 11:15:54 -0600 (Mon, 27
	  Nov 2006) | 2 lines Random MOH wasn't really random (bug 8381)
	  ........

2006-11-27 17:17 +0000 [r48046]  Russell Bryant <russell@digium.com>

	* main/manager.c: Remove a couple of unused variables (issue #8380,
	  casper)

2006-11-27 15:32 +0000 [r48038]  Joshua Colp <jcolp@digium.com>

	* pbx/pbx_spool.c, /: Merged revisions 48037 via svnmerge from
	  https://origsvn.digium.com/svn/asterisk/branches/1.2 ........
	  r48037 | file | 2006-11-27 10:30:37 -0500 (Mon, 27 Nov 2006) | 2
	  lines Do not reference the freed outgoing structure in the debug
	  message. (issue #8425 reported by arkadia) ........

2006-11-27 06:41 +0000 [r48031]  Olle Johansson <oej@edvina.net>

	* channels/chan_sip.c: Change logging message

2006-11-26 00:26 +0000 [r48015-48017]  Steve Murphy <murf@digium.com>

	* funcs/func_cdr.c: might as well also document the raw values of
	  the flag vars

	* /, funcs/func_cdr.c: A little bit of func_cdr documentation
	  upgrade-- no bug# involved, although 8221 may have inspired it.

2006-11-25 09:28 +0000 [r48002]  Olle Johansson <oej@edvina.net>

	* /, channels/chan_sip.c: Not having a HINT is not an ERROR. In 1.4
	  and future releases, you can disable subscription support totally
	  or per peer in sip.conf with allowsubscribe = yes | no

2006-11-24 17:17 +0000 [r47992]  Steve Murphy <murf@digium.com>

	* main/translate.c: bug 8189 posted this fix for main/translate.c
	  for PLC

2006-11-24 15:46 +0000 [r47989]  Christian Richter <christian.richter@beronet.com>

	* channels/misdn/isdn_lib.c, channels/misdn_config.c,
	  channels/chan_misdn.c, /: Merged revisions 47968 via svnmerge
	  from https://origsvn.digium.com/svn/asterisk/branches/1.2
	  ........ r47968 | crichter | 2006-11-23 17:10:23 +0100 (Do, 23
	  Nov 2006) | 1 line fixed a litle bug regarding HOLD/RETRIEVE.
	  beatufied some logs, changed some loglevels. changed the default
	  value of block_on_alarm ........

2006-11-23 11:01 +0000 [r47959]  Olle Johansson <oej@edvina.net>

	* /, channels/chan_sip.c: Don't allocate unused variable.

2006-11-22 21:47 +0000 [r47944]  Joshua Colp <jcolp@digium.com>

	* main/rtp.c: Video will never reach Packet2Packet bridging and can
	  do more harm then good.

2006-11-21 17:32 +0000 [r47897]  Joshua Colp <jcolp@digium.com>

	* main/rtp.c: If we have the non standard G726-32 setting turned on
	  we want to return G726-32 to the SDP, not our AAL2 string. (issue
	  #8330 reported by voipgate)

2006-11-21 15:20 +0000 [r47892]  Olle Johansson <oej@edvina.net>

	* channels/chan_sip.c: Apparently Exosip sends a 101 after a 100
	  provisional response. Let's not treat that as early media.
	  (discovered at the AVTF meeting in Paris).

2006-11-20 20:01 +0000 [r47863-47864]  Tilghman Lesher <tilghman@mail.jeffandtilghman.com>

	* apps/app_voicemail.c: Oops, merge missed release of odbc object

	* apps/app_voicemail.c, /: Merged revisions 47862 via svnmerge from
	  https://origsvn.digium.com/svn/asterisk/branches/1.2 ........
	  r47862 | tilghman | 2006-11-20 13:59:07 -0600 (Mon, 20 Nov 2006)
	  | 2 lines Failing to trap -1 error from mmap causes segfault
	  (Issue 8385) ........

2006-11-20 19:51 +0000 [r47850-47860]  Joshua Colp <jcolp@digium.com>

	* main/frame.c, /: Merged revisions 47859 via svnmerge from
	  https://origsvn.digium.com/svn/asterisk/branches/1.2 ........
	  r47859 | file | 2006-11-20 14:50:21 -0500 (Mon, 20 Nov 2006) | 2
	  lines Don't forget to byte swap if we are exiting the smoother
	  feed early. (issue #8287 reported by arturs) ........

	* /: Blocked revisions 47855 via svnmerge ........ r47855 | file |
	  2006-11-20 11:16:22 -0500 (Mon, 20 Nov 2006) | 2 lines Free
	  history items at the end of use of the temporary SIP pvt
	  structure. (issue #8383 reported by benh) ........

	* main/rtp.c: Only remove/destroy the RTCP I/O item if it exists.

	* .cleancount, apps/app_dial.c, apps/app_directed_pickup.c,
	  include/asterisk/channel.h: Use a separate variable in the
	  channel structure to store the context that the channel was
	  dialed from. (issue #8382 reported by jiddings)

2006-11-20 11:45 +0000 [r47843-47845]  Olle Johansson <oej@edvina.net>

	* configs/sip.conf.sample: Explain properly how videosupport works.
	  Committ from Asterisk Video Task Force meeting in Paris!

	* /, channels/chan_sip.c: Make sure we destroy scheduled items and
	  not use them ever again after destruction (rizzo)

2006-11-18 17:59 +0000 [r47823]  Luigi Rizzo <rizzo@icir.org>

	* channels/chan_sip.c: fix bug 7450 - Parsing fails if From header
	  contains angle brackets (the bug was only in a corner case where
	  the < was right after the opening quote, and the fix is trivial).

2006-11-16 23:19 +0000 [r47781-47782]  Jason Parker <jparker@digium.com>

	* apps/app_db.c, apps/app_dial.c: Fix a couple of typos. Initially
	  pointed out by mrobinson.

	* /: Blocked revisions 47780 via svnmerge ........ r47780 | qwell |
	  2006-11-16 17:16:35 -0600 (Thu, 16 Nov 2006) | 2 lines Fix a
	  couple of typos in applications.. Initially spotted by mrobinson.
	  ........

2006-11-16 23:00 +0000 [r47777]  Kevin P. Fleming <kpfleming@digium.com>

	* /, doc/billing.txt: update documentation regarding IAX2 transfers
	  and CDRs Merged revisions 47776 via svnmerge from
	  https://origsvn.digium.com/svn/asterisk/branches/1.2 ........
	  r47776 | kpfleming | 2006-11-16 16:57:31 -0600 (Thu, 16 Nov 2006)
	  | 2 lines update clearly wrong documentation regarding cdr_custom
	  ........

2006-11-16 21:11 +0000 [r47762-47764]  Joshua Colp <jcolp@digium.com>

	* channels/chan_sip.c: Compare technology using the pointers
	  instead of a straight comparison based on name. (issue #8228
	  reported by dean bath)

	* /: Blocked revisions 47761 via svnmerge ........ r47761 | file |
	  2006-11-16 15:29:28 -0500 (Thu, 16 Nov 2006) | 2 lines Look for
	  the header file specifically in all cases, not just the existence
	  of the directory. (issue #8358 reported by mrness) ........

2006-11-16 20:09 +0000 [r47758]  Kevin P. Fleming <kpfleming@digium.com>

	* configure, configure.ac: check for pre-1.4 versions of Zaptel and
	  abort the configure script if found with an appropriate error
	  message

2006-11-16 19:24 +0000 [r47755]  Olle Johansson <oej@edvina.net>

	* channels/chan_sip.c, configs/sip.conf.sample: Make the HOLD
	  notification optional, in order to avoid a lot of extra database
	  lookups for all those realtime users out there.

2006-11-16 18:29 +0000 [r47748-47751]  Joshua Colp <jcolp@digium.com>

	* channels/chan_local.c, /: Merged revisions 47750 via svnmerge
	  from https://origsvn.digium.com/svn/asterisk/branches/1.2
	  ........ r47750 | file | 2006-11-16 13:26:50 -0500 (Thu, 16 Nov
	  2006) | 2 lines Because of the way chan_local is written we
	  should be extra careful and make sure our callback functions have
	  a tech_pvt. (issue #8275 reported by mflorell) ........

	* apps/app_meetme.c: Don't unreference the SLA object if there is
	  no SLA object in the devicestate callback. (issue #8354 reported
	  by loloski)

2006-11-16 16:51 +0000 [r47733-47744]  Olle Johansson <oej@edvina.net>

	* /, channels/chan_sip.c: Don't fixup if there's nothing to fixup

	* UPGRADE.txt: Warn users about change in canreinvite

	* channels/chan_sip.c, configs/sip.conf.sample: - CANCEL is never
	  authenticated (according to the RFC) - Update docs on
	  canreinvite. "nonat" is the recommended setting for most users
	  with phones behind a NAT.

2006-11-15 22:31 +0000 [r47712]  Joshua Colp <jcolp@digium.com>

	* channels/chan_local.c, /: Merged revisions 47711 via svnmerge
	  from https://origsvn.digium.com/svn/asterisk/branches/1.2
	  ........ r47711 | file | 2006-11-15 17:29:30 -0500 (Wed, 15 Nov
	  2006) | 2 lines Make sure that the pvt structure exists before
	  trying to do fixup on Local channels. (issue #7937 reported by
	  mada123, fix by alamantia with mods by me) ........

2006-11-15 21:56 +0000 [r47709]  Tilghman Lesher <tilghman@mail.jeffandtilghman.com>

	* apps/app_voicemail.c: Fix ODBC_STORAGE for when context is NULL

2006-11-15 21:33 +0000 [r47707]  Joshua Colp <jcolp@digium.com>

	* main/channel.c: We need to ensure timelimit stuff is included as
	  well so warnings get played. (issue #8050 reported by KNK)

2006-11-15 20:50 +0000 [r47701]  Kevin P. Fleming <kpfleming@digium.com>

	* main/file.c: don't try to call fclose() if fopen() failed

2006-11-15 20:31 +0000 [r47698]  Olle Johansson <oej@edvina.net>

	* channels/chan_sip.c: - Improve SIP history - Never send reply to
	  ACK (again...)

2006-11-15 20:31 +0000 [r47684-47697]  Kevin P. Fleming <kpfleming@digium.com>

	* apps/app_voicemail.c, /: Merged revisions 47677 via svnmerge from
	  https://origsvn.digium.com/svn/asterisk/branches/1.2 ........
	  r47677 | kpfleming | 2006-11-15 11:56:42 -0600 (Wed, 15 Nov 2006)
	  | 4 lines ensure that message duration is included in email
	  notifications for forwarded messages (BE-96, fix by me after
	  corydon used his clue-bat on me) ensure that duration in the
	  message metadata is updated if prepending is done during
	  forwarding (related to BE-96) remove prototype for API call that
	  does not exist ........

	* main/config.c, /: Merged revisions 47686,47688-47689 via svnmerge
	  from https://origsvn.digium.com/svn/asterisk/branches/1.2
	  ........ r47686 | kpfleming | 2006-11-15 13:42:05 -0600 (Wed, 15
	  Nov 2006) | 2 lines clear the category's variable tail pointer as
	  well when variables are detached from it ........ r47688 |
	  kpfleming | 2006-11-15 13:47:43 -0600 (Wed, 15 Nov 2006) | 2
	  lines when appending a list of variable to a category, ensure the
	  tail pointer points to the last variable in the list ........
	  r47689 | kpfleming | 2006-11-15 13:58:46 -0600 (Wed, 15 Nov 2006)
	  | 2 lines when re-writing the config file, don't repeat the path
	  if it hasn't changed ........

	* main/config.c, /: Merged revisions 47682 via svnmerge from
	  https://origsvn.digium.com/svn/asterisk/branches/1.2 ........
	  r47682 | kpfleming | 2006-11-15 12:39:47 -0600 (Wed, 15 Nov 2006)
	  | 2 lines ouch... don't use printf, use ast_log/ast_verbose
	  ........

2006-11-15 17:46 +0000 [r47672]  Luigi Rizzo <rizzo@icir.org>

	* main/cli.c: fix longest match search in find_cli. Trunk already
	  fixed. 1.2 not affected (well, i have no idea, the code is
	  totally different there).

2006-11-15 15:25 +0000 [r47649-47656]  Olle Johansson <oej@edvina.net>

	* /, channels/chan_sip.c: Send error message when we can't allocate
	  SIP dialog, possibly due to limitation of file descriptors.
	  (imported from 1.2)

2006-11-15 04:45 +0000 [r47645]  Joshua Colp <jcolp@digium.com>

	* main/rtp.c: If NAT detection is turned on or already detected
	  then say NAT is active when setting the remote RTP peer when
	  doing early bridging. (issue #8365 reported by marcelbarbulescu)

2006-11-15 00:19 +0000 [r47641]  Kevin P. Fleming <kpfleming@digium.com>

	* main/term.c: more formatting cleanup, and avoid running off the
	  end of the string

2006-11-15 00:14 +0000 [r47639]  Joshua Colp <jcolp@digium.com>

	* main/rtp.c: Turn notice about unknown RTCP packet type into a
	  debug message instead.

2006-11-15 00:05 +0000 [r47635]  Kevin P. Fleming <kpfleming@digium.com>

	* channels/misdn/isdn_lib.c: silence compiler warning on 64-bit
	  platforms (this variable is an 'int' anyway, comparing it to
	  'signed long' is not useful)

2006-11-14 22:17 +0000 [r47625-47632]  Joshua Colp <jcolp@digium.com>

	* apps/app_voicemail.c, /: Merged revisions 47631 via svnmerge from
	  https://origsvn.digium.com/svn/asterisk/branches/1.2 ........
	  r47631 | file | 2006-11-14 17:15:10 -0500 (Tue, 14 Nov 2006) | 2
	  lines Update copyright information in the ADSI logo blob.
	  ........

	* channels/chan_sip.c: Only keep the video RTP structure around if
	  1. Video support is enabled and 2. A video codec is enabled on
	  the dialog

	* funcs/func_uri.c: Small documentation clarification for
	  URIENCODE. (issue #8294 reported by salaud)

2006-11-14 18:54 +0000 [r47621]  Tilghman Lesher <tilghman@mail.jeffandtilghman.com>

	* apps/app_voicemail.c: Conversion of res_odbc API to include ast_
	  prefix did not completely transition app_voicemail when
	  ODBC_STORAGE is used (reported on IRC by caio1982, not in
	  bugtracker)

2006-11-14 16:45 +0000 [r47617]  Joshua Colp <jcolp@digium.com>

	* apps/app_amd.c: Use LOG_DEBUG to print out the indication that
	  app_amd is using default settings instead of using LOG_NOTICE.
	  This stops needless logging of this information under normal
	  circumstances. (issue #8361 reported by Seb7)

2006-11-14 16:22 +0000 [r47597-47613]  Olle Johansson <oej@edvina.net>

	* channels/chan_sip.c: Update documentation to fit the
	  implementation...

	* /, channels/chan_sip.c: Issue #8272 - Don't destroy dialog in
	  retransmission system if it's an OPTION packet from peerpoke

2006-11-13 21:28 +0000 [r47584]  Joshua Colp <jcolp@digium.com>

	* /, cdr/cdr_pgsql.c: Merged revisions 47583 via svnmerge from
	  https://origsvn.digium.com/svn/asterisk/branches/1.2 ........
	  r47583 | file | 2006-11-13 16:26:36 -0500 (Mon, 13 Nov 2006) | 2
	  lines Initialize global pointers for connection and result to
	  NULL. (issue #8356 reported by james) ........

2006-11-13 20:20 +0000 [r47581]  Tilghman Lesher <tilghman@mail.jeffandtilghman.com>

	* /, channels/chan_sip.c: Merged revisions 47580 via svnmerge from
	  https://origsvn.digium.com/svn/asterisk/branches/1.2 ........
	  r47580 | tilghman | 2006-11-13 14:18:30 -0600 (Mon, 13 Nov 2006)
	  | 2 lines Having more than 255 old messages caused corruption in
	  the new/old count ........

2006-11-13 19:15 +0000 [r47576]  Steve Murphy <murf@digium.com>

	* main/config.c: This solves bug 8342, whereby a crash occurs under
	  certain circumstances while reading a config file with comments--
	  a call to CB_ADD shouldn't happen if withcomments is zero

2006-11-13 19:11 +0000 [r47573]  Tilghman Lesher <tilghman@mail.jeffandtilghman.com>

	* main/cli.c, channels/chan_sip.c: Re-enable old deprecated
	  commands

2006-11-13 19:10 +0000 [r47572]  Olle Johansson <oej@edvina.net>

	* /, channels/chan_sip.c: - Don't reply to INVITE already replied
	  to when we get BYE - Declare errmsg as int. Oops.

2006-11-13 18:18 +0000 [r47564]  Steve Murphy <murf@digium.com>

	* pbx/ael/ael-test/ref.ael-test3: Eager people beat me to fixing
	  the messed if, but we all forgot to update the regressions. Until
	  now.

2006-11-13 17:13 +0000 [r47553]  Steve Murphy <murf@digium.com>

	* pbx/pbx_ael.c: AEL need not complain about parkedcalls not being
	  found... just confuses users

2006-11-13 17:08 +0000 [r47542-47551]  Joshua Colp <jcolp@digium.com>

	* /, apps/app_sms.c: Merged revisions 47549 via svnmerge from
	  https://origsvn.digium.com/svn/asterisk/branches/1.2 ........
	  r47549 | file | 2006-11-13 12:05:32 -0500 (Mon, 13 Nov 2006) | 2
	  lines When sending an SMS with a user data header properly set
	  the UDH flag in the first byte. (issue #8347 reported by
	  hoffmeis) ........

	* main/cli.c: Free full command string upon unregistering of CLI
	  command. Backported from revision 47536 from rizzo.

2006-11-13 16:00 +0000 [r47540]  Olle Johansson <oej@edvina.net>

	* channels/chan_sip.c: Only produce error message about sip history
	  once

2006-11-13 05:48 +0000 [r47527]  Russell Bryant <russell@digium.com>

	* configure, acinclude.m4: AC_PROG_SED is included in autoconf
	  2.60, but apparently it is not included in 2.59. So, to maintain
	  compatability with 2.59 since it is a small change, copy this
	  macro into acinclude.m4 and rename it to AST_PROG_SED. (issue
	  #8345)

2006-11-13 05:46 +0000 [r47523-47526]  Tilghman Lesher <tilghman@mail.jeffandtilghman.com>

	* res/res_odbc.c, /: Merged revisions 47525 via svnmerge from
	  https://origsvn.digium.com/svn/asterisk/branches/1.2 ........
	  r47525 | tilghman | 2006-11-12 23:45:11 -0600 (Sun, 12 Nov 2006)
	  | 2 lines If the execute fails a second time, make sure that we
	  don't pass back a stale handle ........

	* channels/chan_zap.c, /: Merged revisions 47522 via svnmerge from
	  https://origsvn.digium.com/svn/asterisk/branches/1.2 ........
	  r47522 | tilghman | 2006-11-12 18:34:44 -0600 (Sun, 12 Nov 2006)
	  | 2 lines Don't play dialtone if the seizing the channel fails
	  (Bug 7754) ........

2006-11-12 16:12 +0000 [r47507-47513]  Olle Johansson <oej@edvina.net>

	* channels/chan_sip.c: Issue 8314 - Restore auto-framing (Thanks
	  DEA!!!)

	* channels/chan_sip.c: Part of issue 8078 - parse even if udptl is
	  UDPTL in sdp...

	* channels/chan_sip.c: - Don't destroy SIP dialog because of a
	  failed T.38 re-invite. Wait for a bye. Final response to a
	  re-invite does not mean that the session dies, only that the
	  re-invite fails. - Keep RTP active during processing of T.38
	  re-invite. If the re-invite fails, RTP needs to remain as before
	  the re-invite. Issue 8338 - darren1713. Please test.

	* channels/chan_sip.c: -Remove blocking of ptime: parsing in sdp
	  -Add some comments to t.38 code

2006-11-12 06:23 +0000 [r47492-47497]  Russell Bryant <russell@digium.com>

	* /, channels/chan_iax2.c: Merged revisions 47496 via svnmerge from
	  https://origsvn.digium.com/svn/asterisk/branches/1.2 ........
	  r47496 | russell | 2006-11-12 01:09:03 -0500 (Sun, 12 Nov 2006) |
	  4 lines Only do the check to determine whether the channel
	  calling this function is an IAX2 channel when getting the IP
	  address using the special argument, CURRENTCHANNEL. (issue #8341,
	  jcovert) ........

	* Makefile: Add the target "menuconfig" as an alias for the
	  "menuselect" target. This is just a favor to users so that if you
	  accidentally type "make menuconfig" instead of "make menuselect",
	  it still works. (inspired by a comment on IRC from wangster
	  calling me an "especially devious asterisk developer" for having
	  it be menuselect instead of menuconfig. :) )

	* main/term.c: Tweak the formatting of this new function to better
	  conform to coding guidelines.

2006-11-11 02:04 +0000 [r47490]  Matt O'Gorman <mogorman@digium.com>

	* main/term.c, /, main/logger.c, include/asterisk/term.h: woohoo
	  safe output!

2006-11-10 22:23 +0000 [r47480]  Matt Frederickson <creslin@digium.com>

	* channels/chan_zap.c: Make sure we don't use 32 bits when we only
	  need one bit.

2006-11-10 21:42 +0000 [r47463-47476]  Olle Johansson <oej@edvina.net>

	* channels/chan_sip.c: ...and make sure that the dialog is
	  destroyed, even if we don't get any answer on the bye... This is
	  the channel that remains dead after the SIP transfer

	* channels/chan_sip.c: Add debug output while trying to trace bug
	  in bug report

	* channels/chan_sip.c: Make sure we destroy dialog...

	* /, channels/chan_sip.c: Small cleanup of handle_request_invite()
	  - imported from 1.2 with changes

2006-11-10 19:47 +0000 [r47462]  Matt Frederickson <creslin@digium.com>

	* channels/chan_zap.c: Fix for #7321. Be able to explicitly hide
	  callerid name for switches that bork on it.

2006-11-10 18:56 +0000 [r47454]  Olle Johansson <oej@edvina.net>

	* /, channels/chan_sip.c: Issue 8010 - Fix support for multipart
	  SDP (alphaque)

2006-11-10 17:13 +0000 [r47444]  Luigi Rizzo <rizzo@icir.org>

	* build_tools/prep_moduledeps: grep -m is not available on BSD, so
	  use head -1 instead

2006-11-10 16:53 +0000 [r47437]  Joshua Colp <jcolp@digium.com>

	* apps/app_chanspy.c: Only split up extension and context if a
	  value exists. (issue #8332 reported by loloski)

2006-11-10 16:51 +0000 [r47436]  Tilghman Lesher <tilghman@mail.jeffandtilghman.com>

	* channels/chan_mgcp.c, main/cli.c, channels/chan_sip.c,
	  channels/chan_skinny.c, channels/chan_h323.c,
	  channels/chan_iax2.c: Discussion of these CLI changes resulted in
	  more consistency (Bug 8236)

2006-11-10 16:36 +0000 [r47432-47433]  Kevin P. Fleming <kpfleming@digium.com>

	* apps/app_queue.c: if adding a queue member is LOG_NOTICE, then
	  removing them should be LOG_NOTICE, not LOG_DEBUG

	* apps/app_queue.c: reflect addition/removal of dynamic queue
	  members in queue_log, so that people using dialplan replacement
	  for AgentCallbackLogin can still track login/logout (issue #7736,
	  reported/patched by whoiswes but this commit was written by me
	  and covers all three paths for AQM/RQM)

2006-11-10 13:04 +0000 [r47414-47418]  Olle Johansson <oej@edvina.net>

	* channels/chan_sip.c: Rip out half implementation of 491 response
	  support, since it wasn't implemented properly and caused memory
	  leaks in the case of us getting 491's, which Asterisk actually
	  sends... Since it is a bit too complicated to fix this, I'll rip
	  it out of 1.4 and put it on the to-do-list for future releases.
	  Now, we handle this as congestion, which it really is. Issue
	  #8331

	* channels/chan_sip.c: Fix bit definition for SIP_PAG2_CALL_ONHOLD.
	  Thanks fenlander!

2006-11-10 03:44 +0000 [r47398-47405]  Joshua Colp <jcolp@digium.com>

	* channels/chan_h323.c: Fix building of chan_h323 by completeing
	  some structure definitions. (issue #8327 reported by Mithraen)

	* apps/app_voicemail.c: Do conversion in a more easier to read and
	  working way for \r, \n, and \t. (issue #8324 reported by
	  johnlange)

2006-11-09 21:26 +0000 [r47391]  Russell Bryant <russell@digium.com>

	* apps/app_voicemail.c, channels/chan_zap.c,
	  build_tools/prep_moduledeps: Work around an issue that caused
	  menuselect to display a bogus description for app_voicemail and
	  chan_zap. These modules use some preprocessor directives to
	  determine what it will report to Asterisk as its description.
	  However, the way we extract this information from the source
	  files for menuselect is not smart enough to figure this out.
	  (issue #8326, #8328)

2006-11-09 16:53 +0000 [r47380]  Joshua Colp <jcolp@digium.com>

	* channels/chan_phone.c, /: Merged revisions 47379 via svnmerge
	  from https://origsvn.digium.com/svn/asterisk/branches/1.2
	  ........ r47379 | file | 2006-11-09 11:48:05 -0500 (Thu, 09 Nov
	  2006) | 2 lines Don't include compiler.h on kernels 2.6.18 and
	  higher as, well, it's apparently going to be removed. This should
	  make all you FC6 fans happy as your Asterisk will now build
	  without any mods. ........

2006-11-09 16:28 +0000 [r47352-47377]  Russell Bryant <russell@digium.com>

	* main/cli.c: fix tab completion for "core debug channel" and "core
	  no debug channel"

	* main/cli.c: Fix "core show channel". Also, fix tab completion for
	  both "core show channel" and "core show channels".

	* main/cli.c: Fix "core debug channel <whatever>". I guess someone
	  needs to go through and audit every CLI command that changed
	  number of arguments ...

	* main/asterisk.c: revert the previous change, which actually
	  modified the deprecated command, "show profile". Now, actually
	  apply the change to "core show profile".

	* main/asterisk.c: Fix argument parsing for the "core show profile"
	  CLI command (fixed by rizzo in his branch, team/rizzo/astobj2)

	* main/cli.c: Fix another CLI command, "core show uptime" ...
	  (issue #8323, reported by johnlange, fixed by myself)

	* main/asterisk.c: fix "core show version" to reflect the new
	  number of arguments for this CLI command (issue #8316, kshumard)

2006-11-08 23:14 +0000 [r47344-47348]  Steve Murphy <murf@digium.com>

	* main/channel.c: This update fixes 7531

	* channels/chan_skinny.c: Committed in behalf of 8190.

2006-11-08 21:46 +0000 [r47333-47338]  Kevin P. Fleming <kpfleming@digium.com>

	* main/frame.c: the battle over CLI command formats has broken
	  stuff...

	* channels/chan_sip.c: add simple fix for SDP to report proper
	  sample rate for G.722 media sessions

2006-11-08 17:03 +0000 [r47323-47331]  Russell Bryant <russell@digium.com>

	* utils/streamplayer.c: I occasionally get email from users that
	  are trying to figure out what this does, or due to some
	  misunderstanding as to what it is supposed to do, can't get it to
	  work. So, I have added some text here to hopefully explain what
	  this application does and does not do.

	* channels/chan_gtalk.c: Make this module build again

	* configure, configure.ac, acinclude.m4: Copy the macros from
	  libtool.m4 to our own acinclude.m4 such that libtool is no longer
	  required to be installed to be able to generated the configure
	  script.

2006-11-08 07:43 +0000 [r47309-47310]  Olle Johansson <oej@edvina.net>

	* /, channels/chan_sip.c: Destroy dialog properly at unload (rizzo)

2006-11-07 23:46 +0000 [r47303]  Steve Murphy <murf@digium.com>

	* channels/chan_oss.c, main/channel.c, channels/chan_phone.c,
	  channels/chan_misdn.c, channels/chan_skinny.c,
	  channels/chan_features.c, channels/chan_h323.c,
	  channels/chan_alsa.c, channels/chan_nbs.c, channels/chan_mgcp.c,
	  include/asterisk/stringfields.h, apps/app_voicemail.c,
	  main/pbx.c, channels/chan_vpb.cc, channels/chan_local.c,
	  channels/chan_zap.c, channels/chan_sip.c, res/res_features.c,
	  channels/chan_agent.c, main/utils.c, include/asterisk/channel.h,
	  channels/chan_gtalk.c, channels/chan_iax2.c: These mods are to
	  solve the problem in bug 7506. It's a lot of rework to solve a
	  fairly small problem... such is life.

2006-11-07 20:14 +0000 [r47284-47287]  Joshua Colp <jcolp@digium.com>

	* channels/chan_local.c: Make MOH work as it did before in
	  chan_local, without this then it can go funky when transfers and
	  MOH are involved. (issue #7671 reported by jmls)

2006-11-07 18:56 +0000 [r47279]  Kevin P. Fleming <kpfleming@digium.com>

	* configs/musiconhold.conf.sample: clean up sample config, and make
	  native file playback the more obvious default choice

2006-11-07 18:38 +0000 [r47275]  Matt O'Gorman <mogorman@digium.com>

	* apps/app_voicemail.c: large overhaul to voicemail imap support.
	  Allows support for more imap servers, also a better
	  implementation of several parts of the original work. patch
	  provided by 8033 with major upgrades.

2006-11-07 17:30 +0000 [r47268]  Olle Johansson <oej@edvina.net>

	* channels/chan_sip.c: Issue 8303 (lrizzo) - break instead of
	  continue.

2006-11-07 13:13 +0000 [r47250]  Olle Johansson <oej@edvina.net>

	* /, channels/chan_sip.c: Fixing the attack shield so it doesn't
	  produce attacks... Issue 8265 - never reply to an ACK

2006-11-07 01:25 +0000 [r47239]  Russell Bryant <russell@digium.com>

	* /, res/res_musiconhold.c: Merged revisions 47238 via svnmerge
	  from https://origsvn.digium.com/svn/asterisk/branches/1.2
	  ........ r47238 | russell | 2006-11-06 20:22:58 -0500 (Mon, 06
	  Nov 2006) | 5 lines If random order is enabled for files mode
	  music on hold, set a random initial position, instead of always
	  starting at the first file, and doing the random operation only
	  when switching to the next file. (bug reported by John Lange on
	  the asterisk-dev mailing list) ........

2006-11-04 18:32 +0000 [r47199]  Olle Johansson <oej@edvina.net>

	* channels/chan_sip.c: Issue #8284: Fixes to Invite/replaces and
	  transfer from "john" Thank you!

2006-11-04 18:10 +0000 [r47192-47196]  Russell Bryant <russell@digium.com>

	* main/cli.c: Fix another bug in "core set debug" ...

	* main/asterisk.c, main/cli.c: Really fix the "core set debug" and
	  "core set verbose" CLI commands.

	* main/cli.c: fix the "atleast" option to the "core set verbose"
	  and "core set debug" CLI commands

2006-11-03 23:17 +0000 [r47176]  Steve Murphy <murf@digium.com>

	* channels/chan_sip.c: This fix introduced via bug 8233

2006-11-03 17:53 +0000 [r47107-47108]  Luigi Rizzo <rizzo@icir.org>

	* bootstrap.sh: align bootstrap.sh with the version in trunk (needs
	  to be blocked as it is already in trunk)

	* configure.ac: add proper environment vars to detect modules on
	  freebsd. (already applied to trunk so it needs to be blocked
	  there)

2006-11-02 23:49 +0000 [r47051-47053]  Tilghman Lesher <tilghman@mail.jeffandtilghman.com>

	* main/rtp.c, main/udptl.c, channels/chan_skinny.c, res/res_agi.c,
	  channels/chan_h323.c, apps/app_queue.c, res/res_jabber.c: More
	  changes making the CLI more consistent with "category verb
	  arguments" (continuation of issue 8236)

	* main/config.c, main/cli.c, main/channel.c, main/manager.c,
	  channels/chan_skinny.c, channels/chan_features.c, res/res_agi.c,
	  main/http.c, main/file.c, main/logger.c, main/image.c,
	  res/res_indications.c, main/asterisk.c, res/res_odbc.c,
	  channels/chan_mgcp.c, apps/app_voicemail.c, main/pbx.c,
	  channels/chan_local.c, main/frame.c, channels/chan_sip.c,
	  res/res_features.c, channels/chan_agent.c, res/res_crypto.c,
	  res/res_musiconhold.c, channels/chan_iax2.c, apps/app_queue.c:
	  Reverse change of "show" to "list" and make several other
	  commands more consistent with "category verb arguments"

2006-11-02 19:56 +0000 [r46992-47015]  Olle Johansson <oej@edvina.net>

	* channels/chan_sip.c: Move check for codec translation to
	  sip_call() instead of in add_sdp. No one bothers with the result
	  of add_sdp anyway... Yet...

	* channels/chan_sip.c: Disable code for T38 over TCP and RTP since
	  there's no trace of actual functionality for it :-)

2006-11-02 17:49 +0000 [r46965]  Russell Bryant <russell@digium.com>

	* /, res/res_musiconhold.c: Merged revisions 46964 via svnmerge
	  from https://origsvn.digium.com/svn/asterisk/branches/1.2
	  ........ r46964 | russell | 2006-11-02 12:47:56 -0500 (Thu, 02
	  Nov 2006) | 3 lines ignore files in a music on hold directory
	  that begin with '.' (issue #8249, cboie) ........

2006-11-02 17:17 +0000 [r46963]  Nadi Sarrar <ns@beronet.com>

	* channels/misdn/isdn_lib.c: find_free_chan_in_stack usage fix

2006-11-02 16:45 +0000 [r46937]  Kevin P. Fleming <kpfleming@digium.com>

	* channels/chan_sip.c: don't send INVITE when we have determined
	  that we can't offer any audio formats due to lack of transcoding
	  support (or incorrect configuration)

2006-11-02 16:06 +0000 [r46930]  Joshua Colp <jcolp@digium.com>

	* /, channels/chan_sip.c: Merged revisions 46920 via svnmerge from
	  https://origsvn.digium.com/svn/asterisk/branches/1.2 ........
	  r46920 | file | 2006-11-02 11:02:27 -0500 (Thu, 02 Nov 2006) | 2
	  lines Repeat after me oej: I will at least make sure my code
	  compiles before I commit it. ........

2006-11-02 15:24 +0000 [r46901]  Olle Johansson <oej@edvina.net>

	* /, channels/chan_sip.c: Dont overwrite pkt->flags (from 1.2)

2006-11-02 14:02 +0000 [r46845-46883]  Russell Bryant <russell@digium.com>

	* /, main/callerid.c: Add the missing call to free described in
	  issue #8268. Also, add a bunch of missing calls to free in
	  callerid_feed_jp().

	* main/say.c: fix saying one hundred and two hundred in hebrew
	  (issue #7810, eldadran)

	* Makefile, configure, codecs/gsm/Makefile, configure.ac,
	  build_tools/strip_nonapi, makeopts.in: Fixes for
	  cross-compilation on mips (issue #8058, ywalther, with some
	  modifications)

	* aclocal.m4, build_tools/menuselect-deps.in, configure,
	  build_tools/embed_modules.xml, configure.ac: Add a check in the
	  configure script to determine whether ld is GNU ld or not. This
	  is needed because module embedding only works for gnu ld. GNU ld
	  is now listed as a dependency for all of the module embedding
	  options in menuselect. (issue #8143)

2006-11-01 20:35 +0000 [r46822]  Matt O'Gorman <mogorman@digium.com>

	* channels/chan_gtalk.c: bind address support from bug 8164

2006-11-01 19:49 +0000 [r46802]  Steve Murphy <murf@digium.com>

	* res/res_config_odbc.c: a fix for bug 8251; the var_val needs to
	  accept longer strings or mass confusion and a lot of lost time is
	  the result

2006-11-01 18:39 +0000 [r46780]  Joshua Colp <jcolp@digium.com>

	* main/Makefile: Force poll() emulation for Darwin to always be on.
	  It's too broken to consider being used. This resolves the console
	  issue OSX users have been seeing. I would have liked to autoconf
	  this but I haven't been able to come up with a test case that
	  works. Que sera.

2006-11-01 18:26 +0000 [r46778]  Russell Bryant <russell@digium.com>

	* res/res_monitor.c, /: Merged revisions 46776 via svnmerge from
	  https://origsvn.digium.com/svn/asterisk/branches/1.2 ........
	  r46776 | russell | 2006-11-01 13:24:17 -0500 (Wed, 01 Nov 2006) |
	  9 lines soxmix and Asterisk expect different file extensions for
	  certain formats. This was already handled for the wav49 format.
	  However, it was not handled for ulaw and alaw. I fixed this in
	  such a way that using the alternate extensions for ulaw and alaw
	  will only happen if we know we're calling soxmix, and not a
	  custom script defined using the MONITOR_EXEC variable. The wav49
	  processing was left alone so that external scripts will see no
	  behavior change. (issue #7550, reported by mnicholson, proposed
	  patch by junky, committed fix is a bit different) ........

2006-11-01 18:21 +0000 [r46775]  Joshua Colp <jcolp@digium.com>

	* channels/chan_iax2.c: It's another round of chan_iax2 fixes!
	  Should hopefully fix the deadlock issues people have been
	  reporting. IAXtel now has qualify turned on for 800 peers and it
	  is handling it fine.

2006-11-01 17:48 +0000 [r46760]  Steve Murphy <murf@digium.com>

	* main/config.c: Cleanups suggested by Russell.

2006-11-01 16:39 +0000 [r46744]  Russell Bryant <russell@digium.com>

	* channels/chan_zap.c: Prevent an infinite loop when config
	  processing gets to a jitterbuffer option

2006-10-31 22:02 +0000 [r46716]  Jason Parker <jparker@digium.com>

	* main/translate.c: Fix "core show translation" output. Issue
	  #8243, patch by Damin.

2006-10-31 21:47 +0000 [r46711-46714]  Kevin P. Fleming <kpfleming@digium.com>

	* include/asterisk/translate.h, main/translate.c: add an API so
	  that translators can activate/deactivate themselves when needed

	* include/asterisk/translate.h, main/translate.c: revert changes
	  that were the wrong way to address this... proper fix coming

	* main/translate.c: let's set the seen flag early enough to
	  actually make a difference...

	* include/asterisk/translate.h, main/translate.c: don't re-do setup
	  operations for translators that can dynamically register
	  themselves

2006-10-31 15:49 +0000 [r46663]  Tilghman Lesher <tilghman@mail.jeffandtilghman.com>

	* /: Blocked revisions 46662 via svnmerge ........ r46662 |
	  tilghman | 2006-10-31 09:46:04 -0600 (Tue, 31 Oct 2006) | 3 lines
	  Move thread-unsafe initializer to the module loading code; add
	  the corresponding function to the module unload to fix a memory
	  leak. ........

2006-10-31 10:56 +0000 [r46583-46631]  Olle Johansson <oej@edvina.net>

	* main/enum.c, funcs/func_enum.c, include/asterisk/enum.h: Issue
	  #8089 - Fix the ENUM support (picking one record by number).
	  Thanks otmar!

	* /, channels/chan_sip.c, configs/sip.conf.sample: Support ;rport
	  when we're supposed to support ;rport. Issue #7473.

	* /, channels/chan_sip.c: If peer fails ACL check, fail peer at
	  REGISTER

	* channels/chan_sip.c: Fix T38 too. Thanks, tgrman !

2006-10-31 06:30 +0000 [r46554-46563]  Russell Bryant <russell@digium.com>

	* contrib/init.d/rc.redhat.asterisk: Start Asterisk later in the
	  boot process to ensure it starts after stuff like MySQL (issue
	  #8253, Alric)

	* /, main/utils.c: Merged revisions 46560 via svnmerge from
	  https://origsvn.digium.com/svn/asterisk/branches/1.2 ........
	  r46560 | russell | 2006-10-31 01:18:36 -0500 (Tue, 31 Oct 2006) |
	  3 lines When handling the case where the hostname is just an IPV4
	  numeric address, be sure to set the address type. (issue #8247,
	  alexr) ........

	* /, res/res_agi.c: Merged revisions 46557 via svnmerge from
	  https://origsvn.digium.com/svn/asterisk/branches/1.2 ........
	  r46557 | russell | 2006-10-31 01:13:09 -0500 (Tue, 31 Oct 2006) |
	  3 lines fix some copy/paste bugs in the checking of arguments for
	  the "control stream file" AGI command (issue #8255, mnicholson)
	  ........

	* main/translate.c: Add a small tweak to the code that checks to
	  see whether destination formats are translatable based on the
	  source format. If we have already determined that there is no
	  translation path in one direction, don't bother checking the
	  other direction.

2006-10-30 22:19 +0000 [r46511-46526]  Kevin P. Fleming <kpfleming@digium.com>

	* main/translate.c: when unregistering a translator, don't rebuild
	  the translation matrix unless needed when filtering formats out
	  of an offer, ensure we check for translation ability in both
	  directions

	* include/asterisk/linkedlists.h: ensure that items removed from a
	  list are always unlinked from the list (next pointer set to NULL)

2006-10-30 21:09 +0000 [r46474-46506]  Joshua Colp <jcolp@digium.com>

	* configure, configure.ac: Don't explicitly link in crypt as it is
	  not used on some platforms.

	* channels/chan_iax2.c: We need to lock the pvt structure during
	  retransmission as another worker thread may be doing something as
	  well.

2006-10-30 16:27 +0000 [r46382-46433]  Olle Johansson <oej@edvina.net>

	* main/asterisk.c, apps/app_voicemail.c, include/asterisk/file.h,
	  include/asterisk/doxyref.h, channels/chan_sip.c,
	  main/ast_expr2f.c, include/asterisk/module.h,
	  formats/format_ogg_vorbis.c, main/app.c,
	  include/asterisk/channel.h, include/asterisk/lock.h,
	  include/asterisk/frame.h: Issue #8246 - Doxygen fixes from
	  kshumard. An extra big thankyou is given to everyone that
	  contributes to doxygen! THANK YOU!

	* main/rtp.c, /: Bind RTCP to the same IP as RTP

	* /, channels/chan_sip.c: Issue #7869 - Stop retransmission of 302
	  redirects (imported from 1.2)

	* /, channels/chan_sip.c: Issue #7608 - Notifications sent with
	  wrong content-type (imported from 1.2, modified)

	* channels/chan_sip.c, CHANGES: Backport of patch for #7828 that
	  was reported for trunk, but obviously exists in 1.4 too.

	* channels/chan_sip.c: Restoring the old logic, since working
	  around it and fixing it seemed too complicated. - The
	  SIP_OUTGOING flag indicates the direction of the last transaction
	  in the dialog. - The initreq stores the last request in the
	  dialog, the request that opened the latest transaction. Please
	  now retry all the 1.4 bug reports with mixed to/from headers,
	  tags etc in ACK, BYE, CANCEL. Thanks!

	* channels/chan_sip.c: Accepting a message twice may be
	  misinterpreted...

	* channels/chan_sip.c: - 183 is not reliable message... - Error
	  should not have SDP

2006-10-28 16:37 +0000 [r46377]  Joshua Colp <jcolp@digium.com>

	* utils/Makefile: Don't build muted on OpenBSD, it is not
	  supported.

2006-10-27 19:03 +0000 [r46370]  Russell Bryant <russell@digium.com>

	* channels/chan_zap.c: move the copy of the default settings to the
	  global settings back out of process_zap, so that they aren't
	  overwritten when process_zap is called multiple times

2006-10-27 18:29 +0000 [r46367]  Olle Johansson <oej@edvina.net>

	* contrib/asterisk-ng-doxygen: Put some doxygen pressure on
	  Christian :-)

2006-10-27 17:39 +0000 [r46358-46363]  Russell Bryant <russell@digium.com>

	* main/asterisk.c, res/res_agi.c, apps/app_externalivr.c,
	  res/res_musiconhold.c: We should always be using _exit() after a
	  fork() or vfork() instead of exit(). This is because exit() does
	  some extra cleanup which in some implementations of vfork(), for
	  example, can actually modify the state of the parent process,
	  causing very weird bugs or crashes. (issue #7971, Nick Gavrikov)

	* /: Blocked revisions 46361 via svnmerge ........ r46361 | russell
	  | 2006-10-27 12:36:07 -0500 (Fri, 27 Oct 2006) | 5 lines We
	  should always be using _exit() after a fork() or vfork() instead
	  of exit(). This is because exit() does some extra cleanup which
	  in some implementations of vfork(), for example, can actually
	  modify the state of the parent process, causing very weird bugs
	  or crashes. (issue #7971, Nick Gavrikov) ........

	* channels/chan_zap.c: Instead of iterating all of the options once
	  to look for jitterbuffer options, and then again for everything
	  else, move the processing of jitterbuffer options into the main
	  loop so that there are no erroneous messages about ignoring
	  unknown options. (issue #8226)

2006-10-27 10:03 +0000 [r46351-46353]  Christian Richter <christian.richter@beronet.com>

	* channels/misdn/isdn_lib.c, channels/misdn/isdn_lib.h,
	  channels/chan_misdn.c, /, channels/misdn/isdn_msg_parser.c:
	  Merged revisions 46350 via svnmerge from
	  https://origsvn.digium.com/svn/asterisk/branches/1.2 ........
	  r46350 | crichter | 2006-10-27 11:24:01 +0200 (Fr, 27 Okt 2006) |
	  1 line fixed a bug which caused chan_misdn to try to allocate 2
	  times the same channel on high load, which then caused
	  instability of mISDN. removed a useless function from isdn_lib.c
	  ........

	* channels/misdn_config.c: fixed not compile issue, which was just
	  introduced

	* channels/misdn_config.c, channels/chan_misdn.c, /,
	  channels/misdn/chan_misdn_config.h, configs/misdn.conf.sample:
	  Merged revisions 46176 via svnmerge from
	  https://origsvn.digium.com/svn/asterisk/branches/1.2 ........
	  r46176 | crichter | 2006-10-25 10:41:59 +0200 (Mi, 25 Okt 2006) |
	  1 line added nttimeout option to configure wether we disconnect
	  calls on NT timeouts or not during an overlapdial session
	  ........

2006-10-26 17:57 +0000 [r46335-46340]  Jason Parker <jparker@digium.com>

	* /, contrib/scripts/astgenkey.8: Merged revisions 46337 via
	  svnmerge from
	  https://origsvn.digium.com/svn/asterisk/branches/1.2 ........
	  r46337 | qwell | 2006-10-26 12:47:52 -0500 (Thu, 26 Oct 2006) | 2
	  lines oops - somebody forgot to change this - long ago, probably.
	  ........

	* CHANGES: grammar check

2006-10-26 16:38 +0000 [r46331]  Olle Johansson <oej@edvina.net>

	* CHANGES: Corrections to changes (Multiparking is not included)

2006-10-26 16:31 +0000 [r46329]  Russell Bryant <russell@digium.com>

	* main/translate.c: - If the source has no audio or no video
	  portion, do not call powerof() to get the format index. - Don't
	  run through the audio and video loops if there is no audio or
	  video portion of the source If 0 is passed to powerof, it will
	  return -1. This value of -1 was then being used as an array index
	  in these loops, which caused a crash on some systems. Other than
	  this issue, this code works as we expected it to. If a format is
	  not in the source, and we have to translation path to it, it is
	  not offered in the list of acceptable destination formats. (fixes
	  issue #8231)

2006-10-26 12:15 +0000 [r46317]  Kevin P. Fleming <kpfleming@digium.com>

	* CHANGES: update to reflect G.722 addition

2006-10-26 04:18 +0000 [r46298]  Russell Bryant <russell@digium.com>

	* doc/backtrace.txt: update backtrace documentation to reflect
	  changes in 1.4 (issue #8230, kshumard)

2006-10-26 01:37 +0000 [r46287]  Mark Spencer <markster@digium.com>

	* main/config.c, main/manager.c: Fix config comment code
	  preservation code (thanks murf!)

2006-10-25 20:14 +0000 [r46276]  Olle Johansson <oej@edvina.net>

	* channels/chan_sip.c: Old todo note - Don't add Contact header on
	  BYE and Cancel

2006-10-25 19:24 +0000 [r46253-46255]  Russell Bryant <russell@digium.com>

	* configure.ac: fix error output when checking for openh323 to
	  refer to openh323 instead of pwlib (issue #8222, misaksen)

2006-10-25 19:16 +0000 [r46252]  Olle Johansson <oej@edvina.net>

	* channels/chan_sip.c: Somewhat ugly code to try to fix issue
	  #7608. Since the problem was not very well defined, the fix is a
	  bit fuzzy too... Thanks to Luigi for accidentally spotting the
	  possible problem!

2006-10-25 19:08 +0000 [r46249]  Russell Bryant <russell@digium.com>

	* apps/app_queue.c: update warning message to include "agi" option
	  (issue #8225, jmls)

2006-10-25 18:13 +0000 [r46237-46248]  Kevin P. Fleming <kpfleming@digium.com>

	* sounds/Makefile: use 1.4.3 extra sounds with corrected silence
	  files

	* sounds/sounds.xml, sounds/Makefile: add support for prebuilt
	  G.722 prompts and music on hold files

2006-10-25 15:56 +0000 [r46214-46216]  Olle Johansson <oej@edvina.net>

	* channels/chan_sip.c: show settings doesn't produce a list of
	  similar objects, it should stay a "show"

2006-10-25 14:32 +0000 [r46200]  Kevin P. Fleming <kpfleming@digium.com>

	* main/cli.c, main/cdr.c, channels/chan_phone.c, pbx/pbx_spool.c,
	  channels/chan_features.c, pbx/pbx_ael.c, channels/chan_h323.c,
	  pbx/pbx_realtime.c, channels/chan_alsa.c, apps/app_sms.c,
	  main/image.c, channels/chan_nbs.c, apps/app_rpt.c, main/db.c,
	  cdr/cdr_custom.c, channels/chan_mgcp.c,
	  apps/app_parkandannounce.c, apps/app_voicemail.c,
	  channels/chan_sip.c, apps/app_softhangup.c, apps/app_record.c,
	  res/res_adsi.c, main/utils.c, apps/app_ices.c,
	  pbx/dundi-parser.c, channels/chan_iax2.c, apps/app_queue.c,
	  apps/app_getcpeid.c: apparently developers are still not aware
	  that they should be use ast_copy_string instead of strncpy... fix
	  up many more users, and fix some bugs in the process

2006-10-25 04:58 +0000 [r46165]  Tilghman Lesher <tilghman@mail.jeffandtilghman.com>

	* main/pbx.c: WaitExten truncates decimals of times to wait,
	  instead of accepting them (Bug 8208)

2006-10-25 00:26 +0000 [r46152-46154]  Kevin P. Fleming <kpfleming@digium.com>

	* main/rtp.c, main/frame.c, main/translate.c, formats/format_pcm.c,
	  channels/chan_h323.c, channels/chan_iax2.c,
	  include/asterisk/frame.h: add passthrough and file format support
	  for G.722 16KHz audio (issue #5084, original patch by andrew,
	  updated by mithraen)

	* channels/chan_sip.c, main/translate.c: code zone experiment:
	  don't offer formats in the outbound INVITE that aren't either
	  passthrough or translatable

	* main/translate.c: if multiple translators are registered for the
	  same source/dest combination, ensure that the lowest-cost one is
	  always inserted earlier in the list

2006-10-24 20:30 +0000 [r46142]  Mark Spencer <markster@digium.com>

	* res/res_agi.c: Fix FastAGI when there is no pid (bug #7628,
	  #8147)

2006-10-24 19:29 +0000 [r46130]  Joshua Colp <jcolp@digium.com>

	* channels/chan_iax2.c: We need to initialize our scheduler pthread
	  condition... yes.

2006-10-24 08:34 +0000 [r46114-46117]  Luigi Rizzo <rizzo@icir.org>

	* main/http.c: merge 45152 don't leak descriptors in http.c

	* channels/chan_sip.c: merge 45966 refer_to_domain potentially
	  containing options

	* channels/chan_sip.c: merge 46026 improper checks on get_header()
	  return values

	* channels/chan_sip.c: merge 46045 prevent NULL args to
	  ast_strdupa() in chan_sip.c

2006-10-24 05:23 +0000 [r46093]  Russell Bryant <russell@digium.com>

	* Makefile: Restore the ability to remove the firmware directory
	  without causing the installation to fail (issue #8111)

2006-10-24 03:53 +0000 [r46080-46083]  Kevin P. Fleming <kpfleming@digium.com>

	* main/translate.c: ensure that the translation matrix is properly
	  lock-protected every place it is used

	* include/asterisk/translate.h, main/translate.c: add an API call
	  to allow channel drivers to determine which media formats are
	  compatible (passthrough or transcode) with the format an existing
	  channel is already using

	* doc/imapstorage.txt: simplify and correct voicemail IMAP storage
	  build instructions

2006-10-24 03:01 +0000 [r46078]  Tilghman Lesher <tilghman@mail.jeffandtilghman.com>

	* main/channel.c: Pass through a frame if we don't know what it is,
	  rather than trying to pass a NULL, which will segfault a channel
	  driver (Bug 8149)

2006-10-24 01:27 +0000 [r45999-46067]  Russell Bryant <russell@digium.com>

	* utils/muted.c, utils/ael_main.c: In muted.c, check the return
	  value of strdup. In ael_main.c, check the return value of calloc.
	  (issue #8157) In passing fix a few minor bugs in ael_main.c. The
	  last argument to strncpy() was a hard-coded 100, where it should
	  have been 99. I changed this to use sizeof() - 1.

	* apps/app_meetme.c: Fix the descriptions of some of the
	  MeetMeAdmin options (issue #8098, mflorell)

	* res/res_jabber.c: don't crash when an incoming message has no
	  "from" (issue #8205, jmls)

2006-10-23 00:27 +0000 [r45928]  Joshua Colp <jcolp@digium.com>

	* /, cdr/cdr_odbc.c: Merged revisions 45927 via svnmerge from
	  https://origsvn.digium.com/svn/asterisk/branches/1.2 ........
	  r45927 | file | 2006-10-22 20:25:28 -0400 (Sun, 22 Oct 2006) | 2
	  lines Don't leak memory mmmk? ........

2006-10-22 21:44 +0000 [r45916]  Christian Richter <christian.richter@beronet.com>

	* channels/chan_misdn.c, /: Merged revisions 45808 via svnmerge
	  from https://origsvn.digium.com/svn/asterisk/branches/1.2
	  ........ r45808 | crichter | 2006-10-21 14:35:13 +0200 (Sat, 21
	  Oct 2006) | 1 line fixed issue, that if chan_misdn is loaded and
	  couldn't be initialized it would cause a segfault after 'reload'.
	  Reported by Drew/Matt thx. ........

2006-10-21 18:49 +0000 [r45818]  Russell Bryant <russell@digium.com>

	* res/res_monitor.c: Add a couple missing unregistrations of
	  manager actions and remove duplicate unregistrations of
	  applications. (issue #8194, jmls)

2006-10-21 18:48 +0000 [r45775-45817]  Joshua Colp <jcolp@digium.com>

	* main/loader.c: Don't use promotion on Darwin because it doesn't
	  seem to work quite right in all cases, this should solve the
	  unresolved symbol issue people have been seeing.

	* Makefile: Pass DESTDIR and ASTSBINDIR so that the utilities get
	  installed in the proper location (reported on asterisk-dev
	  mailing list)

2006-10-20 07:44 +0000 [r45741]  Olle Johansson <oej@edvina.net>

	* channels/chan_sip.c: Let's understand SIP: - REFER can create
	  dialog, Asterisk does not support it yet - NOTIFY can create
	  dialog in Asterisk's implementation (voicemail) even though we
	  don't support the server side of it. In this case, the standard
	  is a side issue ;-) - Added extened functionality for unsupported
	  methods (PING, PUBLISH) so we don't create PVT's for those
	  either. Russellb needs to judge what to do with this in 1.2, but
	  I think the current implementation n 1.2 is a bug since we're
	  sending bad replies to NOTIFY and REFER outside of dialogs

2006-10-19 17:24 +0000 [r45678-45694]  Joshua Colp <jcolp@digium.com>

	* res/res_jabber.c: Let's remember to unregister JabberStatus too
	  (issue #8184 reported by jmls)

	* /, apps/app_externalivr.c: Merged revisions 45691 via svnmerge
	  from https://origsvn.digium.com/svn/asterisk/branches/1.2
	  ........ r45691 | file | 2006-10-19 13:16:37 -0400 (Thu, 19 Oct
	  2006) | 2 lines Respect language selection when seeing if the
	  file exists (issue #8178 reported by mnicholson) ........

	* channels/chan_sip.c: If the jitterbuffer is forced on then we
	  can't partially bridge (reported by wangster on #asterisk-dev)

2006-10-19 00:59 +0000 [r45622]  Russell Bryant <russell@digium.com>

	* channels/chan_sip.c: Don't leak the actual thread-specific
	  sip_pvt struct

2006-10-18 23:49 +0000 [r45621]  Kevin P. Fleming <kpfleming@digium.com>

	* channels/chan_sip.c: don't leak memory when a chan_sip thread is
	  destroyed that has a thread-local temp_pvt allocated

2006-10-18 21:03 +0000 [r45595]  Joshua Colp <jcolp@digium.com>

	* main/asterisk.c: Don't modify things if we are using vfork as
	  this is very bad and may cause unexpected behavior (issue #7970
	  reported by Nick Gavrikov)

2006-10-18 11:54 +0000 [r45517]  Olle Johansson <oej@edvina.net>

	* channels/chan_sip.c: remove duplicate declarations

2006-10-18 04:09 +0000 [r45464]  Luigi Rizzo <rizzo@icir.org>

	* main/http.c: merge from trunk: move ast_variables_destroy() to a
	  better place in handle_uri() to avoid leaking memory on non
	  existing files.

2006-10-18 03:02 +0000 [r45452]  Joshua Colp <jcolp@digium.com>

	* main/rtp.c: Don't segfault if you're using a channel driver that
	  doesn't turn RTCP on

2006-10-18 02:41 +0000 [r45439-45441]  Russell Bryant <russell@digium.com>

	* main/channel.c: Don't attempt to access private data members of
	  the pthread_mutex_t object, because this does not work on all
	  linux systems. Instead, just access the reentrancy field in the
	  ast_mutex_info struct when DEBUG_THREADS is enabled. If
	  DEBUG_CHANNEL_LOCKS is enabled, the developer probably has
	  DEBUG_THREADS on as well. (issue #8139, me)

	* configs/sip_notify.conf.sample: update entry to reboot a snom
	  phone (issue #7850, pnlarsson)

2006-10-17  Kevin P. Fleming  <kpfleming@digium.com>

	* Asterisk 1.4.0-beta3 released.

2006-10-17 22:31 +0000 [r45408-45410]  Kevin P. Fleming <kpfleming@digium.com>

	* include/asterisk/stringfields.h, main/ast_expr2.c,
	  main/channel.c, channels/chan_sip.c, channels/chan_iax2.c:
	  optimize the 'quick response' code a bit more... no more malloc()
	  or memset() for each response expand stringfields API a bit to
	  allow reusing the stringfield pool on a structure when needed,
	  and remove some unnecessary code when the structure was being
	  freed

2006-10-17 20:38 +0000 [r45378-45381]  Joshua Colp <jcolp@digium.com>

	* channels/chan_sip.c: Don't create a "real" pvt structure for
	  requests that shouldn't be able to create one. Instead use a
	  temporary pvt and fill it with enough information so we can send
	  a reply.

2006-10-17 17:39 +0000 [r45329]  Olle Johansson <oej@edvina.net>

	* configs/sip.conf.sample: Adding information about Marks
	  direct-RTP hack to the docs...

2006-10-17 17:22 +0000 [r45327]  Kevin P. Fleming <kpfleming@digium.com>

	* LICENSE: provide licensing language for IAXy firmware file

2006-10-16 20:06 +0000 [r45246-45280]  Joshua Colp <jcolp@digium.com>

	* apps/app_dial.c, apps/app_directed_pickup.c: Backport of new
	  directed pickup (BE-85).

2006-10-16 13:59 +0000 [r45196-45213]  Olle Johansson <oej@edvina.net>

	* CREDITS: Adding Inotel to credits for SIP transfers. Thanks for
	  your support!

	* channels/chan_sip.c: Don't destroy dialog for unexpected REFER
	  response...

2006-10-14 04:38 +0000 [r45143]  Steve Murphy <murf@digium.com>

	* funcs/func_rand.c: update the doc string for both AEL and
	  extensions.conf users.

2006-10-13 23:02 +0000 [r45125]  Kevin P. Fleming <kpfleming@digium.com>

	* main/acl.c don't drop the entire permit/deny list when an attempt
	  is made to add an invalid entry (BE-92)

2006-10-13 21:06 +0000 [r45104-45106]  Joshua Colp <jcolp@digium.com>

	* res/res_speech.c: Clear the quiet flag too since we are
	  restarting a recognition again (reported on -dev by Stephan
	  Edelman)

	* res/res_speech.c: Check return value from engine in case of
	  failure (ie: out of licenses) (reported on -dev mailing list)

2006-10-13 20:52 +0000 [r45103]  Steve Murphy <murf@digium.com>

	* pbx/ael/ael-test/ref.ael-vtest17 (added),
	  pbx/ael/ael-test/ael-vtest17/extensions.ael (added),
	  pbx/ael/ael-test/ael-vtest17 (added),
	  pbx/ael/ael-test/ref.ael-test3, pbx/pbx_ael.c: Bug 8128 fixed in
	  this release via these changes

2006-10-13 19:19 +0000 [r45088]  Christian Richter <christian.richter@beronet.com>

	* channels/chan_misdn.c: avoiding warning, fixing potential bug

2006-10-13 18:42 +0000 [r45051-45079]  Joshua Colp <jcolp@digium.com>

	* codecs/lpc10/placev.c, codecs/lpc10/irc2pc.c,
	  codecs/lpc10/decode.c, codecs/lpc10/dcbias.c,
	  codecs/lpc10/pitsyn.c, codecs/lpc10/voicin.c,
	  codecs/lpc10/difmag.c, codecs/lpc10/hp100.c,
	  codecs/lpc10/synths.c, codecs/lpc10/preemp.c,
	  codecs/lpc10/rcchk.c, codecs/lpc10/lpfilt.c,
	  codecs/lpc10/mload.c, codecs/lpc10/lpcenc.c,
	  codecs/lpc10/vparms.c, codecs/lpc10/dyptrk.c,
	  codecs/lpc10/lpcini.c, codecs/lpc10/random.c,
	  codecs/lpc10/ham84.c, codecs/lpc10/chanwr.c,
	  codecs/lpc10/placea.c, codecs/lpc10/tbdm.c,
	  codecs/lpc10/analys.c, codecs/lpc10/onset.c,
	  codecs/lpc10/energy.c, codecs/lpc10/deemp.c,
	  codecs/lpc10/lpcdec.c, codecs/lpc10/ivfilt.c,
	  codecs/lpc10/median.c, codecs/lpc10/encode.c,
	  codecs/lpc10/bsynz.c, codecs/lpc10/prepro.c,
	  codecs/lpc10/invert.c: And file said... let the compiler warnings
	  STOP!

	* apps/app_chanspy.c: Turn on volume adjustment if it needs to be on (issue #8136
	  reported by mnicholson)

	* apps/app_playback.c: Move say.conf existence check to do_say
	  function since it is called from multiple places (issue #8144
	  reported by kshumard)

2006-10-13 16:19 +0000 [r45049]  Kevin P. Fleming <kpfleming@digium.com>

	* channels/chan_iax2.c: when sending a call to a peer, use the proper socket if
	  we have multiple bindings (reported on asterisk-dev)

2006-10-13 16:01 +0000 [r45031-45040]  Joshua Colp <jcolp@digium.com>

	* channels/chan_sip.c: Complete merging in RPID screen changes
	  (issue #8101 reported by hristo, patch by oej in revision 44757)

	* main/dnsmgr.c: Pass the right value to usleep for sleeping, and always add
	  the background refresh item back into the scheduler if enabled
	  since it is deleted during reload. (issue #8142 reported by
	  p_lindheimer)

2006-10-13 15:41 +0000 [r45027]  Kevin P. Fleming <kpfleming@digium.com>

	* configure, include/asterisk/autoconfig.h.in, configure.ac,
	  main/utils.c: use a configure script test for PMTU discovery
	  control instead of just assuming it's available on Linux

2006-10-13 14:45 +0000 [r44994-45026]  Christian Richter <christian.richter@beronet.com>

	* channels/misdn/isdn_lib.c, channels/chan_misdn.c: fixed some
	  echocandisable issues when bridged. this caused a kernel panic
	  sometimes.. also some minor formatting fixes

	* channels/misdn/isdn_msg_parser.c: fixed issue that the hangupcause
	  got a wrong isdn cause at RELEASE_COMPLETE

2006-10-12 22:07 +0000 [r44992]  Luigi Rizzo <rizzo@icir.org>

	* channels/chan_sip.c: merge formatting and minor code
	  simplifications from trunk

2006-10-12 20:34 +0000 [r44982]  Matt O'Gorman <mogorman@digium.com>

	* channels/chan_gtalk.c: fix for bug 7764.

2006-10-12 19:14 +0000 [r44956-44971]  Kevin P. Fleming <kpfleming@digium.com>

	* channels/chan_sip.c: we can only send one 'a=ptime' attribute per
	  media session, not one for each format

	* main/netsock.c, include/asterisk/utils.h, channels/chan_sip.c,
	  main/utils.c: ensure that IAX2 and SIP sockets allow UDP
	  fragmentation when running on Linux (thanks to Brian Candler on
	  the asterisk-dev list for the tip)

2006-10-12 16:56 +0000 [r44945]  Russell Bryant <russell@digium.com>

	* main/manager.c: fix a silly typo in a comment that I saw while
	  reading the commit list

2006-10-12 16:08 +0000 [r44942]  Joshua Colp <jcolp@digium.com>

	* Makefile: Pass off AUDIO_LIBS so muted can link on OSX (issue
	  #8135 reported by ssokol)

2006-10-12 12:55 +0000 [r44921]  Nadi Sarrar <ns@beronet.com>

	* main/manager.c: append_event must be called while holding the
	  session lock

2006-10-12 10:24 +0000 [r44911]  Russell Bryant <russell@digium.com>

	* res/res_jabber.c: change some debug output to use LOG_DEBUG
	  instead of verbose output

2006-10-11 16:57 +0000 [r44888]  Jason Parker <jparker@digium.com>

	* main/db1-ast/Makefile: These are already set by the parent
	  Makefile.. There is no need to have this here (it doesn't
	  actually work anyways).

2006-10-11 09:18 +0000 [r44854]  Christian Richter <christian.richter@beronet.com>

	* channels/misdn/isdn_lib.c: removed warning because of missing
	  prototype declaration

2006-10-10 19:23 +0000 [r44830]  Olle Johansson <oej@edvina.net>

	* channels/chan_sip.c: Do not set default/global values in the
	  variable declaration, set it in reload_config()

2006-10-10 17:21 +0000 [r44819]  Joshua Colp <jcolp@digium.com>

	* channels/chan_sip.c: Move some stuff around so that a NOTIFY
	  dialog won't hang around until the end of the world under certain
	  circumstances

2006-10-10 16:44 +0000 [r44809]  Paul Cadach <paul@odt.east.telecom.kz>

	* main/channel.c, funcs/func_channel.c, include/asterisk/channel.h:
	  CHANNEL() function sometime mix parameter and value

2006-10-10 16:42 +0000 [r44808]  Tilghman Lesher <tilghman@mail.jeffandtilghman.com>

	* funcs/func_logic.c: Lost of a bit of logic when this was
	  simplified between 1.2 and 1.4 (Bug 8117)

2006-10-10 16:30 +0000 [r44806]  Joshua Colp <jcolp@digium.com>

	* channels/chan_sip.c: Bail out if we have no refer structure and
	  we get a refer response

2006-10-10 16:21 +0000 [r44805]  Luigi Rizzo <rizzo@icir.org>

	* channels/chan_sip.c: more merge from trunk (comments and change a
	  static function name)

2006-10-10 15:23 +0000 [r44788]  Joshua Colp <jcolp@digium.com>

	* channels/chan_sip.c: Only set DTMF information if an RTP
	  structure exists

2006-10-10 13:50 +0000 [r44786]  Christian Richter <christian.richter@beronet.com>

	* channels/misdn/isdn_lib.c, channels/chan_misdn.c: (re)added
	  support of dynamically enabling hdlc on bchannels

2006-10-10 08:25 +0000 [r44776-44777]  Luigi Rizzo <rizzo@icir.org>

	* channels/chan_sip.c: whitespace changes related to previous
	  commit

	* channels/chan_sip.c: merge a few code simplifications that have
	  gone into trunk during last week, to reduce differences between
	  the two branches and make porting fixes easier.

2006-10-09 16:12 +0000 [r44764]  Jason Parker <jparker@digium.com>

	* channels/chan_skinny.c: Fix a problem where phones that go
	  "missing" never got unregistered. Issue #8067, reported by pj,
	  patch by Anthony LaMantia (with minor whitespace modifications)

2006-10-09 15:46 +0000 [r44759-44760]  Joshua Colp <jcolp@digium.com>

	* channels/chan_iax2.c: iaxs[callno] may go away if we try to avoid
	  the deadlock

	* channels/chan_iax2.c: Properly avoid a collision with iax2_hangup
	  (issue #8115 reported by vazir)

2006-10-08 14:14 +0000 [r44746]  Luigi Rizzo <rizzo@icir.org>

	* channels/chan_sip.c: do not dereference p if we
	  know it is NULL

2006-10-07 14:39 +0000 [r44684]  Paul Cadach <paul@odt.east.telecom.kz>

	* channels/h323/ast_h323.cxx, channels/chan_h323.c,
	  channels/h323/ast_h323.h, channels/h323/chan_h323.h: Propagate
	  caller's transfer capability too

2006-10-07 11:37 +0000 [r44650-44665]  Luigi Rizzo <rizzo@icir.org>

	* channels/chan_sip.c: put common code in a
	  function to avoid repetitions.

	* channels/chan_sip.c: remove hardwired usage of 5060, use
	  DEFAULT_SIP_PORT instead

	* channels/chan_sip.c: option_debug checking
	  before printing to debug channel.

	* channels/chan_sip.c: backport simplifications on sip_register,
	  usage of ast_set2_flag(), and fixes to the handling of failed
	  module loading.

	* channels/chan_sip.c: improve and document function
	  get_in_brackets(), introducing a helper function
	  find_closing_quote() of more general use.

2006-10-06 21:28 +0000 [r44629-44631]  Kevin P. Fleming <kpfleming@digium.com>

	* include/asterisk/linkedlists.h: ensure that mutex locks inside
	  list heads are initialized properly on platforms that require
	  constructor initialization (issue #8029, patch from timrobbins)

	* CHANGES: remove Jingle as per mog

2006-10-06 21:08 +0000 [r44628]  Joshua Colp <jcolp@digium.com>

	* main/rtp.c: Remove the seqno check for RFC2833, the handler is
	  smart enough to not need it.

2006-10-06 21:07 +0000 [r44627]  Kevin P. Fleming <kpfleming@digium.com>

	* CHANGES: various cleanups

2006-10-06 18:46 +0000 [r44581-44605]  Joshua Colp <jcolp@digium.com>

	* main/rtp.c: When the sequence number rolls over then reset the
	  recorded sequence number for DTMF (issue #8106 reported by
	  bungalow)

	* main/file.c: Even more frames to treat as though the remote side
	  disappeared (issue #8097 reported by eldadran)

2006-10-06 15:59 +0000 [r44567]  Luigi Rizzo <rizzo@icir.org>

	* main/manager.c, main/http.c: make sure sockets are blocking when
	  they should be blocking.

2006-10-06 12:53 +0000 [r44559-44563]  Christian Richter <christian.richter@beronet.com>

	* channels/chan_misdn.c: fixed segfault which happens during
	  hold/transfer action

	* channels/chan_misdn.c: if INFORMATION Message come with keypad
	  instead of called party number, we just use the keypad as called
	  party number.

	* channels/misdn/isdn_lib.c, channels/misdn_config.c,
	  channels/misdn/isdn_lib.h, channels/chan_misdn.c,
	  channels/misdn/chan_misdn_config.h, configs/misdn.conf.sample:
	  added the option 'reject_cause' to make it possible to set
	  the RELEASE_COMPLETE - cause on the 3. incoming PMP channel,
	  which is automatically rejected because chan_misdn does not
	  support that kind of callwaiting. Therefore chan_misdn supports
	  now 3 incoming channels on a PMP BRI Port. misdn_lib_get_free_bc
	  now gets the info if the requested channel is incoming or
	  outgoing to make the 3. channel possible

	* channels/misdn/isdn_lib.c, channels/misdn/isdn_lib.h,
	  channels/chan_misdn.c: fixed the hold/retrieve/transfer issues,
	  removed a useless bc field, added setting of frame.delivery fields,
	  some minor code cleanups

2006-10-05 19:57 +0000 [r44502]  Joshua Colp <jcolp@digium.com>

	* main/file.c: Treat busy control frames as hangup in the file streaming
	  core (issue #8097 reported by eldadran)

2006-10-05 18:21 +0000 [r44488]  Steve Murphy <murf@digium.com>

	* pbx/pbx_ael.c: This mod fixes a problem pointed out by dgarstang.
	  Many thanks to Doug!

2006-10-05 18:01 +0000 [r44486]  Joshua Colp <jcolp@digium.com>

	* channels/chan_sip.c: One more T.38 fix! Don't leave a reinvite
	  hanging by a thread if the other side is already setup with T.38

2006-10-05 16:10 +0000 [r44476]  Kevin P. Fleming <kpfleming@digium.com>

	* main/app.c: don't segfault when an argument without a close
	  parenthesis is found stop parsing as soon as that situation
	  occurs

2006-10-05 15:22 +0000 [r44465-44466]  Steve Murphy <murf@digium.com>

	* CHANGES: I put the accumulated changes from the commit logs and
	  inspection, into CHANGES. Hope everyone approves!

	* configs/muted.conf.sample, utils/muted.c: Hang on a minute, the
	  install process sticks muted.conf in /etc/asterisk, so that's
	  where muted should look for it, right?

2006-10-05 02:40 +0000 [r44450]  Joshua Colp <jcolp@digium.com>

	* channels/chan_sip.c: Don't totally bail out if T.38 was
	  negotiated

2006-10-05 01:42 +0000 [r44433-44436]  Kevin P. Fleming <kpfleming@digium.com>

	* channels/chan_sip.c: fix Polycom presence notification again

2006-10-04 22:52 +0000 [r44407-44409]  Luigi Rizzo <rizzo@icir.org>

	* utils/Makefile: as far as i can tell astman only uses newt...

	* Makefile: put linker flags in ASTLDFLAGS where they belong

2006-10-04 21:17 +0000 [r44390-44393]  Kevin P. Fleming <kpfleming@digium.com>

	* channels/chan_sip.c: remove workaround for old Polycom firmware SUBSCRIBE
	  requests add workaround for new Polycom firmware SUBSCRIBE
	  requests (bug is known to exist in 2.0.1 firmware)

	* include/asterisk.h, main/utils.c: make LOW_MEMORY builds actually
	  work

2006-10-04 19:57 +0000 [r44380]  Steve Murphy <murf@digium.com>

	* pbx/ael/ael-test/ref.ael-ntest10, pbx/ael/ael.tab.c,
	  pbx/ael/ael-test/ref.ael-test1, pbx/ael/ael-test/ref.ael-ntest12,
	  pbx/ael/ael-test/ref.ael-test2, pbx/ael/ael-test/ref.ael-test3,
	  pbx/pbx_ael.c, pbx/ael/ael-test/ref.ael-test4,
	  pbx/ael/ael-test/ref.ael-test5, pbx/ael/ael-test/ref.ael-test6,
	  pbx/ael/ael-test/ref.ael-test7, pbx/ael/ael-test/ref.ael-test8,
	  pbx/ael/ael-test/ael-test16/extensions.ael (added),
	  pbx/ael/ael-test/ael-test16 (added), pbx/ael/ael.y,
	  pbx/ael/ael-test/ref.ael-test11, pbx/ael/ael-test/ref.ael-test14,
	  pbx/ael/ael-test/ref.ael-test15, pbx/ael/ael-test/ref.ael-ntest9,
	  pbx/ael/ael-test/ref.ael-test16 (added): These changes fix the
	  problems reported in bug 8090

2006-10-04 19:47 +0000 [r44378]  Kevin P. Fleming <kpfleming@digium.com>

	* channels/chan_oss.c, main/cdr.c, channels/chan_phone.c,
	  main/manager.c, pbx/pbx_spool.c, res/res_smdi.c,
	  channels/chan_skinny.c, channels/chan_h323.c, main/http.c,
	  channels/chan_alsa.c, pbx/pbx_dundi.c, apps/app_mixmonitor.c,
	  main/asterisk.c, channels/chan_mgcp.c, main/autoservice.c,
	  include/asterisk/utils.h, main/dnsmgr.c, channels/chan_zap.c,
	  channels/chan_sip.c, apps/app_meetme.c, res/res_snmp.c,
	  main/devicestate.c, main/utils.c, res/res_musiconhold.c,
	  channels/chan_iax2.c, apps/app_queue.c, res/res_jabber.c: update
	  thread creation code a bit reduce standard thread stack size
	  slightly to allow the pthreads library to allocate the stack+data
	  and not overflow a power-of-2 allocation in the kernel and waste
	  memory/address space add a new stack size for 'background'
	  threads (those that don't handle PBX calls) when LOW_MEMORY is
	  defined

2006-10-04 17:04 +0000 [r44337-44365]  Steve Murphy <murf@digium.com>

	* configs/muted.conf.sample: I've been meaning to add some
	  explanation about muted... here it is

	* configs/manager.conf.sample: CLI reverbification update to this
	  config file

	* apps/app_macro.c: In response to bug 7776, a Warning has been
	  added to the doc string for Macro().

2006-10-04 00:25 +0000 [r44322]  Kevin P. Fleming <kpfleming@digium.com>

	* main/asterisk.c, main/loader.c, main/term.c, Makefile,
	  include/asterisk.h: ensure that local include files are always
	  used avoid a duplicate function name (term_init())

2006-10-03 22:35 +0000 [r44312]  Matt O'Gorman <mogorman@digium.com>

	* channels/chan_gtalk.c, res/res_jabber.c: fix issue with dialing
	  client without resource.

2006-10-03 20:18 +0000 [r44298]  Kevin P. Fleming <kpfleming@digium.com>

	* apps/app_queue.c: fix a logic error in my previous fix to the queue
	  reload code

2006-10-03 18:42 +0000 [r44286]  Paul Cadach <paul@odt.east.telecom.kz>

	* channels/h323/ast_h323.cxx: Change default presentation indicator
	  to "user provided not screened" if octet 3a missed in
	  CallingPartyNumber IE

2006-10-03 18:35 +0000 [r44284]  Joshua Colp <jcolp@digium.com>

	* channels/chan_sip.c: Use VideoSupport instead so it is considered
	  a valid XML attribute name. (issue #8075 reported by renemendoza)

2006-10-03 18:30 +0000 [r44283]  Paul Cadach <paul@odt.east.telecom.kz>

	* channels/h323/ast_h323.cxx: Fix preparation of type and
	  presentation of calling number

2006-10-03 00:01 +0000 [r44240]  Matt O'Gorman <mogorman@digium.com>

	* doc/jingle.txt, channels/chan_jingle.c (removed),
	  include/asterisk/jabber.h, configs/jingle.conf.sample (removed),
	  res/res_jabber.c: updated res_jabber for even better component
	  support, soon will be jep-0100 compliant. also removed
	  chan_jingle and infromed info from jingle.txt, chan_gtalk still
	  works and should be used in this version.

2006-10-02 20:11 +0000 [r44199-44215]  Joshua Colp <jcolp@digium.com>

	* channels/chan_sip.c: Change the fd on the I/O context in case it
	  changed during the reload, which is indeed possible. (issue #7943
	  reported by eclubb)

	* contrib/init.d/rc.redhat.asterisk: We should be using $AST_SBIN
	  instead of hardcoding the path for the error message (issue #7942
	  reported by eclubb)

2006-10-02 18:52 +0000 [r44186]  Paul Cadach <paul@odt.east.telecom.kz>

	* configs/users.conf.sample, pbx/pbx_config.c: Missed part of
	  userconf functionality for chan_h323

2006-10-02 17:25 +0000 [r44169]  Joshua Colp <jcolp@digium.com>

	* main/io.c: Shrink when current_ioc is unused. It is set to -1 when
	  unused, not 0. (issue #7941 reported by eclubb)

2006-10-02 17:16 +0000 [r44166-44167]  Paul Cadach <paul@odt.east.telecom.kz>

	* doc/realtime.txt: Typo fix

	* channels/chan_h323.c: Optimization of oh323_indicate(): less
	  locks - less problems, plus single exit point

2006-10-02 02:38 +0000 [r44146]  Mark Spencer <markster@digium.com>

	* channels/chan_sip.c, channels/chan_iax2.c: Don't use Channel when
	  you're not talking about a channel :)

2006-10-01 19:32 +0000 [r44135]  Paul Cadach <paul@odt.east.telecom.kz>

	* channels/chan_h323.c: Do not simulate any audio tones if we got
	  PROGRESS message

2006-10-01 18:30 +0000 [r44111-44125]  Russell Bryant <russell@digium.com>

	* Makefile: Fix a problem that cuased AST_DATA_DIR in defaults.h to
	  be empty. The cause is that since ASTDATADIR is explicitly
	  exported using "export ASTDATADIR" at the top of the Makefile,
	  make no longer considers the variable "undefined", so the
	  Makefile can't use ?= to set ASTDATADIR if not yet set. (issue
	  #8063, reported by akohlsmith, fixed by me)

	* configs/queues.conf.sample: Fix the name of the "eventmemberstatus"
	  option in the sample queues.conf (issue #8065, adamg)

2006-10-01 15:01 +0000 [r44109]  Luigi Rizzo <rizzo@icir.org>

	* channels/chan_sip.c: sync with trunk - move variable declarations
	  to the beginning of a block.

2006-09-30 19:20 +0000 [r44090]  Paul Cadach <paul@odt.east.telecom.kz>

	* main/rtp.c: Allow one-way RTP streams (device->Asterisk)

2006-09-30 16:28 +0000 [r44080]  Luigi Rizzo <rizzo@icir.org>

	* codecs/lpc10/Makefile, Makefile, main/Makefile: fix two recent
	  build problems: - with AST_DEVMODE, building codecs/lpc10 fails
	  because of lots of warnings, and the configure step in editline
	  fails as well. Fix this by removing the -Werror in these steps. -
	  on FreeBSD (but probably on other platforms as well), the final
	  link of asterisk fails because AST_LIBS was not exported to the
	  subdirs Makefiles. Add a proper fix in the top-level Makefile (a
	  possible alternative way is to add "export AST_LIBS" near the
	  beginning of the file). With this fix, i believe that some of the
	  platform-specific conditionals in main/Makefile are redundant
	  (because they should be already dealt with in the top level
	  Makefile) but i don't have a platform to check. Merging to head
	  will happen in a moment.

2006-09-30 16:12 +0000 [r44068-44078]  Paul Cadach <paul@odt.east.telecom.kz>

	* channels/chan_sip.c: Fix issue #7928 correctly. Next is a comment
	  of previous fix: Issue #7928 - Don't send both 404 and 503. Fix
	  by phsultan with a small fix by me, myself or I. Thanks,
	  Philippe! (This was caused by my changes to the transaction
	  handling)

	* channels/chan_sip.c: Found some buggy SIP clients (phones Planet
	  VIP-153T firmware 1.0, Linksys PAP2 firmware 3.1.9(LSc)) which
	  sends ACK not on OK message only (when remote party answers) but
	  on RINGING message too, so when we send 200 OK message, we get
	  unidentified ACK message (because INVITE acknowledged on RINGING
	  message already), so 200 OK retransmits within its retransmission
	  interval then call gets dropped. If someone else knows how to
	  provide workaround for such cases, please, fix it in correct way.
	  Thanks to ssh from #asteriskru for provide access to his box to
	  study and fix this case.

2006-09-29 22:51 +0000 [r44055-44057]  Kevin P. Fleming <kpfleming@digium.com>

	* agi, utils: ignore temporary files made by the Makefiles during a
	  build

	* codecs/lpc10/Makefile, main/db1-ast/Makefile, agi/Makefile,
	  codecs/Makefile, utils/Makefile, configure,
	  build_tools/embed_modules.xml, codecs/gsm/Makefile, configure.ac,
	  Makefile.moddir_rules, Makefile.rules, codecs/ilbc/Makefile,
	  pbx/Makefile, res/Makefile, channels/Makefile: fix a few build
	  system bugs, and convert Makefiles to be compatible with GNU make
	  3.80

2006-09-29 22:35 +0000 [r44053]  Jason Parker <jparker@digium.com>

	* main/asterisk.c, main/cli.c: Fix a bug with the removal of
	  'atleast' argument to 'core verbose' and 'core debug'. Add that
	  argument back in.

2006-09-29 21:09 +0000 [r44022-44043]  Paul Cadach <paul@odt.east.telecom.kz>

	* channels/h323/ast_h323.cxx: Set TON/PRESENTATION information more
	  carefully when no CallingNumber IE available

	* channels/h323/ast_h323.cxx: Fake display name by called number on
	  incoming calls (until passing connected number/connected name is
	  not implemented)

	* channels/h323/ast_h323.cxx: Ported code refers to H.450 - add
	  includes

	* channels/h323/ast_h323.cxx, channels/h323/ast_h323.h: Properly
	  pass TON/PRESENTATION information - original
	  H323Connection::SendSignalSetup() destroys Q.931 fields.

2006-09-29 18:49 +0000 [r44011-44012]  Kevin P. Fleming <kpfleming@digium.com>

	* main/Makefile: yet another place where we were not using the
	  correct CFLAGS by default

	* main/Makefile: missed one conversion to ASTCFLAGS

2006-09-29 18:30 +0000 [r44009]  Paul Cadach <paul@odt.east.telecom.kz>

	* channels/h323/ast_h323.cxx, channels/chan_h323.c,
	  channels/h323/ast_h323.h, channels/h323/chan_h323.h: Pass
	  TON/PRESENTATION information too

2006-09-29 18:25 +0000 [r43952-44008]  Kevin P. Fleming <kpfleming@digium.com>

	* main/db1-ast/Makefile, Makefile, codecs/Makefile, utils/Makefile,
	  main/Makefile, codecs/gsm/Makefile, Makefile.moddir_rules,
	  Makefile.rules, pbx/Makefile, channels/Makefile: don't abuse
	  CFLAGS and LDFLAGS for build of Asterisk components, because they
	  are also then used for non-Asterisk components (like menuselect);
	  use our own variables instead

	* configure, configure.ac: support --without-curl in configure
	  script

	* Makefile.rules: another cross-compile fix

	* Makefile: a couple more environment settings that can't leak into
	  the menuselect build

	* main/cli.c: proper fix for ast_group_t change

	* include/asterisk/lock.h: eliminate compiler warning when
	  DEBUG_CHANNEL_LOCKS is enabled and users of this header file
	  don't also include channel.h

2006-09-28 20:11 +0000 [r43944]  Jason Parker <jparker@digium.com>

	* apps/app_queue.c: Fix incorrect argument order for member names,
	  on persisted members. Issue 8047, patch by jmls.

2006-09-28 18:05 +0000 [r43932-43933]  Joshua Colp <jcolp@digium.com>

	* apps/app_playback.c, res/res_monitor.c,
	  include/asterisk/logger.h, channels/chan_misdn.c, res/res_smdi.c,
	  channels/chan_skinny.c, apps/app_rpt.c, channels/chan_mgcp.c,
	  main/udptl.c, main/frame.c, funcs/func_timeout.c,
	  channels/chan_sip.c, apps/app_festival.c,
	  channels/iax2-provision.c, apps/app_alarmreceiver.c,
	  res/res_musiconhold.c, apps/app_followme.c, channels/chan_iax2.c:
	  Put in missing \ns on the end of ast_logs (issue #7936 reported
	  by wojtekka)

2006-09-28 17:35 +0000 [r43919]  Kevin P. Fleming <kpfleming@digium.com>

	* apps/app_queue.c: fix buggy (and overly complex) loop used during reload
	  of app_queue for static member list updating

2006-09-28 17:34 +0000 [r43918]  Paul Cadach <paul@odt.east.telecom.kz>

	* channels/h323/ast_h323.cxx: Extend call establishment timeout

2006-09-28 17:31 +0000 [r43913-43915]  Joshua Colp <jcolp@digium.com>

	* channels/chan_iax2.c: Make sure the pvt exists before accessing
	  it again as it may have gone away (issue #7562 reported by Seb7
	  and issue #7939 reported by sorg)

	* main/cli.c: Warning be gone!

2006-09-28 16:41 +0000 [r43899]  BJ Weschke <bweschke@btwtech.com>

	* apps/app_queue.c: app_queue is comparing the device names incorrectly
	  while checking their statuses. It's internal list of interfaces
	  includes the dial string, while the argument passed to this
	  function does not have the dial string (/n for a local channel).
	  This causes it to ignore the device state changes because it
	  thinks it belongs to none of its members. (#8040 reported and
	  patch by tim_ringenbach)

2006-09-28 16:17 +0000 [r43893]  Joshua Colp <jcolp@digium.com>

	*  apps/app_meetme.c: Stop the stream after waitstream returns so that our
	  formats get restored. (issue #7370 reported by kryptolus)

2006-09-28 15:56 +0000 [r43877]  Paul Cadach <paul@odt.east.telecom.kz>

	* channels/h323/ast_h323.cxx: Fix compiler warning

2006-09-28 15:29 +0000 [r43864-43873]  BJ Weschke <bweschke@btwtech.com>

	* apps/app_queue.c: Fix race conditioon crash with get_member_status (#7864 -
	  tim_ringenbach reported and patched)

	* apps/app_queue.c: Autopause not working for queue members. (#8042
	  - jmls reported and patch)

2006-09-28 12:58 +0000 [r43861-43862]  Paul Cadach <paul@odt.east.telecom.kz>

	* channels/h323/ast_h323.cxx, channels/h323/ast_h323.h: Force
	  remote side to start media on outgoing PROGRESS message

	* include/asterisk/compiler.h: Put attribute tag at correct place

2006-09-28 11:03 +0000 [r43852]  Christian Richter <christian.richter@beronet.com>

	* channels/misdn/isdn_lib.c, channels/misdn/isdn_lib.h,
	  channels/chan_misdn.c: fixed a bug which led to chan_list zombies,
	  when the call could not be properly established in misdn_call.
	  also removed the ACK_HDLC stuff which is not really needed.

2006-09-28 10:51 +0000 [r43843-43846]  Paul Cadach <paul@odt.east.telecom.kz>

	* channels/h323/ast_h323.cxx: Do not open transmit channel until
	  TCS is received

	* main/file.c: Don't warn on HOLD/UNHOLD control frames

	* main/file.c: Don't treat unknown control frames as voice

2006-09-27 20:21 +0000 [r43816]  Tilghman Lesher <tilghman@mail.jeffandtilghman.com>

	* apps/app_voicemail.c: Avoid inability to lock directory log message by
	  creating the directory ahead of time. (Issue 7631)

2006-09-27 19:44 +0000 [r43801-43803]  Jason Parker <jparker@digium.com>

	* apps/app_playback.c, main/pbx.c: Fix an issue with PLAYBACKSTATUS
	  not being set under certain circumstances. Fix a minor issue, to
	  make it use the filenames that were parsed, instead of the entire
	  argument string. Fix Background() to return -1 like Playback(),
	  if no args are specified.

2006-09-27 19:10 +0000 [r43783-43798]  Joshua Colp <jcolp@digium.com>

	* main/rtp.c: Compensate for out of order packets better if RFC2833
	  compensation is turned on.

	* channels/chan_iax2.c: Get rid of two functions from a time now
	  past (we THINK these are from pre-recursive lock time) that may
	  be contributing to two open issues on the bug tracker (7562/7939)
	  and that has the potential to just make bad things happen if the
	  timing is right.

2006-09-27 16:55 +0000 [r43779]  Russell Bryant <russell@digium.com>

	* main/channel.c,res/res_features.c: Fix a problem that occurred if
	  a user entered a digit
	  that matched a bridge feature that was configured using multiple
	  digits, and the digit that was pressed timed out in the feature
	  digit timeout period. For example, if blind transfer is
	  configured as '##', and a user presses just '#'. In this
	  situation, the call would lock up and no longer pass any frames.
	  (issue #7977 reported by festr, and issue #7982 reported by
	  michaels and valuable input provided by mneuhauser and kuj. Fixed
	  by me, with testing help and peer review from Joshua Colp). There
	  are a couple of issues involved in this fix: 1) When
	  ast_generic_bridge determines that there has been a timeout, it
	  returned AST_BRIDGE_RETRY. Then, when ast_channel_bridge gets
	  this result, it calls ast_generic_bridge over again with the same
	  timestamp for the next event. This results in an endless loop of
	  nothing until the call is terminated. This is resolved by simply
	  changing ast_generic_bridge to return AST_BRIDGE_COMPLETE when it
	  sees a timeout. 2) I also changed ast_channel_bridge such that if
	  in the process of calculating the time until the next event, it
	  knows a timeout has already occured, to immediately return
	  AST_BRIDGE_COMPLETE instead of attempting to bridge the channels
	  anyway. 3) In the process of testing the previous two changes, I
	  ran into a problem in res_features where ast_channel_bridge would
	  return because it determined that there was a timeout. However,
	  ast_bridge_call in res_features would then determine by its own
	  calculation that there was still 1 ms before the timeout really
	  occurs. It would then proceed, and since the bridge broke out and
	  did *not* return a frame, it interpreted this as the call was
	  over and hung up the channels. The reason for this was because
	  ast_bridge_call in res_features and ast_channel_bridge in
	  channel.c were using different times for their calculations.
	  channel.c uses the start_time on the bridge config, which is the
	  time that the feature digit was recieved. However, res_features
	  had another time, 'start', which was set right before calling
	  ast_channel_bridge. 'start' will always be slightly after
	  start_time in the bridge config, and sometimes enough to round up
	  to one ms. This is fixed by making ast_bridge_call use the same
	  time as ast_channel_bridge for the timeout calculation. ........

2006-09-27 16:24 +0000 [r43775]  Christian Richter <christian.richter@beronet.com>

	* channels/chan_misdn.c, channels/Makefile: removed the chan_misdn
	  versioning, since Asterisk has it's own

2006-09-27 16:23 +0000 [r43774]  Joshua Colp <jcolp@digium.com>

	* channels/chan_sip.c: Make rfc2833compensate a global option.

2006-09-27 04:35 +0000 [r43756]  Russell Bryant <russell@digium.com>

	* apps/app_voicemail.c: Backport revision 43754 from the trunk,
	  which removes an unused buffer from mm_login to close bug 8038,
	  as well as addresses some formatting and coding guidelines issues
	  in passing. Originally, I did not commit this to 1.4 since it is
	  not necessarily fixing a bug. However, since the IMAP storage
	  code is brand new, I decided it would be better to make the
	  change here as well, in case someone has to work on this code to
	  address issues in the very near future. I don't want to make
	  unnecessary merge problems going to the trunk.

2006-09-27 02:32 +0000 [r43739]  Steve Murphy <murf@digium.com>

	* configs/extensions.ael.sample: This change to extensions.ael was
	  to fix bug 8031; the install scripts are causing it to be copied
	  to /etc/asterisk/extensions.ael, and because it is a fairly
	  direct conversion of the original extensions.conf, the macro and
	  context names clash with the existing extensions.conf. So, I put
	  an ael- in front of all macros and contexts, and checked every
	  goto and macro call. Also, this file compiles under aelparse.

2006-09-26 20:56 +0000 [r43710]  Russell Bryant <russell@digium.com>

	* main/asterisk.c: Back in revision 4798, this message was changed from
	  using ast_cli() to directly calling write(). During this change,
	  checking if this was a remote console was removed. This caused
	  this message about using "exit" or "quit" to exit an Asterisk
	  console to come up in times where it did not make sense. This
	  change restores the check to see if this is a remote console
	  before printing the message. (fixes BE-65)

2006-09-26 20:47 +0000 [r43707]  Joshua Colp <jcolp@digium.com>

	* .cleancount, main/cli.c, channels/chan_sip.c,
	  include/asterisk/channel.h: Use proper type to represent the group variable
	  (issue #8025 reported by makoto)

2006-09-26 20:30 +0000 [r43700-43703]  Russell Bryant <russell@digium.com>

	* channels/chan_sip.c: Add missing newline character in the warning
	  message about deprecated TOS values in configuration.

	* apps/app_voicemail.c: When parsing the sections of voicemail.conf that contain
	  mailbox definitions, don't introduce a length limit on the
	  definition by using a 256 byte temporary storage buffer. Instead,
	  make the temporary buffer just as big as it needs to be to hold
	  the entire mailbox definition. (fixes BE-68)

2006-09-26 20:19 +0000 [r43695-43697]  Joshua Colp <jcolp@digium.com>

	* channels/chan_local.c: Strip options off the argument passed for
	  devicestate in chan_local. (issue #8034 reported by pcardozo)

	* apps/app_chanspy.c, main/channel.c, main/slinfactory.c: Slight
	  overhaul of the whisper support. 1. We need to duplicate the
	  frame from ast_translate 2. We need to ensure we always have
	  signed linear coming in for signed linear combining. 3. We need
	  to ensure we are always feeding signed linear out. 4. Properly
	  store and restore write format when beeping on the channel we are
	  whispering on. 5. Properly discontinue the stream on the channel
	  for the beep. (issue #8019 reported by timkelly1980)

2006-09-26 18:34 +0000 [r43676]  Kevin P. Fleming <kpfleming@digium.com>

	* sounds/Makefile: update to use 1.4.3 core sounds, with corrected
	  beep/beeperr/tt-monkeys files

2006-09-26 18:08 +0000 [r43650-43674]  Jason Parker <jparker@digium.com>

	* doc/rtp-packetization.txt, main/frame.c: Issue #8015, patch by
	  Dan Austin. Maximum values were incorrect, which is why this is
	  being put in 1.4

	* channels/chan_skinny.c: Add proper codec support to chan_skinny.
	  Works with at least ulaw, alaw, and g729a. This is technically a
	  "new feature", but there are justifications for it. I found a bug
	  with the recent rtp packetization changes, which caused the media
	  setup to fail under certain circumstances, particularly when
	  using allow=all, or having no allow= statements (globally or on
	  the device). I could have either removed the rtp packetization
	  features, or I could add proper codec support (which, without, I
	  think most people would consider to be a bug anyways).

2006-09-25 22:07 +0000 [r43640-43642]  Tilghman Lesher <tilghman@mail.jeffandtilghman.com>

	* apps/app_voicemail.c: Should have moved these lines up in the
	  merge, instead of removing them

	* apps/app_voicemail.c: Two bugs when forwarding voicemail (Issue 7824): 1)
	  delete=yes was ignored 2) maxmessages was ignored

2006-09-25 21:26 +0000 [r43626-43635]  Paul Cadach <paul@odt.east.telecom.kz>

	* channels/h323/cisco-h225.cxx, channels/h323/cisco-h225.h,
	  channels/h323/cisco-h225.asn: Fix ASN1 description of
	  non-standard Cisco extensions

	* channels/h323/ast_h323.cxx, channels/chan_h323.c: Backport
	  changes of trunk: 1) r43540: Avoid possible deadlock on channel
	  destruction 2) r43590: Disable fastStart if requested by remote
	  side

2006-09-25 15:23 +0000 [r43616]  Jason Parker <jparker@digium.com>

	* sounds/Makefile: One more fix for sounds installation - this time
	  for portability. Reported to asterisk-dev mailing list.

2006-09-25 14:52 +0000 [r43605]  Steve Murphy <murf@digium.com>

	* formats/format_ogg_vorbis.c: This tiny fix prevents asterisk from
	  crashing if trying to play an OGG moh file.

2006-09-25 06:15 +0000 [r43582]  Paul Cadach <paul@odt.east.telecom.kz>

	* channels/h323/caps_h323.cxx, channels/h323/compat_h323.h,
	  channels/chan_h323.c: Merged revisions 43472,43495 from trunk

2006-09-24 14:58 +0000 [r43553-43564]  Russell Bryant <russell@digium.com>

	* channels/iax2-provision.c: Fix a CLI command registration issue
	  where an erroneous message claiming that "iax2 show provisioning"
	  was already registered. This was because this command was
	  registering itself as both the command, as well as the command it
	  is deprecating. (issue #8022, reported by bjweeks, fixed by
	  myself)

	* channels/chan_iax2.c:Check to see if the channel that is activating the
	  IAXPEER function is actually an IAX2 channel before proceeding to
	  process it to avoid crashing. (issue #8017, reported by admott,
	  fixed by myself)

2006-09-22 23:44 +0000 [r43524]  Kevin P. Fleming <kpfleming@digium.com>

	* Makefile: don't output the 'build complete' message when the
	  target being run is already going to do an installation

2006-09-22 22:12 +0000 [r43518]  Jason Parker <jparker@digium.com>

	* channels/chan_skinny.c: Allow chan_skinny.so to be unloaded
	  properly. Remove reload support, since it doesn't
	  actually...work.

2006-09-22 21:36 +0000 [r43505-43508]  Steve Murphy <murf@digium.com>

	* pbx/pbx_ael.c: This commits a change to return
	  MODULE_LOAD_FAILURE on error, and SUCCESS (instead of 0) when all
	  goes well for bug 8004

	* pbx/pbx_ael.c: If the extensions.ael file not found, or
	  unreadable, we return AST_MODULE_LOAD_DECLINE, as per bug # 8004.

2006-09-22 17:25 +0000 [r43492]  Jason Parker <jparker@digium.com>

	* main/cli.c: Make sure we explicitly set the CLI command to not be
	  deprecated, if it isn't.

2006-09-22 16:42 +0000 [r43486-43489]  Kevin P. Fleming <kpfleming@digium.com>

	* sounds/Makefile: use rebuilt extra sounds

	* main/channel.c: all the Linux systems I have don't use
	  '__m_count' for this field, so I don't know where this came
	  from...

2006-09-22 15:47 +0000 [r43477-43484]  Russell Bryant <russell@digium.com>

	* include/asterisk/threadstorage.h: backport the compatability fix
	  to use attribute_malloc instaed of __attribute__ ((malloc))

	* channels/chan_misdn.c: return AST_MODULE_LOAD_DECLIDE if mISDN
	  could not be configured (issue #8006, Mithraen)

	* main/frame.c: Suppress a compiler warning about the use of a
	  potentially uninitialized variable. It couldn't actually happen,
	  though.

2006-09-22 03:01 +0000 [r43469]  Jason Parker <jparker@digium.com>

	* channels/chan_skinny.c: First shot at unload_module in
	  chan_skinny.. More to come.

2006-09-21 23:50 +0000 [r43466]  Matt O'Gorman <mogorman@digium.com>

	* include/asterisk/jabber.h, channels/chan_gtalk.c,
	  res/res_jabber.c: updates for better compontent support

2006-09-21 23:24 +0000 [r43464]  Tilghman Lesher <tilghman@mail.jeffandtilghman.com>

	* res/res_odbc.c, configs/res_odbc.conf.sample: Twould help if we
	  actually documented how the new features in res_odbc actually
	  work. (Oops)

2006-09-21 22:21 +0000 [r43454-43456]  Joshua Colp <jcolp@digium.com>

	* channels/chan_oss.c: Some more clean up in the load function for
	  chan_oss (issue #8002 reported by Mithraen with minor mods by
	  moi)

	* channels/chan_mgcp.c: Clean up chan_mgcp's module load function
	  (issue #8001 reported by Mithraen with mods by moi)

2006-09-21 21:21 +0000 [r43450]  Kevin P. Fleming <kpfleming@digium.com>

	* main/Makefile, build_tools/strip_nonapi (added): add another
	  attempt to strip non-API symbols from the final binary... script
	  will need to be extended to work on non-Linux systems

2006-09-21 20:22 +0000 [r43410-43445]  Tilghman Lesher <tilghman@mail.jeffandtilghman.com>

	* apps/app_url.c: Fix documentation to reflect how Url() really
	  works

	* cdr/cdr_tds.c, configure, configure.ac: TDS 0.64 updates

2006-09-21  Kevin P. Fleming  <kpfleming@digium.com>

	* Asterisk 1.4.0-beta2 released.

2006-09-21 16:08 +0000 [r43404-43405]  Kevin P. Fleming <kpfleming@digium.com>

	* main/Makefile: remove this change... it requires binutils 2.17

2006-09-20 23:19 +0000 [r43396]  Jason Parker <jparker@digium.com>

	* build_tools/make_version: fix minor typo in the way version is
	  handled

2006-09-20  Kevin P. Fleming  <kpfleming@digium.com>

	* Asterisk 1.4.0-beta1 released.<|MERGE_RESOLUTION|>--- conflicted
+++ resolved
@@ -1,5 +1,3 @@
-<<<<<<< HEAD
-=======
 2007-04-24  Russell Bryant <russell@digium.com>
 
 	* Asterisk 1.4.3 released.
@@ -927,7 +925,6 @@
 	  r59063 | crichter | 2007-03-20 10:23:22 +0100 (Di, 20 Mär 2007) |
 	  1 line modified a loglevel ........
 
->>>>>>> 9f5e38f7
 2007-03-19  Jason Parker  <jparker@digium.com>
 
 	* Asterisk 1.4.2 released.
