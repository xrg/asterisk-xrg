--- conflicted
+++ resolved
@@ -217,14 +217,8 @@
 		return 0; /* already started */
 	}
 
-<<<<<<< HEAD
 	if (!(sched = ast_sched_context_create())) {
 		ast_log(LOG_ERROR, "Failed to create stun monitor scheduler context\n");
-		stun_close_sock();
-=======
-	if (!(sched = ast_sched_thread_create())) {
-		ast_log(LOG_ERROR, "Failed to create stun monitor scheduler thread\n");
->>>>>>> d732dbfa
 		return -1;
 	}
 
@@ -237,13 +231,8 @@
 
 	if (ast_sched_add_variable(sched, (args.refresh * 1000), stun_monitor_request, NULL, 1) < 0) {
 		ast_log(LOG_ERROR, "Unable to schedule STUN network monitor \n");
-<<<<<<< HEAD
 		ast_sched_context_destroy(sched);
 		sched = NULL;
-		stun_close_sock();
-=======
-		sched = ast_sched_thread_destroy(sched);
->>>>>>> d732dbfa
 		return -1;
 	}
 
@@ -321,13 +310,8 @@
 		ast_set_flag(&config_flags, CONFIG_FLAG_FILEUNCHANGED);
 	}
 
-<<<<<<< HEAD
-	if (!(cfg = ast_config_load2(stun_conf_file, "res_stun_monitor", config_flags)) ||
-		cfg == CONFIG_STATUS_FILEINVALID) {
-=======
 	cfg = ast_config_load2(stun_conf_file, "res_stun_monitor", config_flags);
 	if (!cfg || cfg == CONFIG_STATUS_FILEINVALID) {
->>>>>>> d732dbfa
 		ast_log(LOG_WARNING, "Unable to load config %s\n", stun_conf_file);
 		return -1;
 	}
