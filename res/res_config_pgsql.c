--- conflicted
+++ resolved
@@ -525,15 +525,10 @@
 	/* We now have our complete statement; Lets connect to the server and execute it. */
 	ast_mutex_lock(&pgsql_lock);
 
-<<<<<<< HEAD
         if (pgsql_exec_params(database, tablename, ast_str_buffer(sql),
 				nparams, sparams, &result) != 0) {
-=======
-        if (pgsql_exec(database, tablename, ast_str_buffer(sql), &result) != 0) {
 		PQclear(result);
->>>>>>> bd6809bc
 		ast_mutex_unlock(&pgsql_lock);
-		PQclear(result);
 		return NULL;
         }
 
@@ -668,12 +663,8 @@
 	/* We now have our complete statement; Lets connect to the server and execute it. */
 	ast_mutex_lock(&pgsql_lock);
 
-<<<<<<< HEAD
         if (pgsql_exec_params(database, table, ast_str_buffer(sql), nparams, sparams, &result) != 0) {
 	        PQclear(result);
-=======
-	if (pgsql_exec(database, table, ast_str_buffer(sql), &result) != 0) {
->>>>>>> bd6809bc
 		ast_mutex_unlock(&pgsql_lock);
 		ast_config_destroy(cfg);
 		return NULL;
