/*
 * Asterisk -- A telephony toolkit for Linux.
 *
 * Copyright (C) 1999-2010, Digium, Inc.
 *
 * Manuel Guesdon <mguesdon@oxymium.net> - PostgreSQL RealTime Driver Author/Adaptor
 * Mark Spencer <markster@digium.com>  - Asterisk Author
 * Matthew Boehm <mboehm@cytelcom.com> - MySQL RealTime Driver Author
 *
 * res_config_pgsql.c <PostgreSQL plugin for RealTime configuration engine>
 *
 * v1.0   - (07-11-05) - Initial version based on res_config_mysql v2.0
 */

/*! \file
 *
 * \brief PostgreSQL plugin for Asterisk RealTime Architecture
 *
 * \note  We \b require protocol 3.0 and therefore Postgres >= 7.4
 * \author Mark Spencer <markster@digium.com>
 * \author Manuel Guesdon <mguesdon@oxymium.net> - PostgreSQL RealTime Driver Author/Adaptor
 *
 * \extref PostgreSQL http://www.postgresql.org
 */

/*** MODULEINFO
	<depend>pgsql</depend>
 ***/

#include "asterisk.h"

ASTERISK_FILE_VERSION(__FILE__, "$Revision$")

#include <libpq-fe.h>			/* PostgreSQL */

#include "asterisk/file.h"
#include "asterisk/channel.h"
#include "asterisk/pbx.h"
#include "asterisk/config.h"
#include "asterisk/module.h"
#include "asterisk/lock.h"
#include "asterisk/utils.h"
#include "asterisk/cli.h"

AST_MUTEX_DEFINE_STATIC(pgsql_lock);
AST_THREADSTORAGE(sql_buf);
AST_THREADSTORAGE(findtable_buf);
AST_THREADSTORAGE(where_buf);
AST_THREADSTORAGE(escapebuf_buf);
AST_THREADSTORAGE(semibuf_buf);

#define RES_CONFIG_PGSQL_CONF "res_pgsql.conf"

static PGconn *pgsqlConn = NULL;
static int version;
#define has_schema_support	(version > 70300 ? 1 : 0)

#define MAX_DB_OPTION_SIZE 64

struct columns {
	char *name;
	char *type;
	int len;
	unsigned int notnull:1;
	unsigned int hasdefault:1;
	AST_LIST_ENTRY(columns) list;
};

struct tables {
	ast_rwlock_t lock;
	AST_LIST_HEAD_NOLOCK(psql_columns, columns) columns;
	AST_LIST_ENTRY(tables) list;
	char name[0];
};

static AST_LIST_HEAD_STATIC(psql_tables, tables);

static char dbhost[MAX_DB_OPTION_SIZE] = "";
static char dbuser[MAX_DB_OPTION_SIZE] = "";
static char dbpass[MAX_DB_OPTION_SIZE] = "";
static char dbname[MAX_DB_OPTION_SIZE] = "";
static char dbsock[MAX_DB_OPTION_SIZE] = "";
static int dbport = 5432;
static time_t connect_time = 0;

static int parse_config(int reload);
static int pgsql_reconnect(const char *database);
static char *handle_cli_realtime_pgsql_status(struct ast_cli_entry *e, int cmd, struct ast_cli_args *a);
static char *handle_cli_realtime_pgsql_cache(struct ast_cli_entry *e, int cmd, struct ast_cli_args *a);

static enum { RQ_WARN, RQ_CREATECLOSE, RQ_CREATECHAR } requirements;

static struct ast_cli_entry cli_realtime[] = {
	AST_CLI_DEFINE(handle_cli_realtime_pgsql_status, "Shows connection information for the PostgreSQL RealTime driver"),
	AST_CLI_DEFINE(handle_cli_realtime_pgsql_cache, "Shows cached tables within the PostgreSQL realtime driver"),
};

#define ESCAPE_STRING(buffer, stringname) \
	do { \
		int len = strlen(stringname); \
		struct ast_str *semi = ast_str_thread_get(&semibuf_buf, len * 3 + 1); \
		const char *chunk = stringname; \
		ast_str_reset(semi); \
		for (; *chunk; chunk++) { \
			if (strchr(";^", *chunk)) { \
				ast_str_append(&semi, 0, "^%02hhX", *chunk); \
			} else { \
				ast_str_append(&semi, 0, "%c", *chunk); \
			} \
		} \
		if (ast_str_strlen(semi) > (ast_str_size(buffer) - 1) / 2) { \
			ast_str_make_space(&buffer, ast_str_strlen(semi) * 2 + 1); \
		} \
		PQescapeStringConn(pgsqlConn, ast_str_buffer(buffer), ast_str_buffer(semi), ast_str_size(buffer), &pgresult); \
	} while (0)

static void destroy_table(struct tables *table)
{
	struct columns *column;
	ast_rwlock_wrlock(&table->lock);
	while ((column = AST_LIST_REMOVE_HEAD(&table->columns, list))) {
		ast_free(column);
	}
	ast_rwlock_unlock(&table->lock);
	ast_rwlock_destroy(&table->lock);
	ast_free(table);
}

/*! \brief Helper function for pgsql_exec.  For running querys, use pgsql_exec()
 *
 *  Connect if not currently connected.  Run the given query.
 *
 *  \param database   database name we are connected to (used for error logging)
 *  \param tablename  table  name we are connected to (used for error logging)
 *  \param sql        sql query string to execute
 *  \param result     pointer for where to store the result handle
 *
 *  \return -1 on fatal query error
 *  \return -2 on query failure that resulted in disconnection
 *  \return 0 on success
 *
 *  \example see pgsql_exec for full example
 */
static int _pgsql_exec(const char *database, const char *tablename, const char *sql, PGresult **result)
{
	ExecStatusType result_status;

	if (!pgsqlConn) {
		ast_debug(1, "PostgreSQL connection not defined, connecting\n");

		if (pgsql_reconnect(database) != 1) {
			ast_log(LOG_NOTICE, "reconnect failed\n");
			*result = NULL;
			return -1;
		}

		ast_debug(1, "PostgreSQL connection successful\n");
	}

	*result = PQexec(pgsqlConn, sql);
	result_status = PQresultStatus(*result);
	if (result_status != PGRES_COMMAND_OK
		&& result_status != PGRES_TUPLES_OK
		&& result_status != PGRES_NONFATAL_ERROR) {

		ast_log(LOG_ERROR, "PostgreSQL RealTime: Failed to query '%s@%s'.\n", tablename, database);
		ast_log(LOG_ERROR, "PostgreSQL RealTime: Query Failed: %s\n", sql);
		ast_log(LOG_ERROR, "PostgreSQL RealTime: Query Failed because: %s (%s)\n",
			PQresultErrorMessage(*result),
			PQresStatus(result_status));

		/* we may have tried to run a command on a disconnected/disconnecting handle */
		/* are we no longer connected to the database... if not try again */
		if (PQstatus(pgsqlConn) != CONNECTION_OK) {
			PQfinish(pgsqlConn);
			pgsqlConn = NULL;
			return -2;
		}

		/* connection still okay, which means the query is just plain bad */
		return -1;
	}

	ast_debug(1, "PostgreSQL query successful: %s\n", sql);
	return 0;
}

/*! \brief Do a postgres query, with reconnection support
 *
 *  Connect if not currently connected.  Run the given query
 *  and if we're disconnected afterwards, reconnect and query again.
 *
 *  \param database   database name we are connected to (used for error logging)
 *  \param tablename  table  name we are connected to (used for error logging)
 *  \param sql        sql query string to execute
 *  \param result     pointer for where to store the result handle
 *
 *  \return -1 on query failure
 *  \return 0 on success
 *
 *  \example
 *	int i, rows;
 *	PGresult *result;
 *	char *field_name, *field_type, *field_len, *field_notnull, *field_default;
 *
 *	pgsql_exec("db", "table", "SELECT 1", &result)
 *
 *	rows = PQntuples(result);
 *	for (i = 0; i < rows; i++) {
 *		field_name    = PQgetvalue(result, i, 0);
 *		field_type    = PQgetvalue(result, i, 1);
 *		field_len     = PQgetvalue(result, i, 2);
 *		field_notnull = PQgetvalue(result, i, 3);
 *		field_default = PQgetvalue(result, i, 4);
 *	}
 *
 */
static int pgsql_exec(const char *database, const char *tablename, const char *sql, PGresult **result)
{
	int attempts = 0;
	int res;

	/* Try the query, note failure if any */
	/* On first failure, reconnect and try again (_pgsql_exec handles reconnect) */
	/* On second failure, treat as fatal query error */

	while (attempts++ < 2) {
		ast_debug(1, "PostgreSQL query attempt %d\n", attempts);
		res = _pgsql_exec(database, tablename, sql, result);

		if (res == 0) {
			if (attempts > 1) {
				ast_log(LOG_NOTICE, "PostgreSQL RealTime: Query finally succeeded: %s\n", sql);
			}

			return 0;
		}

		if (res == -1) {
			return -1; /* Still connected to db, but could not process query (fatal error) */
		}

		/* res == -2 (query on a disconnected handle) */
		ast_debug(1, "PostgreSQL query attempt %d failed, trying again\n", attempts);
	}

	return -1;
}

static struct tables *find_table(const char *database, const char *orig_tablename)
{
	struct columns *column;
	struct tables *table;
	struct ast_str *sql = ast_str_thread_get(&findtable_buf, 330);
        PGresult *result;
        int exec_result;
	char *fname, *ftype, *flen, *fnotnull, *fdef;
	int i, rows;

	AST_LIST_LOCK(&psql_tables);
	AST_LIST_TRAVERSE(&psql_tables, table, list) {
		if (!strcasecmp(table->name, orig_tablename)) {
			ast_debug(1, "Found table in cache; now locking\n");
			ast_rwlock_rdlock(&table->lock);
			ast_debug(1, "Lock cached table; now returning\n");
			AST_LIST_UNLOCK(&psql_tables);
			return table;
		}
	}

	ast_debug(1, "Table '%s' not found in cache, querying now\n", orig_tablename);

	/* Not found, scan the table */
	if (has_schema_support) {
		char *schemaname, *tablename;
		if (strchr(orig_tablename, '.')) {
			schemaname = ast_strdupa(orig_tablename);
			tablename = strchr(schemaname, '.');
			*tablename++ = '\0';
		} else {
			schemaname = "";
			tablename = ast_strdupa(orig_tablename);
		}

		/* Escape special characters in schemaname */
		if (strchr(schemaname, '\\') || strchr(schemaname, '\'')) {
			char *tmp = schemaname, *ptr;

			ptr = schemaname = alloca(strlen(tmp) * 2 + 1);
			for (; *tmp; tmp++) {
				if (strchr("\\'", *tmp)) {
					*ptr++ = *tmp;
				}
				*ptr++ = *tmp;
			}
			*ptr = '\0';
		}
		/* Escape special characters in tablename */
		if (strchr(tablename, '\\') || strchr(tablename, '\'')) {
			char *tmp = tablename, *ptr;

			ptr = tablename = alloca(strlen(tmp) * 2 + 1);
			for (; *tmp; tmp++) {
				if (strchr("\\'", *tmp)) {
					*ptr++ = *tmp;
				}
				*ptr++ = *tmp;
			}
			*ptr = '\0';
		}

		ast_str_set(&sql, 0, "SELECT a.attname, t.typname, a.attlen, a.attnotnull, d.adsrc, a.atttypmod FROM (((pg_catalog.pg_class c INNER JOIN pg_catalog.pg_namespace n ON n.oid = c.relnamespace AND c.relname = '%s' AND n.nspname = %s%s%s) INNER JOIN pg_catalog.pg_attribute a ON (NOT a.attisdropped) AND a.attnum > 0 AND a.attrelid = c.oid) INNER JOIN pg_catalog.pg_type t ON t.oid = a.atttypid) LEFT OUTER JOIN pg_attrdef d ON a.atthasdef AND d.adrelid = a.attrelid AND d.adnum = a.attnum ORDER BY n.nspname, c.relname, attnum",
			tablename,
			ast_strlen_zero(schemaname) ? "" : "'", ast_strlen_zero(schemaname) ? "current_schema()" : schemaname, ast_strlen_zero(schemaname) ? "" : "'");
	} else {
		/* Escape special characters in tablename */
		if (strchr(orig_tablename, '\\') || strchr(orig_tablename, '\'')) {
			const char *tmp = orig_tablename;
			char *ptr;

			orig_tablename = ptr = alloca(strlen(tmp) * 2 + 1);
			for (; *tmp; tmp++) {
				if (strchr("\\'", *tmp)) {
					*ptr++ = *tmp;
				}
				*ptr++ = *tmp;
			}
			*ptr = '\0';
		}

		ast_str_set(&sql, 0, "SELECT a.attname, t.typname, a.attlen, a.attnotnull, d.adsrc, a.atttypmod FROM pg_class c, pg_type t, pg_attribute a LEFT OUTER JOIN pg_attrdef d ON a.atthasdef AND d.adrelid = a.attrelid AND d.adnum = a.attnum WHERE c.oid = a.attrelid AND a.atttypid = t.oid AND (a.attnum > 0) AND c.relname = '%s' ORDER BY c.relname, attnum", orig_tablename);
	}

	exec_result = pgsql_exec(database, orig_tablename, ast_str_buffer(sql), &result);
	ast_debug(1, "Query of table structure complete.  Now retrieving results.\n");
	if (exec_result != 0) {
		ast_log(LOG_ERROR, "Failed to query database columns for table %s\n", orig_tablename);
		PQclear(result);
		AST_LIST_UNLOCK(&psql_tables);
		return NULL;
	}

	if (!(table = ast_calloc(1, sizeof(*table) + strlen(orig_tablename) + 1))) {
		ast_log(LOG_ERROR, "Unable to allocate memory for new table structure\n");
		AST_LIST_UNLOCK(&psql_tables);
		return NULL;
	}
	strcpy(table->name, orig_tablename); /* SAFE */
	ast_rwlock_init(&table->lock);
	AST_LIST_HEAD_INIT_NOLOCK(&table->columns);

	rows = PQntuples(result);
	for (i = 0; i < rows; i++) {
		fname = PQgetvalue(result, i, 0);
		ftype = PQgetvalue(result, i, 1);
		flen = PQgetvalue(result, i, 2);
		fnotnull = PQgetvalue(result, i, 3);
		fdef = PQgetvalue(result, i, 4);
		ast_verb(4, "Found column '%s' of type '%s'\n", fname, ftype);

		if (!(column = ast_calloc(1, sizeof(*column) + strlen(fname) + strlen(ftype) + 2))) {
			ast_log(LOG_ERROR, "Unable to allocate column element for %s, %s\n", orig_tablename, fname);
			destroy_table(table);
			AST_LIST_UNLOCK(&psql_tables);
			return NULL;
		}

		if (strcmp(flen, "-1") == 0) {
			/* Some types, like chars, have the length stored in a different field */
			flen = PQgetvalue(result, i, 5);
			sscanf(flen, "%30d", &column->len);
			column->len -= 4;
		} else {
			sscanf(flen, "%30d", &column->len);
		}
		column->name = (char *)column + sizeof(*column);
		column->type = (char *)column + sizeof(*column) + strlen(fname) + 1;
		strcpy(column->name, fname);
		strcpy(column->type, ftype);
		if (*fnotnull == 't') {
			column->notnull = 1;
		} else {
			column->notnull = 0;
		}
		if (!ast_strlen_zero(fdef)) {
			column->hasdefault = 1;
		} else {
			column->hasdefault = 0;
		}
		AST_LIST_INSERT_TAIL(&table->columns, column, list);
	}
	PQclear(result);

	AST_LIST_INSERT_TAIL(&psql_tables, table, list);
	ast_rwlock_rdlock(&table->lock);
	AST_LIST_UNLOCK(&psql_tables);
	return table;
}

#define release_table(table) ast_rwlock_unlock(&(table)->lock);

static struct columns *find_column(struct tables *t, const char *colname)
{
	struct columns *column;

	/* Check that the column exists in the table */
	AST_LIST_TRAVERSE(&t->columns, column, list) {
		if (strcmp(column->name, colname) == 0) {
			return column;
		}
	}
	return NULL;
}

static struct ast_variable *realtime_pgsql(const char *database, const char *tablename, va_list ap)
{
	PGresult *result = NULL;
	int num_rows = 0;
	char sql[256];
	const char *sparams[20];
	int  nparams = 0;
	char *stringp;
	char *chunk;
	char *op;
	const char *newparam, *newval;
	struct ast_variable *var = NULL, *prev = NULL;

	if (!tablename) {
		ast_log(LOG_WARNING, "PostgreSQL RealTime: No table specified.\n");
		return NULL;
	}

	/* Get the first parameter and first value in our list of passed paramater/value pairs */
	newparam = va_arg(ap, const char *);
	newval = va_arg(ap, const char *);
	if (!newparam || !newval) {
		ast_log(LOG_WARNING,
				"PostgreSQL RealTime: Realtime retrieval requires at least 1 parameter and 1 value to search on.\n");
		if (pgsqlConn) {
			PQfinish(pgsqlConn);
			pgsqlConn = NULL;
		};
		return NULL;
	}

	/* Create the first part of the query using the first parameter/value pairs we just extracted
	   If there is only 1 set, then we have our query. Otherwise, loop thru the list and concat */
	op = strchr(newparam, ' ') ? "" : " =";

<<<<<<< HEAD
	sparams[nparams++]=newval;
	snprintf(sql, sizeof(sql), "SELECT * FROM %s WHERE %s%s $%d", tablename, newparam, op,
			 nparams);
=======
	ESCAPE_STRING(escapebuf, newval);
	if (pgresult) {
		ast_log(LOG_ERROR, "PostgreSQL RealTime: detected invalid input: '%s'\n", newval);
		va_end(ap);
		return NULL;
	}

	ast_str_set(&sql, 0, "SELECT * FROM %s WHERE %s%s '%s'", tablename, newparam, op, ast_str_buffer(escapebuf));
>>>>>>> cd9024b8
	while ((newparam = va_arg(ap, const char *))) {
		if (nparams >= sizeof(sparams) ) {
			ast_log(LOG_WARNING, "PostgreSQL RealTime: Too many params in query! Skipping..\n");
			break;
		}
		newval = va_arg(ap, const char *);
		if (!strchr(newparam, ' '))
			op = " =";
		else
			op = "";
<<<<<<< HEAD
		
		sparams[nparams++]=newval;
		snprintf(sql + strlen(sql), sizeof(sql) - strlen(sql), " AND %s%s $%d", newparam,
				 op, nparams);
=======

		ESCAPE_STRING(escapebuf, newval);
		if (pgresult) {
			ast_log(LOG_ERROR, "PostgreSQL RealTime: detected invalid input: '%s'\n", newval);
			va_end(ap);
			return NULL;
		}

		ast_str_append(&sql, 0, " AND %s%s '%s'", newparam, op, ast_str_buffer(escapebuf));
>>>>>>> cd9024b8
	}
	va_end(ap);

	/* We now have our complete statement; Lets connect to the server and execute it. */
	ast_mutex_lock(&pgsql_lock);

<<<<<<< HEAD
	if (!(result = PQexecParams(pgsqlConn, sql, nparams,NULL, sparams, NULL, NULL,0))) {
		ast_log(LOG_WARNING,
				"PostgreSQL RealTime: Failed to query database. Check debug for more info.\n");
		ast_debug(1, "PostgreSQL RealTime: Query: %s\n", sql);
		ast_debug(1, "PostgreSQL RealTime: Query Failed because: %s\n", PQerrorMessage(pgsqlConn));
		ast_mutex_unlock(&pgsql_lock);
		return NULL;
	} else {
		ExecStatusType result_status = PQresultStatus(result);
		if (result_status != PGRES_COMMAND_OK
			&& result_status != PGRES_TUPLES_OK
			&& result_status != PGRES_NONFATAL_ERROR) {
			ast_log(LOG_WARNING,
					"PostgreSQL RealTime: Failed to query database. Check debug for more info.\n");
			ast_debug(1, "PostgreSQL RealTime: Query: %s\n", sql);
			ast_debug(1, "PostgreSQL RealTime: Query Failed because: %s (%s)\n",
						PQresultErrorMessage(result), PQresStatus(result_status));
			ast_mutex_unlock(&pgsql_lock);
			return NULL;
		}
	}
=======
        if (pgsql_exec(database, tablename, ast_str_buffer(sql), &result) != 0) {
		ast_mutex_unlock(&pgsql_lock);
		return NULL;
        }
>>>>>>> cd9024b8

	ast_debug(1, "PostgreSQL RealTime: Result=%p Query: %s\n", result, sql);

	if ((num_rows = PQntuples(result)) > 0) {
		int i = 0;
		int rowIndex = 0;
		int numFields = PQnfields(result);
		char **fieldnames = NULL;

		ast_debug(1, "PostgreSQL RealTime: Found %d rows.\n", num_rows);

		if (!(fieldnames = ast_calloc(1, numFields * sizeof(char *)))) {
			ast_mutex_unlock(&pgsql_lock);
			PQclear(result);
			return NULL;
		}
		for (i = 0; i < numFields; i++)
			fieldnames[i] = PQfname(result, i);
		for (rowIndex = 0; rowIndex < num_rows; rowIndex++) {
			for (i = 0; i < numFields; i++) {
				stringp = PQgetvalue(result, rowIndex, i);
				while (stringp) {
					chunk = strsep(&stringp, ";");
					if (chunk && !ast_strlen_zero(ast_realtime_decode_chunk(ast_strip(chunk)))) {
						if (prev) {
							prev->next = ast_variable_new(fieldnames[i], chunk, "");
							if (prev->next) {
								prev = prev->next;
							}
						} else {
							prev = var = ast_variable_new(fieldnames[i], chunk, "");
						}
					}
				}
			}
		}
		ast_free(fieldnames);
	} else {
		int i=0;
		ast_debug(1, "Postgresql RealTime: Could not find any rows in table %s.\n", tablename);
		for (i=0;i<nparams;i++)
			ast_debug(2, "Query param $%d =\"%s\"\n",i,sparams[i]);
	}

	ast_mutex_unlock(&pgsql_lock);
	PQclear(result);

	return var;
}

static struct ast_config *realtime_multi_pgsql(const char *database, const char *table, va_list ap)
{
	PGresult *result = NULL;
	int num_rows = 0;
	char sql[256];
	const char *sparams[20];
	int  nparams = 0;
	const char *initfield = NULL;
	char *stringp;
	char *chunk;
	char *op;
	const char *newparam, *newval;
	struct ast_variable *var = NULL;
	struct ast_config *cfg = NULL;
	struct ast_category *cat = NULL;

	if (!table) {
		ast_log(LOG_WARNING, "PostgreSQL RealTime: No table specified.\n");
		return NULL;
	}

	if (!(cfg = ast_config_new()))
		return NULL;

	/* Get the first parameter and first value in our list of passed paramater/value pairs */
	newparam = va_arg(ap, const char *);
	newval = va_arg(ap, const char *);
	if (!newparam || !newval) {
		ast_log(LOG_WARNING,
				"PostgreSQL RealTime: Realtime retrieval requires at least 1 parameter and 1 value to search on.\n");
		if (pgsqlConn) {
			PQfinish(pgsqlConn);
			pgsqlConn = NULL;
		};
		return NULL;
	}

	initfield = ast_strdupa(newparam);
	if ((op = strchr(initfield, ' '))) {
		*op = '\0';
	}

	/* Create the first part of the query using the first parameter/value pairs we just extracted
	   If there is only 1 set, then we have our query. Otherwise, loop thru the list and concat */

	if (!strchr(newparam, ' '))
		op = " =";
	else
		op = "";

<<<<<<< HEAD
	sparams[nparams++]=newval;
	snprintf(sql, sizeof(sql), "SELECT * FROM %s WHERE %s%s $%d", table, newparam, op,
			 nparams);
=======
	ESCAPE_STRING(escapebuf, newval);
	if (pgresult) {
		ast_log(LOG_ERROR, "PostgreSQL RealTime: detected invalid input: '%s'\n", newval);
		va_end(ap);
		return NULL;
	}

	ast_str_set(&sql, 0, "SELECT * FROM %s WHERE %s%s '%s'", table, newparam, op, ast_str_buffer(escapebuf));
>>>>>>> cd9024b8
	while ((newparam = va_arg(ap, const char *))) {
		if (nparams >= sizeof(sparams) ) {
			ast_log(LOG_WARNING, "PostgreSQL RealTime: Too many params in query! Skipping..\n");
			break;
		}
		newval = va_arg(ap, const char *);
		if (!strchr(newparam, ' '))
			op = " =";
		else
			op = "";
<<<<<<< HEAD
		sparams[nparams++]=newval;
		snprintf(sql + strlen(sql), sizeof(sql) - strlen(sql), " AND %s%s $%d", newparam,
				 op, nparams);
=======

		ESCAPE_STRING(escapebuf, newval);
		if (pgresult) {
			ast_log(LOG_ERROR, "PostgreSQL RealTime: detected invalid input: '%s'\n", newval);
			va_end(ap);
			return NULL;
		}

		ast_str_append(&sql, 0, " AND %s%s '%s'", newparam, op, ast_str_buffer(escapebuf));
>>>>>>> cd9024b8
	}

	if (initfield) {
		snprintf(sql + strlen(sql), sizeof(sql) - strlen(sql), " ORDER BY %s", initfield);
	}

	va_end(ap);

	/* We now have our complete statement; Lets connect to the server and execute it. */
	ast_mutex_lock(&pgsql_lock);

<<<<<<< HEAD
	if (!(result = PQexecParams(pgsqlConn, sql, nparams,NULL, sparams, NULL, NULL,0))) {
		ast_log(LOG_WARNING,
				"PostgreSQL RealTime: Failed to query database. Check debug for more info.\n");
		ast_debug(1, "PostgreSQL RealTime: Query: %s\n", sql);
		ast_debug(1, "PostgreSQL RealTime: Query Failed because: %s\n", PQerrorMessage(pgsqlConn));
		ast_mutex_unlock(&pgsql_lock);
		return NULL;
	} else {
		ExecStatusType result_status = PQresultStatus(result);
		if (result_status != PGRES_COMMAND_OK
			&& result_status != PGRES_TUPLES_OK
			&& result_status != PGRES_NONFATAL_ERROR) {
			ast_log(LOG_WARNING,
					"PostgreSQL RealTime: Failed to query database. Check debug for more info.\n");
			ast_debug(1, "PostgreSQL RealTime: Query: %s\n", sql);
			ast_debug(1, "PostgreSQL RealTime: Query Failed because: %s (%s)\n",
						PQresultErrorMessage(result), PQresStatus(result_status));
			ast_mutex_unlock(&pgsql_lock);
			return NULL;
		}
	}
=======
        if (pgsql_exec(database, table, ast_str_buffer(sql), &result) != 0) {
		ast_mutex_unlock(&pgsql_lock);
                return NULL;
        }
>>>>>>> cd9024b8

	ast_debug(1, "PostgreSQL RealTime: Result=%p Query: %s\n", result, sql);

	if ((num_rows = PQntuples(result)) > 0) {
		int numFields = PQnfields(result);
		int i = 0;
		int rowIndex = 0;
		char **fieldnames = NULL;

		ast_debug(1, "PostgreSQL RealTime: Found %d rows.\n", num_rows);

		if (!(fieldnames = ast_calloc(1, numFields * sizeof(char *)))) {
			ast_mutex_unlock(&pgsql_lock);
			PQclear(result);
			return NULL;
		}
		for (i = 0; i < numFields; i++)
			fieldnames[i] = PQfname(result, i);

		for (rowIndex = 0; rowIndex < num_rows; rowIndex++) {
			var = NULL;
			if (!(cat = ast_category_new("","",99999)))
				continue;
			for (i = 0; i < numFields; i++) {
				stringp = PQgetvalue(result, rowIndex, i);
				while (stringp) {
					chunk = strsep(&stringp, ";");
					if (chunk && !ast_strlen_zero(ast_realtime_decode_chunk(ast_strip(chunk)))) {
						if (initfield && !strcmp(initfield, fieldnames[i])) {
							ast_category_rename(cat, chunk);
						}
						var = ast_variable_new(fieldnames[i], chunk, "");
						ast_variable_append(cat, var);
					}
				}
			}
			ast_category_append(cfg, cat);
		}
		ast_free(fieldnames);
	} else {
		ast_debug(1, "PostgreSQL RealTime: Could not find any rows in table %s.\n", table);
	}

	ast_mutex_unlock(&pgsql_lock);
	PQclear(result);

	return cfg;
}

static int update_pgsql(const char *database, const char *tablename, const char *keyfield,
						const char *lookup, va_list ap)
{
	PGresult *result = NULL;
	int numrows = 0;
	char sql[256];
	const char *newparam, *newval;
	const char *sparams[40];
	int  nparams = 0;
	
	if (!tablename) {
		ast_log(LOG_WARNING, "PostgreSQL RealTime: No table specified.\n");
		return -1;
	}

<<<<<<< HEAD
=======
	if (!(table = find_table(database, tablename))) {
		ast_log(LOG_ERROR, "Table '%s' does not exist!!\n", tablename);
		return -1;
	}

>>>>>>> cd9024b8
	/* Get the first parameter and first value in our list of passed paramater/value pairs */
	newparam = va_arg(ap, const char *);
	newval = va_arg(ap, const char *);
	if (!newparam || !newval) {
		ast_log(LOG_WARNING,
				"PostgreSQL RealTime: Realtime retrieval requires at least 1 parameter and 1 value to search on.\n");
		if (pgsqlConn) {
			PQfinish(pgsqlConn);
			pgsqlConn = NULL;
		};
		return -1;
	}

	/* Create the first part of the query using the first parameter/value pairs we just extracted
	   If there is only 1 set, then we have our query. Otherwise, loop thru the list and concat */
<<<<<<< HEAD
	
	sparams[nparams++]=newval;
	snprintf(sql, sizeof(sql), "UPDATE %s SET %s = $%d", tablename, newparam, nparams);
	
	while ((newparam = va_arg(ap, const char *))) {
		if (nparams >= (sizeof(sparams) -1) ) {
			/* Half-updated values are obviously a mess */
			ast_log(LOG_ERROR, "PostgreSQL RealTime: Too many params in query! Cannot update.\n");
=======

	ESCAPE_STRING(escapebuf, newval);
	if (pgresult) {
		ast_log(LOG_ERROR, "PostgreSQL RealTime: detected invalid input: '%s'\n", newval);
		va_end(ap);
		release_table(table);
		return -1;
	}
	ast_str_set(&sql, 0, "UPDATE %s SET %s = '%s'", tablename, newparam, ast_str_buffer(escapebuf));

	while ((newparam = va_arg(ap, const char *))) {
		newval = va_arg(ap, const char *);

		if (!find_column(table, newparam)) {
			ast_log(LOG_NOTICE, "Attempted to update column '%s' in table '%s', but column does not exist!\n", newparam, tablename);
			continue;
		}

		ESCAPE_STRING(escapebuf, newval);
		if (pgresult) {
			ast_log(LOG_ERROR, "PostgreSQL RealTime: detected invalid input: '%s'\n", newval);
>>>>>>> cd9024b8
			va_end(ap);
			return -1;
		}
		newval = va_arg(ap, const char *);
		sparams[nparams++]=newval;
		snprintf(sql + strlen(sql), sizeof(sql) - strlen(sql), ", %s = $%d", newparam,
				 nparams);
	}
	va_end(ap);
	sparams[nparams++]=lookup;
	snprintf(sql + strlen(sql), sizeof(sql) - strlen(sql), " WHERE %s = $%d", keyfield,
			 nparams);

<<<<<<< HEAD
	ast_debug(1, "PostgreSQL RealTime: Update SQL: %s\n", sql);
=======
	ESCAPE_STRING(escapebuf, lookup);
	if (pgresult) {
		ast_log(LOG_ERROR, "PostgreSQL RealTime: detected invalid input: '%s'\n", lookup);
		va_end(ap);
		return -1;
	}

	ast_str_append(&sql, 0, " WHERE %s = '%s'", keyfield, ast_str_buffer(escapebuf));

	ast_debug(1, "PostgreSQL RealTime: Update SQL: %s\n", ast_str_buffer(sql));
>>>>>>> cd9024b8

	/* We now have our complete statement; Lets connect to the server and execute it. */
	ast_mutex_lock(&pgsql_lock);

<<<<<<< HEAD
	if (!(result = PQexecParams(pgsqlConn, sql, nparams,NULL, sparams, NULL, NULL,0))) {
		ast_log(LOG_WARNING,
				"PostgreSQL RealTime: Failed to query database. Check debug for more info.\n");
		ast_debug(1, "PostgreSQL RealTime: Query: %s\n", sql);
		ast_debug(1, "PostgreSQL RealTime: Query Failed because: %s\n",
				PQerrorMessage(pgsqlConn));
		ast_mutex_unlock(&pgsql_lock);
		return -1;
	} else {
		ExecStatusType result_status = PQresultStatus(result);
		if (result_status != PGRES_COMMAND_OK
			&& result_status != PGRES_TUPLES_OK
			&& result_status != PGRES_NONFATAL_ERROR) {
			ast_log(LOG_WARNING,
					"PostgreSQL RealTime: Failed to query database. Check debug for more info.\n");
			ast_debug(1, "PostgreSQL RealTime: Query: %s\n", sql);
			ast_debug(1, "PostgreSQL RealTime: Query Failed because: %s (%s)\n",
					PQresultErrorMessage(result), PQresStatus(result_status));
			ast_mutex_unlock(&pgsql_lock);
			return -1;
		}
=======
	if (pgsql_exec(database, tablename, ast_str_buffer(sql), &result) != 0) {
		ast_mutex_unlock(&pgsql_lock);
		return -1;
>>>>>>> cd9024b8
	}

	numrows = atoi(PQcmdTuples(result));
	ast_mutex_unlock(&pgsql_lock);

	ast_debug(1, "PostgreSQL RealTime: Updated %d rows on table: %s\n", numrows, tablename);

	/* From http://dev.pgsql.com/doc/pgsql/en/pgsql-affected-rows.html
	 * An integer greater than zero indicates the number of rows affected
	 * Zero indicates that no records were updated
	 * -1 indicates that the query returned an error (although, if the query failed, it should have been caught above.)
	 */

	if (numrows >= 0)
		return (int) numrows;

	return -1;
}

static int update2_pgsql(const char *database, const char *tablename, va_list ap)
{
	PGresult *result = NULL;
	int numrows = 0, pgresult, first = 1;
	struct ast_str *escapebuf = ast_str_thread_get(&escapebuf_buf, 16);
	const char *newparam, *newval;
	struct ast_str *sql = ast_str_thread_get(&sql_buf, 100);
	struct ast_str *where = ast_str_thread_get(&where_buf, 100);
	struct tables *table;

	if (!tablename) {
		ast_log(LOG_WARNING, "PostgreSQL RealTime: No table specified.\n");
		return -1;
	}

	if (!escapebuf || !sql || !where) {
		/* Memory error, already handled */
		return -1;
	}

	if (!(table = find_table(database, tablename))) {
		ast_log(LOG_ERROR, "Table '%s' does not exist!!\n", tablename);
		return -1;
	}

	ast_str_set(&sql, 0, "UPDATE %s SET ", tablename);
	ast_str_set(&where, 0, "WHERE");

	while ((newparam = va_arg(ap, const char *))) {
		if (!find_column(table, newparam)) {
			ast_log(LOG_ERROR, "Attempted to update based on criteria column '%s' (%s@%s), but that column does not exist!\n", newparam, tablename, database);
			release_table(table);
			return -1;
		}

		newval = va_arg(ap, const char *);
		ESCAPE_STRING(escapebuf, newval);
		if (pgresult) {
			ast_log(LOG_ERROR, "PostgreSQL RealTime: detected invalid input: '%s'\n", newval);
			release_table(table);
			ast_free(sql);
			return -1;
		}
		ast_str_append(&where, 0, "%s %s='%s'", first ? "" : " AND", newparam, ast_str_buffer(escapebuf));
		first = 0;
	}

	if (first) {
		ast_log(LOG_WARNING,
				"PostgreSQL RealTime: Realtime update requires at least 1 parameter and 1 value to search on.\n");
		if (pgsqlConn) {
			PQfinish(pgsqlConn);
			pgsqlConn = NULL;
		}
		release_table(table);
		return -1;
	}

	/* Now retrieve the columns to update */
	first = 1;
	while ((newparam = va_arg(ap, const char *))) {
		newval = va_arg(ap, const char *);

		/* If the column is not within the table, then skip it */
		if (!find_column(table, newparam)) {
			ast_log(LOG_NOTICE, "Attempted to update column '%s' in table '%s@%s', but column does not exist!\n", newparam, tablename, database);
			continue;
		}

		ESCAPE_STRING(escapebuf, newval);
		if (pgresult) {
			ast_log(LOG_ERROR, "PostgreSQL RealTime: detected invalid input: '%s'\n", newval);
			release_table(table);
			ast_free(sql);
			return -1;
		}

		ast_str_append(&sql, 0, "%s %s='%s'", first ? "" : ",", newparam, ast_str_buffer(escapebuf));
	}
	release_table(table);

	ast_str_append(&sql, 0, " %s", ast_str_buffer(where));

	ast_debug(1, "PostgreSQL RealTime: Update SQL: %s\n", ast_str_buffer(sql));

	/* We now have our complete statement; connect to the server and execute it. */
        if (pgsql_exec(database, tablename, ast_str_buffer(sql), &result) != 0) {
		ast_mutex_unlock(&pgsql_lock);
	        return -1;
        }

	numrows = atoi(PQcmdTuples(result));
	ast_mutex_unlock(&pgsql_lock);

	ast_debug(1, "PostgreSQL RealTime: Updated %d rows on table: %s\n", numrows, tablename);

	/* From http://dev.pgsql.com/doc/pgsql/en/pgsql-affected-rows.html
	 * An integer greater than zero indicates the number of rows affected
	 * Zero indicates that no records were updated
	 * -1 indicates that the query returned an error (although, if the query failed, it should have been caught above.)
	 */

	if (numrows >= 0) {
		return (int) numrows;
	}

	return -1;
}

static int store_pgsql(const char *database, const char *table, va_list ap)
{
	PGresult *result = NULL;
	Oid insertid;
	char sql[256];
	char params[256];
	char vals[256];
	const char *sparams[50];
	int  nparams = 0;
	const char *newparam, *newval;

	if (!table) {
		ast_log(LOG_WARNING, "PostgreSQL RealTime: No table specified.\n");
		return -1;
	}

	while ((newparam = va_arg(ap, const char *))) {
		if (nparams >= (sizeof(sparams) -1) ) {
			/* Half-inserted values are obviously a mess */
			ast_log(LOG_ERROR, "PostgreSQL RealTime: Too many params in query! Cannot update.\n");
			va_end(ap);
			return -1;
		}
		if (strspn(newparam,"\\' \n;\0\t")) {
			ast_log(LOG_ERROR, "PostgreSQL RealTime: Invalid characters in param name!\n");
			va_end(ap);
			return -1;
		}
		if (((strlen(params) + 3 + strlen(newparam)) > sizeof(params)) ||
			((strlen(vals) + 4) > sizeof(vals))){
			ast_log(LOG_ERROR, "PostgreSQL RealTime: Params buffer too short for query.\n");
			va_end(ap);
			return -1;
		}
		
		newval = va_arg(ap, const char *);
		if (nparams>0) {
			strcat(params,", ");
			strcat(vals,", ");
		}
		
		strcat(params,newparam);
		strcat(vals,"?");
		sparams[nparams++]=newval;
	}
 	va_end(ap);
	
	if (nparams<1) {
		ast_log(LOG_WARNING,
				"PostgreSQL RealTime: Realtime storage requires at least 1 parameter and 1 value to store.\n");
		if (pgsqlConn) {
			PQfinish(pgsqlConn);
			pgsqlConn = NULL;
		}
		return -1;
	}
	
	
		// TODO: do that dynamically
	if (strlen(params)+strlen(vals) + 26 >sizeof(sql)) {
		ast_log(LOG_ERROR, "PostgreSQL RealTime: Storage query too long.\n");
		return -1;
	}
	snprintf(sql, sizeof(sql), "INSERT INTO (%s) VALUES (%s)", params, vals);

	ast_debug(1, "PostgreSQL RealTime: Insert SQL: %s\n", sql);

	ast_mutex_lock(&pgsql_lock);
	if (!pgsql_reconnect(database)) {
		ast_mutex_unlock(&pgsql_lock);
		return -1;
	}
<<<<<<< HEAD
	
	if (!(result = PQexecParams(pgsqlConn, sql, nparams,NULL, sparams, NULL, NULL,0))) {
		ast_log(LOG_WARNING,
				"PostgreSQL RealTime: Failed to query database. Check debug for more info.\n");
		ast_debug(1, "PostgreSQL RealTime: Query: %s\n", sql);
		ast_debug(1, "PostgreSQL RealTime: Query Failed because: %s\n", PQerrorMessage(pgsqlConn));
		ast_mutex_unlock(&pgsql_lock);
		return -1;
	} else {
		ExecStatusType result_status = PQresultStatus(result);
		if (result_status != PGRES_COMMAND_OK
			&& result_status != PGRES_TUPLES_OK
			&& result_status != PGRES_NONFATAL_ERROR) {
			ast_log(LOG_WARNING,
					"PostgreSQL RealTime: Failed to query database. Check debug for more info.\n");
			ast_debug(1, "PostgreSQL RealTime: Query: %s\n", sql);
			ast_debug(1, "PostgreSQL RealTime: Query Failed because: %s (%s)\n",
						PQresultErrorMessage(result), PQresStatus(result_status));
			ast_mutex_unlock(&pgsql_lock);
			return -1;
		}
	}
=======

	/* Create the first part of the query using the first parameter/value pairs we just extracted
	   If there is only 1 set, then we have our query. Otherwise, loop thru the list and concat */
	ESCAPE_STRING(buf, newparam);
	ast_str_set(&sql1, 0, "INSERT INTO %s (%s", table, ast_str_buffer(buf));
	ESCAPE_STRING(buf, newval);
	ast_str_set(&sql2, 0, ") VALUES ('%s'", ast_str_buffer(buf));
	while ((newparam = va_arg(ap, const char *))) {
		newval = va_arg(ap, const char *);
		ESCAPE_STRING(buf, newparam);
		ast_str_append(&sql1, 0, ", %s", ast_str_buffer(buf));
		ESCAPE_STRING(buf, newval);
		ast_str_append(&sql2, 0, ", '%s'", ast_str_buffer(buf));
	}
	va_end(ap);
	ast_str_append(&sql1, 0, "%s)", ast_str_buffer(sql2));

	ast_debug(1, "PostgreSQL RealTime: Insert SQL: %s\n", ast_str_buffer(sql1));

        if (pgsql_exec(database, table, ast_str_buffer(sql1), &result) != 0) {
		ast_mutex_unlock(&pgsql_lock);
	        return -1;
        }
>>>>>>> cd9024b8

	insertid = PQoidValue(result);
	ast_mutex_unlock(&pgsql_lock);

	ast_debug(1, "PostgreSQL RealTime: row inserted on table: %s, id: %u\n", table, insertid);

	/* From http://dev.pgsql.com/doc/pgsql/en/pgsql-affected-rows.html
	 * An integer greater than zero indicates the number of rows affected
	 * Zero indicates that no records were updated
	 * -1 indicates that the query returned an error (although, if the query failed, it should have been caught above.)
	 */

	if (insertid >= 0)
		return (int) insertid;

	return -1;
}

static int destroy_pgsql(const char *database, const char *table, const char *keyfield, const char *lookup, va_list ap)
{
	PGresult *result = NULL;
	int numrows = 0;
	int pgresult;
	struct ast_str *sql = ast_str_thread_get(&sql_buf, 256);
	struct ast_str *buf1 = ast_str_thread_get(&where_buf, 60), *buf2 = ast_str_thread_get(&escapebuf_buf, 60);
	const char *newparam, *newval;

	if (!table) {
		ast_log(LOG_WARNING, "PostgreSQL RealTime: No table specified.\n");
		return -1;
	}

	/* Get the first parameter and first value in our list of passed paramater/value pairs */
	/*newparam = va_arg(ap, const char *);
	newval = va_arg(ap, const char *);
	if (!newparam || !newval) {*/
	if (ast_strlen_zero(keyfield) || ast_strlen_zero(lookup))  {
		ast_log(LOG_WARNING,
				"PostgreSQL RealTime: Realtime destroy requires at least 1 parameter and 1 value to search on.\n");
		if (pgsqlConn) {
			PQfinish(pgsqlConn);
			pgsqlConn = NULL;
		};
		return -1;
	}

	/* Must connect to the server before anything else, as the escape function requires the connection handle.. */
	ast_mutex_lock(&pgsql_lock);
	if (!pgsql_reconnect(database)) {
		ast_mutex_unlock(&pgsql_lock);
		return -1;
	}


	/* Create the first part of the query using the first parameter/value pairs we just extracted
	   If there is only 1 set, then we have our query. Otherwise, loop thru the list and concat */

	ESCAPE_STRING(buf1, keyfield);
	ESCAPE_STRING(buf2, lookup);
	ast_str_set(&sql, 0, "DELETE FROM %s WHERE %s = '%s'", table, ast_str_buffer(buf1), ast_str_buffer(buf2));
	while ((newparam = va_arg(ap, const char *))) {
		newval = va_arg(ap, const char *);
		ESCAPE_STRING(buf1, newparam);
		ESCAPE_STRING(buf2, newval);
		ast_str_append(&sql, 0, " AND %s = '%s'", ast_str_buffer(buf1), ast_str_buffer(buf2));
	}
	va_end(ap);

	ast_debug(1, "PostgreSQL RealTime: Delete SQL: %s\n", ast_str_buffer(sql));

<<<<<<< HEAD
	if (!(result = PQexec(pgsqlConn, ast_str_buffer(sql)))) {
//	if (!(result = PQexecParams(pgsqlConn, sql, nparams,NULL, sparams, NULL, NULL,0))) {
		ast_log(LOG_WARNING,
				"PostgreSQL RealTime: Failed to query database. Check debug for more info.\n");
		ast_debug(1, "PostgreSQL RealTime: Query: %s\n", ast_str_buffer(sql));
		ast_debug(1, "PostgreSQL RealTime: Query Failed because: %s\n", PQerrorMessage(pgsqlConn));
=======
        if (pgsql_exec(database, table, ast_str_buffer(sql), &result) != 0) {
>>>>>>> cd9024b8
		ast_mutex_unlock(&pgsql_lock);
	        return -1;
        }

	numrows = atoi(PQcmdTuples(result));
	ast_mutex_unlock(&pgsql_lock);
 
	ast_debug(1, "PostgreSQL RealTime: Deleted %d rows on table: %s\n", numrows, table);
 
	/* From http://dev.pgsql.com/doc/pgsql/en/pgsql-affected-rows.html
	 * An integer greater than zero indicates the number of rows affected
	 * Zero indicates that no records were updated
	 * -1 indicates that the query returned an error (although, if the query failed, it should have been caught above.)
	 */

	if (numrows >= 0)
		return (int) numrows;

	return -1;
}

/* Note: we trust "database", "table" and "file" to be valid strings.  */
static struct ast_config *config_pgsql(const char *database, const char *table,
						const char *file, struct ast_config *cfg,
						struct ast_flags flags, const char *suggested_incl, const char *who_asked)
{
	PGresult *result = NULL;
	long num_rows;
	struct ast_variable *new_v;
	struct ast_category *cur_cat = NULL;
	struct ast_str *sql = ast_str_thread_get(&sql_buf, 100);
	char last[80] = "";
	int last_cat_metric = 0;

	last[0] = '\0';

	if (!file || !strcmp(file, RES_CONFIG_PGSQL_CONF)) {
		ast_log(LOG_WARNING, "PostgreSQL RealTime: Cannot configure myself.\n");
		return NULL;
	}

	ast_str_set(&sql, 0, "SELECT category, var_name, var_val, cat_metric FROM %s "
			"WHERE filename='%s' and commented=0 "
			"ORDER BY cat_metric DESC, var_metric ASC, category, var_name ", table, file);

	ast_debug(1, "PostgreSQL RealTime: Static SQL: %s\n", ast_str_buffer(sql));

	ast_mutex_lock(&pgsql_lock);

	/* We now have our complete statement; Lets connect to the server and execute it. */
        if (pgsql_exec(database, table, ast_str_buffer(sql), &result) != 0) {
		ast_mutex_unlock(&pgsql_lock);
	        return NULL;
        }

	if ((num_rows = PQntuples(result)) > 0) {
		int rowIndex = 0;

		ast_debug(1, "PostgreSQL RealTime: Found %ld rows.\n", num_rows);

		for (rowIndex = 0; rowIndex < num_rows; rowIndex++) {
			char *field_category = PQgetvalue(result, rowIndex, 0);
			char *field_var_name = PQgetvalue(result, rowIndex, 1);
			char *field_var_val = PQgetvalue(result, rowIndex, 2);
			char *field_cat_metric = PQgetvalue(result, rowIndex, 3);
			if (!strcmp(field_var_name, "#include")) {
				if (!ast_config_internal_load(field_var_val, cfg, flags, "", who_asked)) {
					PQclear(result);
					ast_mutex_unlock(&pgsql_lock);
					return NULL;
				}
				continue;
			}

			if (strcmp(last, field_category) || last_cat_metric != atoi(field_cat_metric)) {
				cur_cat = ast_category_new(field_category, "", 99999);
				if (!cur_cat)
					break;
				strcpy(last, field_category);
				last_cat_metric = atoi(field_cat_metric);
				ast_category_append(cfg, cur_cat);
			}
			new_v = ast_variable_new(field_var_name, field_var_val, "");
			ast_variable_append(cur_cat, new_v);
		}
	} else {
		ast_log(LOG_WARNING,
				"PostgreSQL RealTime: Could not find config '%s' in database.\n", file);
	}

	PQclear(result);
	ast_mutex_unlock(&pgsql_lock);

	return cfg;
}

static int require_pgsql(const char *database, const char *tablename, va_list ap)
{
	struct columns *column;
	struct tables *table = find_table(database, tablename);
	char *elm;
	int type, size, res = 0;

	if (!table) {
		ast_log(LOG_WARNING, "Table %s not found in database.  This table should exist if you're using realtime.\n", tablename);
		return -1;
	}

	while ((elm = va_arg(ap, char *))) {
		type = va_arg(ap, require_type);
		size = va_arg(ap, int);
		AST_LIST_TRAVERSE(&table->columns, column, list) {
			if (strcmp(column->name, elm) == 0) {
				/* Char can hold anything, as long as it is large enough */
				if ((strncmp(column->type, "char", 4) == 0 || strncmp(column->type, "varchar", 7) == 0 || strcmp(column->type, "bpchar") == 0)) {
					if ((size > column->len) && column->len != -1) {
						ast_log(LOG_WARNING, "Column '%s' should be at least %d long, but is only %d long.\n", column->name, size, column->len);
						res = -1;
					}
				} else if (strncmp(column->type, "int", 3) == 0) {
					int typesize = atoi(column->type + 3);
					/* Integers can hold only other integers */
					if ((type == RQ_INTEGER8 || type == RQ_UINTEGER8 ||
						type == RQ_INTEGER4 || type == RQ_UINTEGER4 ||
						type == RQ_INTEGER3 || type == RQ_UINTEGER3 ||
						type == RQ_UINTEGER2) && typesize == 2) {
						ast_log(LOG_WARNING, "Column '%s' may not be large enough for the required data length: %d\n", column->name, size);
						res = -1;
					} else if ((type == RQ_INTEGER8 || type == RQ_UINTEGER8 ||
						type == RQ_UINTEGER4) && typesize == 4) {
						ast_log(LOG_WARNING, "Column '%s' may not be large enough for the required data length: %d\n", column->name, size);
						res = -1;
					} else if (type == RQ_CHAR || type == RQ_DATETIME || type == RQ_FLOAT || type == RQ_DATE) {
						ast_log(LOG_WARNING, "Column '%s' is of the incorrect type: (need %s(%d) but saw %s)\n",
							column->name,
								type == RQ_CHAR ? "char" :
								type == RQ_DATETIME ? "datetime" :
								type == RQ_DATE ? "date" :
								type == RQ_FLOAT ? "float" :
								"a rather stiff drink ",
							size, column->type);
						res = -1;
					}
				} else if (strncmp(column->type, "float", 5) == 0) {
					if (!ast_rq_is_int(type) && type != RQ_FLOAT) {
						ast_log(LOG_WARNING, "Column %s cannot be a %s\n", column->name, column->type);
						res = -1;
					}
				} else if (strncmp(column->type, "timestamp", 9) == 0) {
					if (type != RQ_DATETIME && type != RQ_DATE) {
						ast_log(LOG_WARNING, "Column %s cannot be a %s\n", column->name, column->type);
						res = -1;
					}
				} else { /* There are other types that no module implements yet */
					ast_log(LOG_WARNING, "Possibly unsupported column type '%s' on column '%s'\n", column->type, column->name);
					res = -1;
				}
				break;
			}
		}

		if (!column) {
			if (requirements == RQ_WARN) {
				ast_log(LOG_WARNING, "Table %s requires a column '%s' of size '%d', but no such column exists.\n", tablename, elm, size);
			} else {
				struct ast_str *sql = ast_str_create(100);
				char fieldtype[15];
				PGresult *result;

				if (requirements == RQ_CREATECHAR || type == RQ_CHAR) {
					/* Size is minimum length; make it at least 50% greater,
					 * just to be sure, because PostgreSQL doesn't support
					 * resizing columns. */
					snprintf(fieldtype, sizeof(fieldtype), "CHAR(%d)",
						size < 15 ? size * 2 :
						(size * 3 / 2 > 255) ? 255 : size * 3 / 2);
				} else if (type == RQ_INTEGER1 || type == RQ_UINTEGER1 || type == RQ_INTEGER2) {
					snprintf(fieldtype, sizeof(fieldtype), "INT2");
				} else if (type == RQ_UINTEGER2 || type == RQ_INTEGER3 || type == RQ_UINTEGER3 || type == RQ_INTEGER4) {
					snprintf(fieldtype, sizeof(fieldtype), "INT4");
				} else if (type == RQ_UINTEGER4 || type == RQ_INTEGER8) {
					snprintf(fieldtype, sizeof(fieldtype), "INT8");
				} else if (type == RQ_UINTEGER8) {
					/* No such type on PostgreSQL */
					snprintf(fieldtype, sizeof(fieldtype), "CHAR(20)");
				} else if (type == RQ_FLOAT) {
					snprintf(fieldtype, sizeof(fieldtype), "FLOAT8");
				} else if (type == RQ_DATE) {
					snprintf(fieldtype, sizeof(fieldtype), "DATE");
				} else if (type == RQ_DATETIME) {
					snprintf(fieldtype, sizeof(fieldtype), "TIMESTAMP");
				} else {
					ast_log(LOG_ERROR, "Unrecognized request type %d\n", type);
					ast_free(sql);
					continue;
				}
				ast_str_set(&sql, 0, "ALTER TABLE %s ADD COLUMN %s %s", tablename, elm, fieldtype);
				ast_debug(1, "About to lock pgsql_lock (running alter on table '%s' to add column '%s')\n", tablename, elm);

				ast_mutex_lock(&pgsql_lock);
				ast_debug(1, "About to run ALTER query on table '%s' to add column '%s'\n", tablename, elm);

			        if (pgsql_exec(database, tablename, ast_str_buffer(sql), &result) != 0) {
					ast_mutex_unlock(&pgsql_lock);
				        return -1;
			        }

				ast_debug(1, "Finished running ALTER query on table '%s'\n", tablename);
				if (PQresultStatus(result) != PGRES_COMMAND_OK) {
					ast_log(LOG_ERROR, "Unable to add column: %s\n", ast_str_buffer(sql));
				}
				PQclear(result);
				ast_mutex_unlock(&pgsql_lock);

				ast_free(sql);
			}
		}
	}
	release_table(table);
	return res;
}

static int unload_pgsql(const char *database, const char *tablename)
{
	struct tables *cur;
	ast_debug(2, "About to lock table cache list\n");
	AST_LIST_LOCK(&psql_tables);
	ast_debug(2, "About to traverse table cache list\n");
	AST_LIST_TRAVERSE_SAFE_BEGIN(&psql_tables, cur, list) {
		if (strcmp(cur->name, tablename) == 0) {
			ast_debug(2, "About to remove matching cache entry\n");
			AST_LIST_REMOVE_CURRENT(list);
			ast_debug(2, "About to destroy matching cache entry\n");
			destroy_table(cur);
			ast_debug(1, "Cache entry '%s@%s' destroyed\n", tablename, database);
			break;
		}
	}
	AST_LIST_TRAVERSE_SAFE_END
	AST_LIST_UNLOCK(&psql_tables);
	ast_debug(2, "About to return\n");
	return cur ? 0 : -1;
}

static struct ast_config_engine pgsql_engine = {
	.name = "pgsql",
	.load_func = config_pgsql,
	.realtime_func = realtime_pgsql,
	.realtime_multi_func = realtime_multi_pgsql,
	.store_func = store_pgsql,
	.destroy_func = destroy_pgsql,
	.update_func = update_pgsql,
	.update2_func = update2_pgsql,
	.require_func = require_pgsql,
	.unload_func = unload_pgsql,
};

static int load_module(void)
{
	if(!parse_config(0))
		return AST_MODULE_LOAD_DECLINE;

	ast_config_engine_register(&pgsql_engine);
	ast_verb(1, "PostgreSQL RealTime driver loaded.\n");
	ast_cli_register_multiple(cli_realtime, ARRAY_LEN(cli_realtime));

	return 0;
}

static int unload_module(void)
{
	struct tables *table;
	/* Acquire control before doing anything to the module itself. */
	ast_mutex_lock(&pgsql_lock);

	if (pgsqlConn) {
		PQfinish(pgsqlConn);
		pgsqlConn = NULL;
	}
	ast_cli_unregister_multiple(cli_realtime, ARRAY_LEN(cli_realtime));
	ast_config_engine_deregister(&pgsql_engine);
	ast_verb(1, "PostgreSQL RealTime unloaded.\n");

	/* Destroy cached table info */
	AST_LIST_LOCK(&psql_tables);
	while ((table = AST_LIST_REMOVE_HEAD(&psql_tables, list))) {
		destroy_table(table);
	}
	AST_LIST_UNLOCK(&psql_tables);

	/* Unlock so something else can destroy the lock. */
	ast_mutex_unlock(&pgsql_lock);

	return 0;
}

static int reload(void)
{
	parse_config(1);

	return 0;
}

static int parse_config(int is_reload)
{
	struct ast_config *config;
	const char *s;
	struct ast_flags config_flags = { is_reload ? CONFIG_FLAG_FILEUNCHANGED : 0 };

	config = ast_config_load(RES_CONFIG_PGSQL_CONF, config_flags);
	if (config == CONFIG_STATUS_FILEUNCHANGED) {
		return 0;
	}

	if (config == CONFIG_STATUS_FILEMISSING || config == CONFIG_STATUS_FILEINVALID) {
		ast_log(LOG_WARNING, "Unable to load config %s\n", RES_CONFIG_PGSQL_CONF);
		return 0;
	}

	ast_mutex_lock(&pgsql_lock);

	if (pgsqlConn) {
		PQfinish(pgsqlConn);
		pgsqlConn = NULL;
	}

	if (!(s = ast_variable_retrieve(config, "general", "dbuser"))) {
		ast_log(LOG_WARNING,
				"PostgreSQL RealTime: No database user found, using 'asterisk' as default.\n");
		strcpy(dbuser, "asterisk");
	} else {
		ast_copy_string(dbuser, s, sizeof(dbuser));
	}

	if (!(s = ast_variable_retrieve(config, "general", "dbpass"))) {
		ast_debug(1,
				"PostgreSQL RealTime: No database password found, skipping\n");
		dbpass[0]='\0';
	} else {
		ast_copy_string(dbpass, s, sizeof(dbpass));
	}

	if (!(s = ast_variable_retrieve(config, "general", "dbhost"))) {
		ast_log(LOG_WARNING,
				"PostgreSQL RealTime: No database host found, using localhost via socket.\n");
		dbhost[0] = '\0';
	} else {
		ast_copy_string(dbhost, s, sizeof(dbhost));
	}

	if (!(s = ast_variable_retrieve(config, "general", "dbname"))) {
		ast_log(LOG_WARNING,
				"PostgreSQL RealTime: No database name found, using 'asterisk' as default.\n");
		strcpy(dbname, "asterisk");
	} else {
		ast_copy_string(dbname, s, sizeof(dbname));
	}

	if (!(s = ast_variable_retrieve(config, "general", "dbport"))) {
		ast_log(LOG_WARNING,
				"PostgreSQL RealTime: No database port found, using 5432 as default.\n");
		dbport = 5432;
	} else {
		dbport = atoi(s);
	}

<<<<<<< HEAD
	if (!(s = ast_variable_retrieve(config, "general", "dbsock"))) {
		ast_debug(1,
				"PostgreSQL RealTime: No database socket found, using default.\n");
		dbsock[0]='\0';
=======
	if (!ast_strlen_zero(dbhost)) {
		/* No socket needed */
	} else if (!(s = ast_variable_retrieve(config, "general", "dbsock"))) {
		ast_log(LOG_WARNING,
				"PostgreSQL RealTime: No database socket found, using '/tmp/.s.PGSQL.%d' as default.\n", dbport);
		strcpy(dbsock, "/tmp");
>>>>>>> cd9024b8
	} else {
		ast_copy_string(dbsock, s, sizeof(dbsock));
	}

	if (!(s = ast_variable_retrieve(config, "general", "requirements"))) {
		ast_log(LOG_WARNING,
				"PostgreSQL RealTime: no requirements setting found, using 'warn' as default.\n");
		requirements = RQ_WARN;
	} else if (!strcasecmp(s, "createclose")) {
		requirements = RQ_CREATECLOSE;
	} else if (!strcasecmp(s, "createchar")) {
		requirements = RQ_CREATECHAR;
	}

	ast_config_destroy(config);

	if (option_debug) {
		if (!ast_strlen_zero(dbhost)) {
			ast_debug(1, "PostgreSQL RealTime Host: %s\n", dbhost);
			ast_debug(1, "PostgreSQL RealTime Port: %i\n", dbport);
		} else {
			ast_debug(1, "PostgreSQL RealTime Socket: %s\n", dbsock);
		}
		ast_debug(1, "PostgreSQL RealTime User: %s\n", dbuser);
		ast_debug(1, "PostgreSQL RealTime Password: %s\n", dbpass);
		ast_debug(1, "PostgreSQL RealTime DBName: %s\n", dbname);
	}

	if (!pgsql_reconnect(NULL)) {
		ast_log(LOG_WARNING,
				"PostgreSQL RealTime: Couldn't establish connection. Check debug.\n");
		ast_debug(1, "PostgreSQL RealTime: Cannot Connect: %s\n", PQerrorMessage(pgsqlConn));
	}

	ast_verb(2, "PostgreSQL RealTime reloaded.\n");

	/* Done reloading. Release lock so others can now use driver. */
	ast_mutex_unlock(&pgsql_lock);

	return 1;
}

static int pgsql_reconnect(const char *database)
{
	char my_database[50];

	ast_copy_string(my_database, S_OR(database, dbname), sizeof(my_database));

	/* mutex lock should have been locked before calling this function. */

	if (pgsqlConn && PQstatus(pgsqlConn) != CONNECTION_OK) {
		PQfinish(pgsqlConn);
		pgsqlConn = NULL;
	}
	
	if (pgsqlConn){
		ast_debug(1, "PostgreSQL RealTime: Everything is fine.\n");
		return 1;
	}
	
	if (ast_strlen_zero(dbuser) || ast_strlen_zero(my_database)){
		ast_log(LOG_WARNING, "PostgreSQL RealTime: DBname/user not specified.\n");
		return 0;
	}

<<<<<<< HEAD
	char *connInfo = NULL;
	unsigned int size = 100 + strlen(dbhost) + strlen(dbsock)
		+ strlen(dbuser)
		+ strlen(dbpass)
		+ strlen(my_database);
	
	if (!(connInfo = ast_malloc(size)))
		return 0;
	
	if (!ast_strlen_zero(dbhost))
		sprintf(connInfo, "host=%s port=%d", dbhost, dbport);
	else if (!ast_strlen_zero(dbsock))
		sprintf(connInfo,"host=%s",dbsock);
	else connInfo[0]='\0';
		
	size=strlen(connInfo);
	sprintf(&connInfo[size]," dbname=%s user=%s",my_database, dbuser);
	size=strlen(connInfo);
	
	if (strlen(dbpass))
		sprintf(&connInfo[size]," password=%s",dbpass);
		
	ast_debug(1, "%u connInfo: %s\n", size, connInfo);
	pgsqlConn = PQconnectdb(connInfo);
	ast_free(connInfo);
	connInfo = NULL;
	ast_debug(1, "pgsqlConn=%p\n", pgsqlConn);
	if (pgsqlConn && PQstatus(pgsqlConn) == CONNECTION_OK) {
		ast_debug(1, "PostgreSQL RealTime: Successfully connected to database.\n");
		connect_time = time(NULL);
=======
	/* DB password can legitimately be 0-length */
	if ((!pgsqlConn) && (!ast_strlen_zero(dbhost) || !ast_strlen_zero(dbsock)) && !ast_strlen_zero(dbuser) && !ast_strlen_zero(my_database)) {
		struct ast_str *connInfo = ast_str_create(32);

		ast_str_set(&connInfo, 0, "host=%s port=%d dbname=%s user=%s",
			S_OR(dbhost, dbsock), dbport, my_database, dbuser);
		if (!ast_strlen_zero(dbpass))
			ast_str_append(&connInfo, 0, " password=%s", dbpass);

		ast_debug(1, "%u connInfo=%s\n", (unsigned int)ast_str_size(connInfo), ast_str_buffer(connInfo));
		pgsqlConn = PQconnectdb(ast_str_buffer(connInfo));
		ast_debug(1, "%u connInfo=%s\n", (unsigned int)ast_str_size(connInfo), ast_str_buffer(connInfo));
		ast_free(connInfo);
		connInfo = NULL;

		ast_debug(1, "pgsqlConn=%p\n", pgsqlConn);
		if (pgsqlConn && PQstatus(pgsqlConn) == CONNECTION_OK) {
			ast_debug(1, "PostgreSQL RealTime: Successfully connected to database.\n");
			connect_time = time(NULL);
>>>>>>> cd9024b8
			version = PQserverVersion(pgsqlConn);
		return 1;
	} else {
		ast_log(LOG_ERROR,
				"PostgreSQL RealTime: Failed to connect database server %s on %s. Check debug for more info.\n",
				dbname, dbhost);
		ast_debug(1, "PostgreSQL RealTime: Cannot Connect: %s\n",
				PQresultErrorMessage(NULL));
		return 0;
	}
}

static char *handle_cli_realtime_pgsql_cache(struct ast_cli_entry *e, int cmd, struct ast_cli_args *a)
{
	struct tables *cur;
	int l, which;
	char *ret = NULL;

	switch (cmd) {
	case CLI_INIT:
		e->command = "realtime show pgsql cache";
		e->usage =
			"Usage: realtime show pgsql cache [<table>]\n"
			"       Shows table cache for the PostgreSQL RealTime driver\n";
		return NULL;
	case CLI_GENERATE:
		if (a->argc != 4) {
			return NULL;
		}
		l = strlen(a->word);
		which = 0;
		AST_LIST_LOCK(&psql_tables);
		AST_LIST_TRAVERSE(&psql_tables, cur, list) {
			if (!strncasecmp(a->word, cur->name, l) && ++which > a->n) {
				ret = ast_strdup(cur->name);
				break;
			}
		}
		AST_LIST_UNLOCK(&psql_tables);
		return ret;
	}

	if (a->argc == 4) {
		/* List of tables */
		AST_LIST_LOCK(&psql_tables);
		AST_LIST_TRAVERSE(&psql_tables, cur, list) {
			ast_cli(a->fd, "%s\n", cur->name);
		}
		AST_LIST_UNLOCK(&psql_tables);
	} else if (a->argc == 5) {
		/* List of columns */
		if ((cur = find_table(cur->name, a->argv[4]))) {
			struct columns *col;
			ast_cli(a->fd, "Columns for Table Cache '%s':\n", a->argv[4]);
			ast_cli(a->fd, "%-20.20s %-20.20s %-3.3s %-8.8s\n", "Name", "Type", "Len", "Nullable");
			AST_LIST_TRAVERSE(&cur->columns, col, list) {
				ast_cli(a->fd, "%-20.20s %-20.20s %3d %-8.8s\n", col->name, col->type, col->len, col->notnull ? "NOT NULL" : "");
			}
			release_table(cur);
		} else {
			ast_cli(a->fd, "No such table '%s'\n", a->argv[4]);
		}
	}
	return 0;
}

static char *handle_cli_realtime_pgsql_status(struct ast_cli_entry *e, int cmd, struct ast_cli_args *a)
{
	char status[256], credentials[100] = "";
	int ctimesec = time(NULL) - connect_time;

	switch (cmd) {
	case CLI_INIT:
		e->command = "realtime show pgsql status";
		e->usage =
			"Usage: realtime show pgsql status\n"
			"       Shows connection information for the PostgreSQL RealTime driver\n";
		return NULL;
	case CLI_GENERATE:
		return NULL;
	}

	if (a->argc != 4)
		return CLI_SHOWUSAGE;

	if (pgsqlConn && PQstatus(pgsqlConn) == CONNECTION_OK) {
		if (!ast_strlen_zero(dbhost))
			snprintf(status, sizeof(status), "Connected to %s@%s, port %d", dbname, dbhost, dbport);
		else if (!ast_strlen_zero(dbsock))
			snprintf(status, sizeof(status), "Connected to %s on socket file %s", dbname, dbsock);
		else
			snprintf(status, sizeof(status), "Connected to %s@%s", dbname, dbhost);

		if (!ast_strlen_zero(dbuser))
			snprintf(credentials, sizeof(credentials), " with username %s", dbuser);

		if (ctimesec > 31536000)
			ast_cli(a->fd, "%s%s for %d years, %d days, %d hours, %d minutes, %d seconds.\n",
					status, credentials, ctimesec / 31536000, (ctimesec % 31536000) / 86400,
					(ctimesec % 86400) / 3600, (ctimesec % 3600) / 60, ctimesec % 60);
		else if (ctimesec > 86400)
			ast_cli(a->fd, "%s%s for %d days, %d hours, %d minutes, %d seconds.\n", status,
					credentials, ctimesec / 86400, (ctimesec % 86400) / 3600, (ctimesec % 3600) / 60,
					ctimesec % 60);
		else if (ctimesec > 3600)
			ast_cli(a->fd, "%s%s for %d hours, %d minutes, %d seconds.\n", status, credentials,
					ctimesec / 3600, (ctimesec % 3600) / 60, ctimesec % 60);
		else if (ctimesec > 60)
			ast_cli(a->fd, "%s%s for %d minutes, %d seconds.\n", status, credentials, ctimesec / 60,
					ctimesec % 60);
		else
			ast_cli(a->fd, "%s%s for %d seconds.\n", status, credentials, ctimesec);

		return CLI_SUCCESS;
	} else {
		if (!pgsqlConn)
			ast_cli(a->fd,"No Postgres connection!\n");
		else
			ast_cli(a->fd, "Postgres connection error: %s\n",PQerrorMessage(pgsqlConn));
		return CLI_FAILURE;
	}
}

/* needs usecount semantics defined */
AST_MODULE_INFO(ASTERISK_GPL_KEY, AST_MODFLAG_LOAD_ORDER, "PostgreSQL RealTime Configuration Driver",
		.load = load_module,
		.unload = unload_module,
		.reload = reload,
		.load_pri = AST_MODPRI_REALTIME_DRIVER,
	       );<|MERGE_RESOLUTION|>--- conflicted
+++ resolved
@@ -447,20 +447,9 @@
 	   If there is only 1 set, then we have our query. Otherwise, loop thru the list and concat */
 	op = strchr(newparam, ' ') ? "" : " =";
 
-<<<<<<< HEAD
 	sparams[nparams++]=newval;
 	snprintf(sql, sizeof(sql), "SELECT * FROM %s WHERE %s%s $%d", tablename, newparam, op,
 			 nparams);
-=======
-	ESCAPE_STRING(escapebuf, newval);
-	if (pgresult) {
-		ast_log(LOG_ERROR, "PostgreSQL RealTime: detected invalid input: '%s'\n", newval);
-		va_end(ap);
-		return NULL;
-	}
-
-	ast_str_set(&sql, 0, "SELECT * FROM %s WHERE %s%s '%s'", tablename, newparam, op, ast_str_buffer(escapebuf));
->>>>>>> cd9024b8
 	while ((newparam = va_arg(ap, const char *))) {
 		if (nparams >= sizeof(sparams) ) {
 			ast_log(LOG_WARNING, "PostgreSQL RealTime: Too many params in query! Skipping..\n");
@@ -471,56 +460,20 @@
 			op = " =";
 		else
 			op = "";
-<<<<<<< HEAD
 		
 		sparams[nparams++]=newval;
 		snprintf(sql + strlen(sql), sizeof(sql) - strlen(sql), " AND %s%s $%d", newparam,
 				 op, nparams);
-=======
-
-		ESCAPE_STRING(escapebuf, newval);
-		if (pgresult) {
-			ast_log(LOG_ERROR, "PostgreSQL RealTime: detected invalid input: '%s'\n", newval);
-			va_end(ap);
-			return NULL;
-		}
-
-		ast_str_append(&sql, 0, " AND %s%s '%s'", newparam, op, ast_str_buffer(escapebuf));
->>>>>>> cd9024b8
 	}
 	va_end(ap);
 
 	/* We now have our complete statement; Lets connect to the server and execute it. */
 	ast_mutex_lock(&pgsql_lock);
 
-<<<<<<< HEAD
-	if (!(result = PQexecParams(pgsqlConn, sql, nparams,NULL, sparams, NULL, NULL,0))) {
-		ast_log(LOG_WARNING,
-				"PostgreSQL RealTime: Failed to query database. Check debug for more info.\n");
-		ast_debug(1, "PostgreSQL RealTime: Query: %s\n", sql);
-		ast_debug(1, "PostgreSQL RealTime: Query Failed because: %s\n", PQerrorMessage(pgsqlConn));
-		ast_mutex_unlock(&pgsql_lock);
-		return NULL;
-	} else {
-		ExecStatusType result_status = PQresultStatus(result);
-		if (result_status != PGRES_COMMAND_OK
-			&& result_status != PGRES_TUPLES_OK
-			&& result_status != PGRES_NONFATAL_ERROR) {
-			ast_log(LOG_WARNING,
-					"PostgreSQL RealTime: Failed to query database. Check debug for more info.\n");
-			ast_debug(1, "PostgreSQL RealTime: Query: %s\n", sql);
-			ast_debug(1, "PostgreSQL RealTime: Query Failed because: %s (%s)\n",
-						PQresultErrorMessage(result), PQresStatus(result_status));
-			ast_mutex_unlock(&pgsql_lock);
-			return NULL;
-		}
-	}
-=======
         if (pgsql_exec(database, tablename, ast_str_buffer(sql), &result) != 0) {
 		ast_mutex_unlock(&pgsql_lock);
 		return NULL;
         }
->>>>>>> cd9024b8
 
 	ast_debug(1, "PostgreSQL RealTime: Result=%p Query: %s\n", result, sql);
 
@@ -621,20 +574,9 @@
 	else
 		op = "";
 
-<<<<<<< HEAD
 	sparams[nparams++]=newval;
 	snprintf(sql, sizeof(sql), "SELECT * FROM %s WHERE %s%s $%d", table, newparam, op,
 			 nparams);
-=======
-	ESCAPE_STRING(escapebuf, newval);
-	if (pgresult) {
-		ast_log(LOG_ERROR, "PostgreSQL RealTime: detected invalid input: '%s'\n", newval);
-		va_end(ap);
-		return NULL;
-	}
-
-	ast_str_set(&sql, 0, "SELECT * FROM %s WHERE %s%s '%s'", table, newparam, op, ast_str_buffer(escapebuf));
->>>>>>> cd9024b8
 	while ((newparam = va_arg(ap, const char *))) {
 		if (nparams >= sizeof(sparams) ) {
 			ast_log(LOG_WARNING, "PostgreSQL RealTime: Too many params in query! Skipping..\n");
@@ -645,21 +587,9 @@
 			op = " =";
 		else
 			op = "";
-<<<<<<< HEAD
 		sparams[nparams++]=newval;
 		snprintf(sql + strlen(sql), sizeof(sql) - strlen(sql), " AND %s%s $%d", newparam,
 				 op, nparams);
-=======
-
-		ESCAPE_STRING(escapebuf, newval);
-		if (pgresult) {
-			ast_log(LOG_ERROR, "PostgreSQL RealTime: detected invalid input: '%s'\n", newval);
-			va_end(ap);
-			return NULL;
-		}
-
-		ast_str_append(&sql, 0, " AND %s%s '%s'", newparam, op, ast_str_buffer(escapebuf));
->>>>>>> cd9024b8
 	}
 
 	if (initfield) {
@@ -671,34 +601,10 @@
 	/* We now have our complete statement; Lets connect to the server and execute it. */
 	ast_mutex_lock(&pgsql_lock);
 
-<<<<<<< HEAD
-	if (!(result = PQexecParams(pgsqlConn, sql, nparams,NULL, sparams, NULL, NULL,0))) {
-		ast_log(LOG_WARNING,
-				"PostgreSQL RealTime: Failed to query database. Check debug for more info.\n");
-		ast_debug(1, "PostgreSQL RealTime: Query: %s\n", sql);
-		ast_debug(1, "PostgreSQL RealTime: Query Failed because: %s\n", PQerrorMessage(pgsqlConn));
-		ast_mutex_unlock(&pgsql_lock);
-		return NULL;
-	} else {
-		ExecStatusType result_status = PQresultStatus(result);
-		if (result_status != PGRES_COMMAND_OK
-			&& result_status != PGRES_TUPLES_OK
-			&& result_status != PGRES_NONFATAL_ERROR) {
-			ast_log(LOG_WARNING,
-					"PostgreSQL RealTime: Failed to query database. Check debug for more info.\n");
-			ast_debug(1, "PostgreSQL RealTime: Query: %s\n", sql);
-			ast_debug(1, "PostgreSQL RealTime: Query Failed because: %s (%s)\n",
-						PQresultErrorMessage(result), PQresStatus(result_status));
-			ast_mutex_unlock(&pgsql_lock);
-			return NULL;
-		}
-	}
-=======
         if (pgsql_exec(database, table, ast_str_buffer(sql), &result) != 0) {
 		ast_mutex_unlock(&pgsql_lock);
                 return NULL;
         }
->>>>>>> cd9024b8
 
 	ast_debug(1, "PostgreSQL RealTime: Result=%p Query: %s\n", result, sql);
 
@@ -763,14 +669,6 @@
 		return -1;
 	}
 
-<<<<<<< HEAD
-=======
-	if (!(table = find_table(database, tablename))) {
-		ast_log(LOG_ERROR, "Table '%s' does not exist!!\n", tablename);
-		return -1;
-	}
-
->>>>>>> cd9024b8
 	/* Get the first parameter and first value in our list of passed paramater/value pairs */
 	newparam = va_arg(ap, const char *);
 	newval = va_arg(ap, const char *);
@@ -786,7 +684,6 @@
 
 	/* Create the first part of the query using the first parameter/value pairs we just extracted
 	   If there is only 1 set, then we have our query. Otherwise, loop thru the list and concat */
-<<<<<<< HEAD
 	
 	sparams[nparams++]=newval;
 	snprintf(sql, sizeof(sql), "UPDATE %s SET %s = $%d", tablename, newparam, nparams);
@@ -795,29 +692,6 @@
 		if (nparams >= (sizeof(sparams) -1) ) {
 			/* Half-updated values are obviously a mess */
 			ast_log(LOG_ERROR, "PostgreSQL RealTime: Too many params in query! Cannot update.\n");
-=======
-
-	ESCAPE_STRING(escapebuf, newval);
-	if (pgresult) {
-		ast_log(LOG_ERROR, "PostgreSQL RealTime: detected invalid input: '%s'\n", newval);
-		va_end(ap);
-		release_table(table);
-		return -1;
-	}
-	ast_str_set(&sql, 0, "UPDATE %s SET %s = '%s'", tablename, newparam, ast_str_buffer(escapebuf));
-
-	while ((newparam = va_arg(ap, const char *))) {
-		newval = va_arg(ap, const char *);
-
-		if (!find_column(table, newparam)) {
-			ast_log(LOG_NOTICE, "Attempted to update column '%s' in table '%s', but column does not exist!\n", newparam, tablename);
-			continue;
-		}
-
-		ESCAPE_STRING(escapebuf, newval);
-		if (pgresult) {
-			ast_log(LOG_ERROR, "PostgreSQL RealTime: detected invalid input: '%s'\n", newval);
->>>>>>> cd9024b8
 			va_end(ap);
 			return -1;
 		}
@@ -831,51 +705,14 @@
 	snprintf(sql + strlen(sql), sizeof(sql) - strlen(sql), " WHERE %s = $%d", keyfield,
 			 nparams);
 
-<<<<<<< HEAD
 	ast_debug(1, "PostgreSQL RealTime: Update SQL: %s\n", sql);
-=======
-	ESCAPE_STRING(escapebuf, lookup);
-	if (pgresult) {
-		ast_log(LOG_ERROR, "PostgreSQL RealTime: detected invalid input: '%s'\n", lookup);
-		va_end(ap);
-		return -1;
-	}
-
-	ast_str_append(&sql, 0, " WHERE %s = '%s'", keyfield, ast_str_buffer(escapebuf));
-
-	ast_debug(1, "PostgreSQL RealTime: Update SQL: %s\n", ast_str_buffer(sql));
->>>>>>> cd9024b8
 
 	/* We now have our complete statement; Lets connect to the server and execute it. */
 	ast_mutex_lock(&pgsql_lock);
 
-<<<<<<< HEAD
-	if (!(result = PQexecParams(pgsqlConn, sql, nparams,NULL, sparams, NULL, NULL,0))) {
-		ast_log(LOG_WARNING,
-				"PostgreSQL RealTime: Failed to query database. Check debug for more info.\n");
-		ast_debug(1, "PostgreSQL RealTime: Query: %s\n", sql);
-		ast_debug(1, "PostgreSQL RealTime: Query Failed because: %s\n",
-				PQerrorMessage(pgsqlConn));
-		ast_mutex_unlock(&pgsql_lock);
-		return -1;
-	} else {
-		ExecStatusType result_status = PQresultStatus(result);
-		if (result_status != PGRES_COMMAND_OK
-			&& result_status != PGRES_TUPLES_OK
-			&& result_status != PGRES_NONFATAL_ERROR) {
-			ast_log(LOG_WARNING,
-					"PostgreSQL RealTime: Failed to query database. Check debug for more info.\n");
-			ast_debug(1, "PostgreSQL RealTime: Query: %s\n", sql);
-			ast_debug(1, "PostgreSQL RealTime: Query Failed because: %s (%s)\n",
-					PQresultErrorMessage(result), PQresStatus(result_status));
-			ast_mutex_unlock(&pgsql_lock);
-			return -1;
-		}
-=======
 	if (pgsql_exec(database, tablename, ast_str_buffer(sql), &result) != 0) {
 		ast_mutex_unlock(&pgsql_lock);
 		return -1;
->>>>>>> cd9024b8
 	}
 
 	numrows = atoi(PQcmdTuples(result));
@@ -1076,7 +913,6 @@
 		ast_mutex_unlock(&pgsql_lock);
 		return -1;
 	}
-<<<<<<< HEAD
 	
 	if (!(result = PQexecParams(pgsqlConn, sql, nparams,NULL, sparams, NULL, NULL,0))) {
 		ast_log(LOG_WARNING,
@@ -1099,31 +935,6 @@
 			return -1;
 		}
 	}
-=======
-
-	/* Create the first part of the query using the first parameter/value pairs we just extracted
-	   If there is only 1 set, then we have our query. Otherwise, loop thru the list and concat */
-	ESCAPE_STRING(buf, newparam);
-	ast_str_set(&sql1, 0, "INSERT INTO %s (%s", table, ast_str_buffer(buf));
-	ESCAPE_STRING(buf, newval);
-	ast_str_set(&sql2, 0, ") VALUES ('%s'", ast_str_buffer(buf));
-	while ((newparam = va_arg(ap, const char *))) {
-		newval = va_arg(ap, const char *);
-		ESCAPE_STRING(buf, newparam);
-		ast_str_append(&sql1, 0, ", %s", ast_str_buffer(buf));
-		ESCAPE_STRING(buf, newval);
-		ast_str_append(&sql2, 0, ", '%s'", ast_str_buffer(buf));
-	}
-	va_end(ap);
-	ast_str_append(&sql1, 0, "%s)", ast_str_buffer(sql2));
-
-	ast_debug(1, "PostgreSQL RealTime: Insert SQL: %s\n", ast_str_buffer(sql1));
-
-        if (pgsql_exec(database, table, ast_str_buffer(sql1), &result) != 0) {
-		ast_mutex_unlock(&pgsql_lock);
-	        return -1;
-        }
->>>>>>> cd9024b8
 
 	insertid = PQoidValue(result);
 	ast_mutex_unlock(&pgsql_lock);
@@ -1194,16 +1005,7 @@
 
 	ast_debug(1, "PostgreSQL RealTime: Delete SQL: %s\n", ast_str_buffer(sql));
 
-<<<<<<< HEAD
-	if (!(result = PQexec(pgsqlConn, ast_str_buffer(sql)))) {
-//	if (!(result = PQexecParams(pgsqlConn, sql, nparams,NULL, sparams, NULL, NULL,0))) {
-		ast_log(LOG_WARNING,
-				"PostgreSQL RealTime: Failed to query database. Check debug for more info.\n");
-		ast_debug(1, "PostgreSQL RealTime: Query: %s\n", ast_str_buffer(sql));
-		ast_debug(1, "PostgreSQL RealTime: Query Failed because: %s\n", PQerrorMessage(pgsqlConn));
-=======
         if (pgsql_exec(database, table, ast_str_buffer(sql), &result) != 0) {
->>>>>>> cd9024b8
 		ast_mutex_unlock(&pgsql_lock);
 	        return -1;
         }
@@ -1570,19 +1372,10 @@
 		dbport = atoi(s);
 	}
 
-<<<<<<< HEAD
 	if (!(s = ast_variable_retrieve(config, "general", "dbsock"))) {
 		ast_debug(1,
 				"PostgreSQL RealTime: No database socket found, using default.\n");
 		dbsock[0]='\0';
-=======
-	if (!ast_strlen_zero(dbhost)) {
-		/* No socket needed */
-	} else if (!(s = ast_variable_retrieve(config, "general", "dbsock"))) {
-		ast_log(LOG_WARNING,
-				"PostgreSQL RealTime: No database socket found, using '/tmp/.s.PGSQL.%d' as default.\n", dbport);
-		strcpy(dbsock, "/tmp");
->>>>>>> cd9024b8
 	} else {
 		ast_copy_string(dbsock, s, sizeof(dbsock));
 	}
@@ -1648,7 +1441,6 @@
 		return 0;
 	}
 
-<<<<<<< HEAD
 	char *connInfo = NULL;
 	unsigned int size = 100 + strlen(dbhost) + strlen(dbsock)
 		+ strlen(dbuser)
@@ -1679,27 +1471,6 @@
 	if (pgsqlConn && PQstatus(pgsqlConn) == CONNECTION_OK) {
 		ast_debug(1, "PostgreSQL RealTime: Successfully connected to database.\n");
 		connect_time = time(NULL);
-=======
-	/* DB password can legitimately be 0-length */
-	if ((!pgsqlConn) && (!ast_strlen_zero(dbhost) || !ast_strlen_zero(dbsock)) && !ast_strlen_zero(dbuser) && !ast_strlen_zero(my_database)) {
-		struct ast_str *connInfo = ast_str_create(32);
-
-		ast_str_set(&connInfo, 0, "host=%s port=%d dbname=%s user=%s",
-			S_OR(dbhost, dbsock), dbport, my_database, dbuser);
-		if (!ast_strlen_zero(dbpass))
-			ast_str_append(&connInfo, 0, " password=%s", dbpass);
-
-		ast_debug(1, "%u connInfo=%s\n", (unsigned int)ast_str_size(connInfo), ast_str_buffer(connInfo));
-		pgsqlConn = PQconnectdb(ast_str_buffer(connInfo));
-		ast_debug(1, "%u connInfo=%s\n", (unsigned int)ast_str_size(connInfo), ast_str_buffer(connInfo));
-		ast_free(connInfo);
-		connInfo = NULL;
-
-		ast_debug(1, "pgsqlConn=%p\n", pgsqlConn);
-		if (pgsqlConn && PQstatus(pgsqlConn) == CONNECTION_OK) {
-			ast_debug(1, "PostgreSQL RealTime: Successfully connected to database.\n");
-			connect_time = time(NULL);
->>>>>>> cd9024b8
 			version = PQserverVersion(pgsqlConn);
 		return 1;
 	} else {
