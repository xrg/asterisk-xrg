--- conflicted
+++ resolved
@@ -474,32 +474,14 @@
 						const char *lookup, va_list ap)
 {
 	PGresult *result = NULL;
-<<<<<<< HEAD
 	int numrows = 0;
 	char sql[256];
 	const char *newparam, *newval;
 	const char *sparams[40];
 	int  nparams = 0;
 	
-	if (!table) {
-=======
-	int numrows = 0, pgerror;
-	char escapebuf[513];
-	const char *newparam, *newval;
-	struct ast_str *sql = ast_str_create(100);
-	struct tables *table;
-	struct columns *column = NULL;
-
 	if (!tablename) {
->>>>>>> 036ddb74
 		ast_log(LOG_WARNING, "PostgreSQL RealTime: No table specified.\n");
-		ast_free(sql);
-		return -1;
-	}
-
-	if (!(table = find_table(tablename))) {
-		ast_log(LOG_ERROR, "Table '%s' does not exist!!\n", tablename);
-		ast_free(sql);
 		return -1;
 	}
 
@@ -513,73 +495,22 @@
 			PQfinish(pgsqlConn);
 			pgsqlConn = NULL;
 		};
-		ast_mutex_unlock(&table->lock);
-		ast_free(sql);
-		return -1;
-	}
-
-	/* Check that the column exists in the table */
-	AST_LIST_TRAVERSE(&table->columns, column, list) {
-		if (strcmp(column->name, newparam) == 0) {
-			break;
-		}
-	}
-
-	if (!column) {
-		ast_log(LOG_ERROR, "PostgreSQL RealTime: Updating on column '%s', but that column does not exist within the table '%s'!\n", newparam, tablename);
-		ast_mutex_unlock(&table->lock);
-		ast_free(sql);
 		return -1;
 	}
 
 	/* Create the first part of the query using the first parameter/value pairs we just extracted
 	   If there is only 1 set, then we have our query. Otherwise, loop thru the list and concat */
-<<<<<<< HEAD
 	
 	sparams[nparams++]=newval;
-	snprintf(sql, sizeof(sql), "UPDATE %s SET %s = $%d", table, newparam, nparams);
+	snprintf(sql, sizeof(sql), "UPDATE %s SET %s = $%d", tablename, newparam, nparams);
 	
 	while ((newparam = va_arg(ap, const char *))) {
 		if (nparams >= (sizeof(sparams) -1) ) {
 			/* Half-updated values are obviously a mess */
 			ast_log(LOG_ERROR, "PostgreSQL RealTime: Too many params in query! Cannot update.\n");
-=======
-
-	PQescapeStringConn(pgsqlConn, escapebuf, newval, (sizeof(escapebuf) - 1) / 2, &pgerror);
-	if (pgerror) {
-		ast_log(LOG_ERROR, "Postgres detected invalid input: '%s'\n", newval);
-		va_end(ap);
-		ast_mutex_unlock(&table->lock);
-		ast_free(sql);
-		return -1;
-	}
-	ast_str_set(&sql, 0, "UPDATE %s SET %s = '%s'", tablename, newparam, escapebuf);
-
-	while ((newparam = va_arg(ap, const char *))) {
-		newval = va_arg(ap, const char *);
-
-		/* If the column is not within the table, then skip it */
-		AST_LIST_TRAVERSE(&table->columns, column, list) {
-			if (strcmp(column->name, newparam) == 0) {
-				break;
-			}
-		}
-
-		if (!column) {
-			ast_log(LOG_WARNING, "Attempted to update column '%s' in table '%s', but column does not exist!\n", newparam, tablename);
-			continue;
-		}
-
-		PQescapeStringConn(pgsqlConn, escapebuf, newval, (sizeof(escapebuf) - 1) / 2, &pgerror);
-		if (pgerror) {
-			ast_log(LOG_ERROR, "Postgres detected invalid input: '%s'\n", newval);
->>>>>>> 036ddb74
 			va_end(ap);
-			ast_mutex_unlock(&table->lock);
-			ast_free(sql);
 			return -1;
 		}
-<<<<<<< HEAD
 		newval = va_arg(ap, const char *);
 		sparams[nparams++]=newval;
 		snprintf(sql + strlen(sql), sizeof(sql) - strlen(sql), ", %s = $%d", newparam,
@@ -589,50 +520,23 @@
 	sparams[nparams++]=lookup;
 	snprintf(sql + strlen(sql), sizeof(sql) - strlen(sql), " WHERE %s = $%d", keyfield,
 			 nparams);
-=======
-
-		ast_str_append(&sql, 0, ", %s = '%s'", newparam, escapebuf);
-	}
-	va_end(ap);
-	ast_mutex_unlock(&table->lock);
-
-	PQescapeStringConn(pgsqlConn, escapebuf, lookup, (sizeof(escapebuf) - 1) / 2, &pgerror);
-	if (pgerror) {
-		ast_log(LOG_ERROR, "Postgres detected invalid input: '%s'\n", lookup);
-		va_end(ap);
-		ast_free(sql);
-		return -1;
-	}
-
-	ast_str_append(&sql, 0, " WHERE %s = '%s'", keyfield, escapebuf);
->>>>>>> 036ddb74
-
-	ast_debug(1, "PostgreSQL RealTime: Update SQL: %s\n", sql->str);
+
+	ast_debug(1, "PostgreSQL RealTime: Update SQL: %s\n", sql);
 
 	/* We now have our complete statement; Lets connect to the server and execute it. */
 	ast_mutex_lock(&pgsql_lock);
 	if (!pgsql_reconnect(database)) {
 		ast_mutex_unlock(&pgsql_lock);
-		ast_free(sql);
 		return -1;
 	}
 
-<<<<<<< HEAD
 	if (!(result = PQexecParams(pgsqlConn, sql, nparams,NULL, sparams, NULL, NULL,0))) {
 		ast_log(LOG_WARNING,
 				"PostgreSQL RealTime: Failed to query database. Check debug for more info.\n");
 		ast_debug(1, "PostgreSQL RealTime: Query: %s\n", sql);
 		ast_debug(1, "PostgreSQL RealTime: Query Failed because: %s\n",
 				PQerrorMessage(pgsqlConn));
-=======
-	if (!(result = PQexec(pgsqlConn, sql->str))) {
-		ast_log(LOG_WARNING,
-				"PostgreSQL RealTime: Failed to query database. Check debug for more info.\n");
-		ast_debug(1, "PostgreSQL RealTime: Query: %s\n", sql->str);
-		ast_debug(1, "PostgreSQL RealTime: Query Failed because: %s\n", PQerrorMessage(pgsqlConn));
->>>>>>> 036ddb74
 		ast_mutex_unlock(&pgsql_lock);
-		ast_free(sql);
 		return -1;
 	} else {
 		ExecStatusType result_status = PQresultStatus(result);
@@ -641,18 +545,16 @@
 			&& result_status != PGRES_NONFATAL_ERROR) {
 			ast_log(LOG_WARNING,
 					"PostgreSQL RealTime: Failed to query database. Check debug for more info.\n");
-			ast_debug(1, "PostgreSQL RealTime: Query: %s\n", sql->str);
+			ast_debug(1, "PostgreSQL RealTime: Query: %s\n", sql);
 			ast_debug(1, "PostgreSQL RealTime: Query Failed because: %s (%s)\n",
 					PQresultErrorMessage(result), PQresStatus(result_status));
 			ast_mutex_unlock(&pgsql_lock);
-			ast_free(sql);
 			return -1;
 		}
 	}
 
 	numrows = atoi(PQcmdTuples(result));
 	ast_mutex_unlock(&pgsql_lock);
-	ast_free(sql);
 
 	ast_debug(1, "PostgreSQL RealTime: Updated %d rows on table: %s\n", numrows, tablename);
 
