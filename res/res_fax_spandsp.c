--- conflicted
+++ resolved
@@ -80,12 +80,9 @@
 static int spandsp_fax_gateway_start(struct ast_fax_session *s);
 static int spandsp_fax_gateway_process(struct ast_fax_session *s, const struct ast_frame *f);
 static void spandsp_fax_gateway_cleanup(struct ast_fax_session *s);
-<<<<<<< HEAD
-=======
 static int spandsp_v21_detect(struct ast_fax_session *s, const struct ast_frame *f);
 static void spandsp_v21_cleanup(struct ast_fax_session *s);
 static void spandsp_v21_tone(void *data, int code, int level, int delay);
->>>>>>> f82ccfdf
 
 static char *spandsp_fax_cli_show_capabilities(int fd);
 static char *spandsp_fax_cli_show_session(struct ast_fax_session *s, int fd);
@@ -104,13 +101,9 @@
 	 */
 	.version = "pre-20090220",
 #endif
-<<<<<<< HEAD
-	.caps = AST_FAX_TECH_AUDIO | AST_FAX_TECH_T38 | AST_FAX_TECH_SEND | AST_FAX_TECH_RECEIVE | AST_FAX_TECH_GATEWAY,
-=======
 	.caps = AST_FAX_TECH_AUDIO | AST_FAX_TECH_T38 | AST_FAX_TECH_SEND
 		| AST_FAX_TECH_RECEIVE | AST_FAX_TECH_GATEWAY
 		| AST_FAX_TECH_V21_DETECT,
->>>>>>> f82ccfdf
 	.new_session = spandsp_fax_new,
 	.destroy_session = spandsp_fax_destroy,
 	.read = spandsp_fax_read,
@@ -491,8 +484,6 @@
 		goto e_return;
 	}
 
-<<<<<<< HEAD
-=======
 	if (s->details->caps & AST_FAX_TECH_V21_DETECT) {
 		if (spandsp_v21_new(p)) {
 			ast_log(LOG_ERROR, "Cannot initialize the spandsp private v21 technology structure.\n");
@@ -502,7 +493,6 @@
 		return p;
 	}
 
->>>>>>> f82ccfdf
 	if (s->details->caps & AST_FAX_TECH_GATEWAY) {
 		s->state = AST_FAX_STATE_INITIALIZED;
 		return p;
@@ -568,11 +558,8 @@
 
 	if (s->details->caps & AST_FAX_TECH_GATEWAY) {
 		spandsp_fax_gateway_cleanup(s);
-<<<<<<< HEAD
-=======
 	} else if (s->details->caps & AST_FAX_TECH_V21_DETECT) {
 		spandsp_v21_cleanup(s);
->>>>>>> f82ccfdf
 	} else {
 		session_destroy(p);
 	}
@@ -667,13 +654,10 @@
 {
 	struct spandsp_pvt *p = s->tech_pvt;
 
-<<<<<<< HEAD
-=======
 	if (s->details->caps & AST_FAX_TECH_V21_DETECT) {
 		return spandsp_v21_detect(s, f);
 	}
 
->>>>>>> f82ccfdf
 	if (s->details->caps & AST_FAX_TECH_GATEWAY) {
 		return spandsp_fax_gateway_process(s, f);
 	}
@@ -995,17 +979,10 @@
 /*! \brief */
 static char *spandsp_fax_cli_show_session(struct ast_fax_session *s, int fd)
 {
-<<<<<<< HEAD
-	struct spandsp_pvt *p = s->tech_pvt;
-
-	ao2_lock(s);
-	if (s->details->caps & AST_FAX_TECH_GATEWAY) {
-=======
 	ao2_lock(s);
 	if (s->details->caps & AST_FAX_TECH_GATEWAY) {
 		struct spandsp_pvt *p = s->tech_pvt;
 
->>>>>>> f82ccfdf
 		ast_cli(fd, "%-22s : %d\n", "session", s->id);
 		ast_cli(fd, "%-22s : %s\n", "operation", "Gateway");
 		ast_cli(fd, "%-22s : %s\n", "state", ast_fax_state_to_str(s->state));
@@ -1016,9 +993,6 @@
 			ast_cli(fd, "%-22s : %d\n", "Data Rate", stats.bit_rate);
 			ast_cli(fd, "%-22s : %d\n", "Page Number", stats.pages_transferred + 1);
 		}
-<<<<<<< HEAD
-	} else {
-=======
 	} else if (s->details->caps & AST_FAX_TECH_V21_DETECT) {
 		ast_cli(fd, "%-22s : %d\n", "session", s->id);
 		ast_cli(fd, "%-22s : %s\n", "operation", "V.21 Detect");
@@ -1026,7 +1000,6 @@
 	} else {
 		struct spandsp_pvt *p = s->tech_pvt;
 
->>>>>>> f82ccfdf
 		ast_cli(fd, "%-22s : %d\n", "session", s->id);
 		ast_cli(fd, "%-22s : %s\n", "operation", (s->details->caps & AST_FAX_TECH_RECEIVE) ? "Receive" : "Transmit");
 		ast_cli(fd, "%-22s : %s\n", "state", ast_fax_state_to_str(s->state));
