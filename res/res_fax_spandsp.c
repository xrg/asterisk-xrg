--- conflicted
+++ resolved
@@ -460,7 +460,6 @@
 	t30_set_supported_compressions(t30_state, T30_SUPPORT_T4_1D_COMPRESSION | T30_SUPPORT_T4_2D_COMPRESSION | T30_SUPPORT_T6_COMPRESSION);
 }
 
-<<<<<<< HEAD
 static int spandsp_v21_new(struct spandsp_pvt *p)
 {
 	/* XXX Here we use MODEM_CONNECT_TONES_FAX_CED_OR_PREAMBLE even though
@@ -473,7 +472,8 @@
 	}
 
 	return 0;
-=======
+}
+
 static int spandsp_modems(struct ast_fax_session_details *details)
 {
 	int modems = 0;
@@ -497,7 +497,6 @@
 	}
 
 	return modems;
->>>>>>> 4f9e9099
 }
 
 /*! \brief create an instance of the spandsp tech_pvt for a fax session */
@@ -757,7 +756,7 @@
 static int spandsp_fax_gateway_start(struct ast_fax_session *s) {
 	struct spandsp_pvt *p = s->tech_pvt;
 	struct ast_fax_t38_parameters *t38_param;
-	int i, modems = 0;
+	int i;
 	struct ast_channel *peer;
 	static struct ast_generator t30_gen = {
 		alloc: spandsp_fax_gw_gen_alloc,
@@ -808,26 +807,8 @@
 	t38_gateway_set_transmit_on_idle(&p->t38_gw_state, TRUE);
 	t38_set_sequence_number_handling(p->t38_core_state, TRUE);
 
-	if (AST_FAX_MODEM_V17 & s->details->modems) {
-		modems |= T30_SUPPORT_V17;
-	}
-	if (AST_FAX_MODEM_V27 & s->details->modems) {
-		modems |= T30_SUPPORT_V27TER;
-	}
-	if (AST_FAX_MODEM_V29 & s->details->modems) {
-		modems |= T30_SUPPORT_V29;
-	}
-	if (AST_FAX_MODEM_V34 & s->details->modems) {
-#if defined(T30_SUPPORT_V34)
-		modems |= T30_SUPPORT_V34;
-#elif defined(T30_SUPPORT_V34HDX)
-		modems |= T30_SUPPORT_V34HDX;
-#else
-		ast_log(LOG_WARNING, "v34 not supported in this version of spandsp\n");
-#endif
-	}
-
-	t38_gateway_set_supported_modems(&p->t38_gw_state, modems);
+
+	t38_gateway_set_supported_modems(&p->t38_gw_state, spandsp_modems(s->details));
 
 	/* engage udptl nat on other side of T38 line 
 	 * (Asterisk changes media ports thus we send a few packets to reinitialize
