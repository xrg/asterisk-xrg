--- conflicted
+++ resolved
@@ -45,14 +45,8 @@
 
 #define DSP_FAXMODE_DETECT_CNG		(1 << 0)
 #define DSP_FAXMODE_DETECT_CED		(1 << 1)
-<<<<<<< HEAD
-#define DSP_FAXMODE_DETECT_V21		(1 << 2)
-#define DSP_FAXMODE_DETECT_SQUELCH	(1 << 3)
-#define DSP_FAXMODE_DETECT_ALL	(DSP_FAXMODE_DETECT_CNG | DSP_FAXMODE_DETECT_CED | DSP_FAXMODE_DETECT_V21)
-=======
 #define DSP_FAXMODE_DETECT_SQUELCH	(1 << 2)
 #define DSP_FAXMODE_DETECT_ALL	(DSP_FAXMODE_DETECT_CNG | DSP_FAXMODE_DETECT_CED)
->>>>>>> f82ccfdf
 
 #define DSP_TONE_STATE_SILENCE  0
 #define DSP_TONE_STATE_RINGING  1
