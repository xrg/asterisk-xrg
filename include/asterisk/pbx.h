/*
 * Asterisk -- An open source telephony toolkit.
 *
 * Copyright (C) 1999 - 2006, Digium, Inc.
 *
 * Mark Spencer <markster@digium.com>
 *
 * See http://www.asterisk.org for more information about
 * the Asterisk project. Please do not directly contact
 * any of the maintainers of this project for assistance;
 * the project provides a web site, mailing lists and IRC
 * channels for your use.
 *
 * This program is free software, distributed under the terms of
 * the GNU General Public License Version 2. See the LICENSE file
 * at the top of the source tree.
 */

/*! \file
 * \brief Core PBX routines and definitions.
 */

#ifndef _ASTERISK_PBX_H
#define _ASTERISK_PBX_H

#include "asterisk/channel.h"
#include "asterisk/sched.h"
#include "asterisk/devicestate.h"
#include "asterisk/chanvars.h"
#include "asterisk/hashtab.h"
#include "asterisk/stringfields.h"
#include "asterisk/xmldoc.h"
#include "asterisk/format.h"

#if defined(__cplusplus) || defined(c_plusplus)
extern "C" {
#endif

#define AST_MAX_APP	32	/*!< Max length of an application */

#define AST_PBX_GOTO_FAILED -3
#define AST_PBX_KEEP    0
#define AST_PBX_REPLACE 1

/*! \brief Special return values from applications to the PBX
 * @{ */
#define AST_PBX_HANGUP                -1    /*!< Jump to the 'h' exten */
#define AST_PBX_OK                     0    /*!< No errors */
#define AST_PBX_ERROR                  1    /*!< Jump to the 'e' exten */
#define AST_PBX_INCOMPLETE             12   /*!< Return to PBX matching, allowing more digits for the extension */
/*! @} */

#define PRIORITY_HINT	-1	/*!< Special Priority for a hint */

/*!
 * \brief Extension states
 * \note States can be combined
 * \ref AstExtState
 */
enum ast_extension_states {
	AST_EXTENSION_REMOVED = -2,	/*!< Extension removed */
	AST_EXTENSION_DEACTIVATED = -1,	/*!< Extension hint removed */
	AST_EXTENSION_NOT_INUSE = 0,	/*!< No device INUSE or BUSY  */
	AST_EXTENSION_INUSE = 1 << 0,	/*!< One or more devices INUSE */
	AST_EXTENSION_BUSY = 1 << 1,	/*!< All devices BUSY */
	AST_EXTENSION_UNAVAILABLE = 1 << 2, /*!< All devices UNAVAILABLE/UNREGISTERED */
	AST_EXTENSION_RINGING = 1 << 3,	/*!< All devices RINGING */
	AST_EXTENSION_ONHOLD = 1 << 4,	/*!< All devices ONHOLD */
};


struct ast_context;
struct ast_exten;
struct ast_include;
struct ast_ignorepat;
struct ast_sw;

/*! \brief Typedef for devicestate and hint callbacks */
<<<<<<< HEAD
typedef int (*ast_state_cb_type)(const char *context, const char *exten, enum ast_extension_states state, void *data);
=======
typedef int (*ast_state_cb_type)(char *context, char *id, enum ast_extension_states state, void *data);

/*! \brief Typedef for devicestate and hint callback removal indication callback */
typedef void (*ast_state_cb_destroy_type)(int id, void *data);
>>>>>>> 5532f1a0

/*! \brief Data structure associated with a custom dialplan function */
struct ast_custom_function {
	const char *name;			/*!< Name */
	AST_DECLARE_STRING_FIELDS(
		AST_STRING_FIELD(synopsis);     /*!< Synopsis text for 'show functions' */
		AST_STRING_FIELD(desc);		/*!< Description (help text) for 'show functions &lt;name&gt;' */
		AST_STRING_FIELD(syntax);       /*!< Syntax text for 'core show functions' */
		AST_STRING_FIELD(arguments);    /*!< Arguments description */
		AST_STRING_FIELD(seealso);      /*!< See also */
	);
	enum ast_doc_src docsrc;		/*!< Where the documentation come from */
	/*! Read function, if read is supported */
	ast_acf_read_fn_t read;		/*!< Read function, if read is supported */
	/*! Read function, if read is supported.  Note: only one of read or read2
	 * needs to be implemented.  In new code, read2 should be implemented as
	 * the way forward, but they should return identical results, within the
	 * constraints of buffer size, if both are implemented.  That is, if the
	 * read function is handed a 16-byte buffer, and the result is 17 bytes
	 * long, then the first 15 bytes (remember NULL terminator) should be
	 * the same for both the read and the read2 methods. */
	ast_acf_read2_fn_t read2;
	/*! If no read2 function is provided, what maximum size? */
	size_t read_max;
	/*! Write function, if write is supported */
	ast_acf_write_fn_t write;	/*!< Write function, if write is supported */
	struct ast_module *mod;         /*!< Module this custom function belongs to */
	AST_RWLIST_ENTRY(ast_custom_function) acflist;
};

/*! \brief All switch functions have the same interface, so define a type for them */
typedef int (ast_switch_f)(struct ast_channel *chan, const char *context,
	const char *exten, int priority, const char *callerid, const char *data);

/*!< Data structure associated with an Asterisk switch */
struct ast_switch {
	AST_LIST_ENTRY(ast_switch) list;
	const char *name;			/*!< Name of the switch */
	const char *description;		/*!< Description of the switch */

	ast_switch_f *exists;
	ast_switch_f *canmatch;
	ast_switch_f *exec;
	ast_switch_f *matchmore;
};

struct ast_timing {
	int hastime;                    /*!< If time construct exists */
	unsigned int monthmask;         /*!< Mask for month */
	unsigned int daymask;           /*!< Mask for date */
	unsigned int dowmask;           /*!< Mask for day of week (sun-sat) */
	unsigned int minmask[48];       /*!< Mask for minute */
	char *timezone;                 /*!< NULL, or zoneinfo style timezone */
};

/*!
 * \brief Construct a timing bitmap, for use in time-based conditionals.
 * \param i Pointer to an ast_timing structure.
 * \param info Standard string containing a timerange, weekday range, monthday range, and month range, as well as an optional timezone.
 * \retval Returns 1 on success or 0 on failure.
 */
int ast_build_timing(struct ast_timing *i, const char *info);

/*!
 * \brief Evaluate a pre-constructed bitmap as to whether the current time falls within the range specified.
 * \param i Pointer to an ast_timing structure.
 * \retval Returns 1, if the time matches or 0, if the current time falls outside of the specified range.
 */
int ast_check_timing(const struct ast_timing *i);

/*!
 * \brief Evaluate a pre-constructed bitmap as to whether a particular time falls within the range specified.
 * \param i Pointer to an ast_timing structure.
 * \param tv Specified time
 * \retval Returns 1, if the time matches or 0, if the time falls outside of the specified range.
 */
int ast_check_timing2(const struct ast_timing *i, const struct timeval tv);

/*!
 * \brief Deallocates memory structures associated with a timing bitmap.
 * \param i Pointer to an ast_timing structure.
 * \retval 0 success
 * \retval non-zero failure (number suitable to pass to \see strerror)
 */
int ast_destroy_timing(struct ast_timing *i);

struct ast_pbx {
	int dtimeoutms;				/*!< Timeout between digits (milliseconds) */
	int rtimeoutms;				/*!< Timeout for response (milliseconds) */
};


/*!
 * \brief Register an alternative dialplan switch
 *
 * \param sw switch to register
 *
 * This function registers a populated ast_switch structure with the
 * asterisk switching architecture.
 *
 * \retval 0 success
 * \retval non-zero failure
 */
int ast_register_switch(struct ast_switch *sw);

/*!
 * \brief Unregister an alternative switch
 *
 * \param sw switch to unregister
 *
 * Unregisters a switch from asterisk.
 *
 * \return nothing
 */
void ast_unregister_switch(struct ast_switch *sw);

/*!
 * \brief Look up an application
 *
 * \param app name of the app
 *
 * This function searches for the ast_app structure within
 * the apps that are registered for the one with the name
 * you passed in.
 *
 * \return the ast_app structure that matches on success, or NULL on failure
 */
struct ast_app *pbx_findapp(const char *app);

/*!
 * \brief Execute an application
 *
 * \param c channel to execute on
 * \param app which app to execute
 * \param data the data passed into the app
 *
 * This application executes an application on a given channel.  It
 * saves the stack and executes the given application passing in
 * the given data.
 *
 * \retval 0 success
 * \retval -1 failure
 */
int pbx_exec(struct ast_channel *c, struct ast_app *app, const char *data);

/*!
 * \brief Register a new context or find an existing one
 *
 * \param extcontexts pointer to the ast_context structure pointer
 * \param exttable pointer to the hashtable that contains all the elements in extcontexts
 * \param name name of the new context
 * \param registrar registrar of the context
 *
 * This function allows you to play in two environments: the global contexts (active dialplan)
 * or an external context set of your choosing. To act on the external set, make sure extcontexts
 * and exttable are set; for the globals, make sure both extcontexts and exttable are NULL.
 *
 * This will first search for a context with your name.  If it exists already, it will not
 * create a new one.  If it does not exist, it will create a new one with the given name
 * and registrar.
 *
 * \return NULL on failure, and an ast_context structure on success
 */
struct ast_context *ast_context_find_or_create(struct ast_context **extcontexts, struct ast_hashtab *exttable, const char *name, const char *registrar);

/*!
 * \brief Merge the temporary contexts into a global contexts list and delete from the
 *        global list the ones that are being added
 *
 * \param extcontexts pointer to the ast_context structure
 * \param exttable pointer to the ast_hashtab structure that contains all the elements in extcontexts
 * \param registrar of the context; if it's set the routine will delete all contexts
 *        that belong to that registrar; if NULL only the contexts that are specified
 *        in extcontexts
 */
void ast_merge_contexts_and_delete(struct ast_context **extcontexts, struct ast_hashtab *exttable, const char *registrar);

/*!
 * \brief Destroy a context (matches the specified context (or ANY context if NULL)
 *
 * \param con context to destroy
 * \param registrar who registered it
 *
 * You can optionally leave out either parameter.  It will find it
 * based on either the ast_context or the registrar name.
 *
 * \return nothing
 */
void ast_context_destroy(struct ast_context *con, const char *registrar);

/*!
 * \brief Find a context
 *
 * \param name name of the context to find
 *
 * Will search for the context with the given name.
 *
 * \return the ast_context on success, NULL on failure.
 */
struct ast_context *ast_context_find(const char *name);

/*!
 * \brief The result codes when starting the PBX on a channel with ast_pbx_start.
 * \note AST_PBX_CALL_LIMIT refers to the maxcalls call limit in asterisk.conf
 * \see ast_pbx_start
 */
enum ast_pbx_result {
	AST_PBX_SUCCESS = 0,
	AST_PBX_FAILED = -1,
	AST_PBX_CALL_LIMIT = -2,
};

/*!
 * \brief Create a new thread and start the PBX
 *
 * \param c channel to start the pbx on
 *
 * \see ast_pbx_run for a synchronous function to run the PBX in the
 * current thread, as opposed to starting a new one.
 *
 * \retval Zero on success
 * \retval non-zero on failure
 */
enum ast_pbx_result ast_pbx_start(struct ast_channel *c);

/*!
 * \brief Execute the PBX in the current thread
 *
 * \param c channel to run the pbx on
 *
 * This executes the PBX on a given channel. It allocates a new
 * PBX structure for the channel, and provides all PBX functionality.
 * See ast_pbx_start for an asynchronous function to run the PBX in a
 * new thread as opposed to the current one.
 *
 * \retval Zero on success
 * \retval non-zero on failure
 */
enum ast_pbx_result ast_pbx_run(struct ast_channel *c);

/*!
 * \brief Options for ast_pbx_run()
 */
struct ast_pbx_args {
	union {
		/*! Pad this out so that we have plenty of room to add options
		 *  but still maintain ABI compatibility over time. */
		uint64_t __padding;
		struct {
			/*! Do not hangup the channel when the PBX is complete. */
			unsigned int no_hangup_chan:1;
		};
	};
};

/*!
 * \brief Execute the PBX in the current thread
 *
 * \param c channel to run the pbx on
 * \param args options for the pbx
 *
 * This executes the PBX on a given channel. It allocates a new
 * PBX structure for the channel, and provides all PBX functionality.
 * See ast_pbx_start for an asynchronous function to run the PBX in a
 * new thread as opposed to the current one.
 *
 * \retval Zero on success
 * \retval non-zero on failure
 */
enum ast_pbx_result ast_pbx_run_args(struct ast_channel *c, struct ast_pbx_args *args);

/*!
 * \brief Add and extension to an extension context.
 *
 * \param context context to add the extension to
 * \param replace
 * \param extension extension to add
 * \param priority priority level of extension addition
 * \param label extension label
 * \param callerid pattern to match CallerID, or NULL to match any CallerID
 * \param application application to run on the extension with that priority level
 * \param data data to pass to the application
 * \param datad
 * \param registrar who registered the extension
 *
 * \retval 0 success
 * \retval -1 failure
 */
int ast_add_extension(const char *context, int replace, const char *extension,
	int priority, const char *label, const char *callerid,
	const char *application, void *data, void (*datad)(void *), const char *registrar);

/*!
 * \brief Add an extension to an extension context, this time with an ast_context *.
 *
 * \note For details about the arguments, check ast_add_extension()
 */
int ast_add_extension2(struct ast_context *con, int replace, const char *extension,
	int priority, const char *label, const char *callerid,
	const char *application, void *data, void (*datad)(void *), const char *registrar);

/*!
 * \brief Map devstate to an extension state.
 *
 * \param[in] devstate device state
 *
 * \return the extension state mapping.
 */
enum ast_extension_states ast_devstate_to_extenstate(enum ast_device_state devstate);

/*!
 * \brief Uses hint and devicestate callback to get the state of an extension
 *
 * \param c this is not important
 * \param context which context to look in
 * \param exten which extension to get state
 *
 * \return extension state as defined in the ast_extension_states enum
 */
int ast_extension_state(struct ast_channel *c, const char *context, const char *exten);

/*!
 * \brief Return string representation of the state of an extension
 *
 * \param extension_state is the numerical state delivered by ast_extension_state
 *
 * \return the state of an extension as string
 */
const char *ast_extension_state2str(int extension_state);

/*!
 * \brief Registers a state change callback with destructor.
 * \since 1.8.9
 * \since 10.1.0
 *
 * \param context which context to look in
 * \param exten which extension to get state
 * \param change_cb callback to call if state changed
 * \param destroy_cb callback to call when registration destroyed.
 * \param data to pass to callback
 *
 * \note The change_cb is called if the state of an extension is changed.
 *
 * \note The destroy_cb is called when the registration is
 * deleted so the registerer can release any associated
 * resources.
 *
 * \retval -1 on failure
 * \retval ID on success
 */
int ast_extension_state_add_destroy(const char *context, const char *exten,
	ast_state_cb_type change_cb, ast_state_cb_destroy_type destroy_cb, void *data);

/*!
 * \brief Registers a state change callback
 *
 * \param context which context to look in
 * \param exten which extension to get state
 * \param change_cb callback to call if state changed
 * \param data to pass to callback
 *
 * \note The change_cb is called if the state of an extension is changed.
 *
 * \retval -1 on failure
 * \retval ID on success
 */
int ast_extension_state_add(const char *context, const char *exten,
	ast_state_cb_type change_cb, void *data);

/*!
 * \brief Deletes a registered state change callback by ID
 *
 * \param id of the registered state callback to delete
 * \param change_cb callback to call if state changed (Used if id == 0 (global))
 *
 * \retval 0 success
 * \retval -1 failure
 */
int ast_extension_state_del(int id, ast_state_cb_type change_cb);

/*!
 * \brief If an extension hint exists, return non-zero
 *
 * \param hint buffer for hint
 * \param hintsize size of hint buffer, in bytes
 * \param name buffer for name portion of hint
 * \param namesize size of name buffer
 * \param c Channel from which to return the hint.  This is only important when the hint or name contains an expression to be expanded.
 * \param context which context to look in
 * \param exten which extension to search for
 *
 * \return If an extension within the given context with the priority PRIORITY_HINT
 * is found, a non zero value will be returned.
 * Otherwise, 0 is returned.
 */
int ast_get_hint(char *hint, int hintsize, char *name, int namesize,
	struct ast_channel *c, const char *context, const char *exten);

/*!
 * \brief If an extension hint exists, return non-zero
 *
 * \param hint buffer for hint
 * \param hintsize Maximum size of hint buffer (<0 to prevent growth, >0 to limit growth to that number of bytes, or 0 for unlimited growth)
 * \param name buffer for name portion of hint
 * \param namesize Maximum size of name buffer (<0 to prevent growth, >0 to limit growth to that number of bytes, or 0 for unlimited growth)
 * \param c Channel from which to return the hint.  This is only important when the hint or name contains an expression to be expanded.
 * \param context which context to look in
 * \param exten which extension to search for
 *
 * \return If an extension within the given context with the priority PRIORITY_HINT
 * is found, a non zero value will be returned.
 * Otherwise, 0 is returned.
 */
int ast_str_get_hint(struct ast_str **hint, ssize_t hintsize, struct ast_str **name, ssize_t namesize,
	struct ast_channel *c, const char *context, const char *exten);

/*!
 * \brief Determine whether an extension exists
 *
 * \param c this is not important
 * \param context which context to look in
 * \param exten which extension to search for
 * \param priority priority of the action within the extension
 * \param callerid callerid to search for
 *
 * \note It is possible for autoservice to be started and stopped on c during this
 * function call, it is important that c is not locked prior to calling this. Otherwise
 * a deadlock may occur
 *
 * \return If an extension within the given context(or callerid) with the given priority
 *         is found a non zero value will be returned. Otherwise, 0 is returned.
 */
int ast_exists_extension(struct ast_channel *c, const char *context, const char *exten,
	int priority, const char *callerid);

/*!
 * \brief Find the priority of an extension that has the specified label
 *
 * \param c this is not important
 * \param context which context to look in
 * \param exten which extension to search for
 * \param label label of the action within the extension to match to priority
 * \param callerid callerid to search for
 *
 * \note It is possible for autoservice to be started and stopped on c during this
 * function call, it is important that c is not locked prior to calling this. Otherwise
 * a deadlock may occur
 *
 * \retval the priority which matches the given label in the extension
 * \retval -1 if not found.
 */
int ast_findlabel_extension(struct ast_channel *c, const char *context,
	const char *exten, const char *label, const char *callerid);

/*!
 * \brief Find the priority of an extension that has the specified label
 *
 * \note It is possible for autoservice to be started and stopped on c during this
 * function call, it is important that c is not locked prior to calling this. Otherwise
 * a deadlock may occur
 *
 * \note This function is the same as ast_findlabel_extension, except that it accepts
 * a pointer to an ast_context structure to specify the context instead of the
 * name of the context. Otherwise, the functions behave the same.
 */
int ast_findlabel_extension2(struct ast_channel *c, struct ast_context *con,
	const char *exten, const char *label, const char *callerid);

/*!
 * \brief Looks for a valid matching extension
 *
 * \param c not really important
 * \param context context to serach within
 * \param exten extension to check
 * \param priority priority of extension path
 * \param callerid callerid of extension being searched for
 *
 * \note It is possible for autoservice to be started and stopped on c during this
 * function call, it is important that c is not locked prior to calling this. Otherwise
 * a deadlock may occur
 *
 * \return If "exten" *could be* a valid extension in this context with or without
 * some more digits, return non-zero.  Basically, when this returns 0, no matter
 * what you add to exten, it's not going to be a valid extension anymore
 */
int ast_canmatch_extension(struct ast_channel *c, const char *context,
	const char *exten, int priority, const char *callerid);

/*!
 * \brief Looks to see if adding anything to this extension might match something. (exists ^ canmatch)
 *
 * \param c not really important XXX
 * \param context context to serach within
 * \param exten extension to check
 * \param priority priority of extension path
 * \param callerid callerid of extension being searched for
 *
 * \note It is possible for autoservice to be started and stopped on c during this
 * function call, it is important that c is not locked prior to calling this. Otherwise
 * a deadlock may occur
 *
 * \return If "exten" *could match* a valid extension in this context with
 * some more digits, return non-zero.  Does NOT return non-zero if this is
 * an exact-match only.  Basically, when this returns 0, no matter
 * what you add to exten, it's not going to be a valid extension anymore
 */
int ast_matchmore_extension(struct ast_channel *c, const char *context,
	const char *exten, int priority, const char *callerid);

/*!
 * \brief Determine if a given extension matches a given pattern (in NXX format)
 *
 * \param pattern pattern to match
 * \param extension extension to check against the pattern.
 *
 * Checks whether or not the given extension matches the given pattern.
 *
 * \retval 1 on match
 * \retval 0 on failure
 */
int ast_extension_match(const char *pattern, const char *extension);

int ast_extension_close(const char *pattern, const char *data, int needmore);

/*!
 * \brief Determine if one extension should match before another
 *
 * \param a extension to compare with b
 * \param b extension to compare with a
 *
 * Checks whether or extension a should match before extension b
 *
 * \retval 0 if the two extensions have equal matching priority
 * \retval 1 on a > b
 * \retval -1 on a < b
 */
int ast_extension_cmp(const char *a, const char *b);

/*!
 * \brief Launch a new extension (i.e. new stack)
 *
 * \param c not important
 * \param context which context to generate the extension within
 * \param exten new extension to add
 * \param priority priority of new extension
 * \param callerid callerid of extension
 * \param found
 * \param combined_find_spawn
 *
 * This adds a new extension to the asterisk extension list.
 *
 * \note It is possible for autoservice to be started and stopped on c during this
 * function call, it is important that c is not locked prior to calling this. Otherwise
 * a deadlock may occur
 *
 * \retval 0 on success
 * \retval -1 on failure.
 */
int ast_spawn_extension(struct ast_channel *c, const char *context,
      const char *exten, int priority, const char *callerid, int *found, int combined_find_spawn);

/*!
 * \brief Add a context include
 *
 * \param context context to add include to
 * \param include new include to add
 * \param registrar who's registering it
 *
 * Adds an include taking a char * string as the context parameter
 *
 * \retval 0 on success
 * \retval -1 on error
*/
int ast_context_add_include(const char *context, const char *include,
	const char *registrar);

/*!
 * \brief Add a context include
 *
 * \param con context to add the include to
 * \param include include to add
 * \param registrar who registered the context
 *
 * Adds an include taking a struct ast_context as the first parameter
 *
 * \retval 0 on success
 * \retval -1 on failure
 */
int ast_context_add_include2(struct ast_context *con, const char *include,
	const char *registrar);

/*!
 * \brief Remove a context include
 *
 * \note See ast_context_add_include for information on arguments
 *
 * \retval 0 on success
 * \retval -1 on failure
 */
int ast_context_remove_include(const char *context, const char *include,
	const char *registrar);

/*!
 * \brief Removes an include by an ast_context structure
 *
 * \note See ast_context_add_include2 for information on arguments
 *
 * \retval 0 on success
 * \retval -1 on success
 */
int ast_context_remove_include2(struct ast_context *con, const char *include,
	const char *registrar);

/*!
 * \brief Verifies includes in an ast_contect structure
 *
 * \param con context in which to verify the includes
 *
 * \retval 0 if no problems found
 * \retval -1 if there were any missing context
 */
int ast_context_verify_includes(struct ast_context *con);

/*!
 * \brief Add a switch
 *
 * \param context context to which to add the switch
 * \param sw switch to add
 * \param data data to pass to switch
 * \param eval whether to evaluate variables when running switch
 * \param registrar whoever registered the switch
 *
 * This function registers a switch with the asterisk switch architecture
 *
 * \retval 0 on success
 * \retval -1 on failure
 */
int ast_context_add_switch(const char *context, const char *sw, const char *data,
	int eval, const char *registrar);

/*!
 * \brief Adds a switch (first param is a ast_context)
 *
 * \note See ast_context_add_switch() for argument information, with the exception of
 *       the first argument. In this case, it's a pointer to an ast_context structure
 *       as opposed to the name.
 */
int ast_context_add_switch2(struct ast_context *con, const char *sw, const char *data,
	int eval, const char *registrar);

/*!
 * \brief Remove a switch
 *
 * Removes a switch with the given parameters
 *
 * \retval 0 on success
 * \retval -1 on failure
 */
int ast_context_remove_switch(const char *context, const char *sw,
	const char *data, const char *registrar);

int ast_context_remove_switch2(struct ast_context *con, const char *sw,
	const char *data, const char *registrar);

/*!
 * \brief Simply remove extension from context
 *
 * \param context context to remove extension from
 * \param extension which extension to remove
 * \param priority priority of extension to remove (0 to remove all)
 * \param registrar registrar of the extension
 *
 * This function removes an extension from a given context.
 *
 * \retval 0 on success
 * \retval -1 on failure
 *
 * @{
 */
int ast_context_remove_extension(const char *context, const char *extension, int priority,
	const char *registrar);

int ast_context_remove_extension2(struct ast_context *con, const char *extension,
	int priority, const char *registrar, int already_locked);

int ast_context_remove_extension_callerid(const char *context, const char *extension,
	int priority, const char *callerid, int matchcid, const char *registrar);

int ast_context_remove_extension_callerid2(struct ast_context *con, const char *extension,
	int priority, const char *callerid, int matchcid, const char *registrar,
	int already_locked);
/*! @} */

/*!
 * \brief Add an ignorepat
 *
 * \param context which context to add the ignorpattern to
 * \param ignorepat ignorepattern to set up for the extension
 * \param registrar registrar of the ignore pattern
 *
 * Adds an ignore pattern to a particular context.
 *
 * \retval 0 on success
 * \retval -1 on failure
 */
int ast_context_add_ignorepat(const char *context, const char *ignorepat, const char *registrar);

int ast_context_add_ignorepat2(struct ast_context *con, const char *ignorepat, const char *registrar);

/*
 * \brief Remove an ignorepat
 *
 * \param context context from which to remove the pattern
 * \param ignorepat the pattern to remove
 * \param registrar the registrar of the ignore pattern
 *
 * This removes the given ignorepattern
 *
 * \retval 0 on success
 * \retval -1 on failure
 */
int ast_context_remove_ignorepat(const char *context, const char *ignorepat, const char *registrar);

int ast_context_remove_ignorepat2(struct ast_context *con, const char *ignorepat, const char *registrar);

/*!
 * \brief Checks to see if a number should be ignored
 *
 * \param context context to search within
 * \param pattern to check whether it should be ignored or not
 *
 * Check if a number should be ignored with respect to dialtone cancellation.
 *
 * \retval 0 if the pattern should not be ignored
 * \retval non-zero if the pattern should be ignored
 */
int ast_ignore_pattern(const char *context, const char *pattern);

/* Locking functions for outer modules, especially for completion functions */

/*!
 * \brief Write locks the context list
 *
 * \retval 0 on success
 * \retval -1 on error
 */
int ast_wrlock_contexts(void);

/*!
 * \brief Read locks the context list
 *
 * \retval 0 on success
 * \retval -1 on error
 */
int ast_rdlock_contexts(void);

/*!
 * \brief Unlocks contexts
 *
 * \retval 0 on success
 * \retval -1 on failure
 */
int ast_unlock_contexts(void);

/*!
 * \brief Write locks a given context
 *
 * \param con context to lock
 *
 * \retval 0 on success
 * \retval -1 on failure
 */
int ast_wrlock_context(struct ast_context *con);

/*!
 * \brief Read locks a given context
 *
 * \param con context to lock
 *
 * \retval 0 on success
 * \retval -1 on failure
 */
int ast_rdlock_context(struct ast_context *con);

/*!
 * \retval Unlocks the given context
 *
 * \param con context to unlock
 *
 * \retval 0 on success
 * \retval -1 on failure
 */
int ast_unlock_context(struct ast_context *con);

/*!
 * \brief locks the macrolock in the given given context
 *
 * \param macrocontext name of the macro-context to lock
 *
 * Locks the given macro-context to ensure only one thread (call) can execute it at a time
 *
 * \retval 0 on success
 * \retval -1 on failure
 */
int ast_context_lockmacro(const char *macrocontext);

/*!
 * \brief Unlocks the macrolock in the given context
 *
 * \param macrocontext name of the macro-context to unlock
 *
 * Unlocks the given macro-context so that another thread (call) can execute it
 *
 * \retval 0 on success
 * \retval -1 on failure
 */
int ast_context_unlockmacro(const char *macrocontext);

/*!
 * \brief Set the channel to next execute the specified dialplan location.
 * \see ast_async_parseable_goto, ast_async_goto_if_exists
 *
 * \note Do _NOT_ hold any channel locks when calling this function.
 */
int ast_async_goto(struct ast_channel *chan, const char *context, const char *exten, int priority);

/*!
 * \brief Set the channel to next execute the specified dialplan location.
 */
int ast_async_goto_by_name(const char *chan, const char *context, const char *exten, int priority);

/*! Synchronously or asynchronously make an outbound call and send it to a
   particular extension */
int ast_pbx_outgoing_exten(const char *type, struct ast_format_cap *cap, void *data, int timeout, const char *context, const char *exten, int priority, int *reason, int sync, const char *cid_num, const char *cid_name, struct ast_variable *vars, const char *account, struct ast_channel **locked_channel);

/*! Synchronously or asynchronously make an outbound call and send it to a
   particular application with given extension */
int ast_pbx_outgoing_app(const char *type, struct ast_format_cap *cap, void *data, int timeout, const char *app, const char *appdata, int *reason, int sync, const char *cid_num, const char *cid_name, struct ast_variable *vars, const char *account, struct ast_channel **locked_channel);

/*!
 * \brief Evaluate a condition
 *
 * \retval 0 if the condition is NULL or of zero length
 * \retval int If the string is an integer, the integer representation of
 *             the integer is returned
 * \retval 1 Any other non-empty string
 */
int pbx_checkcondition(const char *condition);

/*! @name
 * Functions for returning values from structures */
/*! @{ */
const char *ast_get_context_name(struct ast_context *con);
const char *ast_get_extension_name(struct ast_exten *exten);
struct ast_context *ast_get_extension_context(struct ast_exten *exten);
const char *ast_get_include_name(struct ast_include *include);
const char *ast_get_ignorepat_name(struct ast_ignorepat *ip);
const char *ast_get_switch_name(struct ast_sw *sw);
const char *ast_get_switch_data(struct ast_sw *sw);
int ast_get_switch_eval(struct ast_sw *sw);

/*! @} */

/*! @name Other Extension stuff */
/*! @{ */
int ast_get_extension_priority(struct ast_exten *exten);
int ast_get_extension_matchcid(struct ast_exten *e);
const char *ast_get_extension_cidmatch(struct ast_exten *e);
const char *ast_get_extension_app(struct ast_exten *e);
const char *ast_get_extension_label(struct ast_exten *e);
void *ast_get_extension_app_data(struct ast_exten *e);
/*! @} */

/*! @name Registrar info functions ... */
/*! @{ */
const char *ast_get_context_registrar(struct ast_context *c);
const char *ast_get_extension_registrar(struct ast_exten *e);
const char *ast_get_include_registrar(struct ast_include *i);
const char *ast_get_ignorepat_registrar(struct ast_ignorepat *ip);
const char *ast_get_switch_registrar(struct ast_sw *sw);
/*! @} */

/*! @name Walking functions ... */
/*! @{ */
struct ast_context *ast_walk_contexts(struct ast_context *con);
struct ast_exten *ast_walk_context_extensions(struct ast_context *con,
	struct ast_exten *priority);
struct ast_exten *ast_walk_extension_priorities(struct ast_exten *exten,
	struct ast_exten *priority);
struct ast_include *ast_walk_context_includes(struct ast_context *con,
	struct ast_include *inc);
struct ast_ignorepat *ast_walk_context_ignorepats(struct ast_context *con,
	struct ast_ignorepat *ip);
struct ast_sw *ast_walk_context_switches(struct ast_context *con, struct ast_sw *sw);
/*! @} */

/*!
 * \brief Create a human-readable string, specifying all variables and their corresponding values.
 * \param chan Channel from which to read variables
 * \param buf Dynamic string in which to place the result (should be allocated with ast_str_create).
 * \see ast_str_create
 * \note Will lock the channel.
 */
int pbx_builtin_serialize_variables(struct ast_channel *chan, struct ast_str **buf);

/*!
 * \brief Return a pointer to the value of the corresponding channel variable.
 * \note Will lock the channel.
 *
 * \note This function will return a pointer to the buffer inside the channel
 * variable.  This value should only be accessed with the channel locked.  If
 * the value needs to be kept around, it should be done by using the following
 * thread-safe code:
 * \code
 *		const char *var;
 *
 *		ast_channel_lock(chan);
 *		if ((var = pbx_builtin_getvar_helper(chan, "MYVAR"))) {
 *			var = ast_strdupa(var);
 *		}
 *		ast_channel_unlock(chan);
 * \endcode
 */
const char *pbx_builtin_getvar_helper(struct ast_channel *chan, const char *name);

/*!
 * \brief Add a variable to the channel variable stack, without removing any previously set value.
 * \note Will lock the channel.
 */
void pbx_builtin_pushvar_helper(struct ast_channel *chan, const char *name, const char *value);

/*!
 * \brief Add a variable to the channel variable stack, removing the most recently set value for the same name.
 * \note Will lock the channel.  May also be used to set a channel dialplan function to a particular value.
 * \see ast_func_write
 * \return -1 if the dialplan function fails to be set
 * \version 1.8 changed the function to return an error code
 */
int pbx_builtin_setvar_helper(struct ast_channel *chan, const char *name, const char *value);

/*!
 * \brief Retrieve the value of a builtin variable or variable from the channel variable stack.
 * \note Will lock the channel.
 */
void pbx_retrieve_variable(struct ast_channel *c, const char *var, char **ret, char *workspace, int workspacelen, struct varshead *headp);
void pbx_builtin_clear_globals(void);

/*!
 * \brief Parse and set a single channel variable, where the name and value are separated with an '=' character.
 * \note Will lock the channel.
 */
int pbx_builtin_setvar(struct ast_channel *chan, const char *data);

/*!
 * \brief Parse and set multiple channel variables, where the pairs are separated by the ',' character, and name and value are separated with an '=' character.
 * \note Will lock the channel.
 */
int pbx_builtin_setvar_multiple(struct ast_channel *chan, const char *data);

int pbx_builtin_raise_exception(struct ast_channel *chan, const char *data);

/*! @name Substitution routines, using static string buffers
 * @{ */
void pbx_substitute_variables_helper(struct ast_channel *c, const char *cp1, char *cp2, int count);
void pbx_substitute_variables_varshead(struct varshead *headp, const char *cp1, char *cp2, int count);
void pbx_substitute_variables_helper_full(struct ast_channel *c, struct varshead *headp, const char *cp1, char *cp2, int cp2_size, size_t *used);
/*! @} */
/*! @} */

/*! @name Substitution routines, using dynamic string buffers */

/*!
 * \param buf Result will be placed in this buffer.
 * \param maxlen -1 if the buffer should not grow, 0 if the buffer may grow to any size, and >0 if the buffer should grow only to that number of bytes.
 * \param chan Channel variables from which to extract values, and channel to pass to any dialplan functions.
 * \param headp If no channel is specified, a channel list from which to extract variable values
 * \param var Variable name to retrieve.
 */
const char *ast_str_retrieve_variable(struct ast_str **buf, ssize_t maxlen, struct ast_channel *chan, struct varshead *headp, const char *var);

/*!
 * \param buf Result will be placed in this buffer.
 * \param maxlen -1 if the buffer should not grow, 0 if the buffer may grow to any size, and >0 if the buffer should grow only to that number of bytes.
 * \param chan Channel variables from which to extract values, and channel to pass to any dialplan functions.
 * \param templ Variable template to expand.
 */
void ast_str_substitute_variables(struct ast_str **buf, ssize_t maxlen, struct ast_channel *chan, const char *templ);

/*!
 * \param buf Result will be placed in this buffer.
 * \param maxlen -1 if the buffer should not grow, 0 if the buffer may grow to any size, and >0 if the buffer should grow only to that number of bytes.
 * \param headp If no channel is specified, a channel list from which to extract variable values
 * \param templ Variable template to expand.
 */
void ast_str_substitute_variables_varshead(struct ast_str **buf, ssize_t maxlen, struct varshead *headp, const char *templ);

/*!
 * \param buf Result will be placed in this buffer.
 * \param maxlen -1 if the buffer should not grow, 0 if the buffer may grow to any size, and >0 if the buffer should grow only to that number of bytes.
 * \param c Channel variables from which to extract values, and channel to pass to any dialplan functions.
 * \param headp If no channel is specified, a channel list from which to extract variable values
 * \param templ Variable template to expand.
 * \param used Number of bytes read from the template.
 */
void ast_str_substitute_variables_full(struct ast_str **buf, ssize_t maxlen, struct ast_channel *c, struct varshead *headp, const char *templ, size_t *used);
/*! @} */

int ast_extension_patmatch(const char *pattern, const char *data);

/*! Set "autofallthrough" flag, if newval is <0, does not actually set.  If
  set to 1, sets to auto fall through.  If newval set to 0, sets to no auto
  fall through (reads extension instead).  Returns previous value. */
int pbx_set_autofallthrough(int newval);

/*! Set "extenpatternmatchnew" flag, if newval is <0, does not actually set.  If
  set to 1, sets to use the new Trie-based pattern matcher.  If newval set to 0, sets to use
  the old linear-search algorithm.  Returns previous value. */
int pbx_set_extenpatternmatchnew(int newval);

/*! Set "overrideswitch" field.  If set and of nonzero length, all contexts
 * will be tried directly through the named switch prior to any other
 * matching within that context.
 * \since 1.6.1
 */
void pbx_set_overrideswitch(const char *newval);

/*!
 * \note This function will handle locking the channel as needed.
 */
int ast_goto_if_exists(struct ast_channel *chan, const char *context, const char *exten, int priority);

/*!
 * \note This function will handle locking the channel as needed.
 */
int ast_parseable_goto(struct ast_channel *chan, const char *goto_string);

/*!
 * \note This function will handle locking the channel as needed.
 */
int ast_async_parseable_goto(struct ast_channel *chan, const char *goto_string);

/*!
 * \note This function will handle locking the channel as needed.
 */
int ast_explicit_goto(struct ast_channel *chan, const char *context, const char *exten, int priority);

/*!
 * \note This function will handle locking the channel as needed.
 */
int ast_async_goto_if_exists(struct ast_channel *chan, const char *context, const char *exten, int priority);

struct ast_custom_function* ast_custom_function_find(const char *name);

/*!
 * \brief Unregister a custom function
 */
int ast_custom_function_unregister(struct ast_custom_function *acf);

/*!
 * \brief Register a custom function
 */
#define ast_custom_function_register(acf) __ast_custom_function_register(acf, ast_module_info->self)

/*!
 * \brief Register a custom function
 */
int __ast_custom_function_register(struct ast_custom_function *acf, struct ast_module *mod);

/*!
 * \brief Retrieve the number of active calls
 */
int ast_active_calls(void);

/*!
 * \brief Retrieve the total number of calls processed through the PBX since last restart
 */
int ast_processed_calls(void);

/*!
 * \brief executes a read operation on a function
 *
 * \param chan Channel to execute on
 * \param function Data containing the function call string (will be modified)
 * \param workspace A pointer to safe memory to use for a return value
 * \param len the number of bytes in workspace
 *
 * This application executes a function in read mode on a given channel.
 *
 * \retval 0 success
 * \retval non-zero failure
 */
int ast_func_read(struct ast_channel *chan, const char *function, char *workspace, size_t len);

/*!
 * \brief executes a read operation on a function
 *
 * \param chan Channel to execute on
 * \param function Data containing the function call string (will be modified)
 * \param str A dynamic string buffer into which to place the result.
 * \param maxlen <0 if the dynamic buffer should not grow; >0 if the dynamic buffer should be limited to that number of bytes; 0 if the dynamic buffer has no upper limit
 *
 * This application executes a function in read mode on a given channel.
 *
 * \retval 0 success
 * \retval non-zero failure
 */
int ast_func_read2(struct ast_channel *chan, const char *function, struct ast_str **str, ssize_t maxlen);

/*!
 * \brief executes a write operation on a function
 *
 * \param chan Channel to execute on
 * \param function Data containing the function call string (will be modified)
 * \param value A value parameter to pass for writing
 *
 * This application executes a function in write mode on a given channel.
 *
 * \retval 0 success
 * \retval non-zero failure
 */
int ast_func_write(struct ast_channel *chan, const char *function, const char *value);

/*!
 * \details
 * When looking up extensions, we can have different requests
 * identified by the 'action' argument, as follows.
 *
 * \note that the coding is such that the low 4 bits are the
 * third argument to extension_match_core.
 */
enum ext_match_t {
	E_MATCHMORE = 	0x00,	/* extension can match but only with more 'digits' */
	E_CANMATCH =	0x01,	/* extension can match with or without more 'digits' */
	E_MATCH =	0x02,	/* extension is an exact match */
	E_MATCH_MASK =	0x03,	/* mask for the argument to extension_match_core() */
	E_SPAWN =	0x12,	/* want to spawn an extension. Requires exact match */
	E_FINDLABEL =	0x22	/* returns the priority for a given label. Requires exact match */
};

#define STATUS_NO_CONTEXT	1
#define STATUS_NO_EXTENSION	2
#define STATUS_NO_PRIORITY	3
#define STATUS_NO_LABEL		4
#define STATUS_SUCCESS		5
#define AST_PBX_MAX_STACK  128

/* request and result for pbx_find_extension */
struct pbx_find_info {
#if 0
	const char *context;
	const char *exten;
	int priority;
#endif

	char *incstack[AST_PBX_MAX_STACK];      /* filled during the search */
	int stacklen;                   /* modified during the search */
	int status;                     /* set on return */
	struct ast_switch *swo;         /* set on return */
	const char *data;               /* set on return */
	const char *foundcontext;       /* set on return */
};

struct ast_exten *pbx_find_extension(struct ast_channel *chan,
									 struct ast_context *bypass, struct pbx_find_info *q,
									 const char *context, const char *exten, int priority,
									 const char *label, const char *callerid, enum ext_match_t action);

/*! \brief hashtable functions for contexts */
/*! @{ */
int ast_hashtab_compare_contexts(const void *ah_a, const void *ah_b);
unsigned int ast_hashtab_hash_contexts(const void *obj);
/*! @} */

/*!
 * \brief Command completion for the list of installed applications.
 *
 * This can be called from a CLI command completion function that wants to
 * complete from the list of available applications.
 */
char *ast_complete_applications(const char *line, const char *word, int state);

#if defined(__cplusplus) || defined(c_plusplus)
}
#endif

#endif /* _ASTERISK_PBX_H */<|MERGE_RESOLUTION|>--- conflicted
+++ resolved
@@ -76,14 +76,10 @@
 struct ast_sw;
 
 /*! \brief Typedef for devicestate and hint callbacks */
-<<<<<<< HEAD
 typedef int (*ast_state_cb_type)(const char *context, const char *exten, enum ast_extension_states state, void *data);
-=======
-typedef int (*ast_state_cb_type)(char *context, char *id, enum ast_extension_states state, void *data);
 
 /*! \brief Typedef for devicestate and hint callback removal indication callback */
 typedef void (*ast_state_cb_destroy_type)(int id, void *data);
->>>>>>> 5532f1a0
 
 /*! \brief Data structure associated with a custom dialplan function */
 struct ast_custom_function {
