--- conflicted
+++ resolved
@@ -680,7 +680,6 @@
 	 * by another mechanism other that the internal ao2_lock.
 	 */
 	OBJ_NOLOCK     = (1 << 5),
-<<<<<<< HEAD
 	/*!
 	 * \brief The data is hashable, but is not an object.
 	 *
@@ -691,8 +690,6 @@
 	 * \note OBJ_KEY and OBJ_POINTER are mutually exclusive options.
 	 */
 	OBJ_KEY        = (1 << 6),
-=======
->>>>>>> fe68e59d
 };
 
 /*!
@@ -783,17 +780,6 @@
  */
 #ifdef REF_DEBUG
 
-<<<<<<< HEAD
-#define ao2_t_link(arg1, arg2, arg3) __ao2_link_debug((arg1), (arg2), 0, (arg3),  __FILE__, __LINE__, __PRETTY_FUNCTION__)
-#define ao2_link(arg1, arg2)         __ao2_link_debug((arg1), (arg2), 0, "",  __FILE__, __LINE__, __PRETTY_FUNCTION__)
-#define ao2_link_nolock(arg1, arg2)  __ao2_link_debug((arg1), (arg2), OBJ_NOLOCK, "",  __FILE__, __LINE__, __PRETTY_FUNCTION__)
-
-#else
-
-#define ao2_t_link(arg1, arg2, arg3) __ao2_link((arg1), (arg2), 0)
-#define ao2_link(arg1, arg2)         __ao2_link((arg1), (arg2), 0)
-#define ao2_link_nolock(arg1, arg2)  __ao2_link((arg1), (arg2), OBJ_NOLOCK)
-=======
 #define ao2_t_link(arg1, arg2, arg3)        __ao2_link_debug((arg1), (arg2), 0, (arg3),  __FILE__, __LINE__, __PRETTY_FUNCTION__)
 #define ao2_link(arg1, arg2)                __ao2_link_debug((arg1), (arg2), 0, "",  __FILE__, __LINE__, __PRETTY_FUNCTION__)
 #define ao2_t_link_nolock(arg1, arg2, arg3) __ao2_link_debug((arg1), (arg2), OBJ_NOLOCK, (arg3),  __FILE__, __LINE__, __PRETTY_FUNCTION__)
@@ -805,7 +791,6 @@
 #define ao2_link(arg1, arg2)                __ao2_link((arg1), (arg2), 0)
 #define ao2_t_link_nolock(arg1, arg2, arg3) __ao2_link((arg1), (arg2), OBJ_NOLOCK)
 #define ao2_link_nolock(arg1, arg2)         __ao2_link((arg1), (arg2), OBJ_NOLOCK)
->>>>>>> fe68e59d
 
 #endif
 
@@ -831,17 +816,6 @@
  */
 #ifdef REF_DEBUG
 
-<<<<<<< HEAD
-#define ao2_t_unlink(arg1, arg2, arg3) __ao2_unlink_debug((arg1), (arg2), 0, (arg3),  __FILE__, __LINE__, __PRETTY_FUNCTION__)
-#define ao2_unlink(arg1, arg2)         __ao2_unlink_debug((arg1), (arg2), 0, "",  __FILE__, __LINE__, __PRETTY_FUNCTION__)
-#define ao2_unlink_nolock(arg1, arg2)  __ao2_unlink_debug((arg1), (arg2), OBJ_NOLOCK, "",  __FILE__, __LINE__, __PRETTY_FUNCTION__)
-
-#else
-
-#define ao2_t_unlink(arg1, arg2, arg3) __ao2_unlink((arg1), (arg2), 0)
-#define ao2_unlink(arg1, arg2)         __ao2_unlink((arg1), (arg2), 0)
-#define ao2_unlink_nolock(arg1, arg2)  __ao2_unlink((arg1), (arg2), OBJ_NOLOCK)
-=======
 #define ao2_t_unlink(arg1, arg2, arg3)          __ao2_unlink_debug((arg1), (arg2), 0, (arg3),  __FILE__, __LINE__, __PRETTY_FUNCTION__)
 #define ao2_unlink(arg1, arg2)                  __ao2_unlink_debug((arg1), (arg2), 0, "",  __FILE__, __LINE__, __PRETTY_FUNCTION__)
 #define ao2_t_unlink_nolock(arg1, arg2, arg3)   __ao2_unlink_debug((arg1), (arg2), OBJ_NOLOCK, (arg3),  __FILE__, __LINE__, __PRETTY_FUNCTION__)
@@ -853,7 +827,6 @@
 #define ao2_unlink(arg1, arg2)                  __ao2_unlink((arg1), (arg2), 0)
 #define ao2_t_unlink_nolock(arg1, arg2, arg3)   __ao2_unlink((arg1), (arg2), OBJ_NOLOCK)
 #define ao2_unlink_nolock(arg1, arg2)           __ao2_unlink((arg1), (arg2), OBJ_NOLOCK)
->>>>>>> fe68e59d
 
 #endif
 
