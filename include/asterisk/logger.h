/*
 * Asterisk -- An open source telephony toolkit.
 *
 * Copyright (C) 1999 - 2005, Digium, Inc.
 *
 * Mark Spencer <markster@digium.com>
 *
 * See http://www.asterisk.org for more information about
 * the Asterisk project. Please do not directly contact
 * any of the maintainers of this project for assistance;
 * the project provides a web site, mailing lists and IRC
 * channels for your use.
 *
 * This program is free software, distributed under the terms of
 * the GNU General Public License Version 2. See the LICENSE file
 * at the top of the source tree.
 */

/*!
  \file logger.h
  \brief Support for logging to various files, console and syslog
	Configuration in file logger.conf
*/

#ifndef _ASTERISK_LOGGER_H
#define _ASTERISK_LOGGER_H

#include "asterisk/options.h"	/* need option_debug */

#if defined(__cplusplus) || defined(c_plusplus)
extern "C" {
#endif

#define EVENTLOG "event_log"
#define	QUEUELOG	"queue_log"

#define DEBUG_M(a) { \
	a; \
}

#define VERBOSE_PREFIX_1 " "
#define VERBOSE_PREFIX_2 "  == "
#define VERBOSE_PREFIX_3 "    -- "
#define VERBOSE_PREFIX_4 "       > "

/*! \brief Used for sending a log message
	This is the standard logger function.  Probably the only way you will invoke it would be something like this:
	ast_log(AST_LOG_WHATEVER, "Problem with the %s Captain.  We should get some more.  Will %d be enough?\n", "flux capacitor", 10);
	where WHATEVER is one of ERROR, DEBUG, EVENT, NOTICE, or WARNING depending
	on which log you wish to output to. These are implemented as macros, that
	will provide the function with the needed arguments.

 	\param level	Type of log event
	\param file	Will be provided by the AST_LOG_* macro
	\param line	Will be provided by the AST_LOG_* macro
	\param function	Will be provided by the AST_LOG_* macro
	\param fmt	This is what is important.  The format is the same as your favorite breed of printf.  You know how that works, right? :-)
 */

void ast_log(int level, const char *file, int line, const char *function, const char *fmt, ...)
	__attribute__((format(printf, 5, 6)));

void ast_backtrace(void);

/*! \brief Reload logger without rotating log files */
int logger_reload(void);

void __attribute__((format(printf, 5, 6))) ast_queue_log(const char *queuename, const char *callid, const char *agent, const char *event, const char *fmt, ...);

/*! Send a verbose message (based on verbose level)
 	\brief This works like ast_log, but prints verbose messages to the console depending on verbosity level set.
 	ast_verbose(VERBOSE_PREFIX_3 "Whatever %s is happening\n", "nothing");
 	This will print the message to the console if the verbose level is set to a level >= 3
 	Note the abscence of a comma after the VERBOSE_PREFIX_3.  This is important.
 	VERBOSE_PREFIX_1 through VERBOSE_PREFIX_3 are defined.
 */
void __attribute__((format(printf, 4, 5))) __ast_verbose(const char *file, int line, const char *func, const char *fmt, ...);

#define ast_verbose(...) __ast_verbose(__FILE__, __LINE__, __PRETTY_FUNCTION__,  __VA_ARGS__)

void __attribute__((format(printf, 4, 0))) __ast_verbose_ap(const char *file, int line, const char *func, const char *fmt, va_list ap);

#define ast_verbose_ap(fmt, ap)	__ast_verbose_ap(__FILE__, __LINE__, __PRETTY_FUNCTION__, fmt, ap)

void __attribute__((format(printf, 2, 3))) ast_child_verbose(int level, const char *fmt, ...);

int ast_register_verbose(void (*verboser)(const char *string)) attribute_warn_unused_result;
int ast_unregister_verbose(void (*verboser)(const char *string)) attribute_warn_unused_result;

void ast_console_puts(const char *string);

/*!
 * \brief log the string to the console, and all attached
 * console clients
 * \version 1.6.1 added level parameter
 */
void ast_console_puts_mutable(const char *string, int level);
void ast_console_toggle_mute(int fd, int silent);

/*!
 * \brief enables or disables logging of a specified level to the console
 * fd specifies the index of the console receiving the level change
 * level specifies the index of the logging level being toggled
 * state indicates whether logging will be on or off (0 for off, 1 for on)
 */
void ast_console_toggle_loglevel(int fd, int level, int state);

/* Note: The AST_LOG_* macros below are the same as
 * the LOG_* macros and are intended to eventually replace
<<<<<<< HEAD
 * the LOG_* macros to avoid name collisions as has been
 * seen in app_voicemail. However, please do NOT remove
=======
 * the LOG_* macros to avoid name collisions with the syslog(3)
 * log levels. However, please do NOT remove
>>>>>>> 578d7cf3
 * the LOG_* macros from the source since these may be still
 * needed for third-party modules
 */

#define _A_ __FILE__, __LINE__, __PRETTY_FUNCTION__

#ifdef LOG_DEBUG
#undef LOG_DEBUG
#endif
#define __LOG_DEBUG    0
#define LOG_DEBUG      __LOG_DEBUG, _A_

#ifdef AST_LOG_DEBUG
#undef AST_LOG_DEBUG
#endif
#define AST_LOG_DEBUG      __LOG_DEBUG, _A_

#ifdef LOG_NOTICE
#undef LOG_NOTICE
#endif
#define __LOG_NOTICE   2
#define LOG_NOTICE     __LOG_NOTICE, _A_

#ifdef AST_LOG_NOTICE
#undef AST_LOG_NOTICE
#endif
#define AST_LOG_NOTICE     __LOG_NOTICE, _A_

#ifdef LOG_WARNING
#undef LOG_WARNING
#endif
#define __LOG_WARNING  3
#define LOG_WARNING    __LOG_WARNING, _A_

#ifdef AST_LOG_WARNING
#undef AST_LOG_WARNING
#endif
#define AST_LOG_WARNING    __LOG_WARNING, _A_

#ifdef LOG_ERROR
#undef LOG_ERROR
#endif
#define __LOG_ERROR    4
#define LOG_ERROR      __LOG_ERROR, _A_

#ifdef AST_LOG_ERROR
#undef AST_LOG_ERROR
#endif
#define AST_LOG_ERROR      __LOG_ERROR, _A_

#ifdef LOG_VERBOSE
#undef LOG_VERBOSE
#endif
#define __LOG_VERBOSE  5
#define LOG_VERBOSE    __LOG_VERBOSE, _A_

#ifdef AST_LOG_VERBOSE
#undef AST_LOG_VERBOSE
#endif
#define AST_LOG_VERBOSE    __LOG_VERBOSE, _A_

#ifdef LOG_DTMF
#undef LOG_DTMF
#endif
#define __LOG_DTMF  6
#define LOG_DTMF    __LOG_DTMF, _A_

#ifdef AST_LOG_DTMF
#undef AST_LOG_DTMF
#endif
#define AST_LOG_DTMF    __LOG_DTMF, _A_

#define NUMLOGLEVELS 7

/*!
 * \brief Get the debug level for a module
 * \param module the name of module
 * \return the debug level
 */
unsigned int ast_debug_get_by_module(const char *module);

/*!
 * \brief Get the verbose level for a module
 * \param module the name of module
 * \return the verbose level
 */
unsigned int ast_verbose_get_by_module(const char *module);

/*!
 * \brief Register a new logger level
 * \param name The name of the level to be registered
 * \retval -1 if an error occurs
 * \retval non-zero level to be used with ast_log for sending messages to this level
 * \since 1.8
 */
int ast_logger_register_level(const char *name);

/*!
 * \brief Unregister a previously registered logger level
 * \param name The name of the level to be unregistered
 * \return nothing
 * \since 1.8
 */
void ast_logger_unregister_level(const char *name);

/*!
 * \brief Send a log message to a dynamically registered log level
 * \param level The log level to send the message to
 *
 * Like ast_log, the log message may include printf-style formats, and
 * the data for these must be provided as additional parameters after
 * the log message.
 *
 * \return nothing
 * \since 1.8
 */

#define ast_log_dynamic_level(level, ...) ast_log(level, __FILE__, __LINE__, __PRETTY_FUNCTION__, __VA_ARGS__)

/*!
 * \brief Log a DEBUG message
 * \param level The minimum value of option_debug for this message
 *        to get logged
 */
#define ast_debug(level, ...) do {       \
	if (option_debug >= (level) || (ast_opt_dbg_module && ast_debug_get_by_module(AST_MODULE) >= (level)) ) \
		ast_log(AST_LOG_DEBUG, __VA_ARGS__); \
} while (0)

#define VERBOSITY_ATLEAST(level) (option_verbose >= (level) || (ast_opt_verb_module && ast_verbose_get_by_module(AST_MODULE) >= (level)))

#define ast_verb(level, ...) do { \
	if (VERBOSITY_ATLEAST((level)) ) { \
		if (level >= 4) \
			ast_verbose(VERBOSE_PREFIX_4 __VA_ARGS__); \
		else if (level == 3) \
			ast_verbose(VERBOSE_PREFIX_3 __VA_ARGS__); \
		else if (level == 2) \
			ast_verbose(VERBOSE_PREFIX_2 __VA_ARGS__); \
		else if (level == 1) \
			ast_verbose(VERBOSE_PREFIX_1 __VA_ARGS__); \
		else \
			ast_verbose(__VA_ARGS__); \
	} \
} while (0)

#ifndef _LOGGER_BACKTRACE_H
#define _LOGGER_BACKTRACE_H
#ifdef HAVE_BKTR
#define AST_MAX_BT_FRAMES 32
/* \brief
 *
 * A structure to hold backtrace information. This structure provides an easy means to
 * store backtrace information or pass backtraces to other functions.
 */
struct ast_bt {
	/*! The addresses of the stack frames. This is filled in by calling the glibc backtrace() function */
	void *addresses[AST_MAX_BT_FRAMES];
	/*! The number of stack frames in the backtrace */
	int num_frames;
	/*! Tells if the ast_bt structure was dynamically allocated */
	unsigned int alloced:1;
};

/* \brief
 * Allocates memory for an ast_bt and stores addresses and symbols.
 *
 * \return Returns NULL on failure, or the allocated ast_bt on success
 * \since 1.6.1
 */
struct ast_bt *ast_bt_create(void);

/* \brief
 * Fill an allocated ast_bt with addresses
 *
 * \retval 0 Success
 * \retval -1 Failure
 * \since 1.6.1
 */
int ast_bt_get_addresses(struct ast_bt *bt);

/* \brief
 *
 * Free dynamically allocated portions of an ast_bt
 *
 * \retval NULL.
 * \since 1.6.1
 */
void *ast_bt_destroy(struct ast_bt *bt);

/* \brief Retrieve symbols for a set of backtrace addresses
 *
 * \param addresses A list of addresses, such as the ->addresses structure element of struct ast_bt.
 * \param num_frames Number of addresses in the addresses list
 * \retval NULL Unable to allocate memory
 * \return List of strings
 * \since 1.6.2.16
 */
char **ast_bt_get_symbols(void **addresses, size_t num_frames);

#endif /* HAVE_BKTR */
#endif /* _LOGGER_BACKTRACE_H */

#if defined(__cplusplus) || defined(c_plusplus)
}
#endif

#endif /* _ASTERISK_LOGGER_H */<|MERGE_RESOLUTION|>--- conflicted
+++ resolved
@@ -107,13 +107,8 @@
 
 /* Note: The AST_LOG_* macros below are the same as
  * the LOG_* macros and are intended to eventually replace
-<<<<<<< HEAD
- * the LOG_* macros to avoid name collisions as has been
- * seen in app_voicemail. However, please do NOT remove
-=======
  * the LOG_* macros to avoid name collisions with the syslog(3)
  * log levels. However, please do NOT remove
->>>>>>> 578d7cf3
  * the LOG_* macros from the source since these may be still
  * needed for third-party modules
  */
